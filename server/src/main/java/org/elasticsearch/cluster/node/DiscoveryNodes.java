/*
 * Copyright Elasticsearch B.V. and/or licensed to Elasticsearch B.V. under one
 * or more contributor license agreements. Licensed under the Elastic License
 * 2.0 and the Server Side Public License, v 1; you may not use this file except
 * in compliance with, at your election, the Elastic License 2.0 or the Server
 * Side Public License, v 1.
 */

package org.elasticsearch.cluster.node;

import org.elasticsearch.TransportVersions;
import org.elasticsearch.Version;
import org.elasticsearch.cluster.Diff;
import org.elasticsearch.cluster.SimpleDiffable;
import org.elasticsearch.common.Strings;
import org.elasticsearch.common.io.stream.StreamInput;
import org.elasticsearch.common.io.stream.StreamOutput;
import org.elasticsearch.common.regex.Regex;
import org.elasticsearch.common.transport.TransportAddress;
import org.elasticsearch.common.util.set.Sets;
import org.elasticsearch.core.Booleans;
import org.elasticsearch.core.Nullable;
import org.elasticsearch.index.IndexVersion;

import java.io.IOException;
import java.util.ArrayList;
import java.util.Collection;
import java.util.Collections;
import java.util.Comparator;
import java.util.HashMap;
import java.util.HashSet;
import java.util.Iterator;
import java.util.List;
import java.util.Map;
import java.util.Objects;
import java.util.Set;
import java.util.function.Consumer;
import java.util.function.Predicate;
import java.util.stream.Collectors;
import java.util.stream.Stream;

import static org.elasticsearch.cluster.routing.allocation.DataTier.ALL_DATA_TIERS;

/**
 * This class holds all {@link DiscoveryNode} in the cluster and provides convenience methods to
 * access, modify merge / diff discovery nodes.
 */
public class DiscoveryNodes implements Iterable<DiscoveryNode>, SimpleDiffable<DiscoveryNodes> {

    public static final DiscoveryNodes EMPTY_NODES = builder().build();

    private final long nodeLeftGeneration;
    private final Map<String, DiscoveryNode> nodes;
    private final Map<String, DiscoveryNode> dataNodes;
    private final Map<String, DiscoveryNode> masterNodes;
    private final Map<String, DiscoveryNode> ingestNodes;

    @Nullable
    private final String masterNodeId;
    @Nullable
    private final DiscoveryNode masterNode;
    @Nullable
    private final String localNodeId;
    @Nullable
    private final DiscoveryNode localNode;
    private final Version minNonClientNodeVersion;
    private final Version maxNodeVersion;
    private final Version minNodeVersion;
    private final IndexVersion maxDataNodeCompatibleIndexVersion;
    private final IndexVersion minSupportedIndexVersion;

    private final Map<String, Set<String>> tiersToNodeIds;

    private DiscoveryNodes(
        long nodeLeftGeneration,
        Map<String, DiscoveryNode> nodes,
        Map<String, DiscoveryNode> dataNodes,
        Map<String, DiscoveryNode> masterNodes,
        Map<String, DiscoveryNode> ingestNodes,
        @Nullable String masterNodeId,
        @Nullable String localNodeId,
        Version minNonClientNodeVersion,
        Version maxNodeVersion,
        Version minNodeVersion,
        IndexVersion maxDataNodeCompatibleIndexVersion,
        IndexVersion minSupportedIndexVersion,
        Map<String, Set<String>> tiersToNodeIds
    ) {
        this.nodeLeftGeneration = nodeLeftGeneration;
        this.nodes = nodes;
        this.dataNodes = dataNodes;
        this.masterNodes = masterNodes;
        this.ingestNodes = ingestNodes;
        this.masterNodeId = masterNodeId;
        this.masterNode = masterNodeId == null ? null : nodes.get(masterNodeId);
        assert (masterNodeId == null) == (masterNode == null);
        this.localNodeId = localNodeId;
        this.localNode = localNodeId == null ? null : nodes.get(localNodeId);
        this.minNonClientNodeVersion = minNonClientNodeVersion;
        this.minNodeVersion = minNodeVersion;
        this.maxNodeVersion = maxNodeVersion;
        this.maxDataNodeCompatibleIndexVersion = maxDataNodeCompatibleIndexVersion;
        this.minSupportedIndexVersion = minSupportedIndexVersion;
        assert (localNodeId == null) == (localNode == null);
        this.tiersToNodeIds = tiersToNodeIds;
    }

    public DiscoveryNodes withMasterNodeId(@Nullable String masterNodeId) {
        assert masterNodeId == null || nodes.containsKey(masterNodeId) : "unknown node [" + masterNodeId + "]";
        return new DiscoveryNodes(
            nodeLeftGeneration,
            nodes,
            dataNodes,
            masterNodes,
            ingestNodes,
            masterNodeId,
            localNodeId,
            minNonClientNodeVersion,
            maxNodeVersion,
            minNodeVersion,
            maxDataNodeCompatibleIndexVersion,
            minSupportedIndexVersion,
            tiersToNodeIds
        );
    }

    @Override
    public Iterator<DiscoveryNode> iterator() {
        return nodes.values().iterator();
    }

    public Stream<DiscoveryNode> stream() {
        return nodes.values().stream();
    }

    public Collection<DiscoveryNode> getAllNodes() {
        return nodes.values();
    }

    public int size() {
        return nodes.size();
    }

    /**
     * Returns {@code true} if the local node is the elected master node.
     */
    public boolean isLocalNodeElectedMaster() {
        if (localNodeId == null) {
            // we don't know yet the local node id, return false
            return false;
        }
        return localNodeId.equals(masterNodeId);
    }

    /**
     * Gets a {@link Map} of node roles to node IDs which have those roles.
     *
     * @return {@link Map} of node roles to node IDs which have those roles.
     */
    public Map<String, Set<String>> getTiersToNodeIds() {
        return tiersToNodeIds;
    }

    /**
     * Get the number of known nodes
     *
     * @return number of nodes
     */
    public int getSize() {
        return nodes.size();
    }

    /**
     * Get a {@link Map} of the discovered nodes arranged by their ids
     *
     * @return {@link Map} of the discovered nodes arranged by their ids
     */
    public Map<String, DiscoveryNode> getNodes() {
        return this.nodes;
    }

    /**
     * Get a {@link Map} of the discovered data nodes arranged by their ids
     *
     * @return {@link Map} of the discovered data nodes arranged by their ids
     */
    public Map<String, DiscoveryNode> getDataNodes() {
        return this.dataNodes;
    }

    /**
     * Get a {@link Map} of the discovered master nodes arranged by their ids
     *
     * @return {@link Map} of the discovered master nodes arranged by their ids
     */
    public Map<String, DiscoveryNode> getMasterNodes() {
        return this.masterNodes;
    }

    /**
     * @return All the ingest nodes arranged by their ids
     */
    public Map<String, DiscoveryNode> getIngestNodes() {
        return ingestNodes;
    }

    /**
     * Get a {@link Map} of the discovered master and data nodes arranged by their ids
     *
     * @return {@link Map} of the discovered master and data nodes arranged by their ids
     */
    public Map<String, DiscoveryNode> getMasterAndDataNodes() {
        return filteredNodes(nodes, n -> n.canContainData() || n.isMasterNode());
    }

    /**
     * Get a {@link Map} of the coordinating only nodes (nodes which are neither master, nor data, nor ingest nodes) arranged by their ids
     *
     * @return {@link Map} of the coordinating only nodes arranged by their ids
     */
    public Map<String, DiscoveryNode> getCoordinatingOnlyNodes() {
        return filteredNodes(nodes, n -> n.canContainData() == false && n.isMasterNode() == false && n.isIngestNode() == false);
    }

    private static final Comparator<DiscoveryNode> MASTERS_FIRST_COMPARATOR
    // Ugly hack: when https://github.com/elastic/elasticsearch/issues/94946 is fixed, remove the sorting by ephemeral ID here
        = Comparator.<DiscoveryNode>comparingInt(n -> n.isMasterNode() ? 0 : 1).thenComparing(DiscoveryNode::getEphemeralId);

    /**
     * Returns a stream of all nodes, with master nodes at the front
     */
    public Stream<DiscoveryNode> mastersFirstStream() {
        return nodes.values().stream().sorted(MASTERS_FIRST_COMPARATOR);
    }

    /**
     * Get a node by its id
     *
     * @param nodeId id of the wanted node
     * @return wanted node if it exists. Otherwise <code>null</code>
     */
    public DiscoveryNode get(String nodeId) {
        return nodes.get(nodeId);
    }

    /**
     * Determine if a given node id exists
     *
     * @param nodeId id of the node which existence should be verified
     * @return <code>true</code> if the node exists. Otherwise <code>false</code>
     */
    public boolean nodeExists(String nodeId) {
        return nodes.containsKey(nodeId);
    }

    /**
     * Determine if a given node exists
     *
     * @param node of the node which existence should be verified
     * @return <code>true</code> if the node exists. Otherwise <code>false</code>
     */
    public boolean nodeExists(DiscoveryNode node) {
        DiscoveryNode existing = nodes.get(node.getId());
        return existing != null && existing.equals(node);
    }

    /**
     * Determine if the given node exists and has the right roles. Supported roles vary by version, and our local cluster state might
     * have come via an older master, so the roles may differ even if the node is otherwise identical.
     */
    public boolean nodeExistsWithSameRoles(DiscoveryNode discoveryNode) {
        final DiscoveryNode existing = nodes.get(discoveryNode.getId());
        return existing != null && existing.equals(discoveryNode) && existing.getRoles().equals(discoveryNode.getRoles());
    }

    /**
     * Get the id of the master node
     *
     * @return id of the master
     */
    public String getMasterNodeId() {
        return this.masterNodeId;
    }

    /**
     * Get the id of the local node
     *
     * @return id of the local node
     */
    public String getLocalNodeId() {
        return this.localNodeId;
    }

    /**
     * Get the local node
     *
     * @return local node
     */
    public DiscoveryNode getLocalNode() {
        return localNode;
    }

    /**
     * Returns the master node, or {@code null} if there is no master node
     */
    @Nullable
    public DiscoveryNode getMasterNode() {
        return masterNode;
    }

    /**
     * Get a node by its address
     *
     * @param address {@link TransportAddress} of the wanted node
     * @return node identified by the given address or <code>null</code> if no such node exists
     */
    public DiscoveryNode findByAddress(TransportAddress address) {
        for (DiscoveryNode node : nodes.values()) {
            if (node.getAddress().equals(address)) {
                return node;
            }
        }
        return null;
    }

    /**
     * Check if a node with provided name exists
     *
     * @return {@code true} node identified with provided name exists or {@code false} otherwise
     */
    public boolean hasByName(String name) {
        for (DiscoveryNode node : nodes.values()) {
            if (node.getName().equals(name)) {
                return true;
            }
        }
        return false;
    }

    /**
     * Returns the version of the node with the oldest version in the cluster that is not a client node
     *
     * If there are no non-client nodes, Version.CURRENT will be returned.
     *
     * @return the oldest version in the cluster
     */
    public Version getSmallestNonClientNodeVersion() {
        return minNonClientNodeVersion;
    }

    /**
     * Returns the highest index version supported by all data nodes in the cluster
     */
    public IndexVersion getMaxDataNodeCompatibleIndexVersion() {
        return maxDataNodeCompatibleIndexVersion;
    }

    /**
     * Returns the version of the node with the oldest version in the cluster.
     *
     * @return the oldest version in the cluster
     */
    public Version getMinNodeVersion() {
        return minNodeVersion;
    }

    /**
     * Returns the version of the node with the youngest version in the cluster
     *
     * @return the youngest version in the cluster
     */
    public Version getMaxNodeVersion() {
        return maxNodeVersion;
    }

    /**
     * Returns the minimum index version supported by all nodes in the cluster
     */
    public IndexVersion getMinSupportedIndexVersion() {
        return minSupportedIndexVersion;
    }

    /**
     * Return the node-left generation, which is the number of times the cluster membership has been updated by removing one or more nodes.
     * <p>
     * Since node-left events are rare, nodes can use the fact that this value has not changed to very efficiently verify that they have not
     * been removed from the cluster. If the node-left generation changes then that indicates <i>some</i> node has left the cluster, which
     * triggers some more expensive checks to determine the new cluster membership.
     * <p>
     * Not tracked if the cluster has any nodes older than v8.9.0, in which case this method returns zero.
     */
    public long getNodeLeftGeneration() {
        return nodeLeftGeneration;
    }

    /**
     * Resolve a node with a given id
     *
     * @param node id of the node to discover
     * @return discovered node matching the given id
     * @throws IllegalArgumentException if more than one node matches the request or no nodes have been resolved
     */
    public DiscoveryNode resolveNode(String node) {
        String[] resolvedNodeIds = resolveNodes(node);
        if (resolvedNodeIds.length > 1) {
            throw new IllegalArgumentException(
                "resolved [" + node + "] into [" + resolvedNodeIds.length + "] nodes, where expected to be resolved to a single node"
            );
        }
        if (resolvedNodeIds.length == 0) {
            throw new IllegalArgumentException("failed to resolve [" + node + "], no matching nodes");
        }
        return nodes.get(resolvedNodeIds[0]);
    }

    /**
     * Resolves a set of nodes according to the given sequence of node specifications. Implements the logic in various APIs that allow the
     * user to run the action on a subset of the nodes in the cluster. See [Node specification] in the reference manual for full details.
     *
     * Works by tracking the current set of nodes and applying each node specification in sequence. The set starts out empty and each node
     * specification may either add or remove nodes. For instance:
     *
     * - _local, _master and _all respectively add to the subset the local node, the currently-elected master, and all the nodes
     * - node IDs, names, hostnames and IP addresses all add to the subset any nodes which match
     * - a wildcard-based pattern of the form "attr*:value*" adds to the subset all nodes with a matching attribute with a matching value
     * - role:true adds to the subset all nodes with a matching role
     * - role:false removes from the subset all nodes with a matching role.
     *
     * An empty sequence of node specifications returns all nodes, since the corresponding actions run on all nodes by default.
     */
    public String[] resolveNodes(String... nodes) {
        if (nodes == null || nodes.length == 0) {
            return stream().map(DiscoveryNode::getId).toArray(String[]::new);
        } else {
            Set<String> resolvedNodesIds = Sets.newHashSetWithExpectedSize(nodes.length);
            for (String nodeId : nodes) {
                if (nodeId == null) {
                    // don't silence the underlying issue, it is a bug, so lets fail if assertions are enabled
                    assert nodeId != null : "nodeId should not be null";
                    continue;
                } else if (nodeId.equals("_local")) {
                    String localNodeId = getLocalNodeId();
                    if (localNodeId != null) {
                        resolvedNodesIds.add(localNodeId);
                    }
                } else if (nodeId.equals("_master")) {
                    String masterNodeId = getMasterNodeId();
                    if (masterNodeId != null) {
                        resolvedNodesIds.add(masterNodeId);
                    }
                } else if (nodeExists(nodeId)) {
                    resolvedNodesIds.add(nodeId);
                } else {
                    for (DiscoveryNode node : this) {
                        if ("_all".equals(nodeId)
                            || Regex.simpleMatch(nodeId, node.getName())
                            || Regex.simpleMatch(nodeId, node.getHostAddress())
                            || Regex.simpleMatch(nodeId, node.getHostName())) {
                            resolvedNodesIds.add(node.getId());
                        }
                    }
                    int index = nodeId.indexOf(':');
                    if (index != -1) {
                        String matchAttrName = nodeId.substring(0, index);
                        String matchAttrValue = nodeId.substring(index + 1);
                        if (DiscoveryNodeRole.roles().stream().map(DiscoveryNodeRole::roleName).anyMatch(s -> s.equals(matchAttrName))) {
                            final DiscoveryNodeRole role = DiscoveryNodeRole.getRoleFromRoleName(matchAttrName);
                            final Predicate<Set<DiscoveryNodeRole>> predicate;
                            if (role.equals(DiscoveryNodeRole.DATA_ROLE)) {
                                // if the node has *any* role that can contain data, then it matches the data attribute
                                predicate = s -> s.stream().anyMatch(DiscoveryNodeRole::canContainData);
                            } else if (role.canContainData()) {
                                // if the node has the matching data_ role, or the generic data role, then it matches the data_ attribute
                                predicate = s -> s.stream().anyMatch(r -> r.equals(role) || r.equals(DiscoveryNodeRole.DATA_ROLE));
                            } else {
                                // the role is not a data role, we require an exact match (e.g., ingest)
                                predicate = s -> s.contains(role);
                            }
                            final Consumer<String> mutation;
                            if (Booleans.parseBoolean(matchAttrValue, true)) {
                                mutation = resolvedNodesIds::add;
                            } else {
                                mutation = resolvedNodesIds::remove;
                            }
                            for (final DiscoveryNode node : this) {
                                if (predicate.test(node.getRoles())) {
                                    mutation.accept(node.getId());
                                }
                            }
                        } else if (DiscoveryNode.COORDINATING_ONLY.equals(matchAttrName)) {
                            if (Booleans.parseBoolean(matchAttrValue, true)) {
                                resolvedNodesIds.addAll(getCoordinatingOnlyNodes().keySet());
                            } else {
                                resolvedNodesIds.removeAll(getCoordinatingOnlyNodes().keySet());
                            }
                        } else {
                            for (DiscoveryNode node : this) {
                                for (DiscoveryNodeRole role : Sets.difference(node.getRoles(), DiscoveryNodeRole.roles())) {
                                    if (role.roleName().equals(matchAttrName)) {
                                        if (Booleans.parseBoolean(matchAttrValue, true)) {
                                            resolvedNodesIds.add(node.getId());
                                        } else {
                                            resolvedNodesIds.remove(node.getId());
                                        }
                                    }
                                }
                            }
                            for (DiscoveryNode node : this) {
                                for (Map.Entry<String, String> entry : node.getAttributes().entrySet()) {
                                    String attrName = entry.getKey();
                                    String attrValue = entry.getValue();
                                    if (Regex.simpleMatch(matchAttrName, attrName) && Regex.simpleMatch(matchAttrValue, attrValue)) {
                                        resolvedNodesIds.add(node.getId());
                                    }
                                }
                            }
                        }
                    }
                }
            }
            return resolvedNodesIds.toArray(Strings.EMPTY_ARRAY);
        }
    }

    /**
     * Returns the changes comparing this nodes to the provided nodes.
     */
    public Delta delta(DiscoveryNodes other) {
        final List<DiscoveryNode> removed = new ArrayList<>();
        final List<DiscoveryNode> added = new ArrayList<>();
        for (DiscoveryNode node : other) {
            if (this.nodeExists(node) == false) {
                removed.add(node);
            }
        }
        for (DiscoveryNode node : this) {
            if (other.nodeExists(node) == false) {
                added.add(node);
            }
        }

        return new Delta(
            other.getMasterNode(),
            getMasterNode(),
            localNodeId,
            Collections.unmodifiableList(removed),
            Collections.unmodifiableList(added)
        );
    }

    @Override
    public String toString() {
        StringBuilder sb = new StringBuilder();
        sb.append("nodes (node-left generation: ").append(nodeLeftGeneration).append("):\n");
        for (DiscoveryNode node : this) {
            sb.append("   ").append(node);
            if (node == getLocalNode()) {
                sb.append(", local");
            }
            if (node == getMasterNode()) {
                sb.append(", master");
            }
            sb.append("\n");
        }
        return sb.toString();
    }

    public static class Delta {

        private final String localNodeId;
        @Nullable
        private final DiscoveryNode previousMasterNode;
        @Nullable
        private final DiscoveryNode newMasterNode;
        private final List<DiscoveryNode> removed;
        private final List<DiscoveryNode> added;

        private Delta(
            @Nullable DiscoveryNode previousMasterNode,
            @Nullable DiscoveryNode newMasterNode,
            String localNodeId,
            List<DiscoveryNode> removed,
            List<DiscoveryNode> added
        ) {
            this.previousMasterNode = previousMasterNode;
            this.newMasterNode = newMasterNode;
            this.localNodeId = localNodeId;
            this.removed = removed;
            this.added = added;
        }

        public boolean hasChanges() {
            return masterNodeChanged() || removed.isEmpty() == false || added.isEmpty() == false;
        }

        public boolean masterNodeChanged() {
            return Objects.equals(newMasterNode, previousMasterNode) == false;
        }

        @Nullable
        public DiscoveryNode previousMasterNode() {
            return previousMasterNode;
        }

        @Nullable
        public DiscoveryNode newMasterNode() {
            return newMasterNode;
        }

        public boolean removed() {
            return removed.isEmpty() == false;
        }

        public List<DiscoveryNode> removedNodes() {
            return removed;
        }

        public boolean added() {
            return added.isEmpty() == false;
        }

        public List<DiscoveryNode> addedNodes() {
            return added;
        }

        public String shortSummary() {
            final StringBuilder summary = new StringBuilder();
            if (masterNodeChanged()) {
                summary.append("master node changed {previous [");
                if (previousMasterNode != null) {
                    previousMasterNode.appendDescriptionWithoutAttributes(summary);
                }
                summary.append("], current [");
                if (newMasterNode != null) {
                    newMasterNode.appendDescriptionWithoutAttributes(summary);
                }
                summary.append("]}");
            }
            if (removed()) {
                if (summary.length() > 0) {
                    summary.append(", ");
                }
                summary.append("removed {");
                addCommaSeparatedNodesWithoutAttributes(removedNodes().iterator(), summary);
                summary.append('}');
            }
            if (added()) {
                // ignore ourselves when reporting on nodes being added
                final Iterator<DiscoveryNode> addedNodesIterator = addedNodes().stream()
                    .filter(node -> node.getId().equals(localNodeId) == false)
                    .iterator();

                if (addedNodesIterator.hasNext()) {
                    if (summary.length() > 0) {
                        summary.append(", ");
                    }
                    summary.append("added {");
                    addCommaSeparatedNodesWithoutAttributes(addedNodesIterator, summary);
                    summary.append('}');
                }
            }
            return summary.toString();
        }
    }

    @Override
    public void writeTo(StreamOutput out) throws IOException {
        out.writeOptionalString(masterNodeId);
<<<<<<< HEAD
        if (out.getTransportVersion().onOrAfter(TransportVersions.V_8_500_010)) {
=======
        if (out.getTransportVersion().onOrAfter(TransportVersion.V_8_500_020)) {
>>>>>>> 8752d804
            out.writeVLong(nodeLeftGeneration);
        } // else nodeLeftGeneration is zero, or we're sending this to a remote cluster which does not care about the nodeLeftGeneration
        out.writeCollection(nodes.values());
    }

    public static DiscoveryNodes readFrom(StreamInput in, DiscoveryNode localNode) throws IOException {
        Builder builder = new Builder();
        if (in.readBoolean()) {
            builder.masterNodeId(in.readString());
        }
        if (localNode != null) {
            builder.localNodeId(localNode.getId());
        }

<<<<<<< HEAD
        if (in.getTransportVersion().onOrAfter(TransportVersions.V_8_500_010)) {
=======
        if (in.getTransportVersion().onOrAfter(TransportVersion.V_8_500_020)) {
>>>>>>> 8752d804
            builder.nodeLeftGeneration(in.readVLong());
        } // else nodeLeftGeneration is zero, or we're receiving this from a remote cluster so the nodeLeftGeneration does not matter to us

        int size = in.readVInt();
        for (int i = 0; i < size; i++) {
            DiscoveryNode node = new DiscoveryNode(in);
            if (localNode != null && node.getId().equals(localNode.getId())) {
                // reuse the same instance of our address and local node id for faster equality
                node = localNode;
            }
            // some one already built this and validated it's OK, skip the n2 scans
            assert builder.validateAdd(node) == null
                : "building disco nodes from network doesn't pass preflight: " + builder.validateAdd(node);
            builder.putUnsafe(node);
        }
        return builder.build();
    }

    public static Diff<DiscoveryNodes> readDiffFrom(StreamInput in, DiscoveryNode localNode) throws IOException {
        return SimpleDiffable.readDiffFrom(in1 -> readFrom(in1, localNode), in);
    }

    public static Builder builder() {
        return new Builder();
    }

    public static Builder builder(DiscoveryNodes nodes) {
        return new Builder(nodes);
    }

    public static class Builder {

        private final Map<String, DiscoveryNode> nodes;
        private String masterNodeId;
        private String localNodeId;
        private boolean removedNode;

        private final long oldNodeLeftGeneration;
        @Nullable // if not specified
        private Long nodeLeftGeneration;
        private boolean resetNodeLeftGeneration;

        public Builder() {
            nodes = new HashMap<>();
            oldNodeLeftGeneration = 0L;
        }

        public Builder(DiscoveryNodes nodes) {
            this.masterNodeId = nodes.getMasterNodeId();
            this.localNodeId = nodes.getLocalNodeId();
            this.nodes = new HashMap<>(nodes.getNodes());
            this.oldNodeLeftGeneration = nodes.nodeLeftGeneration;
        }

        /**
         * adds a disco node to the builder. Will throw an {@link IllegalArgumentException} if
         * the supplied node doesn't pass the pre-flight checks performed by {@link #validateAdd(DiscoveryNode)}
         */
        public Builder add(DiscoveryNode node) {
            final String preflight = validateAdd(node);
            if (preflight != null) {
                throw new IllegalArgumentException(preflight);
            }
            putUnsafe(node);
            return this;
        }

        /**
         * Get a node by its id
         *
         * @param nodeId id of the wanted node
         * @return wanted node if it exists. Otherwise <code>null</code>
         */
        @Nullable
        public DiscoveryNode get(String nodeId) {
            return nodes.get(nodeId);
        }

        private void putUnsafe(DiscoveryNode node) {
            nodes.put(node.getId(), node);
        }

        public Builder remove(String nodeId) {
            if (nodes.remove(nodeId) != null) {
                removedNode = true;
            }
            return this;
        }

        public Builder remove(DiscoveryNode node) {
            if (node.equals(nodes.get(node.getId()))) {
                nodes.remove(node.getId());
                removedNode = true;
            }
            return this;
        }

        public Builder masterNodeId(String masterNodeId) {
            this.masterNodeId = masterNodeId;
            return this;
        }

        public Builder localNodeId(String localNodeId) {
            this.localNodeId = localNodeId;
            return this;
        }

        /**
         * Checks that a node can be safely added to this node collection.
         *
         * @return null if all is OK or an error message explaining why a node can not be added.
         *
         * Note: if this method returns a non-null value, calling {@link #add(DiscoveryNode)} will fail with an
         * exception
         */
        private String validateAdd(DiscoveryNode node) {
            for (DiscoveryNode existingNode : nodes.values()) {
                if (node.getAddress().equals(existingNode.getAddress()) && node.getId().equals(existingNode.getId()) == false) {
                    return "can't add node " + node + ", found existing node " + existingNode + " with same address";
                }
                if (node.getId().equals(existingNode.getId()) && node.equals(existingNode) == false) {
                    return "can't add node "
                        + node
                        + ", found existing node "
                        + existingNode
                        + " with the same id but is a different node instance";
                }
            }
            return null;
        }

        private static <T extends Comparable<T>> T min(T t1, T t2) {
            assert t2 != null;
            return t1 == null || t1.compareTo(t2) > 0 ? t2 : t1;
        }

        private static <T extends Comparable<T>> T max(T t1, T t2) {
            assert t2 != null;
            return t1 == null || t1.compareTo(t2) < 0 ? t2 : t1;
        }

        public DiscoveryNodes build() {
            /*
             * Calculate all the version info we need. This is:
             * - The highest and lowest node versions in the cluster
             * - The lowest node version amongst data or master nodes
             * - The highest index version that is supported by all data/master nodes in the cluster
             * - The lowest index version that is supported by all nodes in the cluster
             *
             * Any of these values may be null (for example, if there are no data or master nodes),
             * in which case they are replaced with the defaults for this node
             */
            Version minNodeVersion = null;
            Version maxNodeVersion = null;
            Version minNonClientNodeVersion = null;
            IndexVersion maxDataNodeCompatibleIndexVersion = null;
            IndexVersion minSupportedIndexVersion = null;
            for (Map.Entry<String, DiscoveryNode> nodeEntry : nodes.entrySet()) {
                DiscoveryNode discoNode = nodeEntry.getValue();
                Version version = discoNode.getVersion();
                if (discoNode.canContainData() || discoNode.isMasterNode()) {
                    minNonClientNodeVersion = min(minNonClientNodeVersion, version);
                    maxDataNodeCompatibleIndexVersion = min(maxDataNodeCompatibleIndexVersion, discoNode.getMaxIndexVersion());
                }
                minNodeVersion = min(minNodeVersion, version);
                maxNodeVersion = max(maxNodeVersion, version);
                minSupportedIndexVersion = max(minSupportedIndexVersion, discoNode.getMinIndexVersion());
            }

            final long newNodeLeftGeneration;
            if (minNodeVersion == null || minNodeVersion.before(Version.V_8_9_0)) {
                assert this.nodeLeftGeneration == null || this.nodeLeftGeneration == 0L;
                newNodeLeftGeneration = 0L;
            } else if (this.nodeLeftGeneration != null) {
                // only happens during deserialization
                assert removedNode == false;
                assert resetNodeLeftGeneration == false;
                newNodeLeftGeneration = nodeLeftGeneration;
            } else if (resetNodeLeftGeneration) {
                newNodeLeftGeneration = 0L;
            } else if (removedNode) {
                newNodeLeftGeneration = oldNodeLeftGeneration + 1L;
            } else {
                newNodeLeftGeneration = oldNodeLeftGeneration;
            }

            var dataNodes = filteredNodes(nodes, DiscoveryNode::canContainData);
            return new DiscoveryNodes(
                newNodeLeftGeneration,
                Map.copyOf(nodes),
                dataNodes,
                filteredNodes(nodes, DiscoveryNode::isMasterNode),
                filteredNodes(nodes, DiscoveryNode::isIngestNode),
                masterNodeId,
                localNodeId,
                Objects.requireNonNullElse(minNonClientNodeVersion, Version.CURRENT),
                Objects.requireNonNullElse(maxNodeVersion, Version.CURRENT),
                Objects.requireNonNullElse(minNodeVersion, Version.CURRENT.minimumCompatibilityVersion()),
                Objects.requireNonNullElse(maxDataNodeCompatibleIndexVersion, IndexVersion.current()),
                Objects.requireNonNullElse(minSupportedIndexVersion, IndexVersion.MINIMUM_COMPATIBLE),
                computeTiersToNodesMap(dataNodes)
            );
        }

        private static Map<String, Set<String>> computeTiersToNodesMap(final Map<String, DiscoveryNode> dataNodes) {
            Map<String, Set<String>> tiersToNodes = new HashMap<>(ALL_DATA_TIERS.size() + 1);
            for (var node : dataNodes.values()) {
                if (node.hasRole(DiscoveryNodeRole.DATA_ROLE.roleName())) {
                    tiersToNodes.computeIfAbsent(DiscoveryNodeRole.DATA_ROLE.roleName(), (key) -> new HashSet<>()).add(node.getId());
                }
                for (var role : ALL_DATA_TIERS) {
                    if (node.hasRole(role)) {
                        tiersToNodes.computeIfAbsent(role, (key) -> new HashSet<>()).add(node.getId());
                    }
                }
            }
            for (var entry : tiersToNodes.entrySet()) {
                entry.setValue(Collections.unmodifiableSet(entry.getValue()));
            }
            return Collections.unmodifiableMap(tiersToNodes);
        }

        public boolean isLocalNodeElectedMaster() {
            return masterNodeId != null && masterNodeId.equals(localNodeId);
        }

        void nodeLeftGeneration(long nodeLeftGeneration) {
            // only for deserialization
            assert this.nodeLeftGeneration == null : nodeLeftGeneration + " vs " + this.nodeLeftGeneration;
            this.nodeLeftGeneration = nodeLeftGeneration;
        }

        public void resetNodeLeftGeneration() {
            assert this.resetNodeLeftGeneration == false;
            this.resetNodeLeftGeneration = true;
        }
    }

    private static Map<String, DiscoveryNode> filteredNodes(Map<String, DiscoveryNode> nodes, Predicate<DiscoveryNode> predicate) {
        return nodes.entrySet()
            .stream()
            .filter(e -> predicate.test(e.getValue()))
            .collect(Collectors.toUnmodifiableMap(Map.Entry::getKey, Map.Entry::getValue));
    }

    public static void addCommaSeparatedNodesWithoutAttributes(Iterator<DiscoveryNode> iterator, StringBuilder stringBuilder) {
        while (iterator.hasNext()) {
            iterator.next().appendDescriptionWithoutAttributes(stringBuilder);
            if (iterator.hasNext()) {
                stringBuilder.append(", ");
            }
        }
    }
}<|MERGE_RESOLUTION|>--- conflicted
+++ resolved
@@ -666,11 +666,7 @@
     @Override
     public void writeTo(StreamOutput out) throws IOException {
         out.writeOptionalString(masterNodeId);
-<<<<<<< HEAD
-        if (out.getTransportVersion().onOrAfter(TransportVersions.V_8_500_010)) {
-=======
-        if (out.getTransportVersion().onOrAfter(TransportVersion.V_8_500_020)) {
->>>>>>> 8752d804
+        if (out.getTransportVersion().onOrAfter(TransportVersions.V_8_500_020)) {
             out.writeVLong(nodeLeftGeneration);
         } // else nodeLeftGeneration is zero, or we're sending this to a remote cluster which does not care about the nodeLeftGeneration
         out.writeCollection(nodes.values());
@@ -685,11 +681,7 @@
             builder.localNodeId(localNode.getId());
         }
 
-<<<<<<< HEAD
-        if (in.getTransportVersion().onOrAfter(TransportVersions.V_8_500_010)) {
-=======
-        if (in.getTransportVersion().onOrAfter(TransportVersion.V_8_500_020)) {
->>>>>>> 8752d804
+        if (in.getTransportVersion().onOrAfter(TransportVersions.V_8_500_020)) {
             builder.nodeLeftGeneration(in.readVLong());
         } // else nodeLeftGeneration is zero, or we're receiving this from a remote cluster so the nodeLeftGeneration does not matter to us
 
