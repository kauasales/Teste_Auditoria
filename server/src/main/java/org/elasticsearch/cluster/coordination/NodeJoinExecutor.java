/*
 * Copyright Elasticsearch B.V. and/or licensed to Elasticsearch B.V. under one
 * or more contributor license agreements. Licensed under the Elastic License
 * 2.0 and the Server Side Public License, v 1; you may not use this file except
 * in compliance with, at your election, the Elastic License 2.0 or the Server
 * Side Public License, v 1.
 */
package org.elasticsearch.cluster.coordination;

import org.apache.logging.log4j.LogManager;
import org.apache.logging.log4j.Logger;
import org.elasticsearch.TransportVersion;
import org.elasticsearch.Version;
import org.elasticsearch.action.ActionListener;
import org.elasticsearch.cluster.ClusterState;
import org.elasticsearch.cluster.ClusterStateTaskExecutor;
import org.elasticsearch.cluster.NotMasterException;
import org.elasticsearch.cluster.block.ClusterBlocks;
import org.elasticsearch.cluster.metadata.DesiredNodes;
import org.elasticsearch.cluster.metadata.IndexMetadata;
import org.elasticsearch.cluster.metadata.Metadata;
import org.elasticsearch.cluster.node.DiscoveryNode;
import org.elasticsearch.cluster.node.DiscoveryNodes;
import org.elasticsearch.cluster.routing.RerouteService;
import org.elasticsearch.cluster.routing.allocation.AllocationService;
import org.elasticsearch.common.Priority;
import org.elasticsearch.persistent.PersistentTasksCustomMetadata;
import org.elasticsearch.transport.TransportService;

import java.util.ArrayList;
import java.util.Collection;
import java.util.Collections;
import java.util.Comparator;
import java.util.HashMap;
import java.util.List;
import java.util.Map;
import java.util.function.BiConsumer;
import java.util.function.Function;
import java.util.stream.Collectors;

import static org.elasticsearch.gateway.GatewayService.STATE_NOT_RECOVERED_BLOCK;

public class NodeJoinExecutor implements ClusterStateTaskExecutor<JoinTask> {

    private static final Logger logger = LogManager.getLogger(NodeJoinExecutor.class);

    private final AllocationService allocationService;
    private final RerouteService rerouteService;
<<<<<<< HEAD
    private final TransportService transportService;

    public NodeJoinExecutor(AllocationService allocationService, RerouteService rerouteService, TransportService transportService) {
        this.allocationService = allocationService;
        this.rerouteService = rerouteService;
        this.transportService = transportService;
=======
    private final Function<ClusterState, ClusterState> maybeReconfigureAfterMasterElection;

    public NodeJoinExecutor(AllocationService allocationService, RerouteService rerouteService) {
        this(allocationService, rerouteService, Function.identity());
    }

    public NodeJoinExecutor(
        AllocationService allocationService,
        RerouteService rerouteService,
        Function<ClusterState, ClusterState> maybeReconfigureAfterMasterElection
    ) {
        this.allocationService = allocationService;
        this.rerouteService = rerouteService;
        this.maybeReconfigureAfterMasterElection = maybeReconfigureAfterMasterElection;
>>>>>>> a96ffea1
    }

    @Override
    public ClusterState execute(BatchExecutionContext<JoinTask> batchExecutionContext) throws Exception {
        // The current state that MasterService uses might have been updated by a (different) master in a higher term already. If so, stop
        // processing the current cluster state update, there's no point in continuing to compute it as it will later be rejected by
        // Coordinator#publish anyhow.
        assert batchExecutionContext.taskContexts().isEmpty() == false : "Expected to have non empty join tasks list";

        var term = batchExecutionContext.taskContexts().stream().mapToLong(t -> t.getTask().term()).max().getAsLong();

        var split = batchExecutionContext.taskContexts().stream().collect(Collectors.partitioningBy(t -> t.getTask().term() == term));
        for (TaskContext<JoinTask> outdated : split.get(false)) {
            outdated.onFailure(
                new NotMasterException("Higher term encountered (encountered: " + term + " > used: " + outdated.getTask().term() + ")")
            );
        }

        final var joinTaskContexts = split.get(true);
        final var initialState = batchExecutionContext.initialState();

        if (initialState.term() > term) {
            logger.trace("encountered higher term {} than current {}, there is a newer master", initialState.term(), term);
            throw new NotMasterException(
                "Higher term encountered (current: " + initialState.term() + " > used: " + term + "), there is a newer master"
            );
        }

        final boolean isBecomingMaster = joinTaskContexts.stream().anyMatch(t -> t.getTask().isBecomingMaster());
        final DiscoveryNodes currentNodes = initialState.nodes();
        boolean nodesChanged = false;
        ClusterState.Builder newState;

        if (currentNodes.getMasterNode() == null && isBecomingMaster) {
            assert initialState.term() < term : "there should be at most one become master task per election (= by term)";
            // use these joins to try and become the master.
            // Note that we don't have to do any validation of the amount of joining nodes - the commit
            // during the cluster state publishing guarantees that we have enough
            try (var ignored = batchExecutionContext.dropHeadersContext()) {
                // suppress deprecation warnings e.g. from reroute()
                newState = becomeMasterAndTrimConflictingNodes(initialState, joinTaskContexts, term);
            }
            nodesChanged = true;
        } else if (currentNodes.isLocalNodeElectedMaster()) {
            assert initialState.term() == term : "term should be stable for the same master";
            newState = ClusterState.builder(initialState);
        } else {
            logger.trace("processing node joins, but we are not the master. current master: {}", currentNodes.getMasterNode());
            throw new NotMasterException("Node [" + currentNodes.getLocalNode() + "] not master for join request");
        }

        DiscoveryNodes.Builder nodesBuilder = DiscoveryNodes.builder(newState.nodes());
        Map<String, TransportVersion> transportVersions = new HashMap<>(newState.transportVersions());

        assert nodesBuilder.isLocalNodeElectedMaster();

        Version minClusterNodeVersion = newState.nodes().getMinNodeVersion();
        Version maxClusterNodeVersion = newState.nodes().getMaxNodeVersion();
        // if the cluster is not fully-formed then the min version is not meaningful
        final boolean enforceVersionBarrier = initialState.getBlocks().hasGlobalBlock(STATE_NOT_RECOVERED_BLOCK) == false;
        // processing any joins
        Map<String, String> joinedNodeIdsByNodeName = new HashMap<>();
        for (final var joinTaskContext : joinTaskContexts) {
            final var joinTask = joinTaskContext.getTask();
            final List<Runnable> onTaskSuccess = new ArrayList<>(joinTask.nodeCount());
            for (final JoinTask.NodeJoinTask nodeJoinTask : joinTask.nodeJoinTasks()) {
                final DiscoveryNode node = nodeJoinTask.node();
                if (currentNodes.nodeExistsWithSameRoles(node)) {
                    logger.debug("received a join request for an existing node [{}]", node);
                } else {
                    try {
                        TransportVersion transportVersion = transportService.getConnection(node).getTransportVersion();
                        if (enforceVersionBarrier) {
                            ensureVersionBarrier(node.getVersion(), minClusterNodeVersion);
                            ensureTransportVersionBarrier(transportVersion, transportVersions.values());
                        }
                        ensureNodesCompatibility(node.getVersion(), minClusterNodeVersion, maxClusterNodeVersion);
                        // we do this validation quite late to prevent race conditions between nodes joining and importing dangling indices
                        // we have to reject nodes that don't support all indices we have in this cluster
                        ensureIndexCompatibility(node.getVersion(), initialState.getMetadata());
                        nodesBuilder.add(node);
                        transportVersions.put(node.getId(), transportVersion);
                        nodesChanged = true;
                        minClusterNodeVersion = Version.min(minClusterNodeVersion, node.getVersion());
                        maxClusterNodeVersion = Version.max(maxClusterNodeVersion, node.getVersion());
                        if (node.isMasterNode()) {
                            joinedNodeIdsByNodeName.put(node.getName(), node.getId());
                        }
                    } catch (IllegalArgumentException | IllegalStateException e) {
                        onTaskSuccess.add(() -> nodeJoinTask.listener().onFailure(e));
                        continue;
                    }
                }
                onTaskSuccess.add(() -> {
                    final var reason = nodeJoinTask.reason();
                    if (reason.guidanceDocs() == null) {
                        logger.info(
                            "node-join: [{}] with reason [{}]",
                            nodeJoinTask.node().descriptionWithoutAttributes(),
                            reason.message()
                        );
                    } else {
                        logger.warn(
                            "node-join: [{}] with reason [{}]; for troubleshooting guidance, see {}",
                            nodeJoinTask.node().descriptionWithoutAttributes(),
                            reason.message(),
                            reason.guidanceDocs()
                        );
                    }
                    nodeJoinTask.listener().onResponse(null);
                });
            }
            joinTaskContext.success(() -> {
                for (Runnable joinCompleter : onTaskSuccess) {
                    joinCompleter.run();
                }
            });
        }

        if (nodesChanged) {
            rerouteService.reroute(
                "post-join reroute",
                Priority.HIGH,
                ActionListener.wrap(r -> logger.trace("post-join reroute completed"), e -> logger.debug("post-join reroute failed", e))
            );

            if (joinedNodeIdsByNodeName.isEmpty() == false) {
                final var currentVotingConfigExclusions = initialState.getVotingConfigExclusions();
                final var newVotingConfigExclusions = currentVotingConfigExclusions.stream().map(e -> {
                    // Update nodeId in VotingConfigExclusion when a new node with excluded node name joins
                    if (CoordinationMetadata.VotingConfigExclusion.MISSING_VALUE_MARKER.equals(e.getNodeId())
                        && joinedNodeIdsByNodeName.containsKey(e.getNodeName())) {
                        return new CoordinationMetadata.VotingConfigExclusion(
                            joinedNodeIdsByNodeName.get(e.getNodeName()),
                            e.getNodeName()
                        );
                    } else {
                        return e;
                    }
                }).collect(Collectors.toSet());

                // if VotingConfigExclusions did get updated
                if (newVotingConfigExclusions.equals(currentVotingConfigExclusions) == false) {
                    final var coordMetadataBuilder = CoordinationMetadata.builder(initialState.coordinationMetadata())
                        .term(term)
                        .clearVotingConfigExclusions();
                    newVotingConfigExclusions.forEach(coordMetadataBuilder::addVotingConfigExclusion);
                    newState.metadata(Metadata.builder(initialState.metadata()).coordinationMetadata(coordMetadataBuilder.build()).build());
                }
            }

            final ClusterState clusterStateWithNewNodesAndDesiredNodes = DesiredNodes.updateDesiredNodesStatusIfNeeded(
                newState.nodes(nodesBuilder).build()
            );
            final ClusterState updatedState = allocationService.adaptAutoExpandReplicas(clusterStateWithNewNodesAndDesiredNodes);
            assert enforceVersionBarrier == false
                || updatedState.nodes().getMinNodeVersion().onOrAfter(initialState.nodes().getMinNodeVersion())
                : "min node version decreased from ["
                    + initialState.nodes().getMinNodeVersion()
                    + "] to ["
                    + updatedState.nodes().getMinNodeVersion()
                    + "]";
            return updatedState;
        } else {
            // we must return a new cluster state instance to force publishing. This is important
            // for the joining node to finalize its join and set us as a master
            return newState.build();
        }
    }

    protected ClusterState.Builder becomeMasterAndTrimConflictingNodes(
        ClusterState currentState,
        List<? extends TaskContext<JoinTask>> taskContexts,
        long term
    ) {
        assert currentState.nodes().getMasterNodeId() == null : currentState;
        assert currentState.term() < term : term + " vs " + currentState;
        DiscoveryNodes currentNodes = currentState.nodes();
        DiscoveryNodes.Builder nodesBuilder = DiscoveryNodes.builder(currentNodes);
        nodesBuilder.masterNodeId(currentState.nodes().getLocalNodeId());

        for (final var taskContext : taskContexts) {
            for (final var joiningNode : taskContext.getTask().nodes()) {
                final DiscoveryNode nodeWithSameId = nodesBuilder.get(joiningNode.getId());
                if (nodeWithSameId != null && nodeWithSameId.equals(joiningNode) == false) {
                    logger.debug("removing existing node [{}], which conflicts with incoming join from [{}]", nodeWithSameId, joiningNode);
                    nodesBuilder.remove(nodeWithSameId.getId());
                }
                final DiscoveryNode nodeWithSameAddress = currentNodes.findByAddress(joiningNode.getAddress());
                if (nodeWithSameAddress != null && nodeWithSameAddress.equals(joiningNode) == false) {
                    logger.debug(
                        "removing existing node [{}], which conflicts with incoming join from [{}]",
                        nodeWithSameAddress,
                        joiningNode
                    );
                    nodesBuilder.remove(nodeWithSameAddress.getId());
                }
            }
        }

        // now trim any left over dead nodes - either left there when the previous master stepped down
        // or removed by us above
        ClusterState tmpState = ClusterState.builder(currentState)
            .nodes(nodesBuilder)
            .blocks(ClusterBlocks.builder().blocks(currentState.blocks()).removeGlobalBlock(NoMasterBlockService.NO_MASTER_BLOCK_ID))
            .metadata(
                Metadata.builder(currentState.metadata())
                    .coordinationMetadata(CoordinationMetadata.builder(currentState.coordinationMetadata()).term(term).build())
                    .build()
            )
            .build();
        logger.trace("becomeMasterAndTrimConflictingNodes: {}", tmpState.nodes());
        allocationService.cleanCaches();
        tmpState = PersistentTasksCustomMetadata.disassociateDeadNodes(tmpState);
        tmpState = maybeReconfigureAfterMasterElection.apply(tmpState);
        return ClusterState.builder(allocationService.disassociateDeadNodes(tmpState, false, "removed dead nodes on election"));
    }

    @Override
    public boolean runOnlyOnMaster() {
        // we validate that we are allowed to change the cluster state during cluster state processing
        return false;
    }

    /**
     * Ensures that all indices are compatible with the given node version. This will ensure that all indices in the given metadata
     * will not be created with a newer version of elasticsearch as well as that all indices are newer or equal to the minimum index
     * compatibility version.
     * @see Version#minimumIndexCompatibilityVersion()
     * @throws IllegalStateException if any index is incompatible with the given version
     */
    public static void ensureIndexCompatibility(final Version nodeVersion, Metadata metadata) {
        Version supportedIndexVersion = nodeVersion.minimumIndexCompatibilityVersion();
        // we ensure that all indices in the cluster we join are compatible with us no matter if they are
        // closed or not we can't read mappings of these indices so we need to reject the join...
        for (IndexMetadata idxMetadata : metadata) {
            if (idxMetadata.getCompatibilityVersion().after(nodeVersion)) {
                throw new IllegalStateException(
                    "index "
                        + idxMetadata.getIndex()
                        + " version not supported: "
                        + idxMetadata.getCompatibilityVersion()
                        + " the node version is: "
                        + nodeVersion
                );
            }
            if (idxMetadata.getCompatibilityVersion().before(supportedIndexVersion)) {
                throw new IllegalStateException(
                    "index "
                        + idxMetadata.getIndex()
                        + " version not supported: "
                        + idxMetadata.getCompatibilityVersion()
                        + " minimum compatible index version is: "
                        + supportedIndexVersion
                );
            }
        }
    }

    /** ensures that the joining node has a version that's compatible with all current nodes*/
    public static void ensureNodesCompatibility(final Version joiningNodeVersion, DiscoveryNodes currentNodes) {
        final Version minNodeVersion = currentNodes.getMinNodeVersion();
        final Version maxNodeVersion = currentNodes.getMaxNodeVersion();
        ensureNodesCompatibility(joiningNodeVersion, minNodeVersion, maxNodeVersion);
    }

    /** ensures that the joining node has a version that's compatible with a given version range */
    public static void ensureNodesCompatibility(Version joiningNodeVersion, Version minClusterNodeVersion, Version maxClusterNodeVersion) {
        assert minClusterNodeVersion.onOrBefore(maxClusterNodeVersion) : minClusterNodeVersion + " > " + maxClusterNodeVersion;
        if (joiningNodeVersion.isCompatible(maxClusterNodeVersion) == false) {
            throw new IllegalStateException(
                "node version ["
                    + joiningNodeVersion
                    + "] is not supported. "
                    + "The cluster contains nodes with version ["
                    + maxClusterNodeVersion
                    + "], which is incompatible."
            );
        }
        if (joiningNodeVersion.isCompatible(minClusterNodeVersion) == false) {
            throw new IllegalStateException(
                "node version ["
                    + joiningNodeVersion
                    + "] is not supported."
                    + "The cluster contains nodes with version ["
                    + minClusterNodeVersion
                    + "], which is incompatible."
            );
        }
    }

    /**
     * ensures that the joining node's transport version is equal or higher to the minClusterTransportVersion. This is needed
     * to ensure that the minimum transport version of the cluster doesn't go backwards.
     **/
    private static void ensureTransportVersionBarrier(
        TransportVersion joiningTransportVersion,
        Collection<TransportVersion> existingTransportVersions
    ) {
        TransportVersion minClusterTransportVersion = existingTransportVersions.stream()
            .min(Comparator.naturalOrder())
            .orElse(TransportVersion.CURRENT);
        if (joiningTransportVersion.before(minClusterTransportVersion)) {
            throw new IllegalStateException(
                "node with transport version ["
                    + joiningTransportVersion
                    + "] may not join a cluster with minimum transport version ["
                    + minClusterTransportVersion
                    + "]"
            );
        }
    }

    /**
     * ensures that the joining node's version is equal or higher to the minClusterNodeVersion. This is needed
     * to ensure that if the master is already fully operating under the new version, it doesn't go back to mixed
     * version mode
     **/
    public static void ensureVersionBarrier(Version joiningNodeVersion, Version minClusterNodeVersion) {
        if (joiningNodeVersion.before(minClusterNodeVersion)) {
            throw new IllegalStateException(
                "node version ["
                    + joiningNodeVersion
                    + "] may not join a cluster comprising only nodes of version ["
                    + minClusterNodeVersion
                    + "] or greater"
            );
        }
    }

    public static Collection<BiConsumer<DiscoveryNode, ClusterState>> addBuiltInJoinValidators(
        Collection<BiConsumer<DiscoveryNode, ClusterState>> onJoinValidators
    ) {
        final Collection<BiConsumer<DiscoveryNode, ClusterState>> validators = new ArrayList<>();
        validators.add((node, state) -> {
            ensureNodesCompatibility(node.getVersion(), state.getNodes());
            ensureIndexCompatibility(node.getVersion(), state.getMetadata());
        });
        validators.addAll(onJoinValidators);
        return Collections.unmodifiableCollection(validators);
    }
}<|MERGE_RESOLUTION|>--- conflicted
+++ resolved
@@ -46,29 +46,23 @@
 
     private final AllocationService allocationService;
     private final RerouteService rerouteService;
-<<<<<<< HEAD
     private final TransportService transportService;
+    private final Function<ClusterState, ClusterState> maybeReconfigureAfterMasterElection;
 
     public NodeJoinExecutor(AllocationService allocationService, RerouteService rerouteService, TransportService transportService) {
-        this.allocationService = allocationService;
-        this.rerouteService = rerouteService;
-        this.transportService = transportService;
-=======
-    private final Function<ClusterState, ClusterState> maybeReconfigureAfterMasterElection;
-
-    public NodeJoinExecutor(AllocationService allocationService, RerouteService rerouteService) {
-        this(allocationService, rerouteService, Function.identity());
+        this(allocationService, rerouteService, transportService, Function.identity());
     }
 
     public NodeJoinExecutor(
         AllocationService allocationService,
         RerouteService rerouteService,
+        TransportService transportService,
         Function<ClusterState, ClusterState> maybeReconfigureAfterMasterElection
     ) {
         this.allocationService = allocationService;
         this.rerouteService = rerouteService;
+        this.transportService = transportService;
         this.maybeReconfigureAfterMasterElection = maybeReconfigureAfterMasterElection;
->>>>>>> a96ffea1
     }
 
     @Override
