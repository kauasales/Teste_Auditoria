--- conflicted
+++ resolved
@@ -162,11 +162,7 @@
     /**
      * Returns the health result for the case when we have seen a master recently (at some point in the last 30 seconds).
      * @param localMasterHistory The master history as seen from the local machine
-<<<<<<< HEAD
-     * @param explain Whether to calculate and include the details in the result
-=======
      * @param explain Whether to calculate and include the details and user actions in the result
->>>>>>> 4a59bc80
      * @return The HealthIndicatorResult for the given localMasterHistory
      */
     private HealthIndicatorResult calculateWhenHaveSeenMasterRecently(MasterHistory localMasterHistory, boolean explain) {
@@ -204,29 +200,9 @@
             masterChanges,
             localMasterHistory.getMaxHistoryAge()
         );
-<<<<<<< HEAD
-        Map<String, Object> details = new HashMap<>();
-        Collection<HealthIndicatorImpact> impacts = new ArrayList<>();
-        List<UserAction> userActions = new ArrayList<>();
-        impacts.add(
-            new HealthIndicatorImpact(
-                LOW_IMPACT_SEVERITY,
-                "The cluster currently has a master node, but having multiple master node changes in a short time is an indicator "
-                    + "that the cluster is at risk of of not being able to create, delete, or rebalance indices",
-                List.of(ImpactArea.INGEST)
-            )
-        );
-        if (explain) {
-            List<DiscoveryNode> recentMasters = localMasterHistory.getNodes();
-            details.put("current_master", new DiscoveryNodeXContentObject(localMasterHistory.getMostRecentMaster()));
-            // Having the nulls in the recent masters xcontent list is not helpful, so we filter them out:
-            details.put("recent_masters", recentMasters.stream().filter(Objects::nonNull).map(DiscoveryNodeXContentObject::new).toList());
-        }
-=======
         Map<String, Object> details = getSimpleDetailsMap(explain, localMasterHistory);
         Collection<HealthIndicatorImpact> impacts = getUnstableMasterImpacts();
         List<UserAction> userActions = getContactSupportUserActions(explain);
->>>>>>> 4a59bc80
         return createIndicator(
             stableMasterStatus,
             summary,
@@ -300,14 +276,6 @@
      * @return The HealthIndicatorResult for the given localMasterHistory
      */
     private HealthIndicatorResult calculateWhenMasterHasFlappedNull(MasterHistory localMasterHistory, boolean explain) {
-<<<<<<< HEAD
-        HealthStatus stableMasterStatus;
-        String summary;
-        Map<String, Object> details = new HashMap<>();
-        Collection<HealthIndicatorImpact> impacts = new ArrayList<>();
-        List<UserAction> userActions = new ArrayList<>();
-=======
->>>>>>> 4a59bc80
         DiscoveryNode master = localMasterHistory.getMostRecentNonNullMaster();
         boolean localNodeIsMaster = clusterService.localNode().equals(master);
         List<DiscoveryNode> remoteHistory;
@@ -348,23 +316,11 @@
                 localMasterHistory.getNodes().stream().filter(Objects::nonNull).collect(Collectors.toSet()),
                 localMasterHistory.getMaxHistoryAge()
             );
-<<<<<<< HEAD
-            impacts.add(
-                new HealthIndicatorImpact(
-                    LOW_IMPACT_SEVERITY,
-                    "The cluster is at risk of not being able to create, delete, or rebalance indices",
-                    List.of(ImpactArea.INGEST)
-                )
-            );
-            if (explain) {
-                details.put("current_master", new DiscoveryNodeXContentObject(localMasterHistory.getMostRecentMaster()));
-=======
             final Collection<HealthIndicatorImpact> impacts = getUnstableMasterImpacts();
             Map<String, Object> details;
             if (explain) {
                 details = new HashMap<>();
                 details.put(DETAILS_CURRENT_MASTER, new DiscoveryNodeXContentObject(localMasterHistory.getMostRecentMaster()));
->>>>>>> 4a59bc80
                 if (remoteHistoryException != null) {
                     details.put(DETAILS_EXCEPTION_FETCHING_HISTORY, remoteHistoryException.getMessage());
                     StringWriter stringWriter = new StringWriter();
@@ -387,16 +343,6 @@
             logger.trace("This node thinks the master is unstable, but the master node {} thinks it is stable", master);
             return getMasterIsStableResult(explain, localMasterHistory);
         }
-<<<<<<< HEAD
-        return createIndicator(
-            stableMasterStatus,
-            summary,
-            explain ? new SimpleHealthIndicatorDetails(details) : HealthIndicatorDetails.EMPTY,
-            impacts,
-            userActions
-        );
-=======
->>>>>>> 4a59bc80
     }
 
     /**
@@ -420,20 +366,14 @@
      * @return The HealthIndicatorResult for the given localMasterHistory
      */
     private HealthIndicatorResult calculateWhenHaveNotSeenMasterRecently(MasterHistory localMasterHistory, boolean explain) {
-<<<<<<< HEAD
         Collection<DiscoveryNode> masterEligibleNodes = getMasterEligibleNodes();
         HealthStatus stableMasterStatus;
         String summary;
-        List<HealthIndicatorImpact> impacts = new ArrayList<>();
         Map<String, Object> details = new HashMap<>();
-        List<UserAction> userActions = new ArrayList<>();
 
         if (masterEligibleNodes.isEmpty()) {
             stableMasterStatus = HealthStatus.RED;
             summary = "No master eligible nodes found in the cluster";
-            impacts.add(
-                new HealthIndicatorImpact(1, "The cluster cannot create, delete, or rebalance indices", List.of(ImpactArea.INGEST))
-            );
             if (explain) {
                 //TODO: this is supposed to include when each was master
                 details.put("recent_masters",
@@ -469,14 +409,8 @@
             // Else if none is elected master and we are master eligible
         }
 
-=======
-        // NOTE: The logic in this method will be implemented in a future PR
-        HealthStatus stableMasterStatus = HealthStatus.RED;
-        String summary = "No master has been observed recently";
-        Map<String, Object> details = new HashMap<>();
         Collection<HealthIndicatorImpact> impacts = getUnstableMasterImpacts();
         List<UserAction> userActions = getContactSupportUserActions(explain);
->>>>>>> 4a59bc80
         return createIndicator(
             stableMasterStatus,
             summary,
