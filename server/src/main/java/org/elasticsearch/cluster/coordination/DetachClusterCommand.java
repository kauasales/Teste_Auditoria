/*
 * Copyright Elasticsearch B.V. and/or licensed to Elasticsearch B.V. under one
 * or more contributor license agreements. Licensed under the Elastic License
 * 2.0 and the Server Side Public License, v 1; you may not use this file except
 * in compliance with, at your election, the Elastic License 2.0 or the Server
 * Side Public License, v 1.
 */
package org.elasticsearch.cluster.coordination;

import joptsimple.OptionSet;
import org.elasticsearch.cli.Terminal;
import org.elasticsearch.cluster.ClusterState;
import org.elasticsearch.cluster.metadata.Metadata;
import org.elasticsearch.env.Environment;
import org.elasticsearch.gateway.PersistedClusterStateService;

import java.io.IOException;
import java.nio.file.Path;

public class DetachClusterCommand extends ElasticsearchNodeCommand {

    static final String NODE_DETACHED_MSG = "Node was successfully detached from the cluster";
    static final String CONFIRMATION_MSG =
        DELIMITER +
            "\n" +
            "You should only run this tool if you have permanently lost all of the\n" +
            "master-eligible nodes in this cluster and you cannot restore the cluster\n" +
            "from a snapshot, or you have already unsafely bootstrapped a new cluster\n" +
            "by running `elasticsearch-node unsafe-bootstrap` on a master-eligible\n" +
            "node that belonged to the same cluster as this node. This tool can cause\n" +
            "arbitrary data loss and its use should be your last resort.\n" +
            "\n" +
            "Do you want to proceed?\n";

    public DetachClusterCommand() {
        super("Detaches this node from its cluster, allowing it to unsafely join a new cluster");
    }


    @Override
<<<<<<< HEAD
    protected void processNodePaths(Terminal terminal, Path[] dataPaths, OptionSet options, Environment env) throws IOException {
        final PersistedClusterStateService persistedClusterStateService = createPersistedClusterStateService(env.settings(), dataPaths[0]);
=======
    protected void processNodePaths(Terminal terminal, Path dataPath, OptionSet options, Environment env) throws IOException {
        final PersistedClusterStateService persistedClusterStateService = createPersistedClusterStateService(env.settings(), dataPath);
>>>>>>> bbfa090a

        terminal.println(Terminal.Verbosity.VERBOSE, "Loading cluster state");
        final ClusterState oldClusterState = loadTermAndClusterState(persistedClusterStateService, env).v2();
        final ClusterState newClusterState = ClusterState.builder(oldClusterState)
            .metadata(updateMetadata(oldClusterState.metadata())).build();
        terminal.println(Terminal.Verbosity.VERBOSE,
            "[old cluster state = " + oldClusterState + ", new cluster state = " + newClusterState + "]");

        confirm(terminal, CONFIRMATION_MSG);

        try (PersistedClusterStateService.Writer writer = persistedClusterStateService.createWriter()) {
            writer.writeFullStateAndCommit(updateCurrentTerm(), newClusterState);
        }

        terminal.println(NODE_DETACHED_MSG);
    }

    // package-private for tests
    static Metadata updateMetadata(Metadata oldMetadata) {
        final CoordinationMetadata coordinationMetadata = CoordinationMetadata.builder()
                .lastAcceptedConfiguration(CoordinationMetadata.VotingConfiguration.MUST_JOIN_ELECTED_MASTER)
                .lastCommittedConfiguration(CoordinationMetadata.VotingConfiguration.MUST_JOIN_ELECTED_MASTER)
                .term(0)
                .build();
        return Metadata.builder(oldMetadata)
                .coordinationMetadata(coordinationMetadata)
                .clusterUUIDCommitted(false)
                .build();
    }

    //package-private for tests
    static long updateCurrentTerm() {
        return 0;
    }
}<|MERGE_RESOLUTION|>--- conflicted
+++ resolved
@@ -38,13 +38,8 @@
 
 
     @Override
-<<<<<<< HEAD
-    protected void processNodePaths(Terminal terminal, Path[] dataPaths, OptionSet options, Environment env) throws IOException {
-        final PersistedClusterStateService persistedClusterStateService = createPersistedClusterStateService(env.settings(), dataPaths[0]);
-=======
     protected void processNodePaths(Terminal terminal, Path dataPath, OptionSet options, Environment env) throws IOException {
         final PersistedClusterStateService persistedClusterStateService = createPersistedClusterStateService(env.settings(), dataPath);
->>>>>>> bbfa090a
 
         terminal.println(Terminal.Verbosity.VERBOSE, "Loading cluster state");
         final ClusterState oldClusterState = loadTermAndClusterState(persistedClusterStateService, env).v2();
