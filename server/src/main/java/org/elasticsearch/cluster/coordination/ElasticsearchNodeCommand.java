--- conflicted
+++ resolved
@@ -9,6 +9,7 @@
 
 import joptsimple.OptionParser;
 import joptsimple.OptionSet;
+
 import org.apache.logging.log4j.LogManager;
 import org.apache.logging.log4j.Logger;
 import org.apache.lucene.store.LockObtainFailedException;
@@ -110,15 +111,9 @@
             dataPaths,
             nodeId,
             namedXContentRegistry,
-<<<<<<< HEAD
-            new ClusterSettings(settings, ClusterSettings.BUILT_IN_CLUSTER_SETTINGS),
-            () -> 0L);
-=======
-            BigArrays.NON_RECYCLING_INSTANCE,
             new ClusterSettings(settings, ClusterSettings.BUILT_IN_CLUSTER_SETTINGS),
             () -> 0L
         );
->>>>>>> 12ad399c
     }
 
     public static ClusterState clusterState(Environment environment, PersistedClusterStateService.OnDiskState onDiskState) {
