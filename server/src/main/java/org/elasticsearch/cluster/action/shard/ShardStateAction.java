/*
 * Licensed to Elasticsearch under one or more contributor
 * license agreements. See the NOTICE file distributed with
 * this work for additional information regarding copyright
 * ownership. Elasticsearch licenses this file to you under
 * the Apache License, Version 2.0 (the "License"); you may
 * not use this file except in compliance with the License.
 * You may obtain a copy of the License at
 *
 *    http://www.apache.org/licenses/LICENSE-2.0
 *
 * Unless required by applicable law or agreed to in writing,
 * software distributed under the License is distributed on an
 * "AS IS" BASIS, WITHOUT WARRANTIES OR CONDITIONS OF ANY
 * KIND, either express or implied.  See the License for the
 * specific language governing permissions and limitations
 * under the License.
 */

package org.elasticsearch.cluster.action.shard;

import org.apache.logging.log4j.LogManager;
import org.apache.logging.log4j.Logger;
import org.apache.logging.log4j.message.ParameterizedMessage;
import org.elasticsearch.ElasticsearchException;
import org.elasticsearch.ExceptionsHelper;
import org.elasticsearch.Version;
import org.elasticsearch.cluster.ClusterChangedEvent;
import org.elasticsearch.cluster.ClusterState;
import org.elasticsearch.cluster.ClusterStateObserver;
import org.elasticsearch.cluster.ClusterStateTaskConfig;
import org.elasticsearch.cluster.ClusterStateTaskExecutor;
import org.elasticsearch.cluster.ClusterStateTaskListener;
import org.elasticsearch.cluster.MasterNodeChangePredicate;
import org.elasticsearch.cluster.NotMasterException;
import org.elasticsearch.cluster.metadata.IndexMetaData;
import org.elasticsearch.cluster.node.DiscoveryNode;
import org.elasticsearch.cluster.routing.RoutingService;
import org.elasticsearch.cluster.routing.ShardRouting;
import org.elasticsearch.cluster.routing.allocation.AllocationService;
import org.elasticsearch.cluster.routing.allocation.FailedShard;
import org.elasticsearch.cluster.routing.allocation.StaleShard;
import org.elasticsearch.cluster.service.ClusterService;
import org.elasticsearch.common.Nullable;
import org.elasticsearch.common.Priority;
import org.elasticsearch.common.inject.Inject;
import org.elasticsearch.common.io.stream.StreamInput;
import org.elasticsearch.common.io.stream.StreamOutput;
import org.elasticsearch.common.unit.TimeValue;
import org.elasticsearch.common.util.concurrent.ConcurrentCollections;
import org.elasticsearch.discovery.Discovery;
import org.elasticsearch.index.shard.ShardId;
import org.elasticsearch.node.NodeClosedException;
import org.elasticsearch.threadpool.ThreadPool;
import org.elasticsearch.transport.ConnectTransportException;
import org.elasticsearch.transport.EmptyTransportResponseHandler;
import org.elasticsearch.transport.NodeDisconnectedException;
import org.elasticsearch.transport.RemoteTransportException;
import org.elasticsearch.transport.TransportChannel;
import org.elasticsearch.transport.TransportException;
import org.elasticsearch.transport.TransportRequest;
import org.elasticsearch.transport.TransportRequestHandler;
import org.elasticsearch.transport.TransportResponse;
import org.elasticsearch.transport.TransportService;

import java.io.IOException;
import java.util.ArrayList;
import java.util.HashSet;
import java.util.List;
import java.util.Locale;
import java.util.Objects;
import java.util.Set;
import java.util.concurrent.ConcurrentMap;
import java.util.function.Predicate;

public class ShardStateAction {

    private static final Logger logger = LogManager.getLogger(ShardStateAction.class);

    public static final String SHARD_STARTED_ACTION_NAME = "internal:cluster/shard/started";
    public static final String SHARD_FAILED_ACTION_NAME = "internal:cluster/shard/failure";

    private final TransportService transportService;
    private final ClusterService clusterService;
    private final ThreadPool threadPool;

    // a list of shards that failed during replication
    // we keep track of these shards in order to avoid sending duplicate failed shard requests for a single failing shard.
    private final ConcurrentMap<FailedShardEntry, CompositeListener> remoteFailedShardsCache = ConcurrentCollections.newConcurrentMap();

    @Inject
    public ShardStateAction(ClusterService clusterService, TransportService transportService,
                            AllocationService allocationService, RoutingService routingService, ThreadPool threadPool) {
        this.transportService = transportService;
        this.clusterService = clusterService;
        this.threadPool = threadPool;

        transportService.registerRequestHandler(SHARD_STARTED_ACTION_NAME, ThreadPool.Names.SAME, StartedShardEntry::new,
            new ShardStartedTransportHandler(clusterService, new ShardStartedClusterStateTaskExecutor(allocationService, logger), logger));
        transportService.registerRequestHandler(SHARD_FAILED_ACTION_NAME, ThreadPool.Names.SAME, FailedShardEntry::new,
            new ShardFailedTransportHandler(clusterService,
                new ShardFailedClusterStateTaskExecutor(allocationService, routingService, logger), logger));
    }

    private void sendShardAction(final String actionName, final ClusterState currentState,
                                 final TransportRequest request, final Listener listener) {
        ClusterStateObserver observer =
            new ClusterStateObserver(currentState, clusterService, null, logger, threadPool.getThreadContext());
        DiscoveryNode masterNode = currentState.nodes().getMasterNode();
        Predicate<ClusterState> changePredicate = MasterNodeChangePredicate.build(currentState);
        if (masterNode == null) {
            logger.warn("no master known for action [{}] for shard entry [{}]", actionName, request);
            waitForNewMasterAndRetry(actionName, observer, request, listener, changePredicate);
        } else {
            logger.debug("sending [{}] to [{}] for shard entry [{}]", actionName, masterNode.getId(), request);
            transportService.sendRequest(masterNode,
                actionName, request, new EmptyTransportResponseHandler(ThreadPool.Names.SAME) {
                    @Override
                    public void handleResponse(TransportResponse.Empty response) {
                        listener.onSuccess();
                    }

                    @Override
                    public void handleException(TransportException exp) {
                        if (isMasterChannelException(exp)) {
                            waitForNewMasterAndRetry(actionName, observer, request, listener, changePredicate);
                        } else {
                            logger.warn(new ParameterizedMessage("unexpected failure while sending request [{}]" +
                                " to [{}] for shard entry [{}]", actionName, masterNode, request), exp);
                            listener.onFailure(exp instanceof RemoteTransportException ?
                                (Exception) (exp.getCause() instanceof Exception ? exp.getCause() :
                                    new ElasticsearchException(exp.getCause())) : exp);
                        }
                    }
                });
        }
    }

    private static Class[] MASTER_CHANNEL_EXCEPTIONS = new Class[]{
        NotMasterException.class,
        ConnectTransportException.class,
        Discovery.FailedToCommitClusterStateException.class
    };

    private static boolean isMasterChannelException(TransportException exp) {
        return ExceptionsHelper.unwrap(exp, MASTER_CHANNEL_EXCEPTIONS) != null;
    }

    /**
     * Send a shard failed request to the master node to update the cluster state with the failure of a shard on another node. This means
     * that the shard should be failed because a write made it into the primary but was not replicated to this shard copy. If the shard
     * does not exist anymore but still has an entry in the in-sync set, remove its allocation id from the in-sync set.
     *
     * @param shardId            shard id of the shard to fail
     * @param allocationId       allocation id of the shard to fail
     * @param primaryTerm        the primary term associated with the primary shard that is failing the shard. Must be strictly positive.
     * @param markAsStale        whether or not to mark a failing shard as stale (eg. removing from in-sync set) when failing the shard.
     * @param message            the reason for the failure
     * @param failure            the underlying cause of the failure
     * @param listener           callback upon completion of the request
     */
    public void remoteShardFailed(final ShardId shardId, String allocationId, long primaryTerm, boolean markAsStale, final String message,
                                  @Nullable final Exception failure, Listener listener) {
        assert primaryTerm > 0L : "primary term should be strictly positive";
        final FailedShardEntry shardEntry = new FailedShardEntry(shardId, allocationId, primaryTerm, message, failure, markAsStale);
        final CompositeListener compositeListener = new CompositeListener(listener);
        final CompositeListener existingListener = remoteFailedShardsCache.putIfAbsent(shardEntry, compositeListener);
        if (existingListener == null) {
            sendShardAction(SHARD_FAILED_ACTION_NAME, clusterService.state(), shardEntry, new Listener() {
                @Override
                public void onSuccess() {
                    try {
                        compositeListener.onSuccess();
                    } finally {
                        remoteFailedShardsCache.remove(shardEntry);
                    }
                }
                @Override
                public void onFailure(Exception e) {
                    try {
                        compositeListener.onFailure(e);
                    } finally {
                        remoteFailedShardsCache.remove(shardEntry);
                    }
                }
            });
        } else {
            existingListener.addListener(listener);
        }
    }

    int remoteShardFailedCacheSize() {
        return remoteFailedShardsCache.size();
    }

    /**
     * Send a shard failed request to the master node to update the cluster state when a shard on the local node failed.
     */
    public void localShardFailed(final ShardRouting shardRouting, final String message,
                                 @Nullable final Exception failure, Listener listener) {
        localShardFailed(shardRouting, message, failure, listener, clusterService.state());
    }

    /**
     * Send a shard failed request to the master node to update the cluster state when a shard on the local node failed.
     */
    public void localShardFailed(final ShardRouting shardRouting, final String message, @Nullable final Exception failure,
                                 Listener listener, final ClusterState currentState) {
        FailedShardEntry shardEntry = new FailedShardEntry(shardRouting.shardId(), shardRouting.allocationId().getId(),
            0L, message, failure, true);
        sendShardAction(SHARD_FAILED_ACTION_NAME, currentState, shardEntry, listener);
    }

    // visible for testing
    protected void waitForNewMasterAndRetry(String actionName, ClusterStateObserver observer,
                                            TransportRequest request, Listener listener, Predicate<ClusterState> changePredicate) {
        observer.waitForNextChange(new ClusterStateObserver.Listener() {
            @Override
            public void onNewClusterState(ClusterState state) {
                if (logger.isTraceEnabled()) {
                    logger.trace("new cluster state [{}] after waiting for master election for shard entry [{}]", state, request);
                }
                sendShardAction(actionName, state, request, listener);
            }

            @Override
            public void onClusterServiceClose() {
                logger.warn("node closed while execution action [{}] for shard entry [{}]", actionName, request);
                listener.onFailure(new NodeClosedException(clusterService.localNode()));
            }

            @Override
            public void onTimeout(TimeValue timeout) {
                // we wait indefinitely for a new master
                assert false;
            }
        }, changePredicate);
    }

    private static class ShardFailedTransportHandler implements TransportRequestHandler<FailedShardEntry> {
        private final ClusterService clusterService;
        private final ShardFailedClusterStateTaskExecutor shardFailedClusterStateTaskExecutor;
        private final Logger logger;

        ShardFailedTransportHandler(ClusterService clusterService,
                                    ShardFailedClusterStateTaskExecutor shardFailedClusterStateTaskExecutor, Logger logger) {
            this.clusterService = clusterService;
            this.shardFailedClusterStateTaskExecutor = shardFailedClusterStateTaskExecutor;
            this.logger = logger;
        }

        @Override
        public void messageReceived(FailedShardEntry request, TransportChannel channel) throws Exception {
<<<<<<< HEAD
            logger.debug(() -> new ParameterizedMessage("{} received shard failed for {}", request.shardId, request), request.failure);
=======
            logger.debug(() -> new ParameterizedMessage("{} received shard failed for {}",
                request.shardId, request), request.failure);
>>>>>>> 0c7f6570
            clusterService.submitStateUpdateTask(
                "shard-failed",
                request,
                ClusterStateTaskConfig.build(Priority.HIGH),
                shardFailedClusterStateTaskExecutor,
                new ClusterStateTaskListener() {
                    @Override
                    public void onFailure(String source, Exception e) {
<<<<<<< HEAD
                        logger.error(() -> new ParameterizedMessage("{} unexpected failure while failing shard [{}]", request.shardId, request), e);
=======
                        logger.error(() -> new ParameterizedMessage("{} unexpected failure while failing shard [{}]",
                            request.shardId, request), e);
>>>>>>> 0c7f6570
                        try {
                            channel.sendResponse(e);
                        } catch (Exception channelException) {
                            channelException.addSuppressed(e);
<<<<<<< HEAD
                            logger.warn(() -> new ParameterizedMessage("{} failed to send failure [{}] while failing shard [{}]", request.shardId, e, request), channelException);
=======
                            logger.warn(() ->
                                new ParameterizedMessage("{} failed to send failure [{}] while failing shard [{}]",
                                    request.shardId, e, request), channelException);
>>>>>>> 0c7f6570
                        }
                    }

                    @Override
                    public void onNoLongerMaster(String source) {
                        logger.error("{} no longer master while failing shard [{}]", request.shardId, request);
                        try {
                            channel.sendResponse(new NotMasterException(source));
                        } catch (Exception channelException) {
<<<<<<< HEAD
                            logger.warn(() -> new ParameterizedMessage("{} failed to send no longer master while failing shard [{}]", request.shardId, request), channelException);
=======
                            logger.warn(() ->
                                new ParameterizedMessage("{} failed to send no longer master while failing shard [{}]",
                                    request.shardId, request), channelException);
>>>>>>> 0c7f6570
                        }
                    }

                    @Override
                    public void clusterStateProcessed(String source, ClusterState oldState, ClusterState newState) {
                        try {
                            channel.sendResponse(TransportResponse.Empty.INSTANCE);
                        } catch (Exception channelException) {
<<<<<<< HEAD
                            logger.warn(() -> new ParameterizedMessage("{} failed to send response while failing shard [{}]", request.shardId, request), channelException);
=======
                            logger.warn(() ->
                                new ParameterizedMessage("{} failed to send response while failing shard [{}]",
                                    request.shardId, request), channelException);
>>>>>>> 0c7f6570
                        }
                    }
                }
            );
        }
    }

    public static class ShardFailedClusterStateTaskExecutor implements ClusterStateTaskExecutor<FailedShardEntry> {
        private final AllocationService allocationService;
        private final RoutingService routingService;
        private final Logger logger;

        public ShardFailedClusterStateTaskExecutor(AllocationService allocationService, RoutingService routingService, Logger logger) {
            this.allocationService = allocationService;
            this.routingService = routingService;
            this.logger = logger;
        }

        @Override
        public ClusterTasksResult<FailedShardEntry> execute(ClusterState currentState, List<FailedShardEntry> tasks) throws Exception {
            ClusterTasksResult.Builder<FailedShardEntry> batchResultBuilder = ClusterTasksResult.builder();
            List<FailedShardEntry> tasksToBeApplied = new ArrayList<>();
            List<FailedShard> failedShardsToBeApplied = new ArrayList<>();
            List<StaleShard> staleShardsToBeApplied = new ArrayList<>();

            for (FailedShardEntry task : tasks) {
                IndexMetaData indexMetaData = currentState.metaData().index(task.shardId.getIndex());
                if (indexMetaData == null) {
                    // tasks that correspond to non-existent indices are marked as successful
                    logger.debug("{} ignoring shard failed task [{}] (unknown index {})",
                        task.shardId, task, task.shardId.getIndex());
                    batchResultBuilder.success(task);
                } else {
                    // The primary term is 0 if the shard failed itself. It is > 0 if a write was done on a primary but was failed to be
                    // replicated to the shard copy with the provided allocation id. In case where the shard failed itself, it's ok to just
                    // remove the corresponding routing entry from the routing table. In case where a write could not be replicated,
                    // however, it is important to ensure that the shard copy with the missing write is considered as stale from that point
                    // on, which is implemented by removing the allocation id of the shard copy from the in-sync allocations set.
                    // We check here that the primary to which the write happened was not already failed in an earlier cluster state update.
                    // This prevents situations where a new primary has already been selected and replication failures from an old stale
                    // primary unnecessarily fail currently active shards.
                    if (task.primaryTerm > 0) {
                        long currentPrimaryTerm = indexMetaData.primaryTerm(task.shardId.id());
                        if (currentPrimaryTerm != task.primaryTerm) {
                            assert currentPrimaryTerm > task.primaryTerm : "received a primary term with a higher term than in the " +
                                "current cluster state (received [" + task.primaryTerm + "] but current is [" + currentPrimaryTerm + "])";
                            logger.debug("{} failing shard failed task [{}] (primary term {} does not match current term {})", task.shardId,
                                task, task.primaryTerm, indexMetaData.primaryTerm(task.shardId.id()));
                            batchResultBuilder.failure(task, new NoLongerPrimaryShardException(
                                task.shardId,
                                "primary term [" + task.primaryTerm + "] did not match current primary term [" + currentPrimaryTerm + "]"));
                            continue;
                        }
                    }

                    ShardRouting matched = currentState.getRoutingTable().getByAllocationId(task.shardId, task.allocationId);
                    if (matched == null) {
                        Set<String> inSyncAllocationIds = indexMetaData.inSyncAllocationIds(task.shardId.id());
                        // mark shard copies without routing entries that are in in-sync allocations set only as stale if the reason why
                        // they were failed is because a write made it into the primary but not to this copy (which corresponds to
                        // the check "primaryTerm > 0").
                        if (task.primaryTerm > 0 && inSyncAllocationIds.contains(task.allocationId)) {
                            logger.debug("{} marking shard {} as stale (shard failed task: [{}])",
                                task.shardId, task.allocationId, task);
                            tasksToBeApplied.add(task);
                            staleShardsToBeApplied.add(new StaleShard(task.shardId, task.allocationId));
                        } else {
                            // tasks that correspond to non-existent shards are marked as successful
                            logger.debug("{} ignoring shard failed task [{}] (shard does not exist anymore)", task.shardId, task);
                            batchResultBuilder.success(task);
                        }
                    } else {
                        // failing a shard also possibly marks it as stale (see IndexMetaDataUpdater)
                        logger.debug("{} failing shard {} (shard failed task: [{}])", task.shardId, matched, task);
                        tasksToBeApplied.add(task);
                        failedShardsToBeApplied.add(new FailedShard(matched, task.message, task.failure, task.markAsStale));
                    }
                }
            }
            assert tasksToBeApplied.size() == failedShardsToBeApplied.size() + staleShardsToBeApplied.size();

            ClusterState maybeUpdatedState = currentState;
            try {
                maybeUpdatedState = applyFailedShards(currentState, failedShardsToBeApplied, staleShardsToBeApplied);
                batchResultBuilder.successes(tasksToBeApplied);
            } catch (Exception e) {
                logger.warn(() -> new ParameterizedMessage("failed to apply failed shards {}", failedShardsToBeApplied), e);
                // failures are communicated back to the requester
                // cluster state will not be updated in this case
                batchResultBuilder.failures(tasksToBeApplied, e);
            }

            return batchResultBuilder.build(maybeUpdatedState);
        }

        // visible for testing
        ClusterState applyFailedShards(ClusterState currentState, List<FailedShard> failedShards, List<StaleShard> staleShards) {
            return allocationService.applyFailedShards(currentState, failedShards, staleShards);
        }

        @Override
        public void clusterStatePublished(ClusterChangedEvent clusterChangedEvent) {
            int numberOfUnassignedShards = clusterChangedEvent.state().getRoutingNodes().unassigned().size();
            if (numberOfUnassignedShards > 0) {
                String reason = String.format(Locale.ROOT, "[%d] unassigned shards after failing shards", numberOfUnassignedShards);
                if (logger.isTraceEnabled()) {
                    logger.trace("{}, scheduling a reroute", reason);
                }
                routingService.reroute(reason);
            }
        }
    }

    public static class FailedShardEntry extends TransportRequest {
        final ShardId shardId;
        final String allocationId;
        final long primaryTerm;
        final String message;
        final Exception failure;
        final boolean markAsStale;

        FailedShardEntry(StreamInput in) throws IOException {
            super(in);
            shardId = ShardId.readShardId(in);
            allocationId = in.readString();
            primaryTerm = in.readVLong();
            message = in.readString();
            failure = in.readException();
            if (in.getVersion().onOrAfter(Version.V_6_3_0)) {
                markAsStale = in.readBoolean();
            } else {
                markAsStale = true;
            }
        }

        public FailedShardEntry(ShardId shardId, String allocationId, long primaryTerm,
                                String message, Exception failure, boolean markAsStale) {
            this.shardId = shardId;
            this.allocationId = allocationId;
            this.primaryTerm = primaryTerm;
            this.message = message;
            this.failure = failure;
            this.markAsStale = markAsStale;
        }

        public ShardId getShardId() {
            return shardId;
        }

        public String getAllocationId() {
            return allocationId;
        }

        @Override
        public void writeTo(StreamOutput out) throws IOException {
            super.writeTo(out);
            shardId.writeTo(out);
            out.writeString(allocationId);
            out.writeVLong(primaryTerm);
            out.writeString(message);
            out.writeException(failure);
            if (out.getVersion().onOrAfter(Version.V_6_3_0)) {
                out.writeBoolean(markAsStale);
            }
        }

        @Override
        public String toString() {
            List<String> components = new ArrayList<>(6);
            components.add("shard id [" + shardId + "]");
            components.add("allocation id [" + allocationId + "]");
            components.add("primary term [" + primaryTerm + "]");
            components.add("message [" + message + "]");
            if (failure != null) {
                components.add("failure [" + ExceptionsHelper.detailedMessage(failure) + "]");
            }
            components.add("markAsStale [" + markAsStale + "]");
            return String.join(", ", components);
        }

        @Override
        public boolean equals(Object o) {
            if (this == o) return true;
            if (o == null || getClass() != o.getClass()) return false;
            FailedShardEntry that = (FailedShardEntry) o;
            // Exclude message and exception from equals and hashCode
            return Objects.equals(this.shardId, that.shardId) &&
                Objects.equals(this.allocationId, that.allocationId) &&
                primaryTerm == that.primaryTerm &&
                markAsStale == that.markAsStale;
        }

        @Override
        public int hashCode() {
            return Objects.hash(shardId, allocationId, primaryTerm, markAsStale);
        }
    }

    public void shardStarted(final ShardRouting shardRouting, final String message, Listener listener) {
        shardStarted(shardRouting, message, listener, clusterService.state());
    }
    public void shardStarted(final ShardRouting shardRouting, final String message, Listener listener, ClusterState currentState) {
        StartedShardEntry shardEntry = new StartedShardEntry(shardRouting.shardId(), shardRouting.allocationId().getId(), message);
        sendShardAction(SHARD_STARTED_ACTION_NAME, currentState, shardEntry, listener);
    }

    private static class ShardStartedTransportHandler implements TransportRequestHandler<StartedShardEntry> {
        private final ClusterService clusterService;
        private final ShardStartedClusterStateTaskExecutor shardStartedClusterStateTaskExecutor;
        private final Logger logger;

        ShardStartedTransportHandler(ClusterService clusterService,
                                     ShardStartedClusterStateTaskExecutor shardStartedClusterStateTaskExecutor, Logger logger) {
            this.clusterService = clusterService;
            this.shardStartedClusterStateTaskExecutor = shardStartedClusterStateTaskExecutor;
            this.logger = logger;
        }

        @Override
        public void messageReceived(StartedShardEntry request, TransportChannel channel) throws Exception {
            logger.debug("{} received shard started for [{}]", request.shardId, request);
            clusterService.submitStateUpdateTask(
                "shard-started " + request,
                request,
                ClusterStateTaskConfig.build(Priority.URGENT),
                shardStartedClusterStateTaskExecutor,
                shardStartedClusterStateTaskExecutor);
            channel.sendResponse(TransportResponse.Empty.INSTANCE);
        }
    }

    public static class ShardStartedClusterStateTaskExecutor
            implements ClusterStateTaskExecutor<StartedShardEntry>, ClusterStateTaskListener {
        private final AllocationService allocationService;
        private final Logger logger;

        public ShardStartedClusterStateTaskExecutor(AllocationService allocationService, Logger logger) {
            this.allocationService = allocationService;
            this.logger = logger;
        }

        @Override
        public ClusterTasksResult<StartedShardEntry> execute(ClusterState currentState, List<StartedShardEntry> tasks) throws Exception {
            ClusterTasksResult.Builder<StartedShardEntry> builder = ClusterTasksResult.builder();
            List<StartedShardEntry> tasksToBeApplied = new ArrayList<>();
            List<ShardRouting> shardRoutingsToBeApplied = new ArrayList<>(tasks.size());
            Set<ShardRouting> seenShardRoutings = new HashSet<>(); // to prevent duplicates
            for (StartedShardEntry task : tasks) {
                ShardRouting matched = currentState.getRoutingTable().getByAllocationId(task.shardId, task.allocationId);
                if (matched == null) {
                    // tasks that correspond to non-existent shards are marked as successful. The reason is that we resend shard started
                    // events on every cluster state publishing that does not contain the shard as started yet. This means that old stale
                    // requests might still be in flight even after the shard has already been started or failed on the master. We just
                    // ignore these requests for now.
                    logger.debug("{} ignoring shard started task [{}] (shard does not exist anymore)", task.shardId, task);
                    builder.success(task);
                } else {
                    if (matched.initializing() == false) {
                        assert matched.active() : "expected active shard routing for task " + task + " but found " + matched;
                        // same as above, this might have been a stale in-flight request, so we just ignore.
                        logger.debug("{} ignoring shard started task [{}] (shard exists but is not initializing: {})",
                            task.shardId, task, matched);
                        builder.success(task);
                    } else {
                        // remove duplicate actions as allocation service expects a clean list without duplicates
                        if (seenShardRoutings.contains(matched)) {
                            logger.trace("{} ignoring shard started task [{}] (already scheduled to start {})",
                                task.shardId, task, matched);
                            tasksToBeApplied.add(task);
                        } else {
                            logger.debug("{} starting shard {} (shard started task: [{}])", task.shardId, matched, task);
                            tasksToBeApplied.add(task);
                            shardRoutingsToBeApplied.add(matched);
                            seenShardRoutings.add(matched);
                        }
                    }
                }
            }
            assert tasksToBeApplied.size() >= shardRoutingsToBeApplied.size();

            ClusterState maybeUpdatedState = currentState;
            try {
                maybeUpdatedState = allocationService.applyStartedShards(currentState, shardRoutingsToBeApplied);
                builder.successes(tasksToBeApplied);
            } catch (Exception e) {
                logger.warn(() -> new ParameterizedMessage("failed to apply started shards {}", shardRoutingsToBeApplied), e);
                builder.failures(tasksToBeApplied, e);
            }

            return builder.build(maybeUpdatedState);
        }

        @Override
        public void onFailure(String source, Exception e) {
            logger.error(() -> new ParameterizedMessage("unexpected failure during [{}]", source), e);
        }
    }

    public static class StartedShardEntry extends TransportRequest {
        final ShardId shardId;
        final String allocationId;
        final String message;

        StartedShardEntry(StreamInput in) throws IOException {
            super(in);
            shardId = ShardId.readShardId(in);
            allocationId = in.readString();
            if (in.getVersion().before(Version.V_6_3_0)) {
                final long primaryTerm = in.readVLong();
                assert primaryTerm == 0L : "shard is only started by itself: primary term [" + primaryTerm + "]";
            }
            this.message = in.readString();
            if (in.getVersion().before(Version.V_6_3_0)) {
                final Exception ex = in.readException();
                assert ex == null : "started shard must not have failure [" + ex + "]";
            }
        }

        public StartedShardEntry(ShardId shardId, String allocationId, String message) {
            this.shardId = shardId;
            this.allocationId = allocationId;
            this.message = message;
        }

        @Override
        public void writeTo(StreamOutput out) throws IOException {
            super.writeTo(out);
            shardId.writeTo(out);
            out.writeString(allocationId);
            if (out.getVersion().before(Version.V_6_3_0)) {
                out.writeVLong(0L);
            }
            out.writeString(message);
            if (out.getVersion().before(Version.V_6_3_0)) {
                out.writeException(null);
            }
        }

        @Override
        public String toString() {
            return String.format(Locale.ROOT, "StartedShardEntry{shardId [%s], allocationId [%s], message [%s]}",
                shardId, allocationId, message);
        }
    }

    public interface Listener {

        default void onSuccess() {
        }

        /**
         * Notification for non-channel exceptions that are not handled
         * by {@link ShardStateAction}.
         *
         * The exceptions that are handled by {@link ShardStateAction}
         * are:
         *  - {@link NotMasterException}
         *  - {@link NodeDisconnectedException}
         *  - {@link Discovery.FailedToCommitClusterStateException}
         *
         * Any other exception is communicated to the requester via
         * this notification.
         *
         * @param e the unexpected cause of the failure on the master
         */
        default void onFailure(final Exception e) {
        }

    }

    /**
     * A composite listener that allows registering multiple listeners dynamically.
     */
    static final class CompositeListener implements Listener {
        private boolean isNotified = false;
        private Exception failure = null;
        private final List<Listener> listeners = new ArrayList<>();

        CompositeListener(Listener listener) {
            listeners.add(listener);
        }

        void addListener(Listener listener) {
            final boolean ready;
            synchronized (this) {
                ready = this.isNotified;
                if (ready == false) {
                    listeners.add(listener);
                }
            }
            if (ready) {
                if (failure != null) {
                    listener.onFailure(failure);
                } else {
                    listener.onSuccess();
                }
            }
        }

        private void onCompleted(Exception failure) {
            synchronized (this) {
                this.failure = failure;
                this.isNotified = true;
            }
            RuntimeException firstException = null;
            for (Listener listener : listeners) {
                try {
                    if (failure != null) {
                        listener.onFailure(failure);
                    } else {
                        listener.onSuccess();
                    }
                } catch (RuntimeException innerEx) {
                    if (firstException == null) {
                        firstException = innerEx;
                    } else {
                        firstException.addSuppressed(innerEx);
                    }
                }
            }
            if (firstException != null) {
                throw firstException;
            }
        }

        @Override
        public void onSuccess() {
            onCompleted(null);
        }

        @Override
        public void onFailure(Exception failure) {
            onCompleted(failure);
        }
    }

    public static class NoLongerPrimaryShardException extends ElasticsearchException {

        public NoLongerPrimaryShardException(ShardId shardId, String msg) {
            super(msg);
            setShard(shardId);
        }

        public NoLongerPrimaryShardException(StreamInput in) throws IOException {
            super(in);
        }

    }

}<|MERGE_RESOLUTION|>--- conflicted
+++ resolved
@@ -251,12 +251,8 @@
 
         @Override
         public void messageReceived(FailedShardEntry request, TransportChannel channel) throws Exception {
-<<<<<<< HEAD
-            logger.debug(() -> new ParameterizedMessage("{} received shard failed for {}", request.shardId, request), request.failure);
-=======
             logger.debug(() -> new ParameterizedMessage("{} received shard failed for {}",
                 request.shardId, request), request.failure);
->>>>>>> 0c7f6570
             clusterService.submitStateUpdateTask(
                 "shard-failed",
                 request,
@@ -265,23 +261,15 @@
                 new ClusterStateTaskListener() {
                     @Override
                     public void onFailure(String source, Exception e) {
-<<<<<<< HEAD
-                        logger.error(() -> new ParameterizedMessage("{} unexpected failure while failing shard [{}]", request.shardId, request), e);
-=======
                         logger.error(() -> new ParameterizedMessage("{} unexpected failure while failing shard [{}]",
                             request.shardId, request), e);
->>>>>>> 0c7f6570
                         try {
                             channel.sendResponse(e);
                         } catch (Exception channelException) {
                             channelException.addSuppressed(e);
-<<<<<<< HEAD
-                            logger.warn(() -> new ParameterizedMessage("{} failed to send failure [{}] while failing shard [{}]", request.shardId, e, request), channelException);
-=======
                             logger.warn(() ->
                                 new ParameterizedMessage("{} failed to send failure [{}] while failing shard [{}]",
                                     request.shardId, e, request), channelException);
->>>>>>> 0c7f6570
                         }
                     }
 
@@ -291,13 +279,9 @@
                         try {
                             channel.sendResponse(new NotMasterException(source));
                         } catch (Exception channelException) {
-<<<<<<< HEAD
-                            logger.warn(() -> new ParameterizedMessage("{} failed to send no longer master while failing shard [{}]", request.shardId, request), channelException);
-=======
                             logger.warn(() ->
                                 new ParameterizedMessage("{} failed to send no longer master while failing shard [{}]",
                                     request.shardId, request), channelException);
->>>>>>> 0c7f6570
                         }
                     }
 
@@ -306,13 +290,9 @@
                         try {
                             channel.sendResponse(TransportResponse.Empty.INSTANCE);
                         } catch (Exception channelException) {
-<<<<<<< HEAD
-                            logger.warn(() -> new ParameterizedMessage("{} failed to send response while failing shard [{}]", request.shardId, request), channelException);
-=======
                             logger.warn(() ->
                                 new ParameterizedMessage("{} failed to send response while failing shard [{}]",
                                     request.shardId, request), channelException);
->>>>>>> 0c7f6570
                         }
                     }
                 }
