/*
 * Copyright Elasticsearch B.V. and/or licensed to Elasticsearch B.V. under one
 * or more contributor license agreements. Licensed under the Elastic License
 * 2.0 and the Server Side Public License, v 1; you may not use this file except
 * in compliance with, at your election, the Elastic License 2.0 or the Server
 * Side Public License, v 1.
 */

package org.elasticsearch.cluster.action.shard;

import org.apache.logging.log4j.LogManager;
import org.apache.logging.log4j.Logger;
import org.elasticsearch.ElasticsearchException;
import org.elasticsearch.ExceptionsHelper;
import org.elasticsearch.action.ActionListener;
import org.elasticsearch.action.ResultDeduplicator;
import org.elasticsearch.action.support.ChannelActionListener;
import org.elasticsearch.cluster.ClusterState;
import org.elasticsearch.cluster.ClusterStateObserver;
import org.elasticsearch.cluster.ClusterStateTaskExecutor;
import org.elasticsearch.cluster.ClusterStateTaskListener;
import org.elasticsearch.cluster.NotMasterException;
import org.elasticsearch.cluster.coordination.FailedToCommitClusterStateException;
import org.elasticsearch.cluster.metadata.IndexMetadata;
import org.elasticsearch.cluster.metadata.Metadata;
import org.elasticsearch.cluster.node.DiscoveryNode;
import org.elasticsearch.cluster.routing.IndexRoutingTable;
import org.elasticsearch.cluster.routing.RerouteService;
import org.elasticsearch.cluster.routing.ShardRouting;
import org.elasticsearch.cluster.routing.allocation.AllocationService;
import org.elasticsearch.cluster.routing.allocation.FailedShard;
import org.elasticsearch.cluster.routing.allocation.StaleShard;
import org.elasticsearch.cluster.service.ClusterService;
import org.elasticsearch.cluster.service.MasterServiceTaskQueue;
import org.elasticsearch.common.Priority;
import org.elasticsearch.common.inject.Inject;
import org.elasticsearch.common.io.stream.StreamInput;
import org.elasticsearch.common.io.stream.StreamOutput;
import org.elasticsearch.core.Nullable;
import org.elasticsearch.core.TimeValue;
import org.elasticsearch.index.Index;
import org.elasticsearch.index.shard.IndexLongFieldRange;
import org.elasticsearch.index.shard.ShardId;
import org.elasticsearch.index.shard.ShardLongFieldRange;
import org.elasticsearch.node.NodeClosedException;
import org.elasticsearch.tasks.Task;
import org.elasticsearch.threadpool.ThreadPool;
import org.elasticsearch.transport.ConnectTransportException;
import org.elasticsearch.transport.EmptyTransportResponseHandler;
import org.elasticsearch.transport.RemoteTransportException;
import org.elasticsearch.transport.TransportChannel;
import org.elasticsearch.transport.TransportException;
import org.elasticsearch.transport.TransportRequest;
import org.elasticsearch.transport.TransportRequestHandler;
import org.elasticsearch.transport.TransportResponse;
import org.elasticsearch.transport.TransportService;

import java.io.IOException;
import java.util.ArrayList;
import java.util.HashMap;
import java.util.HashSet;
import java.util.List;
import java.util.Locale;
import java.util.Map;
import java.util.Objects;
import java.util.Set;

import static org.apache.logging.log4j.Level.DEBUG;
import static org.apache.logging.log4j.Level.ERROR;
import static org.elasticsearch.cluster.service.MasterService.isPublishFailureException;
import static org.elasticsearch.core.Strings.format;

public class ShardStateAction {

    private static final Logger logger = LogManager.getLogger(ShardStateAction.class);

    public static final String SHARD_STARTED_ACTION_NAME = "internal:cluster/shard/started";
    public static final String SHARD_FAILED_ACTION_NAME = "internal:cluster/shard/failure";

    private final TransportService transportService;
    private final ClusterService clusterService;
    private final ThreadPool threadPool;

    // we deduplicate these shard state requests in order to avoid sending duplicate failed/started shard requests for a shard
    private final ResultDeduplicator<TransportRequest, Void> remoteShardStateUpdateDeduplicator;

    @Inject
    public ShardStateAction(
        ClusterService clusterService,
        TransportService transportService,
        AllocationService allocationService,
        RerouteService rerouteService,
        ThreadPool threadPool
    ) {
        this.transportService = transportService;
        this.clusterService = clusterService;
        this.threadPool = threadPool;
        this.remoteShardStateUpdateDeduplicator = new ResultDeduplicator<>(threadPool.getThreadContext());

        transportService.registerRequestHandler(
            SHARD_STARTED_ACTION_NAME,
            ThreadPool.Names.SAME,
            StartedShardEntry::new,
            new ShardStartedTransportHandler(clusterService, new ShardStartedClusterStateTaskExecutor(allocationService, rerouteService))
        );
        transportService.registerRequestHandler(
            SHARD_FAILED_ACTION_NAME,
            ThreadPool.Names.SAME,
            FailedShardEntry::new,
            new ShardFailedTransportHandler(clusterService, new ShardFailedClusterStateTaskExecutor(allocationService, rerouteService))
        );
    }

    private void sendShardAction(
        final String actionName,
        final ClusterState currentState,
        final TransportRequest request,
        final ActionListener<Void> listener
    ) {
        ClusterStateObserver observer = new ClusterStateObserver(currentState, clusterService, null, logger, threadPool.getThreadContext());
        DiscoveryNode masterNode = currentState.nodes().getMasterNode();
        if (masterNode == null) {
            logger.warn("no master known for action [{}] for shard entry [{}]", actionName, request);
            waitForNewMasterAndRetry(actionName, observer, request, listener);
        } else {
            logger.debug("sending [{}] to [{}] for shard entry [{}]", actionName, masterNode.getId(), request);
            transportService.sendRequest(masterNode, actionName, request, new EmptyTransportResponseHandler(ThreadPool.Names.SAME) {
                @Override
                public void handleResponse(TransportResponse.Empty response) {
                    listener.onResponse(null);
                }

                @Override
                public void handleException(TransportException exp) {
                    if (isMasterChannelException(exp)) {
                        waitForNewMasterAndRetry(actionName, observer, request, listener);
                    } else {
                        logger.warn(
                            () -> format(
                                "unexpected failure while sending request [%s]" + " to [%s] for shard entry [%s]",
                                actionName,
                                masterNode,
                                request
                            ),
                            exp
                        );
                        listener.onFailure(
                            exp instanceof RemoteTransportException
                                ? (Exception) (exp.getCause() instanceof Exception
                                    ? exp.getCause()
                                    : new ElasticsearchException(exp.getCause()))
                                : exp
                        );
                    }
                }
            });
        }
    }

    private static final Class<?>[] MASTER_CHANNEL_EXCEPTIONS = new Class<?>[] {
        NotMasterException.class,
        ConnectTransportException.class,
        FailedToCommitClusterStateException.class };

    private static boolean isMasterChannelException(TransportException exp) {
        return ExceptionsHelper.unwrap(exp, MASTER_CHANNEL_EXCEPTIONS) != null;
    }

    /**
     * Send a shard failed request to the master node to update the cluster state with the failure of a shard on another node. This means
     * that the shard should be failed because a write made it into the primary but was not replicated to this shard copy. If the shard
     * does not exist anymore but still has an entry in the in-sync set, remove its allocation id from the in-sync set.
     *
     * @param shardId            shard id of the shard to fail
     * @param allocationId       allocation id of the shard to fail
     * @param primaryTerm        the primary term associated with the primary shard that is failing the shard. Must be strictly positive.
     * @param markAsStale        whether or not to mark a failing shard as stale (eg. removing from in-sync set) when failing the shard.
     * @param message            the reason for the failure
     * @param failure            the underlying cause of the failure
     * @param listener           callback upon completion of the request
     */
    public void remoteShardFailed(
        final ShardId shardId,
        String allocationId,
        long primaryTerm,
        boolean markAsStale,
        final String message,
        @Nullable final Exception failure,
        ActionListener<Void> listener
    ) {
        assert primaryTerm > 0L : "primary term should be strictly positive";
        remoteShardStateUpdateDeduplicator.executeOnce(
            new FailedShardEntry(shardId, allocationId, primaryTerm, message, failure, markAsStale),
            listener,
            (req, reqListener) -> sendShardAction(SHARD_FAILED_ACTION_NAME, clusterService.state(), req, reqListener)
        );
    }

    int remoteShardRequestsInFlight() {
        return remoteShardStateUpdateDeduplicator.size();
    }

    /**
     * Clears out {@link #remoteShardStateUpdateDeduplicator}. Called by
     * {@link org.elasticsearch.indices.cluster.IndicesClusterStateService} in case of a master failover to enable sending fresh requests
     * to the new master right away on master failover.
     * This method is best effort in so far that it might clear out valid requests in edge cases during master failover. This is not an
     * issue functionally and merely results in some unnecessary transport requests.
     */
    public void clearRemoteShardRequestDeduplicator() {
        remoteShardStateUpdateDeduplicator.clear();
    }

    /**
     * Send a shard failed request to the master node to update the cluster state when a shard on the local node failed.
     */
    public void localShardFailed(
        final ShardRouting shardRouting,
        final String message,
        @Nullable final Exception failure,
        ActionListener<Void> listener
    ) {
        localShardFailed(shardRouting, message, failure, listener, clusterService.state());
    }

    /**
     * Send a shard failed request to the master node to update the cluster state when a shard on the local node failed.
     */
    public void localShardFailed(
        final ShardRouting shardRouting,
        final String message,
        @Nullable final Exception failure,
        ActionListener<Void> listener,
        final ClusterState currentState
    ) {
        FailedShardEntry shardEntry = new FailedShardEntry(
            shardRouting.shardId(),
            shardRouting.allocationId().getId(),
            0L,
            message,
            failure,
            true
        );
        sendShardAction(SHARD_FAILED_ACTION_NAME, currentState, shardEntry, listener);
    }

    // visible for testing
    protected void waitForNewMasterAndRetry(
        String actionName,
        ClusterStateObserver observer,
        TransportRequest request,
        ActionListener<Void> listener
    ) {
        observer.waitForNextChange(new ClusterStateObserver.Listener() {
            @Override
            public void onNewClusterState(ClusterState state) {
                if (logger.isTraceEnabled()) {
                    logger.trace("new cluster state [{}] after waiting for master election for shard entry [{}]", state, request);
                }
                sendShardAction(actionName, state, request, listener);
            }

            @Override
            public void onClusterServiceClose() {
                logger.warn("node closed while execution action [{}] for shard entry [{}]", actionName, request);
                listener.onFailure(new NodeClosedException(clusterService.localNode()));
            }

            @Override
            public void onTimeout(TimeValue timeout) {
                // we wait indefinitely for a new master
                assert false;
            }
        }, ClusterStateObserver.NON_NULL_MASTER_PREDICATE);
    }

    // TODO: Make this a TransportMasterNodeAction and remove duplication of master failover retrying from upstream code
    private static class ShardFailedTransportHandler implements TransportRequestHandler<FailedShardEntry> {
        private final MasterServiceTaskQueue<FailedShardUpdateTask> taskQueue;

        ShardFailedTransportHandler(
            ClusterService clusterService,
            ShardFailedClusterStateTaskExecutor shardFailedClusterStateTaskExecutor
        ) {
            taskQueue = clusterService.createTaskQueue(TASK_SOURCE, Priority.HIGH, shardFailedClusterStateTaskExecutor);
        }

        private static final String TASK_SOURCE = "shard-failed";

        @Override
        public void messageReceived(FailedShardEntry request, TransportChannel channel, Task task) throws Exception {
            logger.debug(() -> format("%s received shard failed for [%s]", request.getShardId(), request), request.failure);
<<<<<<< HEAD
            var update = new FailedShardUpdateTask(request, new ChannelActionListener<>(channel, TASK_SOURCE, request));
            taskQueue.submitTask(TASK_SOURCE, update, null);
=======
            var update = new FailedShardUpdateTask(request, new ChannelActionListener<>(channel));
            clusterService.submitStateUpdateTask(
                TASK_SOURCE,
                update,
                ClusterStateTaskConfig.build(Priority.HIGH),
                shardFailedClusterStateTaskExecutor
            );
>>>>>>> ddbf59b8
        }
    }

    public static class ShardFailedClusterStateTaskExecutor implements ClusterStateTaskExecutor<FailedShardUpdateTask> {
        private final AllocationService allocationService;
        private final RerouteService rerouteService;

        public ShardFailedClusterStateTaskExecutor(AllocationService allocationService, RerouteService rerouteService) {
            this.allocationService = allocationService;
            this.rerouteService = rerouteService;
        }

        @Override
        public ClusterState execute(BatchExecutionContext<FailedShardUpdateTask> batchExecutionContext) throws Exception {
            List<ClusterStateTaskExecutor.TaskContext<FailedShardUpdateTask>> tasksToBeApplied = new ArrayList<>();
            List<FailedShard> failedShardsToBeApplied = new ArrayList<>();
            List<StaleShard> staleShardsToBeApplied = new ArrayList<>();
            final ClusterState initialState = batchExecutionContext.initialState();
            for (final var taskContext : batchExecutionContext.taskContexts()) {
                final var task = taskContext.getTask();
                FailedShardEntry entry = task.entry();
                IndexMetadata indexMetadata = initialState.metadata().index(entry.getShardId().getIndex());
                if (indexMetadata == null) {
                    // tasks that correspond to non-existent indices are marked as successful
                    logger.debug(
                        "{} ignoring shard failed task [{}] (unknown index {})",
                        entry.getShardId(),
                        entry,
                        entry.getShardId().getIndex()
                    );
                    taskContext.success(() -> task.listener().onResponse(TransportResponse.Empty.INSTANCE));
                } else {
                    // The primary term is 0 if the shard failed itself. It is > 0 if a write was done on a primary but was failed to be
                    // replicated to the shard copy with the provided allocation id. In case where the shard failed itself, it's ok to just
                    // remove the corresponding routing entry from the routing table. In case where a write could not be replicated,
                    // however, it is important to ensure that the shard copy with the missing write is considered as stale from that point
                    // on, which is implemented by removing the allocation id of the shard copy from the in-sync allocations set.
                    // We check here that the primary to which the write happened was not already failed in an earlier cluster state update.
                    // This prevents situations where a new primary has already been selected and replication failures from an old stale
                    // primary unnecessarily fail currently active shards.
                    if (entry.primaryTerm > 0) {
                        long currentPrimaryTerm = indexMetadata.primaryTerm(entry.getShardId().id());
                        if (currentPrimaryTerm != entry.primaryTerm) {
                            assert currentPrimaryTerm > entry.primaryTerm
                                : "received a primary term with a higher term than in the "
                                    + "current cluster state (received ["
                                    + entry.primaryTerm
                                    + "] but current is ["
                                    + currentPrimaryTerm
                                    + "])";
                            logger.debug(
                                "{} failing shard failed task [{}] (primary term {} does not match current term {})",
                                entry.getShardId(),
                                entry,
                                entry.primaryTerm,
                                indexMetadata.primaryTerm(entry.getShardId().id())
                            );
                            taskContext.onFailure(
                                new NoLongerPrimaryShardException(
                                    entry.getShardId(),
                                    "primary term ["
                                        + entry.primaryTerm
                                        + "] did not match current primary term ["
                                        + currentPrimaryTerm
                                        + "]"
                                )
                            );
                            continue;
                        }
                    }

                    ShardRouting matched = initialState.getRoutingTable().getByAllocationId(entry.getShardId(), entry.getAllocationId());
                    if (matched == null) {
                        Set<String> inSyncAllocationIds = indexMetadata.inSyncAllocationIds(entry.getShardId().id());
                        // mark shard copies without routing entries that are in in-sync allocations set only as stale if the reason why
                        // they were failed is because a write made it into the primary but not to this copy (which corresponds to
                        // the check "primaryTerm > 0").
                        if (entry.primaryTerm > 0 && inSyncAllocationIds.contains(entry.getAllocationId())) {
                            logger.debug(
                                "{} marking shard {} as stale (shard failed task: [{}])",
                                entry.getShardId(),
                                entry.getAllocationId(),
                                entry
                            );
                            tasksToBeApplied.add(taskContext);
                            staleShardsToBeApplied.add(new StaleShard(entry.getShardId(), entry.getAllocationId()));
                        } else {
                            // tasks that correspond to non-existent shards are marked as successful
                            logger.debug("{} ignoring shard failed task [{}] (shard does not exist anymore)", entry.getShardId(), entry);
                            taskContext.success(() -> task.listener().onResponse(TransportResponse.Empty.INSTANCE));
                        }
                    } else {
                        // failing a shard also possibly marks it as stale (see IndexMetadataUpdater)
                        logger.debug("{} failing shard {} (shard failed task: [{}])", entry.getShardId(), matched, task);
                        tasksToBeApplied.add(taskContext);
                        failedShardsToBeApplied.add(new FailedShard(matched, entry.message, entry.failure, entry.markAsStale));
                    }
                }
            }
            assert tasksToBeApplied.size() == failedShardsToBeApplied.size() + staleShardsToBeApplied.size();

            ClusterState maybeUpdatedState = initialState;
            try (var ignored = batchExecutionContext.dropHeadersContext()) {
                // drop deprecation warnings arising from the computation (reroute etc).
                maybeUpdatedState = applyFailedShards(initialState, failedShardsToBeApplied, staleShardsToBeApplied);
                for (final var taskContext : tasksToBeApplied) {
                    taskContext.success(() -> taskContext.getTask().listener().onResponse(TransportResponse.Empty.INSTANCE));
                }
            } catch (Exception e) {
                logger.warn(() -> format("failed to apply failed shards %s", failedShardsToBeApplied), e);
                // failures are communicated back to the requester
                // cluster state will not be updated in this case
                for (final var taskContext : tasksToBeApplied) {
                    taskContext.onFailure(e);
                }
            }

            return maybeUpdatedState;
        }

        // visible for testing
        ClusterState applyFailedShards(ClusterState currentState, List<FailedShard> failedShards, List<StaleShard> staleShards) {
            return allocationService.applyFailedShards(currentState, failedShards, staleShards);
        }

        @Override
        public void clusterStatePublished(ClusterState newClusterState) {
            int numberOfUnassignedShards = newClusterState.getRoutingNodes().unassigned().size();
            if (numberOfUnassignedShards > 0) {
                // The reroute called after failing some shards will not assign any shard back to the node on which it failed. If there were
                // no other options for a failed shard then it is left unassigned. However, absent other options it's better to try and
                // assign it again, even if that means putting it back on the node on which it previously failed:
                final String reason = String.format(Locale.ROOT, "[%d] unassigned shards after failing shards", numberOfUnassignedShards);
                logger.trace("{}, scheduling a reroute", reason);
                rerouteService.reroute(
                    reason,
                    Priority.NORMAL,
                    ActionListener.wrap(
                        r -> logger.trace("{}, reroute completed", reason),
                        e -> logger.debug(() -> format("%s, reroute failed", reason), e)
                    )
                );
            }
        }
    }

    public static class FailedShardEntry extends TransportRequest {
        final ShardId shardId;
        final String allocationId;
        final long primaryTerm;
        final String message;
        @Nullable
        final Exception failure;
        final boolean markAsStale;

        FailedShardEntry(StreamInput in) throws IOException {
            super(in);
            shardId = new ShardId(in);
            allocationId = in.readString();
            primaryTerm = in.readVLong();
            message = in.readString();
            failure = in.readException();
            markAsStale = in.readBoolean();
        }

        public FailedShardEntry(
            ShardId shardId,
            String allocationId,
            long primaryTerm,
            String message,
            @Nullable Exception failure,
            boolean markAsStale
        ) {
            this.shardId = shardId;
            this.allocationId = allocationId;
            this.primaryTerm = primaryTerm;
            this.message = message;
            this.failure = failure;
            this.markAsStale = markAsStale;
        }

        public ShardId getShardId() {
            return shardId;
        }

        public String getAllocationId() {
            return allocationId;
        }

        @Override
        public void writeTo(StreamOutput out) throws IOException {
            super.writeTo(out);
            shardId.writeTo(out);
            out.writeString(allocationId);
            out.writeVLong(primaryTerm);
            out.writeString(message);
            out.writeException(failure);
            out.writeBoolean(markAsStale);
        }

        @Override
        public String toString() {
            List<String> components = new ArrayList<>(6);
            components.add("shard id [" + shardId + "]");
            components.add("allocation id [" + allocationId + "]");
            components.add("primary term [" + primaryTerm + "]");
            components.add("message [" + message + "]");
            components.add("markAsStale [" + markAsStale + "]");
            if (failure != null) {
                components.add("failure [" + ExceptionsHelper.stackTrace(failure) + "]");
            }
            return String.join(", ", components);
        }

        @Override
        public boolean equals(Object o) {
            if (this == o) return true;
            if (o == null || getClass() != o.getClass()) return false;
            FailedShardEntry that = (FailedShardEntry) o;
            // Exclude message and exception from equals and hashCode
            return Objects.equals(this.shardId, that.shardId)
                && Objects.equals(this.allocationId, that.allocationId)
                && primaryTerm == that.primaryTerm
                && markAsStale == that.markAsStale;
        }

        @Override
        public int hashCode() {
            return Objects.hash(shardId, allocationId, primaryTerm, markAsStale);
        }
    }

    public record FailedShardUpdateTask(FailedShardEntry entry, ActionListener<TransportResponse.Empty> listener)
        implements
            ClusterStateTaskListener {
        @Override
        public void onFailure(Exception e) {
            logger.log(
                isPublishFailureException(e) ? DEBUG : ERROR,
                () -> format("%s unexpected failure while failing shard [%s]", entry.shardId, entry),
                e
            );
            listener.onFailure(e);
        }
    }

    public void shardStarted(
        final ShardRouting shardRouting,
        final long primaryTerm,
        final String message,
        final ShardLongFieldRange timestampRange,
        final ActionListener<Void> listener
    ) {
        shardStarted(shardRouting, primaryTerm, message, timestampRange, listener, clusterService.state());
    }

    public void shardStarted(
        final ShardRouting shardRouting,
        final long primaryTerm,
        final String message,
        final ShardLongFieldRange timestampRange,
        final ActionListener<Void> listener,
        final ClusterState currentState
    ) {
        remoteShardStateUpdateDeduplicator.executeOnce(
            new StartedShardEntry(shardRouting.shardId(), shardRouting.allocationId().getId(), primaryTerm, message, timestampRange),
            listener,
            (req, l) -> sendShardAction(SHARD_STARTED_ACTION_NAME, currentState, req, l)
        );
    }

    // TODO: Make this a TransportMasterNodeAction and remove duplication of master failover retrying from upstream code
    private static class ShardStartedTransportHandler implements TransportRequestHandler<StartedShardEntry> {
        private final MasterServiceTaskQueue<StartedShardUpdateTask> taskQueue;

        ShardStartedTransportHandler(
            ClusterService clusterService,
            ShardStartedClusterStateTaskExecutor shardStartedClusterStateTaskExecutor
        ) {
            taskQueue = clusterService.createTaskQueue("shard-started", Priority.URGENT, shardStartedClusterStateTaskExecutor);
        }

        @Override
        public void messageReceived(StartedShardEntry request, TransportChannel channel, Task task) throws Exception {
            logger.debug("{} received shard started for [{}]", request.shardId, request);
            final ChannelActionListener<TransportResponse.Empty> listener = new ChannelActionListener<>(channel);

            var update = new StartedShardUpdateTask(request, listener);
            taskQueue.submitTask("shard-started " + request, update, null);
        }
    }

    public static class ShardStartedClusterStateTaskExecutor implements ClusterStateTaskExecutor<StartedShardUpdateTask> {
        private final AllocationService allocationService;
        private final RerouteService rerouteService;

        public ShardStartedClusterStateTaskExecutor(AllocationService allocationService, RerouteService rerouteService) {
            this.allocationService = allocationService;
            this.rerouteService = rerouteService;
        }

        @Override
        public ClusterState execute(BatchExecutionContext<StartedShardUpdateTask> batchExecutionContext) throws Exception {
            List<TaskContext<StartedShardUpdateTask>> tasksToBeApplied = new ArrayList<>();
            List<ShardRouting> shardRoutingsToBeApplied = new ArrayList<>(batchExecutionContext.taskContexts().size());
            Set<ShardRouting> seenShardRoutings = new HashSet<>(); // to prevent duplicates
            final Map<Index, IndexLongFieldRange> updatedTimestampRanges = new HashMap<>();
            final ClusterState initialState = batchExecutionContext.initialState();
            for (var taskContext : batchExecutionContext.taskContexts()) {
                final var task = taskContext.getTask();
                StartedShardEntry entry = task.getEntry();
                final ShardRouting matched = initialState.getRoutingTable().getByAllocationId(entry.shardId, entry.allocationId);
                if (matched == null) {
                    // tasks that correspond to non-existent shards are marked as successful. The reason is that we resend shard started
                    // events on every cluster state publishing that does not contain the shard as started yet. This means that old stale
                    // requests might still be in flight even after the shard has already been started or failed on the master. We just
                    // ignore these requests for now.
                    logger.debug("{} ignoring shard started task [{}] (shard does not exist anymore)", entry.shardId, entry);
                    taskContext.success(() -> task.listener().onResponse(TransportResponse.Empty.INSTANCE));
                } else {
                    if (matched.primary() && entry.primaryTerm > 0) {
                        final IndexMetadata indexMetadata = initialState.metadata().index(entry.shardId.getIndex());
                        assert indexMetadata != null;
                        final long currentPrimaryTerm = indexMetadata.primaryTerm(entry.shardId.id());
                        if (currentPrimaryTerm != entry.primaryTerm) {
                            assert currentPrimaryTerm > entry.primaryTerm
                                : "received a primary term with a higher term than in the "
                                    + "current cluster state (received ["
                                    + entry.primaryTerm
                                    + "] but current is ["
                                    + currentPrimaryTerm
                                    + "])";
                            logger.debug(
                                "{} ignoring shard started task [{}] (primary term {} does not match current term {})",
                                entry.shardId,
                                entry,
                                entry.primaryTerm,
                                currentPrimaryTerm
                            );
                            taskContext.success(() -> task.listener().onResponse(TransportResponse.Empty.INSTANCE));
                            continue;
                        }
                    }
                    if (matched.initializing() == false) {
                        assert matched.active() : "expected active shard routing for task " + entry + " but found " + matched;
                        // same as above, this might have been a stale in-flight request, so we just ignore.
                        logger.debug(
                            "{} ignoring shard started task [{}] (shard exists but is not initializing: {})",
                            entry.shardId,
                            entry,
                            matched
                        );
                        taskContext.success(() -> task.listener().onResponse(TransportResponse.Empty.INSTANCE));
                    } else {
                        // remove duplicate actions as allocation service expects a clean list without duplicates
                        if (seenShardRoutings.contains(matched)) {
                            logger.trace(
                                "{} ignoring shard started task [{}] (already scheduled to start {})",
                                entry.shardId,
                                entry,
                                matched
                            );
                            tasksToBeApplied.add(taskContext);
                        } else {
                            logger.debug("{} starting shard {} (shard started task: [{}])", entry.shardId, matched, entry);
                            tasksToBeApplied.add(taskContext);
                            shardRoutingsToBeApplied.add(matched);
                            seenShardRoutings.add(matched);

                            // expand the timestamp range recorded in the index metadata if needed
                            final Index index = entry.shardId.getIndex();
                            IndexLongFieldRange currentTimestampMillisRange = updatedTimestampRanges.get(index);
                            final IndexMetadata indexMetadata = initialState.metadata().index(index);
                            if (currentTimestampMillisRange == null) {
                                currentTimestampMillisRange = indexMetadata.getTimestampRange();
                            }
                            final IndexLongFieldRange newTimestampMillisRange;
                            newTimestampMillisRange = currentTimestampMillisRange.extendWithShardRange(
                                entry.shardId.id(),
                                indexMetadata.getNumberOfShards(),
                                entry.timestampRange
                            );
                            if (newTimestampMillisRange != currentTimestampMillisRange) {
                                updatedTimestampRanges.put(index, newTimestampMillisRange);
                            }
                        }
                    }
                }
            }
            assert tasksToBeApplied.size() >= shardRoutingsToBeApplied.size();

            ClusterState maybeUpdatedState = initialState;
            try {
                maybeUpdatedState = allocationService.applyStartedShards(initialState, shardRoutingsToBeApplied);

                if (updatedTimestampRanges.isEmpty() == false) {
                    final Metadata.Builder metadataBuilder = Metadata.builder(maybeUpdatedState.metadata());
                    for (Map.Entry<Index, IndexLongFieldRange> updatedTimestampRangeEntry : updatedTimestampRanges.entrySet()) {
                        metadataBuilder.put(
                            IndexMetadata.builder(metadataBuilder.getSafe(updatedTimestampRangeEntry.getKey()))
                                .timestampRange(updatedTimestampRangeEntry.getValue())
                        );
                    }
                    maybeUpdatedState = ClusterState.builder(maybeUpdatedState).metadata(metadataBuilder).build();
                }

                assert assertStartedIndicesHaveCompleteTimestampRanges(maybeUpdatedState);

                for (final var taskContext : tasksToBeApplied) {
                    taskContext.success(() -> taskContext.getTask().listener().onResponse(TransportResponse.Empty.INSTANCE));
                }
            } catch (Exception e) {
                logger.warn(() -> format("failed to apply started shards %s", shardRoutingsToBeApplied), e);
                for (final var taskContext : tasksToBeApplied) {
                    taskContext.onFailure(e);
                }
            }

            return maybeUpdatedState;
        }

        private static boolean assertStartedIndicesHaveCompleteTimestampRanges(ClusterState clusterState) {
            for (Map.Entry<String, IndexRoutingTable> cursor : clusterState.getRoutingTable().getIndicesRouting().entrySet()) {
                assert cursor.getValue().allPrimaryShardsActive() == false
                    || clusterState.metadata().index(cursor.getKey()).getTimestampRange().isComplete()
                    : "index ["
                        + cursor.getKey()
                        + "] should have complete timestamp range, but got "
                        + clusterState.metadata().index(cursor.getKey()).getTimestampRange()
                        + " for "
                        + cursor.getValue().prettyPrint();
            }
            return true;
        }

        @Override
        public void clusterStatePublished(ClusterState newClusterState) {
            rerouteService.reroute(
                "reroute after starting shards",
                Priority.NORMAL,
                ActionListener.wrap(
                    r -> logger.trace("reroute after starting shards succeeded"),
                    e -> logger.debug("reroute after starting shards failed", e)
                )
            );
        }
    }

    public static class StartedShardEntry extends TransportRequest {
        final ShardId shardId;
        final String allocationId;
        final long primaryTerm;
        final String message;
        final ShardLongFieldRange timestampRange;

        StartedShardEntry(StreamInput in) throws IOException {
            super(in);
            shardId = new ShardId(in);
            allocationId = in.readString();
            primaryTerm = in.readVLong();
            this.message = in.readString();
            this.timestampRange = ShardLongFieldRange.readFrom(in);
        }

        public StartedShardEntry(
            final ShardId shardId,
            final String allocationId,
            final long primaryTerm,
            final String message,
            final ShardLongFieldRange timestampRange
        ) {
            this.shardId = shardId;
            this.allocationId = allocationId;
            this.primaryTerm = primaryTerm;
            this.message = message;
            this.timestampRange = timestampRange;
        }

        @Override
        public void writeTo(StreamOutput out) throws IOException {
            super.writeTo(out);
            shardId.writeTo(out);
            out.writeString(allocationId);
            out.writeVLong(primaryTerm);
            out.writeString(message);
            timestampRange.writeTo(out);
        }

        @Override
        public String toString() {
            return String.format(
                Locale.ROOT,
                "StartedShardEntry{shardId [%s], allocationId [%s], primary term [%d], message [%s]}",
                shardId,
                allocationId,
                primaryTerm,
                message
            );
        }

        @Override
        public boolean equals(Object o) {
            if (this == o) return true;
            if (o == null || getClass() != o.getClass()) return false;
            StartedShardEntry that = (StartedShardEntry) o;
            return primaryTerm == that.primaryTerm
                && shardId.equals(that.shardId)
                && allocationId.equals(that.allocationId)
                && message.equals(that.message)
                && timestampRange.equals(that.timestampRange);
        }

        @Override
        public int hashCode() {
            return Objects.hash(shardId, allocationId, primaryTerm, message, timestampRange);
        }
    }

    public record StartedShardUpdateTask(StartedShardEntry entry, ActionListener<TransportResponse.Empty> listener)
        implements
            ClusterStateTaskListener {

        public StartedShardEntry getEntry() {
            return entry;
        }

        @Override
        public void onFailure(Exception e) {
            if (e instanceof NotMasterException) {
                logger.debug(() -> format("%s no longer master while starting shard [%s]", entry.shardId, entry));
            } else if (e instanceof FailedToCommitClusterStateException) {
                logger.debug(() -> format("%s unexpected failure while starting shard [%s]", entry.shardId, entry), e);
            } else {
                logger.error(() -> format("%s unexpected failure while starting shard [%s]", entry.shardId, entry), e);
            }
            listener.onFailure(e);
        }

        @Override
        public String toString() {
            return "StartedShardUpdateTask{entry=" + entry + ", listener=" + listener + "}";
        }
    }

    public static class NoLongerPrimaryShardException extends ElasticsearchException {

        public NoLongerPrimaryShardException(ShardId shardId, String msg) {
            super(msg);
            setShard(shardId);
        }

        public NoLongerPrimaryShardException(StreamInput in) throws IOException {
            super(in);
        }

    }

}<|MERGE_RESOLUTION|>--- conflicted
+++ resolved
@@ -290,18 +290,8 @@
         @Override
         public void messageReceived(FailedShardEntry request, TransportChannel channel, Task task) throws Exception {
             logger.debug(() -> format("%s received shard failed for [%s]", request.getShardId(), request), request.failure);
-<<<<<<< HEAD
-            var update = new FailedShardUpdateTask(request, new ChannelActionListener<>(channel, TASK_SOURCE, request));
+            var update = new FailedShardUpdateTask(request, new ChannelActionListener<>(channel));
             taskQueue.submitTask(TASK_SOURCE, update, null);
-=======
-            var update = new FailedShardUpdateTask(request, new ChannelActionListener<>(channel));
-            clusterService.submitStateUpdateTask(
-                TASK_SOURCE,
-                update,
-                ClusterStateTaskConfig.build(Priority.HIGH),
-                shardFailedClusterStateTaskExecutor
-            );
->>>>>>> ddbf59b8
         }
     }
 
