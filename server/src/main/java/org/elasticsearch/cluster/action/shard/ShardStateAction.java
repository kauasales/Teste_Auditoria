/*
 * Copyright Elasticsearch B.V. and/or licensed to Elasticsearch B.V. under one
 * or more contributor license agreements. Licensed under the Elastic License
 * 2.0 and the Server Side Public License, v 1; you may not use this file except
 * in compliance with, at your election, the Elastic License 2.0 or the Server
 * Side Public License, v 1.
 */

package org.elasticsearch.cluster.action.shard;

import org.apache.logging.log4j.LogManager;
import org.apache.logging.log4j.Logger;
import org.apache.logging.log4j.message.ParameterizedMessage;
import org.apache.logging.log4j.util.MessageSupplier;
import org.elasticsearch.ElasticsearchException;
import org.elasticsearch.ExceptionsHelper;
import org.elasticsearch.action.ActionListener;
import org.elasticsearch.action.ResultDeduplicator;
import org.elasticsearch.action.support.ChannelActionListener;
import org.elasticsearch.cluster.ClusterState;
import org.elasticsearch.cluster.ClusterStateObserver;
import org.elasticsearch.cluster.ClusterStatePublicationEvent;
import org.elasticsearch.cluster.ClusterStateTaskConfig;
import org.elasticsearch.cluster.ClusterStateTaskExecutor;
import org.elasticsearch.cluster.ClusterStateTaskListener;
import org.elasticsearch.cluster.MasterNodeChangePredicate;
import org.elasticsearch.cluster.NotMasterException;
import org.elasticsearch.cluster.coordination.FailedToCommitClusterStateException;
import org.elasticsearch.cluster.metadata.IndexMetadata;
import org.elasticsearch.cluster.metadata.Metadata;
import org.elasticsearch.cluster.node.DiscoveryNode;
import org.elasticsearch.cluster.routing.IndexRoutingTable;
import org.elasticsearch.cluster.routing.RerouteService;
import org.elasticsearch.cluster.routing.ShardRouting;
import org.elasticsearch.cluster.routing.allocation.AllocationService;
import org.elasticsearch.cluster.routing.allocation.FailedShard;
import org.elasticsearch.cluster.routing.allocation.StaleShard;
import org.elasticsearch.cluster.service.ClusterService;
import org.elasticsearch.common.Priority;
import org.elasticsearch.common.inject.Inject;
import org.elasticsearch.common.io.stream.StreamInput;
import org.elasticsearch.common.io.stream.StreamOutput;
import org.elasticsearch.core.Nullable;
import org.elasticsearch.core.TimeValue;
import org.elasticsearch.index.Index;
import org.elasticsearch.index.shard.IndexLongFieldRange;
import org.elasticsearch.index.shard.ShardId;
import org.elasticsearch.index.shard.ShardLongFieldRange;
import org.elasticsearch.node.NodeClosedException;
import org.elasticsearch.tasks.Task;
import org.elasticsearch.threadpool.ThreadPool;
import org.elasticsearch.transport.ConnectTransportException;
import org.elasticsearch.transport.EmptyTransportResponseHandler;
import org.elasticsearch.transport.RemoteTransportException;
import org.elasticsearch.transport.TransportChannel;
import org.elasticsearch.transport.TransportException;
import org.elasticsearch.transport.TransportRequest;
import org.elasticsearch.transport.TransportRequestHandler;
import org.elasticsearch.transport.TransportResponse;
import org.elasticsearch.transport.TransportService;

import java.io.IOException;
import java.util.ArrayList;
import java.util.HashMap;
import java.util.HashSet;
import java.util.List;
import java.util.Locale;
import java.util.Map;
import java.util.Objects;
import java.util.Set;
import java.util.function.Predicate;

public class ShardStateAction {

    private static final Logger logger = LogManager.getLogger(ShardStateAction.class);

    public static final String SHARD_STARTED_ACTION_NAME = "internal:cluster/shard/started";
    public static final String SHARD_FAILED_ACTION_NAME = "internal:cluster/shard/failure";

    private final TransportService transportService;
    private final ClusterService clusterService;
    private final ThreadPool threadPool;

    // we deduplicate these shard state requests in order to avoid sending duplicate failed/started shard requests for a shard
    private final ResultDeduplicator<TransportRequest, Void> remoteShardStateUpdateDeduplicator = new ResultDeduplicator<>();

    @Inject
    public ShardStateAction(
        ClusterService clusterService,
        TransportService transportService,
        AllocationService allocationService,
        RerouteService rerouteService,
        ThreadPool threadPool
    ) {
        this.transportService = transportService;
        this.clusterService = clusterService;
        this.threadPool = threadPool;

        transportService.registerRequestHandler(
            SHARD_STARTED_ACTION_NAME,
            ThreadPool.Names.SAME,
            StartedShardEntry::new,
            new ShardStartedTransportHandler(clusterService, new ShardStartedClusterStateTaskExecutor(allocationService, rerouteService))
        );
        transportService.registerRequestHandler(
            SHARD_FAILED_ACTION_NAME,
            ThreadPool.Names.SAME,
            FailedShardEntry::new,
            new ShardFailedTransportHandler(clusterService, new ShardFailedClusterStateTaskExecutor(allocationService, rerouteService))
        );
    }

    private void sendShardAction(
        final String actionName,
        final ClusterState currentState,
        final TransportRequest request,
        final ActionListener<Void> listener
    ) {
        ClusterStateObserver observer = new ClusterStateObserver(currentState, clusterService, null, logger, threadPool.getThreadContext());
        DiscoveryNode masterNode = currentState.nodes().getMasterNode();
        Predicate<ClusterState> changePredicate = MasterNodeChangePredicate.build(currentState);
        if (masterNode == null) {
            logger.warn("no master known for action [{}] for shard entry [{}]", actionName, request);
            waitForNewMasterAndRetry(actionName, observer, request, listener, changePredicate);
        } else {
            logger.debug("sending [{}] to [{}] for shard entry [{}]", actionName, masterNode.getId(), request);
            transportService.sendRequest(masterNode, actionName, request, new EmptyTransportResponseHandler(ThreadPool.Names.SAME) {
                @Override
                public void handleResponse(TransportResponse.Empty response) {
                    listener.onResponse(null);
                }

                @Override
                public void handleException(TransportException exp) {
                    if (isMasterChannelException(exp)) {
                        waitForNewMasterAndRetry(actionName, observer, request, listener, changePredicate);
                    } else {
                        logger.warn(
                            new ParameterizedMessage(
                                "unexpected failure while sending request [{}]" + " to [{}] for shard entry [{}]",
                                actionName,
                                masterNode,
                                request
                            ),
                            exp
                        );
                        listener.onFailure(
                            exp instanceof RemoteTransportException
                                ? (Exception) (exp.getCause() instanceof Exception
                                    ? exp.getCause()
                                    : new ElasticsearchException(exp.getCause()))
                                : exp
                        );
                    }
                }
            });
        }
    }

    private static final Class<?>[] MASTER_CHANNEL_EXCEPTIONS = new Class<?>[] {
        NotMasterException.class,
        ConnectTransportException.class,
        FailedToCommitClusterStateException.class };

    private static boolean isMasterChannelException(TransportException exp) {
        return ExceptionsHelper.unwrap(exp, MASTER_CHANNEL_EXCEPTIONS) != null;
    }

    /**
     * Send a shard failed request to the master node to update the cluster state with the failure of a shard on another node. This means
     * that the shard should be failed because a write made it into the primary but was not replicated to this shard copy. If the shard
     * does not exist anymore but still has an entry in the in-sync set, remove its allocation id from the in-sync set.
     *
     * @param shardId            shard id of the shard to fail
     * @param allocationId       allocation id of the shard to fail
     * @param primaryTerm        the primary term associated with the primary shard that is failing the shard. Must be strictly positive.
     * @param markAsStale        whether or not to mark a failing shard as stale (eg. removing from in-sync set) when failing the shard.
     * @param message            the reason for the failure
     * @param failure            the underlying cause of the failure
     * @param listener           callback upon completion of the request
     */
    public void remoteShardFailed(
        final ShardId shardId,
        String allocationId,
        long primaryTerm,
        boolean markAsStale,
        final String message,
        @Nullable final Exception failure,
        ActionListener<Void> listener
    ) {
        assert primaryTerm > 0L : "primary term should be strictly positive";
        remoteShardStateUpdateDeduplicator.executeOnce(
            new FailedShardEntry(shardId, allocationId, primaryTerm, message, failure, markAsStale),
            listener,
            (req, reqListener) -> sendShardAction(SHARD_FAILED_ACTION_NAME, clusterService.state(), req, reqListener)
        );
    }

    int remoteShardRequestsInFlight() {
        return remoteShardStateUpdateDeduplicator.size();
    }

    /**
     * Clears out {@link #remoteShardStateUpdateDeduplicator}. Called by
     * {@link org.elasticsearch.indices.cluster.IndicesClusterStateService} in case of a master failover to enable sending fresh requests
     * to the new master right away on master failover.
     * This method is best effort in so far that it might clear out valid requests in edge cases during master failover. This is not an
     * issue functionally and merely results in some unnecessary transport requests.
     */
    public void clearRemoteShardRequestDeduplicator() {
        remoteShardStateUpdateDeduplicator.clear();
    }

    /**
     * Send a shard failed request to the master node to update the cluster state when a shard on the local node failed.
     */
    public void localShardFailed(
        final ShardRouting shardRouting,
        final String message,
        @Nullable final Exception failure,
        ActionListener<Void> listener
    ) {
        localShardFailed(shardRouting, message, failure, listener, clusterService.state());
    }

    /**
     * Send a shard failed request to the master node to update the cluster state when a shard on the local node failed.
     */
    public void localShardFailed(
        final ShardRouting shardRouting,
        final String message,
        @Nullable final Exception failure,
        ActionListener<Void> listener,
        final ClusterState currentState
    ) {
        FailedShardEntry shardEntry = new FailedShardEntry(
            shardRouting.shardId(),
            shardRouting.allocationId().getId(),
            0L,
            message,
            failure,
            true
        );
        sendShardAction(SHARD_FAILED_ACTION_NAME, currentState, shardEntry, listener);
    }

    // visible for testing
    protected void waitForNewMasterAndRetry(
        String actionName,
        ClusterStateObserver observer,
        TransportRequest request,
        ActionListener<Void> listener,
        Predicate<ClusterState> changePredicate
    ) {
        observer.waitForNextChange(new ClusterStateObserver.Listener() {
            @Override
            public void onNewClusterState(ClusterState state) {
                if (logger.isTraceEnabled()) {
                    logger.trace("new cluster state [{}] after waiting for master election for shard entry [{}]", state, request);
                }
                sendShardAction(actionName, state, request, listener);
            }

            @Override
            public void onClusterServiceClose() {
                logger.warn("node closed while execution action [{}] for shard entry [{}]", actionName, request);
                listener.onFailure(new NodeClosedException(clusterService.localNode()));
            }

            @Override
            public void onTimeout(TimeValue timeout) {
                // we wait indefinitely for a new master
                assert false;
            }
        }, changePredicate);
    }

    // TODO: Make this a TransportMasterNodeAction and remove duplication of master failover retrying from upstream code
    private static class ShardFailedTransportHandler implements TransportRequestHandler<FailedShardEntry> {
        private final ClusterService clusterService;
        private final ShardFailedClusterStateTaskExecutor shardFailedClusterStateTaskExecutor;

        ShardFailedTransportHandler(
            ClusterService clusterService,
            ShardFailedClusterStateTaskExecutor shardFailedClusterStateTaskExecutor
        ) {
            this.clusterService = clusterService;
            this.shardFailedClusterStateTaskExecutor = shardFailedClusterStateTaskExecutor;
        }

        private static final String TASK_SOURCE = "shard-failed";

        @Override
        public void messageReceived(FailedShardEntry request, TransportChannel channel, Task task) throws Exception {
<<<<<<< HEAD
            logger.debug(
                () -> new ParameterizedMessage("{} received shard failed for {}", request.getShardId(), request),
                request.getFailure()
            );
            var update = new FailedShardUpdateTask(request, new ClusterStateTaskListener() {
                @Override
                public void onFailure(Exception e) {
                    logger.error(
                        () -> new ParameterizedMessage("{} unexpected failure while failing shard [{}]", request.getShardId(), request),
                        e
                    );
                    try {
                        channel.sendResponse(e);
                    } catch (Exception channelException) {
                        channelException.addSuppressed(e);
                        logger.warn(
                            () -> new ParameterizedMessage(
                                "{} failed to send failure [{}] while failing shard [{}]",
                                request.getShardId(),
                                e,
                                request
                            ),
                            channelException
                        );
=======
            logger.debug(() -> new ParameterizedMessage("{} received shard failed for {}", request.shardId, request), request.failure);
            clusterService.submitStateUpdateTask(
                TASK_SOURCE,
                request,
                ClusterStateTaskConfig.build(Priority.HIGH),
                shardFailedClusterStateTaskExecutor,
                new ClusterStateTaskListener() {
                    @Override
                    public void onFailure(Exception e) {
                        final MessageSupplier msg = () -> new ParameterizedMessage(
                            "{} unexpected failure while failing shard [{}]",
                            request.shardId,
                            request
                        );
                        if (e instanceof FailedToCommitClusterStateException) {
                            logger.debug(msg, e);
                        } else {
                            logger.error(msg, e);
                        }
                        try {
                            channel.sendResponse(e);
                        } catch (Exception channelException) {
                            channelException.addSuppressed(e);
                            logger.warn(
                                () -> new ParameterizedMessage(
                                    "{} failed to send failure [{}] while failing shard [{}]",
                                    request.shardId,
                                    e,
                                    request
                                ),
                                channelException
                            );
                        }
>>>>>>> e47b7a63
                    }
                }

<<<<<<< HEAD
                @Override
                public void onNoLongerMaster() {
                    logger.error("{} no longer master while failing shard [{}]", request.getShardId(), request);
                    try {
                        channel.sendResponse(new NotMasterException(TASK_SOURCE));
                    } catch (Exception channelException) {
                        logger.warn(
                            () -> new ParameterizedMessage(
                                "{} failed to send no longer master while failing shard [{}]",
                                request.getShardId(),
                                request
                            ),
                            channelException
                        );
=======
                    @Override
                    public void onNoLongerMaster() {
                        logger.debug("{} no longer master while failing shard [{}]", request.shardId, request);
                        try {
                            channel.sendResponse(new NotMasterException(TASK_SOURCE));
                        } catch (Exception channelException) {
                            logger.warn(
                                () -> new ParameterizedMessage(
                                    "{} failed to send no longer master while failing shard [{}]",
                                    request.shardId,
                                    request
                                ),
                                channelException
                            );
                        }
>>>>>>> e47b7a63
                    }
                }

                @Override
                public void clusterStateProcessed(ClusterState oldState, ClusterState newState) {
                    try {
                        channel.sendResponse(TransportResponse.Empty.INSTANCE);
                    } catch (Exception channelException) {
                        logger.warn(
                            () -> new ParameterizedMessage(
                                "{} failed to send response while failing shard [{}]",
                                request.getShardId(),
                                request
                            ),
                            channelException
                        );
                    }
                }
            });
            clusterService.submitStateUpdateTask(
                TASK_SOURCE,
                update,
                ClusterStateTaskConfig.build(Priority.HIGH),
                shardFailedClusterStateTaskExecutor,
                update
            );
        }
    }

    public static class ShardFailedClusterStateTaskExecutor implements ClusterStateTaskExecutor<FailedShardUpdateTask> {
        private final AllocationService allocationService;
        private final RerouteService rerouteService;

        public ShardFailedClusterStateTaskExecutor(AllocationService allocationService, RerouteService rerouteService) {
            this.allocationService = allocationService;
            this.rerouteService = rerouteService;
        }

        @Override
        public ClusterTasksResult<FailedShardUpdateTask> execute(ClusterState currentState, List<FailedShardUpdateTask> tasks)
            throws Exception {
            ClusterTasksResult.Builder<FailedShardUpdateTask> batchResultBuilder = ClusterTasksResult.builder();
            List<FailedShardUpdateTask> tasksToBeApplied = new ArrayList<>();
            List<FailedShard> failedShardsToBeApplied = new ArrayList<>();
            List<StaleShard> staleShardsToBeApplied = new ArrayList<>();

            for (FailedShardUpdateTask task : tasks) {
                IndexMetadata indexMetadata = currentState.metadata().index(task.getShardId().getIndex());
                if (indexMetadata == null) {
                    // tasks that correspond to non-existent indices are marked as successful
                    logger.debug(
                        "{} ignoring shard failed task [{}] (unknown index {})",
                        task.getShardId(),
                        task,
                        task.getShardId().getIndex()
                    );
                    batchResultBuilder.success(task);
                } else {
                    // The primary term is 0 if the shard failed itself. It is > 0 if a write was done on a primary but was failed to be
                    // replicated to the shard copy with the provided allocation id. In case where the shard failed itself, it's ok to just
                    // remove the corresponding routing entry from the routing table. In case where a write could not be replicated,
                    // however, it is important to ensure that the shard copy with the missing write is considered as stale from that point
                    // on, which is implemented by removing the allocation id of the shard copy from the in-sync allocations set.
                    // We check here that the primary to which the write happened was not already failed in an earlier cluster state update.
                    // This prevents situations where a new primary has already been selected and replication failures from an old stale
                    // primary unnecessarily fail currently active shards.
                    if (task.getPrimaryTerm() > 0) {
                        long currentPrimaryTerm = indexMetadata.primaryTerm(task.getShardId().id());
                        if (currentPrimaryTerm != task.getPrimaryTerm()) {
                            assert currentPrimaryTerm > task.getPrimaryTerm()
                                : "received a primary term with a higher term than in the "
                                    + "current cluster state (received ["
                                    + task.getPrimaryTerm()
                                    + "] but current is ["
                                    + currentPrimaryTerm
                                    + "])";
                            logger.debug(
                                "{} failing shard failed task [{}] (primary term {} does not match current term {})",
                                task.getShardId(),
                                task,
                                task.getPrimaryTerm(),
                                indexMetadata.primaryTerm(task.getShardId().id())
                            );
                            batchResultBuilder.failure(
                                task,
                                new NoLongerPrimaryShardException(
                                    task.getShardId(),
                                    "primary term ["
                                        + task.getPrimaryTerm()
                                        + "] did not match current primary term ["
                                        + currentPrimaryTerm
                                        + "]"
                                )
                            );
                            continue;
                        }
                    }

                    ShardRouting matched = currentState.getRoutingTable().getByAllocationId(task.getShardId(), task.getAllocationId());
                    if (matched == null) {
                        Set<String> inSyncAllocationIds = indexMetadata.inSyncAllocationIds(task.getShardId().id());
                        // mark shard copies without routing entries that are in in-sync allocations set only as stale if the reason why
                        // they were failed is because a write made it into the primary but not to this copy (which corresponds to
                        // the check "primaryTerm > 0").
                        if (task.getPrimaryTerm() > 0 && inSyncAllocationIds.contains(task.getAllocationId())) {
                            logger.debug(
                                "{} marking shard {} as stale (shard failed task: [{}])",
                                task.getShardId(),
                                task.getAllocationId(),
                                task
                            );
                            tasksToBeApplied.add(task);
                            staleShardsToBeApplied.add(new StaleShard(task.getShardId(), task.getAllocationId()));
                        } else {
                            // tasks that correspond to non-existent shards are marked as successful
                            logger.debug("{} ignoring shard failed task [{}] (shard does not exist anymore)", task.getShardId(), task);
                            batchResultBuilder.success(task);
                        }
                    } else {
                        // failing a shard also possibly marks it as stale (see IndexMetadataUpdater)
                        logger.debug("{} failing shard {} (shard failed task: [{}])", task.getShardId(), matched, task);
                        tasksToBeApplied.add(task);
                        failedShardsToBeApplied.add(new FailedShard(matched, task.getMessage(), task.getFailure(), task.isMarkAsStale()));
                    }
                }
            }
            assert tasksToBeApplied.size() == failedShardsToBeApplied.size() + staleShardsToBeApplied.size();

            ClusterState maybeUpdatedState = currentState;
            try {
                maybeUpdatedState = applyFailedShards(currentState, failedShardsToBeApplied, staleShardsToBeApplied);
                batchResultBuilder.successes(tasksToBeApplied);
            } catch (Exception e) {
                logger.warn(() -> new ParameterizedMessage("failed to apply failed shards {}", failedShardsToBeApplied), e);
                // failures are communicated back to the requester
                // cluster state will not be updated in this case
                batchResultBuilder.failures(tasksToBeApplied, e);
            }

            return batchResultBuilder.build(maybeUpdatedState);
        }

        // visible for testing
        ClusterState applyFailedShards(ClusterState currentState, List<FailedShard> failedShards, List<StaleShard> staleShards) {
            return allocationService.applyFailedShards(currentState, failedShards, staleShards);
        }

        @Override
        public void clusterStatePublished(ClusterStatePublicationEvent clusterStatePublicationEvent) {
            int numberOfUnassignedShards = clusterStatePublicationEvent.getNewState().getRoutingNodes().unassigned().size();
            if (numberOfUnassignedShards > 0) {
                // The reroute called after failing some shards will not assign any shard back to the node on which it failed. If there were
                // no other options for a failed shard then it is left unassigned. However, absent other options it's better to try and
                // assign it again, even if that means putting it back on the node on which it previously failed:
                final String reason = String.format(Locale.ROOT, "[%d] unassigned shards after failing shards", numberOfUnassignedShards);
                logger.trace("{}, scheduling a reroute", reason);
                rerouteService.reroute(
                    reason,
                    Priority.NORMAL,
                    ActionListener.wrap(
                        r -> logger.trace("{}, reroute completed", reason),
                        e -> logger.debug(new ParameterizedMessage("{}, reroute failed", reason), e)
                    )
                );
            }
        }
    }

    public static class FailedShardEntry extends TransportRequest {
        private final ShardId shardId;
        private final String allocationId;
        private final long primaryTerm;
        private final String message;
        @Nullable
        private final Exception failure;
        private final boolean markAsStale;

        FailedShardEntry(StreamInput in) throws IOException {
            super(in);
            shardId = new ShardId(in);
            allocationId = in.readString();
            primaryTerm = in.readVLong();
            message = in.readString();
            failure = in.readException();
            markAsStale = in.readBoolean();
        }

        public FailedShardEntry(
            ShardId shardId,
            String allocationId,
            long primaryTerm,
            String message,
            @Nullable Exception failure,
            boolean markAsStale
        ) {
            this.shardId = shardId;
            this.allocationId = allocationId;
            this.primaryTerm = primaryTerm;
            this.message = message;
            this.failure = failure;
            this.markAsStale = markAsStale;
        }

        public ShardId getShardId() {
            return shardId;
        }

        public String getAllocationId() {
            return allocationId;
        }

        public long getPrimaryTerm() {
            return primaryTerm;
        }

        public String getMessage() {
            return message;
        }

        public Exception getFailure() {
            return failure;
        }

        public boolean isMarkAsStale() {
            return markAsStale;
        }

        @Override
        public void writeTo(StreamOutput out) throws IOException {
            super.writeTo(out);
            shardId.writeTo(out);
            out.writeString(allocationId);
            out.writeVLong(primaryTerm);
            out.writeString(message);
            out.writeException(failure);
            out.writeBoolean(markAsStale);
        }

        @Override
        public String toString() {
            List<String> components = new ArrayList<>(6);
            components.add("shard id [" + shardId + "]");
            components.add("allocation id [" + allocationId + "]");
            components.add("primary term [" + primaryTerm + "]");
            components.add("message [" + message + "]");
            components.add("markAsStale [" + markAsStale + "]");
            if (failure != null) {
                components.add("failure [" + ExceptionsHelper.stackTrace(failure) + "]");
            }
            return String.join(", ", components);
        }

        @Override
        public boolean equals(Object o) {
            if (this == o) return true;
            if (o == null || getClass() != o.getClass()) return false;
            FailedShardEntry that = (FailedShardEntry) o;
            // Exclude message and exception from equals and hashCode
            return Objects.equals(this.shardId, that.shardId)
                && Objects.equals(this.allocationId, that.allocationId)
                && primaryTerm == that.primaryTerm
                && markAsStale == that.markAsStale;
        }

        @Override
        public int hashCode() {
            return Objects.hash(shardId, allocationId, primaryTerm, markAsStale);
        }
    }

    public static class FailedShardUpdateTask implements ClusterStateTaskListener {

        private final FailedShardEntry entry;
        private final ClusterStateTaskListener listener;

        public FailedShardUpdateTask(FailedShardEntry entry, ClusterStateTaskListener listener) {
            this.entry = entry;
            this.listener = listener;
        }

        public ShardId getShardId() {
            return entry.getShardId();
        }

        public String getAllocationId() {
            return entry.getAllocationId();
        }

        public long getPrimaryTerm() {
            return entry.getPrimaryTerm();
        }

        public String getMessage() {
            return entry.getMessage();
        }

        public Exception getFailure() {
            return entry.getFailure();
        }

        public boolean isMarkAsStale() {
            return entry.isMarkAsStale();
        }

        @Override
        public void onFailure(Exception e) {
            listener.onFailure(e);
        }

        @Override
        public void onNoLongerMaster() {
            listener.onNoLongerMaster();
        }

        @Override
        public void clusterStateProcessed(ClusterState oldState, ClusterState newState) {
            listener.clusterStateProcessed(oldState, newState);
        }

        @Override
        public boolean equals(Object o) {
            if (this == o) return true;
            if (o == null || getClass() != o.getClass()) return false;
            FailedShardUpdateTask that = (FailedShardUpdateTask) o;
            return entry.equals(that.entry);
        }

        @Override
        public int hashCode() {
            return entry.hashCode();
        }

        @Override
        public String toString() {
            return entry.toString();
        }
    }

    public void shardStarted(
        final ShardRouting shardRouting,
        final long primaryTerm,
        final String message,
        final ShardLongFieldRange timestampRange,
        final ActionListener<Void> listener
    ) {
        shardStarted(shardRouting, primaryTerm, message, timestampRange, listener, clusterService.state());
    }

    public void shardStarted(
        final ShardRouting shardRouting,
        final long primaryTerm,
        final String message,
        final ShardLongFieldRange timestampRange,
        final ActionListener<Void> listener,
        final ClusterState currentState
    ) {
        remoteShardStateUpdateDeduplicator.executeOnce(
            new StartedShardEntry(shardRouting.shardId(), shardRouting.allocationId().getId(), primaryTerm, message, timestampRange),
            listener,
            (req, l) -> sendShardAction(SHARD_STARTED_ACTION_NAME, currentState, req, l)
        );
    }

    // TODO: Make this a TransportMasterNodeAction and remove duplication of master failover retrying from upstream code
    private static class ShardStartedTransportHandler implements TransportRequestHandler<StartedShardEntry> {
        private final ClusterService clusterService;
        private final ShardStartedClusterStateTaskExecutor shardStartedClusterStateTaskExecutor;

        ShardStartedTransportHandler(
            ClusterService clusterService,
            ShardStartedClusterStateTaskExecutor shardStartedClusterStateTaskExecutor
        ) {
            this.clusterService = clusterService;
            this.shardStartedClusterStateTaskExecutor = shardStartedClusterStateTaskExecutor;
        }

        @Override
        public void messageReceived(StartedShardEntry request, TransportChannel channel, Task task) throws Exception {
            logger.debug("{} received shard started for [{}]", request.shardId, request);
            final ChannelActionListener<TransportResponse.Empty, StartedShardEntry> listener = new ChannelActionListener<>(
                channel,
                SHARD_STARTED_ACTION_NAME,
                request
            );
            clusterService.submitStateUpdateTask(
                "shard-started " + request,
                request,
                ClusterStateTaskConfig.build(Priority.URGENT),
                shardStartedClusterStateTaskExecutor,
                new ClusterStateTaskListener() {
                    @Override
                    public void onFailure(Exception e) {
                        final MessageSupplier msg = () -> new ParameterizedMessage(
                            "{} unexpected failure while starting shard [{}]",
                            request.shardId,
                            request
                        );
                        if (e instanceof FailedToCommitClusterStateException) {
                            logger.debug(msg, e);
                        } else {
                            logger.error(msg, e);
                        }
                        listener.onFailure(e);
                    }

                    @Override
                    public void onNoLongerMaster() {
                        logger.debug("{} no longer master while starting shard [{}]", request.shardId, request);
                        listener.onFailure(new NotMasterException("shard-started"));
                    }

                    @Override
                    public void clusterStateProcessed(ClusterState oldState, ClusterState newState) {
                        listener.onResponse(TransportResponse.Empty.INSTANCE);
                    }
                }
            );
        }
    }

    public static class ShardStartedClusterStateTaskExecutor implements ClusterStateTaskExecutor<StartedShardEntry> {
        private final AllocationService allocationService;
        private final RerouteService rerouteService;

        public ShardStartedClusterStateTaskExecutor(AllocationService allocationService, RerouteService rerouteService) {
            this.allocationService = allocationService;
            this.rerouteService = rerouteService;
        }

        @Override
        public ClusterTasksResult<StartedShardEntry> execute(ClusterState currentState, List<StartedShardEntry> tasks) throws Exception {
            ClusterTasksResult.Builder<StartedShardEntry> builder = ClusterTasksResult.builder();
            List<StartedShardEntry> tasksToBeApplied = new ArrayList<>();
            List<ShardRouting> shardRoutingsToBeApplied = new ArrayList<>(tasks.size());
            Set<ShardRouting> seenShardRoutings = new HashSet<>(); // to prevent duplicates
            final Map<Index, IndexLongFieldRange> updatedTimestampRanges = new HashMap<>();
            for (StartedShardEntry task : tasks) {
                final ShardRouting matched = currentState.getRoutingTable().getByAllocationId(task.shardId, task.allocationId);
                if (matched == null) {
                    // tasks that correspond to non-existent shards are marked as successful. The reason is that we resend shard started
                    // events on every cluster state publishing that does not contain the shard as started yet. This means that old stale
                    // requests might still be in flight even after the shard has already been started or failed on the master. We just
                    // ignore these requests for now.
                    logger.debug("{} ignoring shard started task [{}] (shard does not exist anymore)", task.shardId, task);
                    builder.success(task);
                } else {
                    if (matched.primary() && task.primaryTerm > 0) {
                        final IndexMetadata indexMetadata = currentState.metadata().index(task.shardId.getIndex());
                        assert indexMetadata != null;
                        final long currentPrimaryTerm = indexMetadata.primaryTerm(task.shardId.id());
                        if (currentPrimaryTerm != task.primaryTerm) {
                            assert currentPrimaryTerm > task.primaryTerm
                                : "received a primary term with a higher term than in the "
                                    + "current cluster state (received ["
                                    + task.primaryTerm
                                    + "] but current is ["
                                    + currentPrimaryTerm
                                    + "])";
                            logger.debug(
                                "{} ignoring shard started task [{}] (primary term {} does not match current term {})",
                                task.shardId,
                                task,
                                task.primaryTerm,
                                currentPrimaryTerm
                            );
                            builder.success(task);
                            continue;
                        }
                    }
                    if (matched.initializing() == false) {
                        assert matched.active() : "expected active shard routing for task " + task + " but found " + matched;
                        // same as above, this might have been a stale in-flight request, so we just ignore.
                        logger.debug(
                            "{} ignoring shard started task [{}] (shard exists but is not initializing: {})",
                            task.shardId,
                            task,
                            matched
                        );
                        builder.success(task);
                    } else {
                        // remove duplicate actions as allocation service expects a clean list without duplicates
                        if (seenShardRoutings.contains(matched)) {
                            logger.trace(
                                "{} ignoring shard started task [{}] (already scheduled to start {})",
                                task.shardId,
                                task,
                                matched
                            );
                            tasksToBeApplied.add(task);
                        } else {
                            logger.debug("{} starting shard {} (shard started task: [{}])", task.shardId, matched, task);
                            tasksToBeApplied.add(task);
                            shardRoutingsToBeApplied.add(matched);
                            seenShardRoutings.add(matched);

                            // expand the timestamp range recorded in the index metadata if needed
                            final Index index = task.shardId.getIndex();
                            IndexLongFieldRange currentTimestampMillisRange = updatedTimestampRanges.get(index);
                            final IndexMetadata indexMetadata = currentState.metadata().index(index);
                            if (currentTimestampMillisRange == null) {
                                currentTimestampMillisRange = indexMetadata.getTimestampRange();
                            }
                            final IndexLongFieldRange newTimestampMillisRange;
                            newTimestampMillisRange = currentTimestampMillisRange.extendWithShardRange(
                                task.shardId.id(),
                                indexMetadata.getNumberOfShards(),
                                task.timestampRange
                            );
                            if (newTimestampMillisRange != currentTimestampMillisRange) {
                                updatedTimestampRanges.put(index, newTimestampMillisRange);
                            }
                        }
                    }
                }
            }
            assert tasksToBeApplied.size() >= shardRoutingsToBeApplied.size();

            ClusterState maybeUpdatedState = currentState;
            try {
                maybeUpdatedState = allocationService.applyStartedShards(currentState, shardRoutingsToBeApplied);

                if (updatedTimestampRanges.isEmpty() == false) {
                    final Metadata.Builder metadataBuilder = Metadata.builder(maybeUpdatedState.metadata());
                    for (Map.Entry<Index, IndexLongFieldRange> updatedTimestampRangeEntry : updatedTimestampRanges.entrySet()) {
                        metadataBuilder.put(
                            IndexMetadata.builder(metadataBuilder.getSafe(updatedTimestampRangeEntry.getKey()))
                                .timestampRange(updatedTimestampRangeEntry.getValue())
                        );
                    }
                    maybeUpdatedState = ClusterState.builder(maybeUpdatedState).metadata(metadataBuilder).build();
                }

                assert assertStartedIndicesHaveCompleteTimestampRanges(maybeUpdatedState);

                builder.successes(tasksToBeApplied);
            } catch (Exception e) {
                logger.warn(() -> new ParameterizedMessage("failed to apply started shards {}", shardRoutingsToBeApplied), e);
                builder.failures(tasksToBeApplied, e);
            }

            return builder.build(maybeUpdatedState);
        }

        private static boolean assertStartedIndicesHaveCompleteTimestampRanges(ClusterState clusterState) {
            for (Map.Entry<String, IndexRoutingTable> cursor : clusterState.getRoutingTable().getIndicesRouting().entrySet()) {
                assert cursor.getValue().allPrimaryShardsActive() == false
                    || clusterState.metadata().index(cursor.getKey()).getTimestampRange().isComplete()
                    : "index ["
                        + cursor.getKey()
                        + "] should have complete timestamp range, but got "
                        + clusterState.metadata().index(cursor.getKey()).getTimestampRange()
                        + " for "
                        + cursor.getValue().prettyPrint();
            }
            return true;
        }

        @Override
        public void clusterStatePublished(ClusterStatePublicationEvent clusterStatePublicationEvent) {
            rerouteService.reroute(
                "reroute after starting shards",
                Priority.NORMAL,
                ActionListener.wrap(
                    r -> logger.trace("reroute after starting shards succeeded"),
                    e -> logger.debug("reroute after starting shards failed", e)
                )
            );
        }
    }

    public static class StartedShardEntry extends TransportRequest {
        final ShardId shardId;
        final String allocationId;
        final long primaryTerm;
        final String message;
        final ShardLongFieldRange timestampRange;

        StartedShardEntry(StreamInput in) throws IOException {
            super(in);
            shardId = new ShardId(in);
            allocationId = in.readString();
            primaryTerm = in.readVLong();
            this.message = in.readString();
            this.timestampRange = ShardLongFieldRange.readFrom(in);
        }

        public StartedShardEntry(
            final ShardId shardId,
            final String allocationId,
            final long primaryTerm,
            final String message,
            final ShardLongFieldRange timestampRange
        ) {
            this.shardId = shardId;
            this.allocationId = allocationId;
            this.primaryTerm = primaryTerm;
            this.message = message;
            this.timestampRange = timestampRange;
        }

        @Override
        public void writeTo(StreamOutput out) throws IOException {
            super.writeTo(out);
            shardId.writeTo(out);
            out.writeString(allocationId);
            out.writeVLong(primaryTerm);
            out.writeString(message);
            timestampRange.writeTo(out);
        }

        @Override
        public String toString() {
            return String.format(
                Locale.ROOT,
                "StartedShardEntry{shardId [%s], allocationId [%s], primary term [%d], message [%s]}",
                shardId,
                allocationId,
                primaryTerm,
                message
            );
        }

        @Override
        public boolean equals(Object o) {
            if (this == o) return true;
            if (o == null || getClass() != o.getClass()) return false;
            StartedShardEntry that = (StartedShardEntry) o;
            return primaryTerm == that.primaryTerm
                && shardId.equals(that.shardId)
                && allocationId.equals(that.allocationId)
                && message.equals(that.message)
                && timestampRange.equals(that.timestampRange);
        }

        @Override
        public int hashCode() {
            return Objects.hash(shardId, allocationId, primaryTerm, message, timestampRange);
        }
    }

    public static class NoLongerPrimaryShardException extends ElasticsearchException {

        public NoLongerPrimaryShardException(ShardId shardId, String msg) {
            super(msg);
            setShard(shardId);
        }

        public NoLongerPrimaryShardException(StreamInput in) throws IOException {
            super(in);
        }

    }

}<|MERGE_RESOLUTION|>--- conflicted
+++ resolved
@@ -292,7 +292,6 @@
 
         @Override
         public void messageReceived(FailedShardEntry request, TransportChannel channel, Task task) throws Exception {
-<<<<<<< HEAD
             logger.debug(
                 () -> new ParameterizedMessage("{} received shard failed for {}", request.getShardId(), request),
                 request.getFailure()
@@ -300,10 +299,16 @@
             var update = new FailedShardUpdateTask(request, new ClusterStateTaskListener() {
                 @Override
                 public void onFailure(Exception e) {
-                    logger.error(
-                        () -> new ParameterizedMessage("{} unexpected failure while failing shard [{}]", request.getShardId(), request),
-                        e
+                    final MessageSupplier msg = () -> new ParameterizedMessage(
+                        "{} unexpected failure while failing shard [{}]",
+                        request.getShardId(),
+                        request
                     );
+                    if (e instanceof FailedToCommitClusterStateException) {
+                        logger.debug(msg, e);
+                    } else {
+                        logger.error(msg, e);
+                    }
                     try {
                         channel.sendResponse(e);
                     } catch (Exception channelException) {
@@ -317,48 +322,12 @@
                             ),
                             channelException
                         );
-=======
-            logger.debug(() -> new ParameterizedMessage("{} received shard failed for {}", request.shardId, request), request.failure);
-            clusterService.submitStateUpdateTask(
-                TASK_SOURCE,
-                request,
-                ClusterStateTaskConfig.build(Priority.HIGH),
-                shardFailedClusterStateTaskExecutor,
-                new ClusterStateTaskListener() {
-                    @Override
-                    public void onFailure(Exception e) {
-                        final MessageSupplier msg = () -> new ParameterizedMessage(
-                            "{} unexpected failure while failing shard [{}]",
-                            request.shardId,
-                            request
-                        );
-                        if (e instanceof FailedToCommitClusterStateException) {
-                            logger.debug(msg, e);
-                        } else {
-                            logger.error(msg, e);
-                        }
-                        try {
-                            channel.sendResponse(e);
-                        } catch (Exception channelException) {
-                            channelException.addSuppressed(e);
-                            logger.warn(
-                                () -> new ParameterizedMessage(
-                                    "{} failed to send failure [{}] while failing shard [{}]",
-                                    request.shardId,
-                                    e,
-                                    request
-                                ),
-                                channelException
-                            );
-                        }
->>>>>>> e47b7a63
                     }
                 }
 
-<<<<<<< HEAD
                 @Override
                 public void onNoLongerMaster() {
-                    logger.error("{} no longer master while failing shard [{}]", request.getShardId(), request);
+                    logger.debug("{} no longer master while failing shard [{}]", request.getShardId(), request);
                     try {
                         channel.sendResponse(new NotMasterException(TASK_SOURCE));
                     } catch (Exception channelException) {
@@ -370,23 +339,6 @@
                             ),
                             channelException
                         );
-=======
-                    @Override
-                    public void onNoLongerMaster() {
-                        logger.debug("{} no longer master while failing shard [{}]", request.shardId, request);
-                        try {
-                            channel.sendResponse(new NotMasterException(TASK_SOURCE));
-                        } catch (Exception channelException) {
-                            logger.warn(
-                                () -> new ParameterizedMessage(
-                                    "{} failed to send no longer master while failing shard [{}]",
-                                    request.shardId,
-                                    request
-                                ),
-                                channelException
-                            );
-                        }
->>>>>>> e47b7a63
                     }
                 }
 
