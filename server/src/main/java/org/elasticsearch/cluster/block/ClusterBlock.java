--- conflicted
+++ resolved
@@ -48,7 +48,7 @@
 
     public ClusterBlock(StreamInput in) throws IOException {
         id = in.readVInt();
-        if (in.getVersion().onOrAfter(Version.V_7_0_0)) {
+        if (in.getVersion().onOrAfter(Version.V_6_7_0)) {
             uuid = in.readOptionalString();
         } else {
             uuid = null;
@@ -149,27 +149,7 @@
 
     @Override
     public void readFrom(StreamInput in) throws IOException {
-<<<<<<< HEAD
         throw new UnsupportedOperationException("usage of Streamable is to be replaced by Writeable");
-=======
-        id = in.readVInt();
-        if (in.getVersion().onOrAfter(Version.V_6_7_0)) {
-            uuid = in.readOptionalString();
-        } else {
-            uuid = null;
-        }
-        description = in.readString();
-        final int len = in.readVInt();
-        ArrayList<ClusterBlockLevel> levels = new ArrayList<>(len);
-        for (int i = 0; i < len; i++) {
-            levels.add(in.readEnum(ClusterBlockLevel.class));
-        }
-        this.levels = EnumSet.copyOf(levels);
-        retryable = in.readBoolean();
-        disableStatePersistence = in.readBoolean();
-        status = RestStatus.readFrom(in);
-        allowReleaseResources = in.readBoolean();
->>>>>>> 05a3108f
     }
 
     @Override
