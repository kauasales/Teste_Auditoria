--- conflicted
+++ resolved
@@ -103,17 +103,12 @@
         this.threadPool = threadPool;
         this.reconciler = reconciler;
         this.desiredBalanceComputer = desiredBalanceComputer;
-<<<<<<< HEAD
         this.desiredBalanceReconciler = new DesiredBalanceReconciler(
             clusterService.getClusterSettings(),
             threadPool,
             telemetryProvider.getMeterRegistry()
         );
-        this.desiredBalanceComputation = new ContinuousComputation<>(threadPool) {
-=======
-        this.desiredBalanceReconciler = new DesiredBalanceReconciler(clusterService.getClusterSettings(), threadPool);
         this.desiredBalanceComputation = new ContinuousComputation<>(threadPool.generic()) {
->>>>>>> a96a73a3
 
             @Override
             protected void processInput(DesiredBalanceInput desiredBalanceInput) {
