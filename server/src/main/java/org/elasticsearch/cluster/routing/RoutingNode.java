/*
 * Copyright Elasticsearch B.V. and/or licensed to Elasticsearch B.V. under one
 * or more contributor license agreements. Licensed under the Elastic License
 * 2.0 and the Server Side Public License, v 1; you may not use this file except
 * in compliance with, at your election, the Elastic License 2.0 or the Server
 * Side Public License, v 1.
 */

package org.elasticsearch.cluster.routing;

import org.elasticsearch.cluster.node.DiscoveryNode;
import org.elasticsearch.common.util.Maps;
import org.elasticsearch.core.Nullable;
import org.elasticsearch.index.Index;
import org.elasticsearch.index.shard.ShardId;

import java.util.ArrayList;
import java.util.Collection;
import java.util.Collections;
import java.util.HashSet;
import java.util.Iterator;
import java.util.LinkedHashMap;
import java.util.LinkedHashSet;
import java.util.List;
import java.util.Map;
import java.util.Objects;
import java.util.Set;
import java.util.function.Predicate;
import java.util.stream.Collectors;

/**
 * A {@link RoutingNode} represents a cluster node associated with a single {@link DiscoveryNode} including all shards
 * that are hosted on that nodes. Each {@link RoutingNode} has a unique node id that can be used to identify the node.
 */
public class RoutingNode implements Iterable<ShardRouting> {

    private final String nodeId;

    @Nullable
    private final DiscoveryNode node;

    private final LinkedHashMap<ShardId, ShardRouting> shards; // LinkedHashMap to preserve order

    private final LinkedHashSet<ShardRouting> initializingShards;

    private final LinkedHashSet<ShardRouting> relocatingShards;

    private final LinkedHashSet<ShardRouting> startedShards;

    private final Map<Index, Set<ShardRouting>> shardsByIndex;

    /**
     * @param nodeId    node id of this routing node
     * @param node      discovery node for this routing node
     * @param sizeGuess estimate for the number of shards that will be added to this instance to save re-hashing on subsequent calls to
     *                  {@link #add(ShardRouting)}
     */
    RoutingNode(String nodeId, @Nullable DiscoveryNode node, int sizeGuess) {
        this.nodeId = nodeId;
        this.node = node;
        this.shards = Maps.newLinkedHashMapWithExpectedSize(sizeGuess);
        this.relocatingShards = new LinkedHashSet<>();
        this.initializingShards = new LinkedHashSet<>();
        this.startedShards = new LinkedHashSet<>();
        this.shardsByIndex = Maps.newHashMapWithExpectedSize(sizeGuess);
        assert invariant();
    }

    private RoutingNode(RoutingNode original) {
        this.nodeId = original.nodeId;
        this.node = original.node;
        this.shards = new LinkedHashMap<>(original.shards);
        this.relocatingShards = new LinkedHashSet<>(original.relocatingShards);
        this.initializingShards = new LinkedHashSet<>(original.initializingShards);
<<<<<<< HEAD
        this.startedShards = new LinkedHashSet<>(original.startedShards);
        this.shardsByIndex = Maps.newMapWithExpectedSize(original.shardsByIndex.size());
        for (Map.Entry<Index, Set<ShardRouting>> entry : original.shardsByIndex.entrySet()) {
            shardsByIndex.put(entry.getKey(), new HashSet<>(entry.getValue()));
        }
=======
        this.shardsByIndex = Maps.copyOf(original.shardsByIndex, HashSet::new);
>>>>>>> 9fffd789
        assert invariant();
    }

    RoutingNode copy() {
        return new RoutingNode(this);
    }

    @Override
    public Iterator<ShardRouting> iterator() {
        return Collections.unmodifiableCollection(shards.values()).iterator();
    }

    /**
     * Returns the nodes {@link DiscoveryNode}.
     *
     * @return discoveryNode of this node
     */
    @Nullable
    public DiscoveryNode node() {
        return this.node;
    }

    @Nullable
    public ShardRouting getByShardId(ShardId id) {
        return shards.get(id);
    }

    public boolean hasIndex(Index index) {
        return shardsByIndex.containsKey(index);
    }

    /**
     * Get the id of this node
     * @return id of the node
     */
    public String nodeId() {
        return this.nodeId;
    }

    public int size() {
        return shards.size();
    }

    /**
     * Add a new shard to this node
     * @param shard Shard to create on this Node
     */
    void add(ShardRouting shard) {
        assert invariant();
        final ShardRouting existing = shards.putIfAbsent(shard.shardId(), shard);
        if (existing != null) {
            final IllegalStateException e = new IllegalStateException(
                "Trying to add a shard "
                    + shard.shardId()
                    + " to a node ["
                    + nodeId
                    + "] where it already exists. current ["
                    + shards.get(shard.shardId())
                    + "]. new ["
                    + shard
                    + "]"
            );
            assert false : e;
            throw e;
        }

        if (shard.initializing()) {
            initializingShards.add(shard);
        } else if (shard.relocating()) {
            relocatingShards.add(shard);
        } else if (shard.started()) {
            startedShards.add(shard);
        }
        shardsByIndex.computeIfAbsent(shard.index(), k -> new HashSet<>()).add(shard);
        assert invariant();
    }

    void update(ShardRouting oldShard, ShardRouting newShard) {
        assert invariant();
        if (shards.containsKey(oldShard.shardId()) == false) {
            // Shard was already removed by routing nodes iterator
            // TODO: change caller logic in RoutingNodes so that this check can go away
            return;
        }
        ShardRouting previousValue = shards.put(newShard.shardId(), newShard);
        assert previousValue == oldShard : "expected shard " + previousValue + " but was " + oldShard;

        if (oldShard.initializing()) {
            boolean exist = initializingShards.remove(oldShard);
            assert exist : "expected shard " + oldShard + " to exist in initializingShards";
        } else if (oldShard.relocating()) {
            boolean exist = relocatingShards.remove(oldShard);
            assert exist : "expected shard " + oldShard + " to exist in relocatingShards";
        } else if (oldShard.started()) {
            boolean exist = startedShards.remove(oldShard);
            assert exist : "expected shard " + oldShard + " to exist in startedShards";
        }
        final Set<ShardRouting> byIndex = shardsByIndex.get(oldShard.index());
        byIndex.remove(oldShard);
        byIndex.add(newShard);
        if (newShard.initializing()) {
            initializingShards.add(newShard);
        } else if (newShard.relocating()) {
            relocatingShards.add(newShard);
        } else if (newShard.started()) {
            startedShards.add(newShard);
        }
        assert invariant();
    }

    void remove(ShardRouting shard) {
        assert invariant();
        ShardRouting previousValue = shards.remove(shard.shardId());
        assert previousValue == shard : "expected shard " + previousValue + " but was " + shard;
        if (shard.initializing()) {
            boolean exist = initializingShards.remove(shard);
            assert exist : "expected shard " + shard + " to exist in initializingShards";
        } else if (shard.relocating()) {
            boolean exist = relocatingShards.remove(shard);
            assert exist : "expected shard " + shard + " to exist in relocatingShards";
        } else if (shard.started()) {
            boolean exist = startedShards.remove(shard);
            assert exist : "expected shard " + shard + " to exist in startedShards";
        }
        final Set<ShardRouting> byIndex = shardsByIndex.get(shard.index());
        byIndex.remove(shard);
        if (byIndex.isEmpty()) {
            shardsByIndex.remove(shard.index());
        }
        assert invariant();
    }

    /**
     * Determine the number of shards with a specific state
     * @param states set of states which should be counted
     * @return number of shards
     */
    public int numberOfShardsWithState(ShardRoutingState... states) {
        if (states.length == 1) {
            if (states[0] == ShardRoutingState.INITIALIZING) {
                return initializingShards.size();
            } else if (states[0] == ShardRoutingState.RELOCATING) {
                return relocatingShards.size();
            } else if (states[0] == ShardRoutingState.STARTED) {
                return startedShards.size();
            }
        }

        int count = 0;
        for (ShardRouting shardEntry : this) {
            for (ShardRoutingState state : states) {
                if (shardEntry.state() == state) {
                    count++;
                }
            }
        }
        return count;
    }

    /**
     * Determine the shards with a specific state
     * @param state state which should be listed
     * @return List of shards
     */
    public List<ShardRouting> shardsWithState(ShardRoutingState state) {
        if (state == ShardRoutingState.INITIALIZING) {
            return new ArrayList<>(initializingShards);
        } else if (state == ShardRoutingState.RELOCATING) {
            return new ArrayList<>(relocatingShards);
        } else if (state == ShardRoutingState.STARTED) {
            return new ArrayList<>(startedShards);
        }
        List<ShardRouting> shards = new ArrayList<>();
        for (ShardRouting shardEntry : this) {
            if (shardEntry.state() == state) {
                shards.add(shardEntry);
            }
        }
        return shards;
    }

    private static final ShardRouting[] EMPTY_SHARD_ROUTING_ARRAY = new ShardRouting[0];

    public ShardRouting[] initializing() {
        return initializingShards.toArray(EMPTY_SHARD_ROUTING_ARRAY);
    }

    public ShardRouting[] relocating() {
        return relocatingShards.toArray(EMPTY_SHARD_ROUTING_ARRAY);
    }

    public ShardRouting[] started() {
        return startedShards.toArray(EMPTY_SHARD_ROUTING_ARRAY);
    }

    /**
     * Determine the shards of an index with a specific state
     * @param index id of the index
     * @param states set of states which should be listed
     * @return a list of shards
     */
    public List<ShardRouting> shardsWithState(String index, ShardRoutingState... states) {
        List<ShardRouting> shards = new ArrayList<>();

        if (states.length == 1) {
            if (states[0] == ShardRoutingState.INITIALIZING) {
                for (ShardRouting shardEntry : initializingShards) {
                    if (shardEntry.getIndexName().equals(index) == false) {
                        continue;
                    }
                    shards.add(shardEntry);
                }
                return shards;
            } else if (states[0] == ShardRoutingState.RELOCATING) {
                for (ShardRouting shardEntry : relocatingShards) {
                    if (shardEntry.getIndexName().equals(index) == false) {
                        continue;
                    }
                    shards.add(shardEntry);
                }
                return shards;
            } else if (states[0] == ShardRoutingState.STARTED) {
                for (ShardRouting shardEntry : startedShards) {
                    if (shardEntry.getIndexName().equals(index) == false) {
                        continue;
                    }
                    shards.add(shardEntry);
                }
                return shards;
            }
        }

        for (ShardRouting shardEntry : this) {
            if (shardEntry.getIndexName().equals(index) == false) {
                continue;
            }
            for (ShardRoutingState state : states) {
                if (shardEntry.state() == state) {
                    shards.add(shardEntry);
                }
            }
        }
        return shards;
    }

    /**
     * The number of shards on this node that will not be eventually relocated.
     */
    public int numberOfOwningShards() {
        return shards.size() - relocatingShards.size();
    }

    public int numberOfOwningShardsForIndex(final Index index) {
        final Set<ShardRouting> shardRoutings = shardsByIndex.get(index);
        if (shardRoutings == null) {
            return 0;
        } else {
            return Math.toIntExact(shardRoutings.stream().filter(Predicate.not(ShardRouting::relocating)).count());
        }
    }

    public String prettyPrint() {
        StringBuilder sb = new StringBuilder();
        sb.append("-----node_id[").append(nodeId).append("][").append(node == null ? "X" : "V").append("]\n");
        for (ShardRouting entry : shards.values()) {
            sb.append("--------").append(entry.shortSummary()).append('\n');
        }
        return sb.toString();
    }

    public String toString() {
        StringBuilder sb = new StringBuilder();
        sb.append("routingNode ([");
        if (node != null) {
            sb.append(node.getName());
            sb.append("][");
            sb.append(node.getId());
            sb.append("][");
            sb.append(node.getHostName());
            sb.append("][");
            sb.append(node.getHostAddress());
        } else {
            sb.append("null");
        }
        sb.append("], [");
        sb.append(shards.size());
        sb.append(" assigned shards])");
        return sb.toString();
    }

    public List<ShardRouting> copyShards() {
        return new ArrayList<>(shards.values());
    }

    public boolean isEmpty() {
        return shards.isEmpty();
    }

    private boolean invariant() {
        // initializingShards must consistent with that in shards
        Collection<ShardRouting> shardRoutingsInitializing = shards.values().stream().filter(ShardRouting::initializing).toList();
        assert initializingShards.size() == shardRoutingsInitializing.size();
        assert initializingShards.containsAll(shardRoutingsInitializing);

        // relocatingShards must consistent with that in shards
        Collection<ShardRouting> shardRoutingsRelocating = shards.values().stream().filter(ShardRouting::relocating).toList();
        assert relocatingShards.size() == shardRoutingsRelocating.size();
        assert relocatingShards.containsAll(shardRoutingsRelocating);

        Collection<ShardRouting> shardRoutingsStarted = shards.values().stream().filter(ShardRouting::started).toList();
        assert startedShards.size() == shardRoutingsStarted.size();
        assert startedShards.containsAll(shardRoutingsStarted);

        final Map<Index, Set<ShardRouting>> shardRoutingsByIndex = shards.values()
            .stream()
            .collect(Collectors.groupingBy(ShardRouting::index, Collectors.toSet()));
        assert shardRoutingsByIndex.equals(shardsByIndex);

        return true;
    }

    @Override
    public boolean equals(Object o) {
        if (this == o) {
            return true;
        }
        if (o == null || getClass() != o.getClass()) {
            return false;
        }
        RoutingNode that = (RoutingNode) o;
        return nodeId.equals(that.nodeId) && Objects.equals(node, that.node) && shards.equals(that.shards);
    }

    @Override
    public int hashCode() {
        return Objects.hash(nodeId, node, shards);
    }
}<|MERGE_RESOLUTION|>--- conflicted
+++ resolved
@@ -72,15 +72,11 @@
         this.shards = new LinkedHashMap<>(original.shards);
         this.relocatingShards = new LinkedHashSet<>(original.relocatingShards);
         this.initializingShards = new LinkedHashSet<>(original.initializingShards);
-<<<<<<< HEAD
         this.startedShards = new LinkedHashSet<>(original.startedShards);
-        this.shardsByIndex = Maps.newMapWithExpectedSize(original.shardsByIndex.size());
+        this.shardsByIndex = Maps.copyOf(original.shardsByIndex, HashSet::new);
         for (Map.Entry<Index, Set<ShardRouting>> entry : original.shardsByIndex.entrySet()) {
             shardsByIndex.put(entry.getKey(), new HashSet<>(entry.getValue()));
         }
-=======
-        this.shardsByIndex = Maps.copyOf(original.shardsByIndex, HashSet::new);
->>>>>>> 9fffd789
         assert invariant();
     }
 
