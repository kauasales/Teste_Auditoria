/*
 * Licensed to Elasticsearch under one or more contributor
 * license agreements. See the NOTICE file distributed with
 * this work for additional information regarding copyright
 * ownership. Elasticsearch licenses this file to you under
 * the Apache License, Version 2.0 (the "License"); you may
 * not use this file except in compliance with the License.
 * You may obtain a copy of the License at
 *
 *    http://www.apache.org/licenses/LICENSE-2.0
 *
 * Unless required by applicable law or agreed to in writing,
 * software distributed under the License is distributed on an
 * "AS IS" BASIS, WITHOUT WARRANTIES OR CONDITIONS OF ANY
 * KIND, either express or implied.  See the License for the
 * specific language governing permissions and limitations
 * under the License.
 */

package org.elasticsearch.cluster.routing;

import org.apache.logging.log4j.LogManager;
import org.apache.logging.log4j.Logger;
import org.apache.logging.log4j.message.ParameterizedMessage;
import org.elasticsearch.cluster.ClusterChangedEvent;
import org.elasticsearch.cluster.ClusterState;
import org.elasticsearch.cluster.ClusterStateUpdateTask;
import org.elasticsearch.cluster.routing.allocation.AllocationService;
import org.elasticsearch.cluster.service.ClusterService;
import org.elasticsearch.common.Priority;
import org.elasticsearch.common.component.AbstractLifecycleComponent;
import org.elasticsearch.common.inject.Inject;
import org.elasticsearch.common.settings.Settings;

import java.util.concurrent.atomic.AtomicBoolean;

/**
 * A {@link RoutingService} listens to clusters state. When this service
 * receives a {@link ClusterChangedEvent} the cluster state will be verified and
 * the routing tables might be updated.
 * <p>
 * Note: The {@link RoutingService} is responsible for cluster wide operations
 * that include modifications to the cluster state. Such an operation can only
 * be performed on the clusters master node. Unless the local node this service
 * is running on is the clusters master node this service will not perform any
 * actions.
 * </p>
 */
public class RoutingService extends AbstractLifecycleComponent {
    private static final Logger logger = LogManager.getLogger(RoutingService.class);

    private static final String CLUSTER_UPDATE_TASK_SOURCE = "cluster_reroute";

    private final ClusterService clusterService;
    private final AllocationService allocationService;

    private AtomicBoolean rerouting = new AtomicBoolean();

    @Inject
    public RoutingService(Settings settings, ClusterService clusterService, AllocationService allocationService) {
        super(settings);
        this.clusterService = clusterService;
        this.allocationService = allocationService;
    }

    @Override
    protected void doStart() {
    }

    @Override
    protected void doStop() {
    }

    @Override
    protected void doClose() {
    }

    /**
     * Initiates a reroute.
     */
    public final void reroute(String reason) {
        performReroute(reason);
    }

    // visible for testing
    protected void performReroute(String reason) {
        try {
            if (lifecycle.stopped()) {
                return;
            }
            if (rerouting.compareAndSet(false, true) == false) {
                logger.trace("already has pending reroute, ignoring {}", reason);
                return;
            }
            logger.trace("rerouting {}", reason);
            clusterService.submitStateUpdateTask(CLUSTER_UPDATE_TASK_SOURCE + "(" + reason + ")",
                new ClusterStateUpdateTask(Priority.HIGH) {
                    @Override
                    public ClusterState execute(ClusterState currentState) {
                        rerouting.set(false);
                        return allocationService.reroute(currentState, reason);
                    }

                    @Override
                    public void onNoLongerMaster(String source) {
                        rerouting.set(false);
                        // no biggie
                    }

<<<<<<< HEAD
                @Override
                public void onFailure(String source, Exception e) {
                    rerouting.set(false);
                    ClusterState state = clusterService.state();
                    if (logger.isTraceEnabled()) {
                        logger.error(() -> new ParameterizedMessage("unexpected failure during [{}], current state:\n{}", source, state), e);
                    } else {
                        logger.error(() -> new ParameterizedMessage("unexpected failure during [{}], current state version [{}]", source, state.version()), e);
=======
                    @Override
                    public void onFailure(String source, Exception e) {
                        rerouting.set(false);
                        ClusterState state = clusterService.state();
                        if (logger.isTraceEnabled()) {
                            logger.error(() -> new ParameterizedMessage("unexpected failure during [{}], current state:\n{}",
                                source, state), e);
                        } else {
                            logger.error(() -> new ParameterizedMessage("unexpected failure during [{}], current state version [{}]",
                                source, state.version()), e);
                        }
>>>>>>> 0c7f6570
                    }
                });
        } catch (Exception e) {
            rerouting.set(false);
            ClusterState state = clusterService.state();
            logger.warn(() -> new ParameterizedMessage("failed to reroute routing table, current state:\n{}", state), e);
        }
    }
}<|MERGE_RESOLUTION|>--- conflicted
+++ resolved
@@ -107,16 +107,6 @@
                         // no biggie
                     }
 
-<<<<<<< HEAD
-                @Override
-                public void onFailure(String source, Exception e) {
-                    rerouting.set(false);
-                    ClusterState state = clusterService.state();
-                    if (logger.isTraceEnabled()) {
-                        logger.error(() -> new ParameterizedMessage("unexpected failure during [{}], current state:\n{}", source, state), e);
-                    } else {
-                        logger.error(() -> new ParameterizedMessage("unexpected failure during [{}], current state version [{}]", source, state.version()), e);
-=======
                     @Override
                     public void onFailure(String source, Exception e) {
                         rerouting.set(false);
@@ -128,7 +118,6 @@
                             logger.error(() -> new ParameterizedMessage("unexpected failure during [{}], current state version [{}]",
                                 source, state.version()), e);
                         }
->>>>>>> 0c7f6570
                     }
                 });
         } catch (Exception e) {
