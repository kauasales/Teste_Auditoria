--- conflicted
+++ resolved
@@ -109,16 +109,10 @@
         Collections.sort(startedShards, Comparator.comparing(ShardRouting::primary));
         applyStartedShards(allocation, startedShards);
         gatewayAllocator.applyStartedShards(allocation, startedShards);
-<<<<<<< HEAD
         assert RoutingNodes.assertShardStats(allocation.routingNodes());
-        String startedShardsAsString = firstListElementsToCommaDelimitedString(startedShards, s -> s.shardId().toString());
-        return buildResultAndLogHealthChange(clusterState, allocation, "shards started [" + startedShardsAsString + "] ...");
-=======
-        reroute(allocation);
         String startedShardsAsString
             = firstListElementsToCommaDelimitedString(startedShards, s -> s.shardId().toString(), logger.isDebugEnabled());
         return buildResultAndLogHealthChange(clusterState, allocation, "shards started [" + startedShardsAsString + "]");
->>>>>>> 0e958b66
     }
 
     protected ClusterState buildResultAndLogHealthChange(ClusterState oldState, RoutingAllocation allocation, String reason) {
