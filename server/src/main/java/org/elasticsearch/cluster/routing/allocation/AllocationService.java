--- conflicted
+++ resolved
@@ -73,7 +73,6 @@
     private Map<String, ExistingShardsAllocator> existingShardsAllocators;
     private final ShardsAllocator shardsAllocator;
     private final ClusterInfoService clusterInfoService;
-<<<<<<< HEAD
     private SnapshotsInfoService snapshotsInfoService;
     private boolean batchFetchShardEnable;
     private int batchFetchShardStepSize;
@@ -91,9 +90,6 @@
         Setting.Property.Dynamic,
         Setting.Property.NodeScope
     );
-=======
-    private final SnapshotsInfoService snapshotsInfoService;
->>>>>>> af35d04d
 
     // only for tests that use the GatewayAllocator as the unique ExistingShardsAllocator
     public AllocationService(
