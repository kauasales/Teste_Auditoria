--- conflicted
+++ resolved
@@ -919,7 +919,6 @@
                 if (diagnosisToAffectedIndices.isEmpty()) {
                     return List.of();
                 } else {
-<<<<<<< HEAD
 
                     return diagnosisToAffectedIndices.entrySet().stream().map(e -> {
                         List<Diagnosis.Resource> affectedResources = new ArrayList<>(1);
@@ -929,7 +928,8 @@
                                 affectedResources = getRestoreFromSnapshotAffectedResources(
                                     clusterMetadata,
                                     systemIndices,
-                                    restoreFromSnapshotIndices
+                                    restoreFromSnapshotIndices,
+                                    maxAffectedResourcesCount
                                 );
                             }
                         } else {
@@ -939,23 +939,8 @@
                                     e.getValue()
                                         .stream()
                                         .sorted(indicesComparatorByPriorityAndName(clusterMetadata))
+                                        .limit(Math.min(e.getValue().size(), maxAffectedResourcesCount))
                                         .collect(Collectors.toList())
-=======
-                    return diagnosisToAffectedIndices.entrySet()
-                        .stream()
-                        .map(
-                            e -> new Diagnosis(
-                                e.getKey(),
-                                List.of(
-                                    new Diagnosis.Resource(
-                                        INDEX,
-                                        e.getValue()
-                                            .stream()
-                                            .sorted(indicesComparatorByPriorityAndName(clusterMetadata))
-                                            .limit(Math.min(e.getValue().size(), maxAffectedResourcesCount))
-                                            .collect(Collectors.toList())
-                                    )
->>>>>>> 26eabc67
                                 )
                             );
                         }
@@ -976,7 +961,8 @@
         static List<Diagnosis.Resource> getRestoreFromSnapshotAffectedResources(
             Metadata metadata,
             SystemIndices systemIndices,
-            Set<String> restoreFromSnapshotIndices
+            Set<String> restoreFromSnapshotIndices,
+            int maxAffectedResourcesCount
         ) {
             List<Diagnosis.Resource> affectedResources = new ArrayList<>(2);
 
@@ -1027,10 +1013,12 @@
             }
 
             if (affectedIndices.isEmpty() == false) {
-                affectedResources.add(new Diagnosis.Resource(INDEX, affectedIndices));
+                affectedResources.add(new Diagnosis.Resource(INDEX, affectedIndices.stream().limit(maxAffectedResourcesCount).toList()));
             }
             if (affectedFeatureStates.isEmpty() == false) {
-                affectedResources.add(new Diagnosis.Resource(FEATURE_STATE, affectedFeatureStates));
+                affectedResources.add(
+                    new Diagnosis.Resource(FEATURE_STATE, affectedFeatureStates.stream().limit(maxAffectedResourcesCount).toList())
+                );
             }
             return affectedResources;
         }
