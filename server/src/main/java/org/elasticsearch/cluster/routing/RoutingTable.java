--- conflicted
+++ resolved
@@ -125,11 +125,7 @@
         if (indexRouting == null) {
             throw new IndexNotFoundException(index);
         }
-<<<<<<< HEAD
-        return OperationRouting.shardRoutingTable(indexRouting, shardId);
-=======
         return shardRoutingTable(indexRouting, shardId);
->>>>>>> b4719d37
     }
 
     /**
@@ -152,19 +148,12 @@
 
     @Nullable
     public ShardRouting getByAllocationId(ShardId shardId, String allocationId) {
-<<<<<<< HEAD
-        return Optional.ofNullable(index(shardId.getIndexName()))
-            .map(irt -> irt.shard(shardId.getId()))
-            .map(shardRoutingTable -> shardRoutingTable.getByAllocationId(allocationId))
-            .orElse(null);
-=======
         final IndexRoutingTable indexRoutingTable = index(shardId.getIndexName());
         if (indexRoutingTable == null) {
             return null;
         }
         final IndexShardRoutingTable shardRoutingTable = indexRoutingTable.shard(shardId.getId());
         return shardRoutingTable == null ? null : shardRoutingTable.getByAllocationId(allocationId);
->>>>>>> b4719d37
     }
 
     public boolean validate(MetaData metaData) {
