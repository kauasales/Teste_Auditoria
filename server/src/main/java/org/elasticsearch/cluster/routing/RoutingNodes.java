/*
 * Copyright Elasticsearch B.V. and/or licensed to Elasticsearch B.V. under one
 * or more contributor license agreements. Licensed under the Elastic License
 * 2.0 and the Server Side Public License, v 1; you may not use this file except
 * in compliance with, at your election, the Elastic License 2.0 or the Server
 * Side Public License, v 1.
 */

package org.elasticsearch.cluster.routing;

import org.apache.logging.log4j.Logger;
import org.apache.lucene.util.CollectionUtil;
import org.elasticsearch.Assertions;
import org.elasticsearch.cluster.ClusterState;
import org.elasticsearch.cluster.metadata.IndexMetadata;
import org.elasticsearch.cluster.metadata.Metadata;
import org.elasticsearch.cluster.node.DiscoveryNode;
import org.elasticsearch.cluster.routing.UnassignedInfo.AllocationStatus;
import org.elasticsearch.cluster.routing.allocation.ExistingShardsAllocator;
<<<<<<< HEAD
import org.elasticsearch.common.Nullable;
import org.elasticsearch.common.collect.Tuple;
=======
import org.elasticsearch.cluster.service.MasterService;
import org.elasticsearch.common.Randomness;
import org.elasticsearch.core.Nullable;
import org.elasticsearch.core.Tuple;
>>>>>>> 2fe10e27
import org.elasticsearch.index.Index;
import org.elasticsearch.index.shard.ShardId;

import java.util.ArrayDeque;
import java.util.ArrayList;
import java.util.Collections;
import java.util.Comparator;
import java.util.HashMap;
import java.util.HashSet;
import java.util.Iterator;
import java.util.LinkedHashMap;
import java.util.List;
import java.util.ListIterator;
import java.util.Map;
import java.util.NoSuchElementException;
import java.util.Objects;
import java.util.Queue;
import java.util.Set;
import java.util.function.Predicate;
import java.util.stream.Collectors;
import java.util.stream.StreamSupport;

/**
 * {@link RoutingNodes} represents a copy the routing information contained in the {@link ClusterState cluster state}.
 * It can be either initialized as mutable or immutable (see {@link #RoutingNodes(ClusterState, boolean)}), allowing
 * or disallowing changes to its elements.
 *
 * The main methods used to update routing entries are:
 * <ul>
 * <li> {@link #initializeShard} initializes an unassigned shard.
 * <li> {@link #startShard} starts an initializing shard / completes relocation of a shard.
 * <li> {@link #relocateShard} starts relocation of a started shard.
 * <li> {@link #failShard} fails/cancels an assigned shard.
 * </ul>
 */
public class RoutingNodes implements Iterable<RoutingNode> {

    private final Map<String, RoutingNode> nodesToShards = new HashMap<>();

    private final UnassignedShards unassignedShards = new UnassignedShards(this);

    private final Map<ShardId, List<ShardRouting>> assignedShards = new HashMap<>();

    private final boolean readOnly;

    private int inactivePrimaryCount = 0;

    private int inactiveShardCount = 0;

    private int relocatingShards = 0;

    private int activeShardCount = 0;

    private int totalShardCount = 0;

    private final Map<String, Set<String>> attributeValuesByAttribute = new HashMap<>();
    private final Map<String, Recoveries> recoveriesPerNode = new HashMap<>();

    public RoutingNodes(ClusterState clusterState) {
        this(clusterState, true);
    }

    public RoutingNodes(ClusterState clusterState, boolean readOnly) {
        this.readOnly = readOnly;
        final RoutingTable routingTable = clusterState.routingTable();

        Map<String, LinkedHashMap<ShardId, ShardRouting>> nodesToShards = new HashMap<>();
        // fill in the nodeToShards with the "live" nodes
        for (DiscoveryNode node : clusterState.nodes().getDataNodes().values()) {
            nodesToShards.put(node.getId(), new LinkedHashMap<>()); // LinkedHashMap to preserve order
        }

        // fill in the inverse of node -> shards allocated
        // also fill replicaSet information
        for (IndexRoutingTable indexRoutingTable : routingTable.indicesRouting().values()) {
            for (IndexShardRoutingTable indexShard : indexRoutingTable) {
                assert indexShard.primary != null;
                for (ShardRouting shard : indexShard) {
                    totalShardCount++;
                    // to get all the shards belonging to an index, including the replicas,
                    // we define a replica set and keep track of it. A replica set is identified
                    // by the ShardId, as this is common for primary and replicas.
                    // A replica Set might have one (and not more) replicas with the state of RELOCATING.
                    if (shard.assignedToNode()) {
                        Map<ShardId, ShardRouting> entries = nodesToShards.computeIfAbsent(
                            shard.currentNodeId(),
                            k -> new LinkedHashMap<>()
                        ); // LinkedHashMap to preserve order
                        ShardRouting previousValue = entries.put(shard.shardId(), shard);
                        if (previousValue != null) {
                            throw new IllegalArgumentException("Cannot have two different shards with same shard id on same node");
                        }
                        assignedShardsAdd(shard);
                        if (shard.active()) {
                            activeShardCount++;
                        }
                        if (shard.relocating()) {
                            relocatingShards++;
                            // LinkedHashMap to preserve order.
                            // Add the counterpart shard with relocatingNodeId reflecting the source from which
                            // it's relocating from.
                            entries = nodesToShards.computeIfAbsent(shard.relocatingNodeId(), k -> new LinkedHashMap<>());
                            ShardRouting targetShardRouting = shard.getTargetRelocatingShard();
                            addInitialRecovery(targetShardRouting, indexShard.primary);
                            previousValue = entries.put(targetShardRouting.shardId(), targetShardRouting);
                            if (previousValue != null) {
                                throw new IllegalArgumentException("Cannot have two different shards with same shard id on same node");
                            }
                            assignedShardsAdd(targetShardRouting);
                        } else if (shard.initializing()) {
                            if (shard.primary()) {
                                inactivePrimaryCount++;
                            }
                            inactiveShardCount++;
                            addInitialRecovery(shard, indexShard.primary);
                        }
                    } else {
                        unassignedShards.add(shard);
                    }
                }
            }
        }
        for (Map.Entry<String, LinkedHashMap<ShardId, ShardRouting>> entry : nodesToShards.entrySet()) {
            String nodeId = entry.getKey();
            this.nodesToShards.put(nodeId, new RoutingNode(nodeId, clusterState.nodes().get(nodeId), entry.getValue()));
        }
    }

    private void addRecovery(ShardRouting routing) {
        updateRecoveryCounts(routing, true, findAssignedPrimaryIfPeerRecovery(routing));
    }

    private void removeRecovery(ShardRouting routing) {
        updateRecoveryCounts(routing, false, findAssignedPrimaryIfPeerRecovery(routing));
    }

    private void addInitialRecovery(ShardRouting routing, ShardRouting initialPrimaryShard) {
        updateRecoveryCounts(routing, true, initialPrimaryShard);
    }

    private void updateRecoveryCounts(final ShardRouting routing, final boolean increment, @Nullable final ShardRouting primary) {
        final int howMany = increment ? 1 : -1;
        assert routing.initializing() : "routing must be initializing: " + routing;
        // TODO: check primary == null || primary.active() after all tests properly add ReplicaAfterPrimaryActiveAllocationDecider
        assert primary == null || primary.assignedToNode() : "shard is initializing but its primary is not assigned to a node";

        Recoveries.getOrAdd(recoveriesPerNode, routing.currentNodeId()).addIncoming(howMany);

        if (routing.recoverySource().getType() == RecoverySource.Type.PEER) {
            // add/remove corresponding outgoing recovery on node with primary shard
            if (primary == null) {
                throw new IllegalStateException("shard is peer recovering but primary is unassigned");
            }
            Recoveries.getOrAdd(recoveriesPerNode, primary.currentNodeId()).addOutgoing(howMany);

            if (increment == false && routing.primary() && routing.relocatingNodeId() != null) {
                // primary is done relocating, move non-primary recoveries from old primary to new primary
                int numRecoveringReplicas = 0;
                for (ShardRouting assigned : assignedShards(routing.shardId())) {
                    if (assigned.primary() == false
                        && assigned.initializing()
                        && assigned.recoverySource().getType() == RecoverySource.Type.PEER) {
                        numRecoveringReplicas++;
                    }
                }
                recoveriesPerNode.get(routing.relocatingNodeId()).addOutgoing(-numRecoveringReplicas);
                recoveriesPerNode.get(routing.currentNodeId()).addOutgoing(numRecoveringReplicas);
            }
        }
    }

    public int getIncomingRecoveries(String nodeId) {
        return recoveriesPerNode.getOrDefault(nodeId, Recoveries.EMPTY).getIncoming();
    }

    public int getOutgoingRecoveries(String nodeId) {
        return recoveriesPerNode.getOrDefault(nodeId, Recoveries.EMPTY).getOutgoing();
    }

    @Nullable
    private ShardRouting findAssignedPrimaryIfPeerRecovery(ShardRouting routing) {
        ShardRouting primary = null;
        if (routing.recoverySource() != null && routing.recoverySource().getType() == RecoverySource.Type.PEER) {
            List<ShardRouting> shardRoutings = assignedShards.get(routing.shardId());
            if (shardRoutings != null) {
                for (ShardRouting shardRouting : shardRoutings) {
                    if (shardRouting.primary()) {
                        if (shardRouting.active()) {
                            return shardRouting;
                        } else if (primary == null) {
                            primary = shardRouting;
                        } else if (primary.relocatingNodeId() != null) {
                            primary = shardRouting;
                        }
                    }
                }
            }
        }
        return primary;
    }

    @Override
    public Iterator<RoutingNode> iterator() {
        return Collections.unmodifiableCollection(nodesToShards.values()).iterator();
    }

    public Iterator<RoutingNode> mutableIterator() {
        ensureMutable();
        return nodesToShards.values().iterator();
    }

    public UnassignedShards unassigned() {
        return this.unassignedShards;
    }

    public RoutingNode node(String nodeId) {
        return nodesToShards.get(nodeId);
    }

    public Set<String> getAttributeValues(String attributeName) {
        // Only ever accessed on the master service thread so no need for synchronization
        assert MasterService.isMasterUpdateThread() || Thread.currentThread().getName().startsWith("TEST-")
            : Thread.currentThread().getName() + " should be the master service thread";
        return attributeValuesByAttribute.computeIfAbsent(
            attributeName,
            ignored -> StreamSupport.stream(this.spliterator(), false)
                .map(r -> r.node().getAttributes().get(attributeName))
                .filter(Objects::nonNull)
                .collect(Collectors.toSet())
        );
    }

    /**
     * Returns <code>true</code> iff this {@link RoutingNodes} instance has any unassigned primaries even if the
     * primaries are marked as temporarily ignored.
     */
    public boolean hasUnassignedPrimaries() {
        return unassignedShards.getNumPrimaries() + unassignedShards.getNumIgnoredPrimaries() > 0;
    }

    /**
     * Returns <code>true</code> iff this {@link RoutingNodes} instance has any unassigned shards even if the
     * shards are marked as temporarily ignored.
     * @see UnassignedShards#isEmpty()
     * @see UnassignedShards#isIgnoredEmpty()
     */
    public boolean hasUnassignedShards() {
        return unassignedShards.isEmpty() == false || unassignedShards.isIgnoredEmpty() == false;
    }

    public boolean hasInactivePrimaries() {
        return inactivePrimaryCount > 0;
    }

    public boolean hasInactiveReplicas() {
        return inactiveShardCount > inactivePrimaryCount;
    }

    public boolean hasInactiveShards() {
        return inactiveShardCount > 0;
    }

    public int getRelocatingShardCount() {
        return relocatingShards;
    }

    public int getActiveShardCount() {
        return activeShardCount;
    }

    public int getTotalShardCount() {
        return totalShardCount;
    }

    /**
     * Returns all shards that are not in the state UNASSIGNED with the same shard
     * ID as the given shard.
     */
    public List<ShardRouting> assignedShards(ShardId shardId) {
        final List<ShardRouting> replicaSet = assignedShards.get(shardId);
        return replicaSet == null ? EMPTY : Collections.unmodifiableList(replicaSet);
    }

    @Nullable
    public ShardRouting getByAllocationId(ShardId shardId, String allocationId) {
        final List<ShardRouting> replicaSet = assignedShards.get(shardId);
        if (replicaSet == null) {
            return null;
        }
        for (ShardRouting shardRouting : replicaSet) {
            if (shardRouting.allocationId().getId().equals(allocationId)) {
                return shardRouting;
            }
        }
        return null;
    }

    /**
     * Returns the active primary shard for the given shard id or <code>null</code> if
     * no primary is found or the primary is not active.
     */
    public ShardRouting activePrimary(ShardId shardId) {
        for (ShardRouting shardRouting : assignedShards(shardId)) {
            if (shardRouting.primary() && shardRouting.active()) {
                return shardRouting;
            }
        }
        return null;
    }

    /**
     * Returns one active replica shard for the given shard id or <code>null</code> if
     * no active replica is found.
     *
     * Since replicas could possibly be on nodes with a older version of ES than
     * the primary is, this will return replicas on the highest version of ES.
     *
     */
    public ShardRouting activeReplicaWithHighestVersion(ShardId shardId) {
        // It's possible for replicaNodeVersion to be null, when disassociating dead nodes
        // that have been removed, the shards are failed, and part of the shard failing
        // calls this method with an out-of-date RoutingNodes, where the version might not
        // be accessible. Therefore, we need to protect against the version being null
        // (meaning the node will be going away).
        return assignedShards(shardId).stream()
            .filter(shr -> shr.primary() == false && shr.active())
            .filter(shr -> node(shr.currentNodeId()) != null)
            .max(
                Comparator.comparing(
                    shr -> node(shr.currentNodeId()).node(),
                    Comparator.nullsFirst(Comparator.comparing(DiscoveryNode::getVersion))
                )
            )
            .orElse(null);
    }

    /**
     * Returns <code>true</code> iff all replicas are active for the given shard routing. Otherwise <code>false</code>
     */
    public boolean allReplicasActive(ShardId shardId, Metadata metadata) {
        final List<ShardRouting> shards = assignedShards(shardId);
        if (shards.isEmpty() || shards.size() < metadata.getIndexSafe(shardId.getIndex()).getNumberOfReplicas() + 1) {
            return false; // if we are empty nothing is active if we have less than total at least one is unassigned
        }
        for (ShardRouting shard : shards) {
            if (shard.active() == false) {
                return false;
            }
        }
        return true;
    }

    public List<ShardRouting> shards(Predicate<ShardRouting> predicate) {
        List<ShardRouting> shards = new ArrayList<>();
        for (RoutingNode routingNode : this) {
            for (ShardRouting shardRouting : routingNode) {
                if (predicate.test(shardRouting)) {
                    shards.add(shardRouting);
                }
            }
        }
        return shards;
    }

    @Override
    public String toString() {
        StringBuilder sb = new StringBuilder("routing_nodes:\n");
        for (RoutingNode routingNode : this) {
            sb.append(routingNode.prettyPrint());
        }
        sb.append("---- unassigned\n");
        for (ShardRouting shardEntry : unassignedShards) {
            sb.append("--------").append(shardEntry.shortSummary()).append('\n');
        }
        return sb.toString();
    }

    /**
     * Moves a shard from unassigned to initialize state
     *
     * @param existingAllocationId allocation id to use. If null, a fresh allocation id is generated.
     * @return                     the initialized shard
     */
    public ShardRouting initializeShard(
        ShardRouting unassignedShard,
        String nodeId,
        @Nullable String existingAllocationId,
        long expectedSize,
        RoutingChangesObserver routingChangesObserver
    ) {
        ensureMutable();
        assert unassignedShard.unassigned() : "expected an unassigned shard " + unassignedShard;
        ShardRouting initializedShard = unassignedShard.initialize(nodeId, existingAllocationId, expectedSize);
        node(nodeId).add(initializedShard);
        inactiveShardCount++;
        if (initializedShard.primary()) {
            inactivePrimaryCount++;
        }
        addRecovery(initializedShard);
        assignedShardsAdd(initializedShard);
        routingChangesObserver.shardInitialized(unassignedShard, initializedShard);
        return initializedShard;
    }

    /**
     * Relocate a shard to another node, adding the target initializing
     * shard as well as assigning it.
     *
     * @return pair of source relocating and target initializing shards.
     */
    public Tuple<ShardRouting, ShardRouting> relocateShard(
        ShardRouting startedShard,
        String nodeId,
        long expectedShardSize,
        RoutingChangesObserver changes
    ) {
        ensureMutable();
        relocatingShards++;
        ShardRouting source = startedShard.relocate(nodeId, expectedShardSize);
        ShardRouting target = source.getTargetRelocatingShard();
        updateAssigned(startedShard, source);
        node(target.currentNodeId()).add(target);
        assignedShardsAdd(target);
        addRecovery(target);
        changes.relocationStarted(startedShard, target);
        return Tuple.tuple(source, target);
    }

    /**
     * Applies the relevant logic to start an initializing shard.
     *
     * Moves the initializing shard to started. If the shard is a relocation target, also removes the relocation source.
     *
     * If the started shard is a primary relocation target, this also reinitializes currently initializing replicas as their
     * recovery source changes
     *
     * @return the started shard
     */
    public ShardRouting startShard(Logger logger, ShardRouting initializingShard, RoutingChangesObserver routingChangesObserver) {
        ensureMutable();
        ShardRouting startedShard = started(initializingShard);
        logger.trace("{} marked shard as started (routing: {})", initializingShard.shardId(), initializingShard);
        routingChangesObserver.shardStarted(initializingShard, startedShard);

        if (initializingShard.relocatingNodeId() != null) {
            // relocation target has been started, remove relocation source
            RoutingNode relocationSourceNode = node(initializingShard.relocatingNodeId());
            ShardRouting relocationSourceShard = relocationSourceNode.getByShardId(initializingShard.shardId());
            assert relocationSourceShard.isRelocationSourceOf(initializingShard);
            assert relocationSourceShard.getTargetRelocatingShard() == initializingShard
                : "relocation target mismatch, expected: "
                    + initializingShard
                    + " but was: "
                    + relocationSourceShard.getTargetRelocatingShard();
            remove(relocationSourceShard);
            routingChangesObserver.relocationCompleted(relocationSourceShard);

            // if this is a primary shard with ongoing replica recoveries, reinitialize them as their recovery source changed
            if (startedShard.primary()) {
                List<ShardRouting> assignedShards = assignedShards(startedShard.shardId());
                // copy list to prevent ConcurrentModificationException
                for (ShardRouting routing : new ArrayList<>(assignedShards)) {
                    if (routing.initializing() && routing.primary() == false) {
                        if (routing.isRelocationTarget()) {
                            // find the relocation source
                            ShardRouting sourceShard = getByAllocationId(routing.shardId(), routing.allocationId().getRelocationId());
                            // cancel relocation and start relocation to same node again
                            ShardRouting startedReplica = cancelRelocation(sourceShard);
                            remove(routing);
                            routingChangesObserver.shardFailed(
                                routing,
                                new UnassignedInfo(UnassignedInfo.Reason.REINITIALIZED, "primary changed")
                            );
                            relocateShard(
                                startedReplica,
                                sourceShard.relocatingNodeId(),
                                sourceShard.getExpectedShardSize(),
                                routingChangesObserver
                            );
                        } else {
                            ShardRouting reinitializedReplica = reinitReplica(routing);
                            routingChangesObserver.initializedReplicaReinitialized(routing, reinitializedReplica);
                        }
                    }
                }
            }
        }
        return startedShard;
    }

    /**
     * Applies the relevant logic to handle a cancelled or failed shard.
     *
     * Moves the shard to unassigned or completely removes the shard (if relocation target).
     *
     * - If shard is a primary, this also fails initializing replicas.
     * - If shard is an active primary, this also promotes an active replica to primary (if such a replica exists).
     * - If shard is a relocating primary, this also removes the primary relocation target shard.
     * - If shard is a relocating replica, this promotes the replica relocation target to a full initializing replica, removing the
     *   relocation source information. This is possible as peer recovery is always done from the primary.
     * - If shard is a (primary or replica) relocation target, this also clears the relocation information on the source shard.
     *
     */
    public void failShard(
        Logger logger,
        ShardRouting failedShard,
        UnassignedInfo unassignedInfo,
        IndexMetadata indexMetadata,
        RoutingChangesObserver routingChangesObserver
    ) {
        ensureMutable();
        assert failedShard.assignedToNode() : "only assigned shards can be failed";
        assert indexMetadata.getIndex().equals(failedShard.index()) : "shard failed for unknown index (shard entry: " + failedShard + ")";
        assert getByAllocationId(failedShard.shardId(), failedShard.allocationId().getId()) == failedShard
            : "shard routing to fail does not exist in routing table, expected: "
                + failedShard
                + " but was: "
                + getByAllocationId(failedShard.shardId(), failedShard.allocationId().getId());

        logger.debug("{} failing shard {} with unassigned info ({})", failedShard.shardId(), failedShard, unassignedInfo.shortSummary());

        // if this is a primary, fail initializing replicas first (otherwise we move RoutingNodes into an inconsistent state)
        if (failedShard.primary()) {
            List<ShardRouting> assignedShards = assignedShards(failedShard.shardId());
            if (assignedShards.isEmpty() == false) {
                // copy list to prevent ConcurrentModificationException
                for (ShardRouting routing : new ArrayList<>(assignedShards)) {
                    if (routing.primary() == false && routing.initializing()) {
                        // re-resolve replica as earlier iteration could have changed source/target of replica relocation
                        ShardRouting replicaShard = getByAllocationId(routing.shardId(), routing.allocationId().getId());
                        assert replicaShard != null : "failed to re-resolve " + routing + " when failing replicas";
                        UnassignedInfo primaryFailedUnassignedInfo = new UnassignedInfo(
                            UnassignedInfo.Reason.PRIMARY_FAILED,
                            "primary failed while replica initializing",
                            null,
                            0,
                            unassignedInfo.getUnassignedTimeInNanos(),
                            unassignedInfo.getUnassignedTimeInMillis(),
                            false,
                            AllocationStatus.NO_ATTEMPT,
                            Collections.emptySet(),
                            routing.currentNodeId()
                        );
                        failShard(logger, replicaShard, primaryFailedUnassignedInfo, indexMetadata, routingChangesObserver);
                    }
                }
            }
        }

        if (failedShard.relocating()) {
            // find the shard that is initializing on the target node
            ShardRouting targetShard = getByAllocationId(failedShard.shardId(), failedShard.allocationId().getRelocationId());
            assert targetShard.isRelocationTargetOf(failedShard);
            if (failedShard.primary()) {
                logger.trace("{} is removed due to the failure/cancellation of the source shard", targetShard);
                // cancel and remove target shard
                remove(targetShard);
                routingChangesObserver.shardFailed(targetShard, unassignedInfo);
            } else {
                logger.trace("{}, relocation source failed / cancelled, mark as initializing without relocation source", targetShard);
                // promote to initializing shard without relocation source and ensure that removed relocation source
                // is not added back as unassigned shard
                removeRelocationSource(targetShard);
                routingChangesObserver.relocationSourceRemoved(targetShard);
            }
        }

        // fail actual shard
        if (failedShard.initializing()) {
            if (failedShard.relocatingNodeId() == null) {
                if (failedShard.primary()) {
                    // promote active replica to primary if active replica exists (only the case for shadow replicas)
                    unassignPrimaryAndPromoteActiveReplicaIfExists(failedShard, unassignedInfo, routingChangesObserver);
                } else {
                    // initializing shard that is not relocation target, just move to unassigned
                    moveToUnassigned(failedShard, unassignedInfo);
                }
            } else {
                // The shard is a target of a relocating shard. In that case we only need to remove the target shard and cancel the source
                // relocation. No shard is left unassigned
                logger.trace(
                    "{} is a relocation target, resolving source to cancel relocation ({})",
                    failedShard,
                    unassignedInfo.shortSummary()
                );
                ShardRouting sourceShard = getByAllocationId(failedShard.shardId(), failedShard.allocationId().getRelocationId());
                assert sourceShard.isRelocationSourceOf(failedShard);
                logger.trace(
                    "{}, resolved source to [{}]. canceling relocation ... ({})",
                    failedShard.shardId(),
                    sourceShard,
                    unassignedInfo.shortSummary()
                );
                cancelRelocation(sourceShard);
                remove(failedShard);
            }
        } else {
            assert failedShard.active();
            if (failedShard.primary()) {
                // promote active replica to primary if active replica exists
                unassignPrimaryAndPromoteActiveReplicaIfExists(failedShard, unassignedInfo, routingChangesObserver);
            } else {
                if (failedShard.relocating()) {
                    remove(failedShard);
                } else {
                    moveToUnassigned(failedShard, unassignedInfo);
                }
            }
        }
        routingChangesObserver.shardFailed(failedShard, unassignedInfo);
        assert node(failedShard.currentNodeId()).getByShardId(failedShard.shardId()) == null
            : "failedShard " + failedShard + " was matched but wasn't removed";
    }

    private void unassignPrimaryAndPromoteActiveReplicaIfExists(
        ShardRouting failedShard,
        UnassignedInfo unassignedInfo,
        RoutingChangesObserver routingChangesObserver
    ) {
        assert failedShard.primary();
        ShardRouting activeReplica = activeReplicaWithHighestVersion(failedShard.shardId());
        if (activeReplica == null) {
            moveToUnassigned(failedShard, unassignedInfo);
        } else {
            movePrimaryToUnassignedAndDemoteToReplica(failedShard, unassignedInfo);
            promoteReplicaToPrimary(activeReplica, routingChangesObserver);
        }
    }

    private void promoteReplicaToPrimary(ShardRouting activeReplica, RoutingChangesObserver routingChangesObserver) {
        // if the activeReplica was relocating before this call to failShard, its relocation was cancelled earlier when we
        // failed initializing replica shards (and moved replica relocation source back to started)
        assert activeReplica.started() : "replica relocation should have been cancelled: " + activeReplica;
        promoteActiveReplicaShardToPrimary(activeReplica);
        routingChangesObserver.replicaPromoted(activeReplica);
    }

    /**
     * Mark a shard as started and adjusts internal statistics.
     *
     * @return the started shard
     */
    private ShardRouting started(ShardRouting shard) {
        assert shard.initializing() : "expected an initializing shard " + shard;
        if (shard.relocatingNodeId() == null) {
            // if this is not a target shard for relocation, we need to update statistics
            inactiveShardCount--;
            if (shard.primary()) {
                inactivePrimaryCount--;
            }
        }
        removeRecovery(shard);
        ShardRouting startedShard = shard.moveToStarted();
        updateAssigned(shard, startedShard);
        return startedShard;
    }

    /**
     * Cancels a relocation of a shard that shard must relocating.
     *
     * @return the shard after cancelling relocation
     */
    private ShardRouting cancelRelocation(ShardRouting shard) {
        relocatingShards--;
        ShardRouting cancelledShard = shard.cancelRelocation();
        updateAssigned(shard, cancelledShard);
        return cancelledShard;
    }

    /**
     * moves the assigned replica shard to primary.
     *
     * @param replicaShard the replica shard to be promoted to primary
     * @return             the resulting primary shard
     */
    private ShardRouting promoteActiveReplicaShardToPrimary(ShardRouting replicaShard) {
        assert replicaShard.active() : "non-active shard cannot be promoted to primary: " + replicaShard;
        assert replicaShard.primary() == false : "primary shard cannot be promoted to primary: " + replicaShard;
        ShardRouting primaryShard = replicaShard.moveActiveReplicaToPrimary();
        updateAssigned(replicaShard, primaryShard);
        return primaryShard;
    }

    private static final List<ShardRouting> EMPTY = Collections.emptyList();

    /**
     * Cancels the give shard from the Routing nodes internal statistics and cancels
     * the relocation if the shard is relocating.
     */
    private void remove(ShardRouting shard) {
        assert shard.unassigned() == false : "only assigned shards can be removed here (" + shard + ")";
        node(shard.currentNodeId()).remove(shard);
        if (shard.initializing() && shard.relocatingNodeId() == null) {
            inactiveShardCount--;
            assert inactiveShardCount >= 0;
            if (shard.primary()) {
                inactivePrimaryCount--;
            }
        } else if (shard.relocating()) {
            shard = cancelRelocation(shard);
        }
        assignedShardsRemove(shard);
        if (shard.initializing()) {
            removeRecovery(shard);
        }
    }

    /**
     * Removes relocation source of an initializing non-primary shard. This allows the replica shard to continue recovery from
     * the primary even though its non-primary relocation source has failed.
     */
    private ShardRouting removeRelocationSource(ShardRouting shard) {
        assert shard.isRelocationTarget() : "only relocation target shards can have their relocation source removed (" + shard + ")";
        ShardRouting relocationMarkerRemoved = shard.removeRelocationSource();
        updateAssigned(shard, relocationMarkerRemoved);
        inactiveShardCount++; // relocation targets are not counted as inactive shards whereas initializing shards are
        return relocationMarkerRemoved;
    }

    private void assignedShardsAdd(ShardRouting shard) {
        assert shard.unassigned() == false : "unassigned shard " + shard + " cannot be added to list of assigned shards";
        List<ShardRouting> shards = assignedShards.computeIfAbsent(shard.shardId(), k -> new ArrayList<>());
        assert assertInstanceNotInList(shard, shards) : "shard " + shard + " cannot appear twice in list of assigned shards";
        shards.add(shard);
    }

    private boolean assertInstanceNotInList(ShardRouting shard, List<ShardRouting> shards) {
        for (ShardRouting s : shards) {
            assert s != shard;
        }
        return true;
    }

    private void assignedShardsRemove(ShardRouting shard) {
        final List<ShardRouting> replicaSet = assignedShards.get(shard.shardId());
        if (replicaSet != null) {
            final Iterator<ShardRouting> iterator = replicaSet.iterator();
            while (iterator.hasNext()) {
                // yes we check identity here
                if (shard == iterator.next()) {
                    iterator.remove();
                    return;
                }
            }
        }
        assert false : "No shard found to remove";
    }

    private ShardRouting reinitReplica(ShardRouting shard) {
        assert shard.primary() == false : "shard must be a replica: " + shard;
        assert shard.initializing() : "can only reinitialize an initializing replica: " + shard;
        assert shard.isRelocationTarget() == false : "replication target cannot be reinitialized: " + shard;
        ShardRouting reinitializedShard = shard.reinitializeReplicaShard();
        updateAssigned(shard, reinitializedShard);
        return reinitializedShard;
    }

    private void updateAssigned(ShardRouting oldShard, ShardRouting newShard) {
        assert oldShard.shardId().equals(newShard.shardId())
            : "can only update " + oldShard + " by shard with same shard id but was " + newShard;
        assert oldShard.unassigned() == false && newShard.unassigned() == false
            : "only assigned shards can be updated in list of assigned shards (prev: " + oldShard + ", new: " + newShard + ")";
        assert oldShard.currentNodeId().equals(newShard.currentNodeId())
            : "shard to update " + oldShard + " can only update " + oldShard + " by shard assigned to same node but was " + newShard;
        node(oldShard.currentNodeId()).update(oldShard, newShard);
        List<ShardRouting> shardsWithMatchingShardId = assignedShards.computeIfAbsent(oldShard.shardId(), k -> new ArrayList<>());
        int previousShardIndex = shardsWithMatchingShardId.indexOf(oldShard);
        assert previousShardIndex >= 0 : "shard to update " + oldShard + " does not exist in list of assigned shards";
        shardsWithMatchingShardId.set(previousShardIndex, newShard);
    }

    private ShardRouting moveToUnassigned(ShardRouting shard, UnassignedInfo unassignedInfo) {
        assert shard.unassigned() == false : "only assigned shards can be moved to unassigned (" + shard + ")";
        remove(shard);
        ShardRouting unassigned = shard.moveToUnassigned(unassignedInfo);
        unassignedShards.add(unassigned);
        return unassigned;
    }

    /**
     * Moves assigned primary to unassigned and demotes it to a replica.
     * Used in conjunction with {@link #promoteActiveReplicaShardToPrimary} when an active replica is promoted to primary.
     */
    private ShardRouting movePrimaryToUnassignedAndDemoteToReplica(ShardRouting shard, UnassignedInfo unassignedInfo) {
        assert shard.unassigned() == false : "only assigned shards can be moved to unassigned (" + shard + ")";
        assert shard.primary() : "only primary can be demoted to replica (" + shard + ")";
        remove(shard);
        ShardRouting unassigned = shard.moveToUnassigned(unassignedInfo).moveUnassignedFromPrimary();
        unassignedShards.add(unassigned);
        return unassigned;
    }

    /**
     * Returns the number of routing nodes
     */
    public int size() {
        return nodesToShards.size();
    }

    @Override
    public boolean equals(Object o) {
        if (this == o) {
            return true;
        }
        if (o == null || getClass() != o.getClass()) {
            return false;
        }
        RoutingNodes that = (RoutingNodes) o;
        return readOnly == that.readOnly
            && inactivePrimaryCount == that.inactivePrimaryCount
            && inactiveShardCount == that.inactiveShardCount
            && relocatingShards == that.relocatingShards
            && activeShardCount == that.activeShardCount
            && totalShardCount == that.totalShardCount
            && nodesToShards.equals(that.nodesToShards)
            && unassignedShards.equals(that.unassignedShards)
            && assignedShards.equals(that.assignedShards)
            && attributeValuesByAttribute.equals(that.attributeValuesByAttribute)
            && recoveriesPerNode.equals(that.recoveriesPerNode);
    }

    @Override
    public int hashCode() {
        return Objects.hash(
            nodesToShards,
            unassignedShards,
            assignedShards,
            readOnly,
            inactivePrimaryCount,
            inactiveShardCount,
            relocatingShards,
            activeShardCount,
            totalShardCount,
            attributeValuesByAttribute,
            recoveriesPerNode
        );
    }

    public static final class UnassignedShards implements Iterable<ShardRouting> {

        private final RoutingNodes nodes;
        private final List<ShardRouting> unassigned;
        private final List<ShardRouting> ignored;

        private int primaries = 0;
        private int ignoredPrimaries = 0;

        public UnassignedShards(RoutingNodes nodes) {
            this.nodes = nodes;
            unassigned = new ArrayList<>();
            ignored = new ArrayList<>();
        }

        public void add(ShardRouting shardRouting) {
            if (shardRouting.primary()) {
                primaries++;
            }
            unassigned.add(shardRouting);
        }

        public void sort(Comparator<ShardRouting> comparator) {
            nodes.ensureMutable();
            CollectionUtil.timSort(unassigned, comparator);
        }

        /**
         * Returns the size of the non-ignored unassigned shards
         */
        public int size() {
            return unassigned.size();
        }

        /**
         * Returns the number of non-ignored unassigned primaries
         */
        public int getNumPrimaries() {
            return primaries;
        }

        /**
         * Returns the number of temporarily marked as ignored unassigned primaries
         */
        public int getNumIgnoredPrimaries() {
            return ignoredPrimaries;
        }

        @Override
        public UnassignedIterator iterator() {
            return new UnassignedIterator();
        }

        /**
         * The list of ignored unassigned shards (read only). The ignored unassigned shards
         * are not part of the formal unassigned list, but are kept around and used to build
         * back the list of unassigned shards as part of the routing table.
         */
        public List<ShardRouting> ignored() {
            return Collections.unmodifiableList(ignored);
        }

        /**
         * Marks a shard as temporarily ignored and adds it to the ignore unassigned list.
         * Should be used with caution, typically,
         * the correct usage is to removeAndIgnore from the iterator.
         * @see #ignored()
         * @see UnassignedIterator#removeAndIgnore(AllocationStatus, RoutingChangesObserver)
         * @see #isIgnoredEmpty()
         */
        public void ignoreShard(ShardRouting shard, AllocationStatus allocationStatus, RoutingChangesObserver changes) {
            nodes.ensureMutable();
            if (shard.primary()) {
                ignoredPrimaries++;
                UnassignedInfo currInfo = shard.unassignedInfo();
                assert currInfo != null;
                if (allocationStatus.equals(currInfo.getLastAllocationStatus()) == false) {
                    UnassignedInfo newInfo = new UnassignedInfo(
                        currInfo.getReason(),
                        currInfo.getMessage(),
                        currInfo.getFailure(),
                        currInfo.getNumFailedAllocations(),
                        currInfo.getUnassignedTimeInNanos(),
                        currInfo.getUnassignedTimeInMillis(),
                        currInfo.isDelayed(),
                        allocationStatus,
                        currInfo.getFailedNodeIds(),
                        currInfo.getLastAllocatedNodeId()
                    );
                    ShardRouting updatedShard = shard.updateUnassigned(newInfo, shard.recoverySource());
                    changes.unassignedInfoUpdated(shard, newInfo);
                    shard = updatedShard;
                }
            }
            ignored.add(shard);
        }

        public class UnassignedIterator implements Iterator<ShardRouting>, ExistingShardsAllocator.UnassignedAllocationHandler {

            private final ListIterator<ShardRouting> iterator;
            private ShardRouting current;

            public UnassignedIterator() {
                this.iterator = unassigned.listIterator();
            }

            @Override
            public boolean hasNext() {
                return iterator.hasNext();
            }

            @Override
            public ShardRouting next() {
                return current = iterator.next();
            }

            /**
             * Initializes the current unassigned shard and moves it from the unassigned list.
             *
             * @param existingAllocationId allocation id to use. If null, a fresh allocation id is generated.
             */
            @Override
            public ShardRouting initialize(
                String nodeId,
                @Nullable String existingAllocationId,
                long expectedShardSize,
                RoutingChangesObserver routingChangesObserver
            ) {
                nodes.ensureMutable();
                innerRemove();
                return nodes.initializeShard(current, nodeId, existingAllocationId, expectedShardSize, routingChangesObserver);
            }

            /**
             * Removes and ignores the unassigned shard (will be ignored for this run, but
             * will be added back to unassigned once the metadata is constructed again).
             * Typically this is used when an allocation decision prevents a shard from being allocated such
             * that subsequent consumers of this API won't try to allocate this shard again.
             *
             * @param attempt the result of the allocation attempt
             */
            @Override
            public void removeAndIgnore(AllocationStatus attempt, RoutingChangesObserver changes) {
                nodes.ensureMutable();
                innerRemove();
                ignoreShard(current, attempt, changes);
            }

            private void updateShardRouting(ShardRouting shardRouting) {
                current = shardRouting;
                iterator.set(shardRouting);
            }

            /**
             * updates the unassigned info and recovery source on the current unassigned shard
             *
             * @param  unassignedInfo the new unassigned info to use
             * @param  recoverySource the new recovery source to use
             * @return the shard with unassigned info updated
             */
            @Override
            public ShardRouting updateUnassigned(
                UnassignedInfo unassignedInfo,
                RecoverySource recoverySource,
                RoutingChangesObserver changes
            ) {
                nodes.ensureMutable();
                ShardRouting updatedShardRouting = current.updateUnassigned(unassignedInfo, recoverySource);
                changes.unassignedInfoUpdated(current, unassignedInfo);
                updateShardRouting(updatedShardRouting);
                return updatedShardRouting;
            }

            /**
             * Unsupported operation, just there for the interface. Use
             * {@link #removeAndIgnore(AllocationStatus, RoutingChangesObserver)} or
             * {@link #initialize(String, String, long, RoutingChangesObserver)}.
             */
            @Override
            public void remove() {
                throw new UnsupportedOperationException(
                    "remove is not supported in unassigned iterator," + " use removeAndIgnore or initialize"
                );
            }

            private void innerRemove() {
                iterator.remove();
                if (current.primary()) {
                    primaries--;
                }
            }
        }

        /**
         * Returns <code>true</code> iff this collection contains one or more non-ignored unassigned shards.
         */
        public boolean isEmpty() {
            return unassigned.isEmpty();
        }

        /**
         * Returns <code>true</code> iff any unassigned shards are marked as temporarily ignored.
         * @see UnassignedShards#ignoreShard(ShardRouting, AllocationStatus, RoutingChangesObserver)
         * @see UnassignedIterator#removeAndIgnore(AllocationStatus, RoutingChangesObserver)
         */
        public boolean isIgnoredEmpty() {
            return ignored.isEmpty();
        }

        /**
         * Drains all unassigned shards and returns it.
         * This method will not drain ignored shards.
         */
        public ShardRouting[] drain() {
            nodes.ensureMutable();
            ShardRouting[] mutableShardRoutings = unassigned.toArray(new ShardRouting[unassigned.size()]);
            unassigned.clear();
            primaries = 0;
            return mutableShardRoutings;
        }

        @Override
        public boolean equals(Object o) {
            if (this == o) {
                return true;
            }
            if (o == null || getClass() != o.getClass()) {
                return false;
            }
            UnassignedShards that = (UnassignedShards) o;
            return primaries == that.primaries
                && ignoredPrimaries == that.ignoredPrimaries
                && unassigned.equals(that.unassigned)
                && ignored.equals(that.ignored);
        }

        @Override
        public int hashCode() {
            return Objects.hash(unassigned, ignored, primaries, ignoredPrimaries);
        }
    }

    /**
     * Calculates RoutingNodes statistics by iterating over all {@link ShardRouting}s
     * in the cluster to ensure the book-keeping is correct.
     * For performance reasons, this should only be called from asserts
     *
     * @return this method always returns <code>true</code> or throws an assertion error. If assertion are not enabled
     *         this method does nothing.
     */
    public static boolean assertShardStats(RoutingNodes routingNodes) {
        if (Assertions.ENABLED == false) {
            return true;
        }
        int unassignedPrimaryCount = 0;
        int unassignedIgnoredPrimaryCount = 0;
        int inactivePrimaryCount = 0;
        int inactiveShardCount = 0;
        int relocating = 0;
        Map<Index, Integer> indicesAndShards = new HashMap<>();
        for (RoutingNode node : routingNodes) {
            for (ShardRouting shard : node) {
                if (shard.initializing() && shard.relocatingNodeId() == null) {
                    inactiveShardCount++;
                    if (shard.primary()) {
                        inactivePrimaryCount++;
                    }
                }
                if (shard.relocating()) {
                    relocating++;
                }
                Integer i = indicesAndShards.get(shard.index());
                if (i == null) {
                    i = shard.id();
                }
                indicesAndShards.put(shard.index(), Math.max(i, shard.id()));
            }
        }

        // Assert that the active shard routing are identical.
        Set<Map.Entry<Index, Integer>> entries = indicesAndShards.entrySet();

        final Map<ShardId, HashSet<ShardRouting>> shardsByShardId = new HashMap<>();
        for (final RoutingNode routingNode : routingNodes) {
            for (final ShardRouting shardRouting : routingNode) {
                final HashSet<ShardRouting> shards = shardsByShardId.computeIfAbsent(
                    new ShardId(shardRouting.index(), shardRouting.id()),
                    k -> new HashSet<>()
                );
                shards.add(shardRouting);
            }
        }

        for (final Map.Entry<Index, Integer> e : entries) {
            final Index index = e.getKey();
            for (int i = 0; i <= e.getValue(); i++) {
                final ShardId shardId = new ShardId(index, i);
                final HashSet<ShardRouting> shards = shardsByShardId.get(shardId);
                final List<ShardRouting> mutableShardRoutings = routingNodes.assignedShards(shardId);
                assert (shards == null && mutableShardRoutings.size() == 0)
                    || (shards != null && shards.size() == mutableShardRoutings.size() && shards.containsAll(mutableShardRoutings));
            }
        }

        for (ShardRouting shard : routingNodes.unassigned()) {
            if (shard.primary()) {
                unassignedPrimaryCount++;
            }
        }

        for (ShardRouting shard : routingNodes.unassigned().ignored()) {
            if (shard.primary()) {
                unassignedIgnoredPrimaryCount++;
            }
        }

        for (Map.Entry<String, Recoveries> recoveries : routingNodes.recoveriesPerNode.entrySet()) {
            String node = recoveries.getKey();
            final Recoveries value = recoveries.getValue();
            int incoming = 0;
            int outgoing = 0;
            RoutingNode routingNode = routingNodes.nodesToShards.get(node);
            if (routingNode != null) { // node might have dropped out of the cluster
                for (ShardRouting routing : routingNode) {
                    if (routing.initializing()) {
                        incoming++;
                    }
                    if (routing.primary() && routing.isRelocationTarget() == false) {
                        for (ShardRouting assigned : routingNodes.assignedShards.get(routing.shardId())) {
                            if (assigned.initializing() && assigned.recoverySource().getType() == RecoverySource.Type.PEER) {
                                outgoing++;
                            }
                        }
                    }
                }
            }
            assert incoming == value.incoming : incoming + " != " + value.incoming + " node: " + routingNode;
            assert outgoing == value.outgoing : outgoing + " != " + value.outgoing + " node: " + routingNode;
        }

        assert unassignedPrimaryCount == routingNodes.unassignedShards.getNumPrimaries()
            : "Unassigned primaries is ["
                + unassignedPrimaryCount
                + "] but RoutingNodes returned unassigned primaries ["
                + routingNodes.unassigned().getNumPrimaries()
                + "]";
        assert unassignedIgnoredPrimaryCount == routingNodes.unassignedShards.getNumIgnoredPrimaries()
            : "Unassigned ignored primaries is ["
                + unassignedIgnoredPrimaryCount
                + "] but RoutingNodes returned unassigned ignored primaries ["
                + routingNodes.unassigned().getNumIgnoredPrimaries()
                + "]";
        assert inactivePrimaryCount == routingNodes.inactivePrimaryCount
            : "Inactive Primary count ["
                + inactivePrimaryCount
                + "] but RoutingNodes returned inactive primaries ["
                + routingNodes.inactivePrimaryCount
                + "]";
        assert inactiveShardCount == routingNodes.inactiveShardCount
            : "Inactive Shard count ["
                + inactiveShardCount
                + "] but RoutingNodes returned inactive shards ["
                + routingNodes.inactiveShardCount
                + "]";
        assert routingNodes.getRelocatingShardCount() == relocating
            : "Relocating shards mismatch [" + routingNodes.getRelocatingShardCount() + "] but expected [" + relocating + "]";

        return true;
    }

    private void ensureMutable() {
        if (readOnly) {
            throw new IllegalStateException("can't modify RoutingNodes - readonly");
        }
    }

    /**
     * Creates an iterator over shards interleaving between nodes: The iterator returns the first shard from
     * the first node, then the first shard of the second node, etc. until one shard from each node has been returned.
     * The iterator then resumes on the first node by returning the second shard and continues until all shards from
     * all the nodes have been returned.
     */
    public Iterator<ShardRouting> nodeInterleavedShardIterator() {
        final Queue<Iterator<ShardRouting>> queue = new ArrayDeque<>();
        for (Map.Entry<String, RoutingNode> entry : nodesToShards.entrySet()) {
            queue.add(entry.getValue().copyShards().iterator());
        }
        return new Iterator<ShardRouting>() {
            public boolean hasNext() {
                while (queue.isEmpty() == false) {
                    if (queue.peek().hasNext()) {
                        return true;
                    }
                    queue.poll();
                }
                return false;
            }

            public ShardRouting next() {
                if (hasNext() == false) {
                    throw new NoSuchElementException();
                }
                Iterator<ShardRouting> iter = queue.poll();
                ShardRouting result = iter.next();
                queue.offer(iter);
                return result;
            }

            public void remove() {
                throw new UnsupportedOperationException();
            }
        };
    }

    private static final class Recoveries {
        private static final Recoveries EMPTY = new Recoveries();
        private int incoming = 0;
        private int outgoing = 0;

        void addOutgoing(int howMany) {
            assert outgoing + howMany >= 0 : outgoing + howMany + " must be >= 0";
            outgoing += howMany;
        }

        void addIncoming(int howMany) {
            assert incoming + howMany >= 0 : incoming + howMany + " must be >= 0";
            incoming += howMany;
        }

        int getOutgoing() {
            return outgoing;
        }

        int getIncoming() {
            return incoming;
        }

        public static Recoveries getOrAdd(Map<String, Recoveries> map, String key) {
            Recoveries recoveries = map.get(key);
            if (recoveries == null) {
                recoveries = new Recoveries();
                map.put(key, recoveries);
            }
            return recoveries;
        }

        @Override
        public boolean equals(Object o) {
            if (this == o) {
                return true;
            }
            if (o == null || getClass() != o.getClass()) {
                return false;
            }
            Recoveries that = (Recoveries) o;
            return incoming == that.incoming && outgoing == that.outgoing;
        }

        @Override
        public int hashCode() {
            return Objects.hash(incoming, outgoing);
        }
    }
}<|MERGE_RESOLUTION|>--- conflicted
+++ resolved
@@ -17,15 +17,10 @@
 import org.elasticsearch.cluster.node.DiscoveryNode;
 import org.elasticsearch.cluster.routing.UnassignedInfo.AllocationStatus;
 import org.elasticsearch.cluster.routing.allocation.ExistingShardsAllocator;
-<<<<<<< HEAD
-import org.elasticsearch.common.Nullable;
-import org.elasticsearch.common.collect.Tuple;
-=======
 import org.elasticsearch.cluster.service.MasterService;
 import org.elasticsearch.common.Randomness;
 import org.elasticsearch.core.Nullable;
 import org.elasticsearch.core.Tuple;
->>>>>>> 2fe10e27
 import org.elasticsearch.index.Index;
 import org.elasticsearch.index.shard.ShardId;
 
@@ -477,9 +472,9 @@
             assert relocationSourceShard.isRelocationSourceOf(initializingShard);
             assert relocationSourceShard.getTargetRelocatingShard() == initializingShard
                 : "relocation target mismatch, expected: "
-                    + initializingShard
-                    + " but was: "
-                    + relocationSourceShard.getTargetRelocatingShard();
+                + initializingShard
+                + " but was: "
+                + relocationSourceShard.getTargetRelocatingShard();
             remove(relocationSourceShard);
             routingChangesObserver.relocationCompleted(relocationSourceShard);
 
@@ -541,9 +536,9 @@
         assert indexMetadata.getIndex().equals(failedShard.index()) : "shard failed for unknown index (shard entry: " + failedShard + ")";
         assert getByAllocationId(failedShard.shardId(), failedShard.allocationId().getId()) == failedShard
             : "shard routing to fail does not exist in routing table, expected: "
-                + failedShard
-                + " but was: "
-                + getByAllocationId(failedShard.shardId(), failedShard.allocationId().getId());
+            + failedShard
+            + " but was: "
+            + getByAllocationId(failedShard.shardId(), failedShard.allocationId().getId());
 
         logger.debug("{} failing shard {} with unassigned info ({})", failedShard.shardId(), failedShard, unassignedInfo.shortSummary());
 
@@ -1082,7 +1077,7 @@
             ShardRouting[] mutableShardRoutings = unassigned.toArray(new ShardRouting[unassigned.size()]);
             unassigned.clear();
             primaries = 0;
-            return mutableShardRoutings;
+            return mutableShardRoutings;shuffle()
         }
 
         @Override
@@ -1206,28 +1201,28 @@
 
         assert unassignedPrimaryCount == routingNodes.unassignedShards.getNumPrimaries()
             : "Unassigned primaries is ["
-                + unassignedPrimaryCount
-                + "] but RoutingNodes returned unassigned primaries ["
-                + routingNodes.unassigned().getNumPrimaries()
-                + "]";
+            + unassignedPrimaryCount
+            + "] but RoutingNodes returned unassigned primaries ["
+            + routingNodes.unassigned().getNumPrimaries()
+            + "]";
         assert unassignedIgnoredPrimaryCount == routingNodes.unassignedShards.getNumIgnoredPrimaries()
             : "Unassigned ignored primaries is ["
-                + unassignedIgnoredPrimaryCount
-                + "] but RoutingNodes returned unassigned ignored primaries ["
-                + routingNodes.unassigned().getNumIgnoredPrimaries()
-                + "]";
+            + unassignedIgnoredPrimaryCount
+            + "] but RoutingNodes returned unassigned ignored primaries ["
+            + routingNodes.unassigned().getNumIgnoredPrimaries()
+            + "]";
         assert inactivePrimaryCount == routingNodes.inactivePrimaryCount
             : "Inactive Primary count ["
-                + inactivePrimaryCount
-                + "] but RoutingNodes returned inactive primaries ["
-                + routingNodes.inactivePrimaryCount
-                + "]";
+            + inactivePrimaryCount
+            + "] but RoutingNodes returned inactive primaries ["
+            + routingNodes.inactivePrimaryCount
+            + "]";
         assert inactiveShardCount == routingNodes.inactiveShardCount
             : "Inactive Shard count ["
-                + inactiveShardCount
-                + "] but RoutingNodes returned inactive shards ["
-                + routingNodes.inactiveShardCount
-                + "]";
+            + inactiveShardCount
+            + "] but RoutingNodes returned inactive shards ["
+            + routingNodes.inactiveShardCount
+            + "]";
         assert routingNodes.getRelocatingShardCount() == relocating
             : "Relocating shards mismatch [" + routingNodes.getRelocatingShardCount() + "] but expected [" + relocating + "]";
 
