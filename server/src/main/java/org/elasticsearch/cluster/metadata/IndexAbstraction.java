--- conflicted
+++ resolved
@@ -257,13 +257,8 @@
             this.writeIndex = widx;
 
             this.isHidden = aliasMetadata.isHidden() == null ? false : aliasMetadata.isHidden();
-<<<<<<< HEAD
+            this.isSystem = isSystem;
             this.dataStreamAlias = false;
-            validateAliasProperties();
-=======
-            this.isSystem = isSystem;
-            dataStreamAlias = false;
->>>>>>> 1ff0ce45
         }
 
         public Alias(DataStreamAlias dataStreamAlias, List<Index> indicesOfAllDataStreams, Index writeIndexOfWriteDataStream) {
