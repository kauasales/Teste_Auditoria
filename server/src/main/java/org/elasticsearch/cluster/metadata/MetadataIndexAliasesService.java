/*
 * Copyright Elasticsearch B.V. and/or licensed to Elasticsearch B.V. under one
 * or more contributor license agreements. Licensed under the Elastic License
 * 2.0 and the Server Side Public License, v 1; you may not use this file except
 * in compliance with, at your election, the Elastic License 2.0 or the Server
 * Side Public License, v 1.
 */

package org.elasticsearch.cluster.metadata;

import org.elasticsearch.ElasticsearchException;
import org.elasticsearch.action.ActionListener;
import org.elasticsearch.action.admin.indices.alias.IndicesAliasesClusterStateUpdateRequest;
import org.elasticsearch.action.admin.indices.alias.IndicesAliasesResponse;
import org.elasticsearch.cluster.ClusterState;
import org.elasticsearch.cluster.ClusterStateAckListener;
import org.elasticsearch.cluster.ClusterStateTaskExecutor;
import org.elasticsearch.cluster.ClusterStateTaskListener;
import org.elasticsearch.cluster.SimpleBatchedAckListenerTaskExecutor;
import org.elasticsearch.cluster.metadata.AliasAction.NewAliasValidator;
import org.elasticsearch.cluster.node.DiscoveryNode;
import org.elasticsearch.cluster.service.ClusterService;
import org.elasticsearch.cluster.service.MasterServiceTaskQueue;
import org.elasticsearch.common.Priority;
import org.elasticsearch.common.Strings;
import org.elasticsearch.common.inject.Inject;
import org.elasticsearch.core.TimeValue;
import org.elasticsearch.core.Tuple;
import org.elasticsearch.index.CloseUtils;
import org.elasticsearch.index.Index;
import org.elasticsearch.index.IndexNotFoundException;
import org.elasticsearch.index.IndexService;
import org.elasticsearch.index.IndexSettings;
import org.elasticsearch.index.mapper.MapperService;
import org.elasticsearch.indices.IndicesService;
import org.elasticsearch.xcontent.NamedXContentRegistry;

import java.io.IOException;
import java.util.ArrayList;
import java.util.HashMap;
import java.util.HashSet;
import java.util.List;
import java.util.Map;
import java.util.Set;
import java.util.function.Function;

import static java.util.Collections.emptyList;
import static java.util.Collections.emptyMap;
import static org.elasticsearch.indices.cluster.IndicesClusterStateService.AllocatedIndices.IndexRemovalReason.NO_LONGER_ASSIGNED;

/**
 * Service responsible for submitting add and remove aliases requests
 */
public class MetadataIndexAliasesService {

    private final IndicesService indicesService;

    private final NamedXContentRegistry xContentRegistry;

    private final ClusterStateTaskExecutor<ApplyAliasesTask> executor;
    private final MasterServiceTaskQueue<ApplyAliasesTask> taskQueue;
    private final ClusterService clusterService;

    @Inject
    public MetadataIndexAliasesService(
        ClusterService clusterService,
        IndicesService indicesService,
        NamedXContentRegistry xContentRegistry
    ) {
        this.clusterService = clusterService;
        this.indicesService = indicesService;
        this.xContentRegistry = xContentRegistry;
        this.executor = new SimpleBatchedAckListenerTaskExecutor<>() {

            @Override
            public Tuple<ClusterState, ClusterStateAckListener> executeTask(ApplyAliasesTask applyAliasesTask, ClusterState clusterState) {
                return new Tuple<>(applyAliasActions(clusterState, applyAliasesTask.request().actions()), applyAliasesTask);
            }
        };
        this.taskQueue = clusterService.createTaskQueue("index-aliases", Priority.URGENT, this.executor);
    }

    public void indicesAliases(
        final IndicesAliasesClusterStateUpdateRequest request,
        final ActionListener<IndicesAliasesResponse> listener
    ) {
        taskQueue.submitTask("index-aliases", new ApplyAliasesTask(request, listener), null); // TODO use request.masterNodeTimeout() here?
    }

    /**
     * Handles the cluster state transition to a version that reflects the provided {@link AliasAction}s.
     */
    public ClusterState applyAliasActions(ClusterState currentState, Iterable<AliasAction> actions) {
        List<Index> indicesToClose = new ArrayList<>();
        Map<String, IndexService> indices = new HashMap<>();
        try {
            boolean changed = false;
            // Gather all the indexes that must be removed first so:
            // 1. We don't cause error when attempting to replace an index with a alias of the same name.
            // 2. We don't allow removal of aliases from indexes that we're just going to delete anyway. That'd be silly.
            Set<Index> indicesToDelete = new HashSet<>();
            for (AliasAction action : actions) {
                if (action.removeIndex()) {
                    IndexMetadata index = currentState.metadata().getIndices().get(action.getIndex());
                    if (index == null) {
                        throw new IndexNotFoundException(action.getIndex());
                    }
                    validateAliasTargetIsNotDSBackingIndex(currentState, action);
                    indicesToDelete.add(index.getIndex());
                    changed = true;
                }
            }
            // Remove the indexes if there are any to remove
            if (changed) {
                currentState = MetadataDeleteIndexService.deleteIndices(currentState, indicesToDelete, clusterService.getSettings());
            }
            Metadata.Builder metadata = Metadata.builder(currentState.metadata());
            // Run the remaining alias actions
            final Set<String> maybeModifiedIndices = new HashSet<>();
            for (AliasAction action : actions) {
                if (action.removeIndex()) {
                    // Handled above
                    continue;
                }

                /* It is important that we look up the index using the metadata builder we are modifying so we can remove an
                 * index and replace it with an alias. */
                Function<String, String> lookup = name -> {
                    IndexMetadata imd = metadata.get(name);
                    if (imd != null) {
                        return imd.getIndex().getName();
                    }
                    DataStream dataStream = metadata.dataStream(name);
                    if (dataStream != null) {
                        return dataStream.getName();
                    }
                    return null;
                };

                // Handle the actions that do data streams aliases separately:
                DataStream dataStream = metadata.dataStream(action.getIndex());
                if (dataStream != null) {
                    NewAliasValidator newAliasValidator = (alias, indexRouting, searchRouting, filter, writeIndex) -> {
                        AliasValidator.validateAlias(alias, action.getIndex(), indexRouting, lookup);
                        if (Strings.hasLength(filter)) {
                            for (Index index : dataStream.getIndices()) {
                                IndexMetadata imd = metadata.get(index.getName());
                                if (imd == null) {
                                    throw new IndexNotFoundException(action.getIndex());
                                }
                                IndexSettings.MODE.get(imd.getSettings()).validateAlias(indexRouting, searchRouting);
                                validateFilter(indicesToClose, indices, action, imd, alias, filter);
                            }
                        }
                    };
                    if (action.apply(newAliasValidator, metadata, null)) {
                        changed = true;
                    }
                    continue;
                }

                IndexMetadata index = metadata.get(action.getIndex());
                if (index == null) {
                    throw new IndexNotFoundException(action.getIndex());
                }
                validateAliasTargetIsNotDSBackingIndex(currentState, action);
                NewAliasValidator newAliasValidator = (alias, indexRouting, searchRouting, filter, writeIndex) -> {
                    AliasValidator.validateAlias(alias, action.getIndex(), indexRouting, lookup);
                    IndexSettings.MODE.get(index.getSettings()).validateAlias(indexRouting, searchRouting);
                    if (Strings.hasLength(filter)) {
                        validateFilter(indicesToClose, indices, action, index, alias, filter);
                    }
                };
                if (action.apply(newAliasValidator, metadata, index)) {
                    changed = true;
                    maybeModifiedIndices.add(index.getIndex().getName());
                }
            }

            for (final String maybeModifiedIndex : maybeModifiedIndices) {
                final IndexMetadata currentIndexMetadata = currentState.metadata().index(maybeModifiedIndex);
                final IndexMetadata newIndexMetadata = metadata.get(maybeModifiedIndex);
                // only increment the aliases version if the aliases actually changed for this index
                if (currentIndexMetadata.getAliases().equals(newIndexMetadata.getAliases()) == false) {
                    assert currentIndexMetadata.getAliasesVersion() == newIndexMetadata.getAliasesVersion();
                    metadata.put(new IndexMetadata.Builder(newIndexMetadata).aliasesVersion(1 + currentIndexMetadata.getAliasesVersion()));
                }
            }

            if (changed) {
                ClusterState updatedState = ClusterState.builder(currentState).metadata(metadata).build();
                // even though changes happened, they resulted in 0 actual changes to metadata
                // i.e. remove and add the same alias to the same index
                if (updatedState.metadata().equalsAliases(currentState.metadata()) == false) {
                    return updatedState;
                }
            }
            return currentState;
        } finally {
            for (Index index : indicesToClose) {
<<<<<<< HEAD
                // ES-8334 complete no shards created
=======
>>>>>>> 3eaa5c41
                indicesService.removeIndex(
                    index,
                    NO_LONGER_ASSIGNED,
                    "created for alias processing",
                    CloseUtils.NO_SHARDS_CREATED_EXECUTOR,
                    ActionListener.noop()
                );
            }
        }
    }

    // Visible for testing purposes
    ClusterStateTaskExecutor<ApplyAliasesTask> getExecutor() {
        return executor;
    }

    private void validateFilter(
        List<Index> indicesToClose,
        Map<String, IndexService> indices,
        AliasAction action,
        IndexMetadata index,
        String alias,
        String filter
    ) {
        IndexService indexService = indices.get(index.getIndex().getName());
        if (indexService == null) {
            indexService = indicesService.indexService(index.getIndex());
            if (indexService == null) {
                // temporarily create the index and add mappings so we can parse the filter
                try {
                    indexService = indicesService.createIndex(index, emptyList(), false);
                    indicesToClose.add(index.getIndex());
                } catch (IOException e) {
                    throw new ElasticsearchException("Failed to create temporary index for parsing the alias", e);
                }
                indexService.mapperService().merge(index, MapperService.MergeReason.MAPPING_RECOVERY);
            }
            indices.put(action.getIndex(), indexService);
        }
        // the context is only used for validation so it's fine to pass fake values for the shard id,
        // but the current timestamp should be set to real value as we may use `now` in a filtered alias
        AliasValidator.validateAliasFilter(
            alias,
            filter,
            indexService.newSearchExecutionContext(0, 0, null, System::currentTimeMillis, null, emptyMap()),
            xContentRegistry
        );
    }

    private static void validateAliasTargetIsNotDSBackingIndex(ClusterState currentState, AliasAction action) {
        IndexAbstraction indexAbstraction = currentState.metadata().getIndicesLookup().get(action.getIndex());
        assert indexAbstraction != null : "invalid cluster metadata. index [" + action.getIndex() + "] was not found";
        if (indexAbstraction.getParentDataStream() != null) {
            throw new IllegalArgumentException(
                "The provided index ["
                    + action.getIndex()
                    + "] is a backing index belonging to data stream ["
                    + indexAbstraction.getParentDataStream().getName()
                    + "]. Data stream backing indices don't support alias operations."
            );
        }
    }

    /**
     * A cluster state update task that consists of the cluster state request and the listeners that need to be notified upon completion.
     */
    record ApplyAliasesTask(IndicesAliasesClusterStateUpdateRequest request, ActionListener<IndicesAliasesResponse> listener)
        implements
            ClusterStateTaskListener,
            ClusterStateAckListener {

        @Override
        public void onFailure(Exception e) {
            listener.onFailure(e);
        }

        @Override
        public boolean mustAck(DiscoveryNode discoveryNode) {
            return true;
        }

        @Override
        public void onAllNodesAcked() {
            listener.onResponse(IndicesAliasesResponse.build(request.getActionResults()));
        }

        @Override
        public void onAckFailure(Exception e) {
            listener.onResponse(IndicesAliasesResponse.NOT_ACKNOWLEDGED);
        }

        @Override
        public void onAckTimeout() {
            listener.onResponse(IndicesAliasesResponse.NOT_ACKNOWLEDGED);
        }

        @Override
        public TimeValue ackTimeout() {
            return request.ackTimeout();
        }
    }
}<|MERGE_RESOLUTION|>--- conflicted
+++ resolved
@@ -198,10 +198,6 @@
             return currentState;
         } finally {
             for (Index index : indicesToClose) {
-<<<<<<< HEAD
-                // ES-8334 complete no shards created
-=======
->>>>>>> 3eaa5c41
                 indicesService.removeIndex(
                     index,
                     NO_LONGER_ASSIGNED,
