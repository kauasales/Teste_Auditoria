--- conflicted
+++ resolved
@@ -495,12 +495,8 @@
         if (request.dataStreamName() != null) {
             DataStream dataStream = currentState.metadata().dataStreams().get(request.dataStreamName());
             if (dataStream != null) {
-<<<<<<< HEAD
                 // This is an existing data stream, use the original timestamp field mapping
-                dataStream.getTimeStampField().insertTimestampFieldMapping(mappings);
-=======
                 mappings.add(dataStream.getTimeStampField().getTimestampFieldMapping());
->>>>>>> 676893a2
             }
         }
 
@@ -520,23 +516,11 @@
             Collections.singletonList(templateName), metadataTransformer);
     }
 
-<<<<<<< HEAD
-    public static Map<String, Object> resolveV2Mappings(final String requestMappings,
-                                                        final ClusterState currentState,
-                                                        final String templateName,
-                                                        final NamedXContentRegistry xContentRegistry) throws Exception {
-        final ComposableIndexTemplate template = currentState.metadata().templatesV2().get(templateName);
-        final Map<String, Object> mappings = Collections.unmodifiableMap(parseV2Mappings(requestMappings,
-            template.getDataStreamTemplate(), MetadataIndexTemplateService.resolveMappings(currentState, templateName), xContentRegistry));
-        return mappings;
-    }
-=======
     public static List<Map<String, Object>> collectV2Mappings(final String requestMappings,
                                                               final ClusterState currentState,
                                                               final String templateName,
                                                               final NamedXContentRegistry xContentRegistry) throws Exception {
         List<Map<String, Object>> result = new ArrayList<>();
->>>>>>> 676893a2
 
         List<CompressedXContent> templateMappings = MetadataIndexTemplateService.collectMappings(currentState, templateName);
         for (CompressedXContent templateMapping : templateMappings) {
@@ -580,124 +564,6 @@
      * Parses the provided mappings json and the inheritable mappings from the templates (if any)
      * into a map.
      *
-<<<<<<< HEAD
-     * The template mappings are applied in the order they are encountered in the list, with the
-     * caveat that mapping fields are only merged at the top-level, meaning that field settings are
-     * not merged, instead they replace any previous field definition.
-     */
-    @SuppressWarnings("unchecked")
-    static Map<String, Object> parseV2Mappings(String mappingsJson,
-                                               DataStreamTemplate dataStreamTemplate,
-                                               List<CompressedXContent> templateMappings,
-                                               NamedXContentRegistry xContentRegistry) throws Exception {
-        Map<String, Object> requestMappings = MapperService.parseMapping(xContentRegistry, mappingsJson);
-        // apply templates, merging the mappings into the request mapping if exists
-        Map<String, Object> properties = new HashMap<>();
-        Map<String, Object> nonProperties = new HashMap<>();
-        for (CompressedXContent mapping : templateMappings) {
-            if (mapping != null) {
-                Map<String, Object> templateMapping = MapperService.parseMapping(xContentRegistry, mapping.string());
-                if (templateMapping.isEmpty()) {
-                    // Someone provided an empty '{}' for mappings, which is okay, but to avoid
-                    // tripping the below assertion, we can safely ignore it
-                    continue;
-                }
-                assert templateMapping.size() == 1 : "expected exactly one mapping value, got: " + templateMapping;
-                if (templateMapping.get(MapperService.SINGLE_MAPPING_NAME) instanceof Map == false) {
-                    throw new IllegalStateException("invalid mapping definition, expected a single map underneath [" +
-                        MapperService.SINGLE_MAPPING_NAME + "] but it was: [" + templateMapping + "]");
-                }
-
-                Map<String, Object> innerTemplateMapping = (Map<String, Object>) templateMapping.get(MapperService.SINGLE_MAPPING_NAME);
-                Map<String, Object> innerTemplateNonProperties = new HashMap<>(innerTemplateMapping);
-                Map<String, Object> maybeProperties = (Map<String, Object>) innerTemplateNonProperties.remove("properties");
-
-                nonProperties = mergeFailingOnReplacement(nonProperties, innerTemplateNonProperties);
-
-                if (maybeProperties != null) {
-                    properties = mergeFailingOnReplacement(properties, maybeProperties);
-                }
-            }
-        }
-
-        // Apply default timestamp field mapping.
-        if (dataStreamTemplate != null) {
-            String path = dataStreamTemplate.getTimestampField().replace(".", ".properties.");
-            Map<String, Object> timeStampFieldMapping = ObjectPath.eval(path, properties);
-            if (timeStampFieldMapping == null) {
-                properties = mergeFailingOnReplacement(properties, DataStreamTemplate.getDefaultMappingSnippet(path));
-            }
-        }
-
-        if (requestMappings.get(MapperService.SINGLE_MAPPING_NAME) != null) {
-            Map<String, Object> innerRequestMappings = (Map<String, Object>) requestMappings.get(MapperService.SINGLE_MAPPING_NAME);
-            Map<String, Object> innerRequestNonProperties = new HashMap<>(innerRequestMappings);
-            Map<String, Object> maybeRequestProperties = (Map<String, Object>) innerRequestNonProperties.remove("properties");
-
-            nonProperties = mergeFailingOnReplacement(nonProperties, innerRequestNonProperties);
-
-            if (maybeRequestProperties != null) {
-                properties = mergeFailingOnReplacement(properties, maybeRequestProperties);
-            }
-        }
-
-        Map<String, Object> finalMappings = dedupDynamicTemplates(nonProperties);
-        finalMappings.put("properties", properties);
-        return Collections.singletonMap(MapperService.SINGLE_MAPPING_NAME, finalMappings);
-    }
-
-    /**
-     * Parses the `dynamic_templates` from the provided mappings, if any are configured, and returns a mappings map containing dynamic
-     * templates with unique names.
-     *
-     * The later templates in the provided mapping's `dynamic_templates` array will override the templates with the same name defined
-     * earlier in the `dynamic_templates` array.
-     */
-    @SuppressWarnings("unchecked")
-    private static Map<String, Object> dedupDynamicTemplates(Map<String, Object> mappings) {
-        Objects.requireNonNull(mappings, "deduping the dynamic templates a non-null mapping");
-        Map<String, Object> results = new HashMap<>(mappings);
-        List<Map<String, Object>> dynamicTemplates = (List<Map<String, Object>>) mappings.get("dynamic_templates");
-        if (dynamicTemplates == null) {
-            return results;
-        }
-
-        LinkedHashMap<String, Map<String, Object>> dedupedDynamicTemplates = new LinkedHashMap<>(dynamicTemplates.size(), 1f);
-        for (Map<String, Object> dynamicTemplate : dynamicTemplates) {
-            dedupedDynamicTemplates.put(dynamicTemplate.keySet().iterator().next(), dynamicTemplate);
-        }
-
-        results.put("dynamic_templates", new ArrayList<>(dedupedDynamicTemplates.values()));
-        return results;
-    }
-
-    /**
-     * Add the objects in the second map to the first, A duplicated field is treated as illegal and
-     * an exception is thrown.
-     */
-    static Map<String, Object> mergeFailingOnReplacement(Map<String, Object> first, Map<String, Object> second) {
-        Objects.requireNonNull(first, "merging requires two non-null maps but the first map was null");
-        Objects.requireNonNull(second, "merging requires two non-null maps but the second map was null");
-        Map<String, Object> results = new HashMap<>(first);
-        Set<String> prefixes = second.keySet().stream().map(MetadataCreateIndexService::prefix).collect(Collectors.toSet());
-        List<String> matchedPrefixes = results.keySet().stream().filter(k -> prefixes.contains(prefix(k))).collect(Collectors.toList());
-        if (matchedPrefixes.size() > 0) {
-            throw new IllegalArgumentException("mapping fields " + matchedPrefixes + " cannot be replaced during template composition");
-        }
-        results.putAll(second);
-        return results;
-    }
-
-    private static String prefix(String s) {
-        return s.split("\\.", 2)[0];
-    }
-
-    /**
-     * Parses the provided mappings json and the inheritable mappings from the templates (if any)
-     * into a map.
-     *
-=======
->>>>>>> 676893a2
      * The template mappings are applied in the order they are encountered in the list (clients
      * should make sure the lower index, closer to the head of the list, templates have the highest
      * {@link IndexTemplateMetadata#order()}). This merging makes no distinction between field
