--- conflicted
+++ resolved
@@ -34,15 +34,9 @@
  */
 public class SingleNodeShutdownMetadata implements SimpleDiffable<SingleNodeShutdownMetadata>, ToXContentObject {
 
-<<<<<<< HEAD
     public static final TransportVersion REPLACE_SHUTDOWN_TYPE_ADDED_VERSION = TransportVersions.V_7_16_0;
-    public static final TransportVersion SIGTERM_ADDED_VERSION = TransportVersions.V_8_500_010;
-    public static final TransportVersion GRACE_PERIOD_ADDED_VERSION = TransportVersions.V_8_500_010;
-=======
-    public static final TransportVersion REPLACE_SHUTDOWN_TYPE_ADDED_VERSION = TransportVersion.V_7_16_0;
-    public static final TransportVersion SIGTERM_ADDED_VERSION = TransportVersion.V_8_500_020;
-    public static final TransportVersion GRACE_PERIOD_ADDED_VERSION = TransportVersion.V_8_500_020;
->>>>>>> 8752d804
+    public static final TransportVersion SIGTERM_ADDED_VERSION = TransportVersions.V_8_500_020;
+    public static final TransportVersion GRACE_PERIOD_ADDED_VERSION = TransportVersions.V_8_500_020;
 
     public static final ParseField NODE_ID_FIELD = new ParseField("node_id");
     public static final ParseField TYPE_FIELD = new ParseField("type");
