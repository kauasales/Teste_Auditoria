/*
 * Copyright Elasticsearch B.V. and/or licensed to Elasticsearch B.V. under one
 * or more contributor license agreements. Licensed under the Elastic License
 * 2.0 and the Server Side Public License, v 1; you may not use this file except
 * in compliance with, at your election, the Elastic License 2.0 or the Server
 * Side Public License, v 1.
 */
package org.elasticsearch.cluster.metadata;

import org.apache.lucene.document.LongPoint;
import org.apache.lucene.index.LeafReader;
import org.apache.lucene.index.PointValues;
import org.elasticsearch.ElasticsearchException;
import org.elasticsearch.TransportVersions;
import org.elasticsearch.action.DocWriteRequest;
import org.elasticsearch.action.admin.indices.rollover.RolloverConfiguration;
import org.elasticsearch.action.admin.indices.rollover.RolloverInfo;
import org.elasticsearch.action.index.IndexRequest;
import org.elasticsearch.cluster.Diff;
import org.elasticsearch.cluster.SimpleDiffable;
import org.elasticsearch.cluster.metadata.DataStreamLifecycle.Downsampling.Round;
import org.elasticsearch.common.ParsingException;
import org.elasticsearch.common.Strings;
import org.elasticsearch.common.bytes.BytesReference;
import org.elasticsearch.common.io.stream.StreamInput;
import org.elasticsearch.common.io.stream.StreamOutput;
import org.elasticsearch.common.time.DateFormatter;
import org.elasticsearch.common.time.DateFormatters;
import org.elasticsearch.core.Nullable;
import org.elasticsearch.core.TimeValue;
import org.elasticsearch.core.Tuple;
import org.elasticsearch.index.Index;
import org.elasticsearch.index.IndexMode;
import org.elasticsearch.index.IndexSettings;
import org.elasticsearch.index.mapper.DateFieldMapper;
import org.elasticsearch.xcontent.ConstructingObjectParser;
import org.elasticsearch.xcontent.ParseField;
import org.elasticsearch.xcontent.ToXContentObject;
import org.elasticsearch.xcontent.XContent;
import org.elasticsearch.xcontent.XContentBuilder;
import org.elasticsearch.xcontent.XContentParser;
import org.elasticsearch.xcontent.XContentParserConfiguration;
import org.elasticsearch.xcontent.XContentType;

import java.io.IOException;
import java.time.Instant;
import java.time.temporal.ChronoUnit;
import java.util.ArrayList;
import java.util.Collection;
import java.util.Comparator;
import java.util.HashMap;
import java.util.HashSet;
import java.util.List;
import java.util.Locale;
import java.util.Map;
import java.util.Objects;
import java.util.Set;
import java.util.function.Function;
import java.util.function.LongSupplier;
import java.util.function.Predicate;
import java.util.stream.Collectors;

import static org.elasticsearch.common.xcontent.XContentParserUtils.ensureExpectedToken;
import static org.elasticsearch.index.IndexSettings.LIFECYCLE_ORIGINATION_DATE;
import static org.elasticsearch.index.IndexSettings.PREFER_ILM_SETTING;

public final class DataStream implements SimpleDiffable<DataStream>, ToXContentObject, IndexAbstraction {

    public static final String BACKING_INDEX_PREFIX = ".ds-";
    public static final DateFormatter DATE_FORMATTER = DateFormatter.forPattern("uuuu.MM.dd");
    public static final String TIMESTAMP_FIELD_NAME = "@timestamp";
    // Timeseries indices' leaf readers should be sorted by desc order of their timestamp field, as it allows search time optimizations
    public static Comparator<LeafReader> TIMESERIES_LEAF_READERS_SORTER = Comparator.comparingLong((LeafReader r) -> {
        try {
            PointValues points = r.getPointValues(TIMESTAMP_FIELD_NAME);
            if (points != null) {
                byte[] sortValue = points.getMaxPackedValue();
                return LongPoint.decodeDimension(sortValue, 0);
            } else {
                // As we apply this segment sorter to any timeseries indices,
                // we don't have a guarantee that all docs contain @timestamp field.
                // Some segments may have all docs without @timestamp field, in this
                // case they will be sorted last.
                return Long.MIN_VALUE;
            }
        } catch (IOException e) {
            throw new ElasticsearchException("Can't access [" + TIMESTAMP_FIELD_NAME + "] field for the index!", e);
        }
    }).reversed();

    private final LongSupplier timeProvider;
    private final String name;
    private final List<Index> indices;
    private final long generation;
    private final Map<String, Object> metadata;
    private final boolean hidden;
    private final boolean replicated;
    private final boolean system;
    private final boolean allowCustomRouting;
    private final IndexMode indexMode;
    @Nullable
    private final DataStreamLifecycle lifecycle;

    public DataStream(
        String name,
        List<Index> indices,
        long generation,
        Map<String, Object> metadata,
        boolean hidden,
        boolean replicated,
        boolean system,
        boolean allowCustomRouting,
        IndexMode indexMode,
        DataStreamLifecycle lifecycle
    ) {
        this(
            name,
            indices,
            generation,
            metadata,
            hidden,
            replicated,
            system,
            System::currentTimeMillis,
            allowCustomRouting,
            indexMode,
            lifecycle
        );
    }

    // visible for testing
    DataStream(
        String name,
        List<Index> indices,
        long generation,
        Map<String, Object> metadata,
        boolean hidden,
        boolean replicated,
        boolean system,
        LongSupplier timeProvider,
        boolean allowCustomRouting,
        IndexMode indexMode,
        DataStreamLifecycle lifecycle
    ) {
        this.name = name;
        this.indices = List.copyOf(indices);
        assert indices.isEmpty() == false;
        this.generation = generation;
        this.metadata = metadata;
        assert system == false || hidden; // system indices must be hidden
        this.hidden = hidden;
        this.replicated = replicated;
        this.timeProvider = timeProvider;
        this.system = system;
        this.allowCustomRouting = allowCustomRouting;
        this.indexMode = indexMode;
        this.lifecycle = lifecycle;
        assert assertConsistent(this.indices);
    }

    // mainly available for testing
    public DataStream(
        String name,
        List<Index> indices,
        long generation,
        Map<String, Object> metadata,
        boolean hidden,
        boolean replicated,
        boolean system,
        boolean allowCustomRouting,
        IndexMode indexMode
    ) {
        this(name, indices, generation, metadata, hidden, replicated, system, allowCustomRouting, indexMode, null);
    }

    private static boolean assertConsistent(List<Index> indices) {
        assert indices.size() > 0;
        final Set<String> indexNames = new HashSet<>();
        for (Index index : indices) {
            final boolean added = indexNames.add(index.getName());
            assert added : "found duplicate index entries in " + indices;
        }
        return true;
    }

    @Override
    public Type getType() {
        return Type.DATA_STREAM;
    }

    @Override
    public String getName() {
        return name;
    }

    @Override
    public boolean isDataStreamRelated() {
        return true;
    }

    @Override
    public List<Index> getIndices() {
        return indices;
    }

    public long getGeneration() {
        return generation;
    }

    @Override
    public Index getWriteIndex() {
        return indices.get(indices.size() - 1);
    }

    /**
     * @param timestamp The timestamp used to select a backing index based on its start and end time.
     * @param metadata  The metadata that is used to fetch the start and end times for backing indices of this data stream.
     * @return a backing index with a start time that is greater or equal to the provided timestamp and
     *         an end time that is less than the provided timestamp. Otherwise <code>null</code> is returned.
     */
    public Index selectTimeSeriesWriteIndex(Instant timestamp, Metadata metadata) {
        for (int i = indices.size() - 1; i >= 0; i--) {
            Index index = indices.get(i);
            IndexMetadata im = metadata.index(index);

            // TODO: make index_mode, start and end time fields in IndexMetadata class.
            // (this to avoid the overhead that occurs when reading a setting)
            if (im.getIndexMode() != IndexMode.TIME_SERIES) {
                // Not a tsdb backing index, so skip.
                // (This can happen if this is a migrated tsdb data stream)
                continue;
            }

            Instant start = im.getTimeSeriesStart();
            Instant end = im.getTimeSeriesEnd();
            // Check should be in sync with DataStreamTimestampFieldMapper#validateTimestamp(...) method
            if (timestamp.compareTo(start) >= 0 && timestamp.compareTo(end) < 0) {
                return index;
            }
        }
        return null;
    }

    /**
     * Validates this data stream. If this is a time series data stream then this method validates that temporal range
     * of backing indices (defined by index.time_series.start_time and index.time_series.end_time) do not overlap with each other.
     *
     * @param imSupplier Function that supplies {@link IndexMetadata} instances based on the provided index name
     */
    public void validate(Function<String, IndexMetadata> imSupplier) {
        if (indexMode == IndexMode.TIME_SERIES) {
            // Get a sorted overview of each backing index with there start and end time range:
            var startAndEndTimes = indices.stream().map(index -> {
                IndexMetadata im = imSupplier.apply(index.getName());
                if (im == null) {
                    throw new IllegalStateException("index [" + index.getName() + "] is not found in the index metadata supplier");
                }
                return im;
            })
                .filter(
                    // Migrated tsdb data streams have non tsdb backing indices:
                    im -> im.getTimeSeriesStart() != null && im.getTimeSeriesEnd() != null
                )
                .map(im -> {
                    Instant start = im.getTimeSeriesStart();
                    Instant end = im.getTimeSeriesEnd();
                    assert end.isAfter(start); // This is also validated by TIME_SERIES_END_TIME setting.
                    return new Tuple<>(im.getIndex().getName(), new Tuple<>(start, end));
                })
                .sorted(Comparator.comparing(entry -> entry.v2().v1())) // Sort by start time
                .toList();

            Tuple<String, Tuple<Instant, Instant>> previous = null;
            var formatter = DateFieldMapper.DEFAULT_DATE_TIME_FORMATTER;
            for (var current : startAndEndTimes) {
                if (previous == null) {
                    previous = current;
                } else {
                    // The end_time of previous backing index should be equal or less than start_time of current backing index.
                    // If previous.end_time > current.start_time then we should fail here:
                    if (previous.v2().v2().compareTo(current.v2().v1()) > 0) {
                        String range1 = formatter.format(previous.v2().v1()) + " TO " + formatter.format(previous.v2().v2());
                        String range2 = formatter.format(current.v2().v1()) + " TO " + formatter.format(current.v2().v2());
                        throw new IllegalArgumentException(
                            "backing index ["
                                + previous.v1()
                                + "] with range ["
                                + range1
                                + "] is overlapping with backing index ["
                                + current.v1()
                                + "] with range ["
                                + range2
                                + "]"
                        );
                    }
                }
            }
        }
    }

    @Nullable
    public Map<String, Object> getMetadata() {
        return metadata;
    }

    @Override
    public boolean isHidden() {
        return hidden;
    }

    /**
     * Determines whether this data stream is replicated from elsewhere,
     * for example a remote cluster
     *
     * @return Whether this data stream is replicated.
     */
    public boolean isReplicated() {
        return replicated;
    }

    @Override
    public boolean isSystem() {
        return system;
    }

    public boolean isAllowCustomRouting() {
        return allowCustomRouting;
    }

    @Nullable
    public IndexMode getIndexMode() {
        return indexMode;
    }

    @Nullable
    public DataStreamLifecycle getLifecycle() {
        return lifecycle;
    }

    /**
     * Performs a rollover on a {@code DataStream} instance and returns a new instance containing
     * the updated list of backing indices and incremented generation.
     *
     * @param writeIndex    new write index
     * @param generation    new generation
     * @param timeSeries    whether the template that created this data stream is in time series mode
     *
     * @return new {@code DataStream} instance with the rollover operation applied
     */
    public DataStream rollover(Index writeIndex, long generation, boolean timeSeries) {
        ensureNotReplicated();

        return unsafeRollover(writeIndex, generation, timeSeries);
    }

    /**
     * Like {@link #rollover(Index, long, boolean)}, but does no validation, use with care only.
     */
    public DataStream unsafeRollover(Index writeIndex, long generation, boolean timeSeries) {
        IndexMode indexMode = this.indexMode;
        if ((indexMode == null || indexMode == IndexMode.STANDARD) && timeSeries) {
            // This allows for migrating a data stream to be a tsdb data stream:
            // (only if index_mode=null|standard then allow it to be set to time_series)
            indexMode = IndexMode.TIME_SERIES;
        } else if (indexMode == IndexMode.TIME_SERIES && timeSeries == false) {
            // Allow downgrading a time series data stream to a regular data stream
            indexMode = null;
        }

        List<Index> backingIndices = new ArrayList<>(indices);
        backingIndices.add(writeIndex);
        return new DataStream(name, backingIndices, generation, metadata, hidden, false, system, allowCustomRouting, indexMode, lifecycle);
    }

    /**
     * Performs a dummy rollover on a {@code DataStream} instance and returns the tuple of the next write index name and next generation
     * that this {@code DataStream} should roll over to using {@link #rollover(Index, long, boolean)}.
     *
     * @param clusterMetadata Cluster metadata
     *
     * @return new {@code DataStream} instance with the dummy rollover operation applied
     */
    public Tuple<String, Long> nextWriteIndexAndGeneration(Metadata clusterMetadata) {
        ensureNotReplicated();
        return unsafeNextWriteIndexAndGeneration(clusterMetadata);
    }

    /**
     * Like {@link #nextWriteIndexAndGeneration(Metadata)}, but does no validation, use with care only.
     */
    public Tuple<String, Long> unsafeNextWriteIndexAndGeneration(Metadata clusterMetadata) {
        String newWriteIndexName;
        long generation = this.generation;
        long currentTimeMillis = timeProvider.getAsLong();
        do {
            newWriteIndexName = DataStream.getDefaultBackingIndexName(getName(), ++generation, currentTimeMillis);
        } while (clusterMetadata.hasIndexAbstraction(newWriteIndexName));
        return Tuple.tuple(newWriteIndexName, generation);
    }

    private void ensureNotReplicated() {
        if (replicated) {
            throw new IllegalArgumentException("data stream [" + name + "] cannot be rolled over, because it is a replicated data stream");
        }
    }

    /**
     * Removes the specified backing index and returns a new {@code DataStream} instance with
     * the remaining backing indices.
     *
     * @param index the backing index to remove
     * @return new {@code DataStream} instance with the remaining backing indices
     * @throws IllegalArgumentException if {@code index} is not a backing index or is the current write index of the data stream
     */
    public DataStream removeBackingIndex(Index index) {
        int backingIndexPosition = indices.indexOf(index);

        if (backingIndexPosition == -1) {
            throw new IllegalArgumentException(
                String.format(Locale.ROOT, "index [%s] is not part of data stream [%s]", index.getName(), name)
            );
        }
        if (indices.size() == (backingIndexPosition + 1)) {
            throw new IllegalArgumentException(
                String.format(
                    Locale.ROOT,
                    "cannot remove backing index [%s] of data stream [%s] because it is the write index",
                    index.getName(),
                    name
                )
            );
        }

        List<Index> backingIndices = new ArrayList<>(indices);
        backingIndices.remove(index);
        assert backingIndices.size() == indices.size() - 1;
        return new DataStream(
            name,
            backingIndices,
            generation + 1,
            metadata,
            hidden,
            replicated,
            system,
            allowCustomRouting,
            indexMode,
            lifecycle
        );
    }

    /**
     * Replaces the specified backing index with a new index and returns a new {@code DataStream} instance with
     * the modified backing indices. An {@code IllegalArgumentException} is thrown if the index to be replaced
     * is not a backing index for this data stream or if it is the {@code DataStream}'s write index.
     *
     * @param existingBackingIndex the backing index to be replaced
     * @param newBackingIndex      the new index that will be part of the {@code DataStream}
     * @return new {@code DataStream} instance with backing indices that contain replacement index instead of the specified
     * existing index.
     */
    public DataStream replaceBackingIndex(Index existingBackingIndex, Index newBackingIndex) {
        List<Index> backingIndices = new ArrayList<>(indices);
        int backingIndexPosition = backingIndices.indexOf(existingBackingIndex);
        if (backingIndexPosition == -1) {
            throw new IllegalArgumentException(
                String.format(Locale.ROOT, "index [%s] is not part of data stream [%s]", existingBackingIndex.getName(), name)
            );
        }
        if (indices.size() == (backingIndexPosition + 1)) {
            throw new IllegalArgumentException(
                String.format(
                    Locale.ROOT,
                    "cannot replace backing index [%s] of data stream [%s] because it is the write index",
                    existingBackingIndex.getName(),
                    name
                )
            );
        }
        backingIndices.set(backingIndexPosition, newBackingIndex);
        return new DataStream(
            name,
            backingIndices,
            generation + 1,
            metadata,
            hidden,
            replicated,
            system,
            allowCustomRouting,
            indexMode,
            lifecycle
        );
    }

    /**
     * Adds the specified index as a backing index and returns a new {@code DataStream} instance with the new combination
     * of backing indices.
     *
     * @param index index to add to the data stream
     * @return new {@code DataStream} instance with the added backing index
     * @throws IllegalArgumentException if {@code index} is ineligible to be a backing index for the data stream
     */
    public DataStream addBackingIndex(Metadata clusterMetadata, Index index) {
        // validate that index is not part of another data stream
        final var parentDataStream = clusterMetadata.getIndicesLookup().get(index.getName()).getParentDataStream();
        if (parentDataStream != null) {
            if (parentDataStream.equals(this)) {
                return this;
            } else {
                throw new IllegalArgumentException(
                    String.format(
                        Locale.ROOT,
                        "cannot add index [%s] to data stream [%s] because it is already a backing index on data stream [%s]",
                        index.getName(),
                        getName(),
                        parentDataStream.getName()
                    )
                );
            }
        }

        // ensure that no aliases reference index
        IndexMetadata im = clusterMetadata.index(clusterMetadata.getIndicesLookup().get(index.getName()).getWriteIndex());
        if (im.getAliases().size() > 0) {
            throw new IllegalArgumentException(
                String.format(
                    Locale.ROOT,
                    "cannot add index [%s] to data stream [%s] until its alias(es) [%s] are removed",
                    index.getName(),
                    getName(),
                    Strings.collectionToCommaDelimitedString(im.getAliases().keySet().stream().sorted().toList())
                )
            );
        }

        List<Index> backingIndices = new ArrayList<>(indices);
        backingIndices.add(0, index);
        assert backingIndices.size() == indices.size() + 1;
        return new DataStream(
            name,
            backingIndices,
            generation + 1,
            metadata,
            hidden,
            replicated,
            system,
            allowCustomRouting,
            indexMode,
            lifecycle
        );
    }

    public DataStream promoteDataStream() {
        return new DataStream(
            name,
            indices,
            getGeneration(),
            metadata,
            hidden,
            false,
            system,
            timeProvider,
            allowCustomRouting,
            indexMode,
            lifecycle
        );
    }

    /**
     * Reconciles this data stream with a list of indices available in a snapshot. Allows snapshots to store accurate data
     * stream definitions that do not reference backing indices not contained in the snapshot.
     *
     * @param indicesInSnapshot List of indices in the snapshot
     * @return Reconciled {@link DataStream} instance or {@code null} if no reconciled version of this data stream could be built from the
     *         given indices
     */
    @Nullable
    public DataStream snapshot(Collection<String> indicesInSnapshot) {
        // do not include indices not available in the snapshot
        List<Index> reconciledIndices = new ArrayList<>(this.indices);
        if (reconciledIndices.removeIf(x -> indicesInSnapshot.contains(x.getName()) == false) == false) {
            return this;
        }

        if (reconciledIndices.size() == 0) {
            return null;
        }

        return new DataStream(
            name,
            reconciledIndices,
            generation,
            metadata == null ? null : new HashMap<>(metadata),
            hidden,
            replicated,
            system,
            allowCustomRouting,
            indexMode,
            lifecycle
        );
    }

    /**
     * Iterate over the backing indices and return the ones that are managed by the data stream lifecycle and past the configured
     * retention in their lifecycle.
     * NOTE that this specifically does not return the write index of the data stream as usually retention
     * is treated differently for the write index (i.e. they first need to be rolled over)
     */
    public List<Index> getIndicesPastRetention(Function<String, IndexMetadata> indexMetadataSupplier, LongSupplier nowSupplier) {
        if (lifecycle == null || lifecycle.getEffectiveDataRetention() == null) {
            return List.of();
        }

        List<Index> indicesPastRetention = getNonWriteIndicesOlderThan(
            lifecycle.getEffectiveDataRetention(),
            indexMetadataSupplier,
            this::isIndexManagedByDataStreamLifecycle,
            nowSupplier
        );
        return indicesPastRetention;
    }

    /**
     * Returns a list of downsampling rounds this index is eligible for (based on the rounds `after` configuration) or
     * an empty list if this data streams' lifecycle doesn't have downsampling configured or the index's generation age
     * doesn't yet match any `after` downsampling configuration.
     *
     * An empty list is returned for indices that are not time series.
     */
    public List<Round> getDownsamplingRoundsFor(
        Index index,
        Function<String, IndexMetadata> indexMetadataSupplier,
        LongSupplier nowSupplier
    ) {
        assert indices.contains(index) : "the provided index must be a backing index for this datastream";
        if (lifecycle == null || lifecycle.getDownsamplingRounds() == null) {
            return List.of();
        }

        IndexMetadata indexMetadata = indexMetadataSupplier.apply(index.getName());
        if (indexMetadata == null || IndexSettings.MODE.get(indexMetadata.getSettings()) != IndexMode.TIME_SERIES) {
            return List.of();
        }
        TimeValue indexGenerationTime = getGenerationLifecycleDate(indexMetadata);

        if (indexGenerationTime != null) {
            long nowMillis = nowSupplier.getAsLong();
            long indexGenerationTimeMillis = indexGenerationTime.millis();
            List<Round> orderedRoundsForIndex = new ArrayList<>(lifecycle.getDownsamplingRounds().size());
            for (Round round : lifecycle.getDownsamplingRounds()) {
                if (nowMillis >= indexGenerationTimeMillis + round.after().getMillis()) {
                    orderedRoundsForIndex.add(round);
                }
            }
            return orderedRoundsForIndex;
        }
        return List.of();
    }

    /**
     * Returns the non-write backing indices that are older than the provided age, *excluding the write index*.
     * The index age is calculated from the rollover or index creation date (or the origination date if present).
     * If an indices predicate is provided the returned list of indices will be filtered
     * according to the predicate definition. This is useful for things like "return only
     * the backing indices that are managed by the data stream lifecycle".
     */
    public List<Index> getNonWriteIndicesOlderThan(
        TimeValue age,
        Function<String, IndexMetadata> indexMetadataSupplier,
        @Nullable Predicate<IndexMetadata> indicesPredicate,
        LongSupplier nowSupplier
    ) {
        List<Index> olderIndices = new ArrayList<>();
        for (Index index : indices) {
            IndexMetadata indexMetadata = indexMetadataSupplier.apply(index.getName());
            if (indexMetadata == null) {
                // we would normally throw exception in a situation like this however, this is meant to be a helper method
                // so let's ignore deleted indices
                continue;
            }
            TimeValue indexLifecycleDate = getGenerationLifecycleDate(indexMetadata);
            if (indexLifecycleDate != null) {
                long nowMillis = nowSupplier.getAsLong();
                if (nowMillis >= indexLifecycleDate.getMillis() + age.getMillis()) {
                    if (indicesPredicate == null || indicesPredicate.test(indexMetadata)) {
                        olderIndices.add(index);
                    }
                }
            }
        }
        return olderIndices;
    }

    /**
     * Checks if the provided backing index is managed by the data stream lifecycle as part of this data stream.
     * If the index is not a backing index of this data stream, or we cannot supply its metadata
     * we return false.
     */
    public boolean isIndexManagedByDataStreamLifecycle(Index index, Function<String, IndexMetadata> indexMetadataSupplier) {
        if (indices.contains(index) == false) {
            return false;
        }
        IndexMetadata indexMetadata = indexMetadataSupplier.apply(index.getName());
        if (indexMetadata == null) {
            // the index was deleted
            return false;
        }
        return isIndexManagedByDataStreamLifecycle(indexMetadata);
    }

    /**
     * This is the raw definition of an index being managed by the data stream lifecycle. An index is managed by the data stream lifecycle
     * if it's part of a data stream that has a data stream lifecycle configured and enabled and depending on the value of
     * {@link org.elasticsearch.index.IndexSettings#PREFER_ILM_SETTING} having an ILM policy configured will play into the decision.
     * This method also skips any validation to make sure the index is part of this data stream, hence the private
     * access method.
     */
    private boolean isIndexManagedByDataStreamLifecycle(IndexMetadata indexMetadata) {
        boolean preferIlm = PREFER_ILM_SETTING.get(indexMetadata.getSettings());
        if (indexMetadata.getLifecyclePolicyName() != null && lifecycle != null && lifecycle.isEnabled()) {
            // when both ILM and data stream lifecycle are configured, choose depending on the configured preference for this backing index
            return preferIlm == false;
        }
        return lifecycle != null && lifecycle.isEnabled();
    }

    /**
     * Returns the generation date of the index whose metadata is passed. The generation date of the index represents the time at which the
     * index started progressing towards the user configurable / business specific parts of the lifecycle (e.g. retention).
     * The generation date is the origination date if it exists, or the rollover date if it exists and the origination date does not, or
     * the creation date if neither the origination date nor the rollover date exist.
     * If the index is the write index the generation date will be null because it is not eligible for retention or other parts of the
     * lifecycle.
     * @param indexMetadata The metadata of the index whose generation date is returned
     * @return The generation date of the index, or null if this is the write index
     */
    @Nullable
    public TimeValue getGenerationLifecycleDate(IndexMetadata indexMetadata) {
        if (indexMetadata.getIndex().equals(getWriteIndex())) {
            return null;
        }
        Long originationDate = indexMetadata.getSettings().getAsLong(LIFECYCLE_ORIGINATION_DATE, null);
        RolloverInfo rolloverInfo = indexMetadata.getRolloverInfos().get(getName());
        if (rolloverInfo != null) {
            return TimeValue.timeValueMillis(Objects.requireNonNullElseGet(originationDate, rolloverInfo::getTime));
        } else {
            return TimeValue.timeValueMillis(Objects.requireNonNullElseGet(originationDate, indexMetadata::getCreationDate));
        }
    }

    /**
     * Generates the name of the index that conforms to the default naming convention for backing indices
     * on data streams given the specified data stream name and generation and the current system time.
     *
     * @param dataStreamName name of the data stream
     * @param generation generation of the data stream
     * @return backing index name
     */
    public static String getDefaultBackingIndexName(String dataStreamName, long generation) {
        return getDefaultBackingIndexName(dataStreamName, generation, System.currentTimeMillis());
    }

    /**
     * Generates the name of the index that conforms to the default naming convention for backing indices
     * on data streams given the specified data stream name, generation, and time.
     *
     * @param dataStreamName name of the data stream
     * @param generation generation of the data stream
     * @param epochMillis creation time for the backing index
     * @return backing index name
     */
    public static String getDefaultBackingIndexName(String dataStreamName, long generation, long epochMillis) {
        return String.format(
            Locale.ROOT,
            BACKING_INDEX_PREFIX + "%s-%s-%06d",
            dataStreamName,
            DATE_FORMATTER.formatMillis(epochMillis),
            generation
        );
    }

    public DataStream(StreamInput in) throws IOException {
        this(
            in.readString(),
            readIndices(in),
            in.readVLong(),
            in.readMap(),
            in.readBoolean(),
            in.readBoolean(),
            in.readBoolean(),
<<<<<<< HEAD
            in.getTransportVersion().onOrAfter(TransportVersions.V_8_0_0) ? in.readBoolean() : false,
            in.getTransportVersion().onOrAfter(TransportVersions.V_8_1_0) ? in.readOptionalEnum(IndexMode.class) : null,
            in.getTransportVersion().onOrAfter(TransportVersions.V_8_500_010) ? in.readOptionalWriteable(DataStreamLifecycle::new) : null
=======
            in.getTransportVersion().onOrAfter(TransportVersion.V_8_0_0) ? in.readBoolean() : false,
            in.getTransportVersion().onOrAfter(TransportVersion.V_8_1_0) ? in.readOptionalEnum(IndexMode.class) : null,
            in.getTransportVersion().onOrAfter(TransportVersion.V_8_500_020) ? in.readOptionalWriteable(DataStreamLifecycle::new) : null
>>>>>>> 8752d804
        );
    }

    static List<Index> readIndices(StreamInput in) throws IOException {
        in.readString(); // timestamp field, which is always @timestamp
        return in.readCollectionAsImmutableList(Index::new);
    }

    public static Diff<DataStream> readDiffFrom(StreamInput in) throws IOException {
        return SimpleDiffable.readDiffFrom(DataStream::new, in);
    }

    @Override
    public void writeTo(StreamOutput out) throws IOException {
        out.writeString(name);
        out.writeString(TIMESTAMP_FIELD_NAME);
        out.writeCollection(indices);
        out.writeVLong(generation);
        out.writeGenericMap(metadata);
        out.writeBoolean(hidden);
        out.writeBoolean(replicated);
        out.writeBoolean(system);
        if (out.getTransportVersion().onOrAfter(TransportVersions.V_8_0_0)) {
            out.writeBoolean(allowCustomRouting);
        }
        if (out.getTransportVersion().onOrAfter(TransportVersions.V_8_1_0)) {
            out.writeOptionalEnum(indexMode);
        }
<<<<<<< HEAD
        if (out.getTransportVersion().onOrAfter(TransportVersions.V_8_500_010)) {
=======
        if (out.getTransportVersion().onOrAfter(TransportVersion.V_8_500_020)) {
>>>>>>> 8752d804
            out.writeOptionalWriteable(lifecycle);
        }
    }

    public static final ParseField NAME_FIELD = new ParseField("name");
    public static final ParseField TIMESTAMP_FIELD_FIELD = new ParseField("timestamp_field");
    public static final ParseField INDICES_FIELD = new ParseField("indices");
    public static final ParseField GENERATION_FIELD = new ParseField("generation");
    public static final ParseField METADATA_FIELD = new ParseField("_meta");
    public static final ParseField HIDDEN_FIELD = new ParseField("hidden");
    public static final ParseField REPLICATED_FIELD = new ParseField("replicated");
    public static final ParseField SYSTEM_FIELD = new ParseField("system");
    public static final ParseField ALLOW_CUSTOM_ROUTING = new ParseField("allow_custom_routing");
    public static final ParseField INDEX_MODE = new ParseField("index_mode");
    public static final ParseField LIFECYCLE = new ParseField("lifecycle");

    @SuppressWarnings("unchecked")
    private static final ConstructingObjectParser<DataStream, Void> PARSER = new ConstructingObjectParser<>(
        "data_stream",
        args -> new DataStream(
            (String) args[0],
            (List<Index>) args[1],
            (Long) args[2],
            (Map<String, Object>) args[3],
            args[4] != null && (boolean) args[4],
            args[5] != null && (boolean) args[5],
            args[6] != null && (boolean) args[6],
            args[7] != null && (boolean) args[7],
            args[8] != null ? IndexMode.fromString((String) args[8]) : null,
            (DataStreamLifecycle) args[9]
        )
    );

    static {
        PARSER.declareString(ConstructingObjectParser.constructorArg(), NAME_FIELD);
        final ConstructingObjectParser<String, Void> tsFieldParser = new ConstructingObjectParser<>("timestamp_field", args -> {
            if (TIMESTAMP_FIELD_NAME.equals(args[0]) == false) {
                throw new IllegalArgumentException("unexpected timestamp field [" + args[0] + "]");
            }
            return TIMESTAMP_FIELD_NAME;
        });
        tsFieldParser.declareString(ConstructingObjectParser.constructorArg(), NAME_FIELD);
        PARSER.declareObject((f, v) -> { assert v == TIMESTAMP_FIELD_NAME; }, tsFieldParser, TIMESTAMP_FIELD_FIELD);
        PARSER.declareObjectArray(ConstructingObjectParser.constructorArg(), (p, c) -> Index.fromXContent(p), INDICES_FIELD);
        PARSER.declareLong(ConstructingObjectParser.constructorArg(), GENERATION_FIELD);
        PARSER.declareObject(ConstructingObjectParser.optionalConstructorArg(), (p, c) -> p.map(), METADATA_FIELD);
        PARSER.declareBoolean(ConstructingObjectParser.optionalConstructorArg(), HIDDEN_FIELD);
        PARSER.declareBoolean(ConstructingObjectParser.optionalConstructorArg(), REPLICATED_FIELD);
        PARSER.declareBoolean(ConstructingObjectParser.optionalConstructorArg(), SYSTEM_FIELD);
        PARSER.declareBoolean(ConstructingObjectParser.optionalConstructorArg(), ALLOW_CUSTOM_ROUTING);
        PARSER.declareString(ConstructingObjectParser.optionalConstructorArg(), INDEX_MODE);
        PARSER.declareObject(ConstructingObjectParser.optionalConstructorArg(), (p, c) -> DataStreamLifecycle.fromXContent(p), LIFECYCLE);
    }

    public static DataStream fromXContent(XContentParser parser) throws IOException {
        return PARSER.parse(parser, null);
    }

    @Override
    public XContentBuilder toXContent(XContentBuilder builder, Params params) throws IOException {
        return toXContent(builder, params, null);
    }

    /**
     * Converts the data stream to XContent and passes the RolloverConditions, when provided, to the lifecycle.
     */
    public XContentBuilder toXContent(XContentBuilder builder, Params params, @Nullable RolloverConfiguration rolloverConfiguration)
        throws IOException {
        builder.startObject();
        builder.field(NAME_FIELD.getPreferredName(), name);
        builder.field(TIMESTAMP_FIELD_FIELD.getPreferredName())
            .startObject()
            .field(NAME_FIELD.getPreferredName(), TIMESTAMP_FIELD_NAME)
            .endObject();
        builder.xContentList(INDICES_FIELD.getPreferredName(), indices);
        builder.field(GENERATION_FIELD.getPreferredName(), generation);
        if (metadata != null) {
            builder.field(METADATA_FIELD.getPreferredName(), metadata);
        }
        builder.field(HIDDEN_FIELD.getPreferredName(), hidden);
        builder.field(REPLICATED_FIELD.getPreferredName(), replicated);
        builder.field(SYSTEM_FIELD.getPreferredName(), system);
        builder.field(ALLOW_CUSTOM_ROUTING.getPreferredName(), allowCustomRouting);
        if (indexMode != null) {
            builder.field(INDEX_MODE.getPreferredName(), indexMode);
        }
        if (lifecycle != null) {
            builder.field(LIFECYCLE.getPreferredName());
            lifecycle.toXContent(builder, params, rolloverConfiguration);
        }
        builder.endObject();
        return builder;
    }

    @Override
    public boolean equals(Object o) {
        if (this == o) return true;
        if (o == null || getClass() != o.getClass()) return false;
        DataStream that = (DataStream) o;
        return name.equals(that.name)
            && indices.equals(that.indices)
            && generation == that.generation
            && Objects.equals(metadata, that.metadata)
            && hidden == that.hidden
            && system == that.system
            && replicated == that.replicated
            && allowCustomRouting == that.allowCustomRouting
            && indexMode == that.indexMode
            && Objects.equals(lifecycle, that.lifecycle);
    }

    @Override
    public int hashCode() {
        return Objects.hash(name, indices, generation, metadata, hidden, system, replicated, allowCustomRouting, indexMode, lifecycle);
    }

    @Override
    public Index getWriteIndex(IndexRequest request, Metadata metadata) {
        if (request.opType() != DocWriteRequest.OpType.CREATE) {
            return getWriteIndex();
        }

        if (getIndexMode() != IndexMode.TIME_SERIES) {
            return getWriteIndex();
        }

        Instant timestamp;
        Object rawTimestamp = request.getRawTimestamp();
        if (rawTimestamp != null) {
            timestamp = getTimeStampFromRaw(rawTimestamp);
        } else {
            timestamp = getTimestampFromParser(request.source(), request.getContentType());
        }
        timestamp = getCanonicalTimestampBound(timestamp);
        Index result = selectTimeSeriesWriteIndex(timestamp, metadata);
        if (result == null) {
            String timestampAsString = DateFieldMapper.DEFAULT_DATE_TIME_FORMATTER.format(timestamp);
            String writeableIndicesString = getIndices().stream()
                .map(metadata::index)
                .map(IndexMetadata::getSettings)
                .map(
                    settings -> "["
                        + settings.get(IndexSettings.TIME_SERIES_START_TIME.getKey())
                        + ","
                        + settings.get(IndexSettings.TIME_SERIES_END_TIME.getKey())
                        + "]"
                )
                .collect(Collectors.joining());
            throw new IllegalArgumentException(
                "the document timestamp ["
                    + timestampAsString
                    + "] is outside of ranges of currently writable indices ["
                    + writeableIndicesString
                    + "]"
            );
        }
        return result;
    }

    @Override
    public DataStream getParentDataStream() {
        // a data stream cannot have a parent data stream
        return null;
    }

    public static final XContentParserConfiguration TS_EXTRACT_CONFIG = XContentParserConfiguration.EMPTY.withFiltering(
        Set.of(TIMESTAMP_FIELD_NAME),
        null,
        false
    );

    private static final DateFormatter TIMESTAMP_FORMATTER = DateFormatter.forPattern(
        "strict_date_optional_time_nanos||strict_date_optional_time||epoch_millis"
    );

    private static Instant getTimeStampFromRaw(Object rawTimestamp) {
        try {
            if (rawTimestamp instanceof Long lTimestamp) {
                return Instant.ofEpochMilli(lTimestamp);
            } else if (rawTimestamp instanceof String sTimestamp) {
                return DateFormatters.from(TIMESTAMP_FORMATTER.parse(sTimestamp), TIMESTAMP_FORMATTER.locale()).toInstant();
            } else {
                throw new IllegalArgumentException("timestamp [" + rawTimestamp + "] type [" + rawTimestamp.getClass() + "] error");
            }
        } catch (Exception e) {
            throw new IllegalArgumentException("Error get data stream timestamp field: " + e.getMessage(), e);
        }
    }

    private static Instant getTimestampFromParser(BytesReference source, XContentType xContentType) {
        XContent xContent = xContentType.xContent();
        try (XContentParser parser = xContent.createParser(TS_EXTRACT_CONFIG, source.streamInput())) {
            ensureExpectedToken(XContentParser.Token.START_OBJECT, parser.nextToken(), parser);
            ensureExpectedToken(XContentParser.Token.FIELD_NAME, parser.nextToken(), parser);
            return switch (parser.nextToken()) {
                case VALUE_STRING -> DateFormatters.from(TIMESTAMP_FORMATTER.parse(parser.text()), TIMESTAMP_FORMATTER.locale())
                    .toInstant();
                case VALUE_NUMBER -> Instant.ofEpochMilli(parser.longValue());
                default -> throw new ParsingException(
                    parser.getTokenLocation(),
                    String.format(
                        Locale.ROOT,
                        "Failed to parse object: expecting token of type [%s] or [%s] but found [%s]",
                        XContentParser.Token.VALUE_STRING,
                        XContentParser.Token.VALUE_NUMBER,
                        parser.currentToken()
                    )
                );
            };
        } catch (Exception e) {
            throw new IllegalArgumentException("Error extracting data stream timestamp field: " + e.getMessage(), e);
        }
    }

    /**
     * Modifies the passed Instant object to be used as a bound for a timestamp field in TimeSeries. It needs to be called in both backing
     * index construction (rollover) and index selection for doc insertion. Failure to do so may lead to errors due to document timestamps
     * exceeding the end time of the selected backing index for insertion.
     * @param time The initial Instant object that's used to generate the canonical time
     * @return A canonical Instant object to be used as a timestamp bound
     */
    public static Instant getCanonicalTimestampBound(Instant time) {
        return time.truncatedTo(ChronoUnit.SECONDS);
    }
}<|MERGE_RESOLUTION|>--- conflicted
+++ resolved
@@ -787,15 +787,9 @@
             in.readBoolean(),
             in.readBoolean(),
             in.readBoolean(),
-<<<<<<< HEAD
             in.getTransportVersion().onOrAfter(TransportVersions.V_8_0_0) ? in.readBoolean() : false,
             in.getTransportVersion().onOrAfter(TransportVersions.V_8_1_0) ? in.readOptionalEnum(IndexMode.class) : null,
-            in.getTransportVersion().onOrAfter(TransportVersions.V_8_500_010) ? in.readOptionalWriteable(DataStreamLifecycle::new) : null
-=======
-            in.getTransportVersion().onOrAfter(TransportVersion.V_8_0_0) ? in.readBoolean() : false,
-            in.getTransportVersion().onOrAfter(TransportVersion.V_8_1_0) ? in.readOptionalEnum(IndexMode.class) : null,
-            in.getTransportVersion().onOrAfter(TransportVersion.V_8_500_020) ? in.readOptionalWriteable(DataStreamLifecycle::new) : null
->>>>>>> 8752d804
+            in.getTransportVersion().onOrAfter(TransportVersions.V_8_500_020) ? in.readOptionalWriteable(DataStreamLifecycle::new) : null
         );
     }
 
@@ -824,11 +818,7 @@
         if (out.getTransportVersion().onOrAfter(TransportVersions.V_8_1_0)) {
             out.writeOptionalEnum(indexMode);
         }
-<<<<<<< HEAD
-        if (out.getTransportVersion().onOrAfter(TransportVersions.V_8_500_010)) {
-=======
-        if (out.getTransportVersion().onOrAfter(TransportVersion.V_8_500_020)) {
->>>>>>> 8752d804
+        if (out.getTransportVersion().onOrAfter(TransportVersions.V_8_500_020)) {
             out.writeOptionalWriteable(lifecycle);
         }
     }
