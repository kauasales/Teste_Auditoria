/*
 * Copyright Elasticsearch B.V. and/or licensed to Elasticsearch B.V. under one
 * or more contributor license agreements. Licensed under the Elastic License
 * 2.0 and the Server Side Public License, v 1; you may not use this file except
 * in compliance with, at your election, the Elastic License 2.0 or the Server
 * Side Public License, v 1.
 */

package org.elasticsearch.cluster.metadata;

import org.elasticsearch.Version;
import org.elasticsearch.cluster.node.DiscoveryNode;
import org.elasticsearch.cluster.node.DiscoveryNodeRole;
import org.elasticsearch.common.io.stream.StreamInput;
import org.elasticsearch.common.io.stream.StreamOutput;
import org.elasticsearch.common.io.stream.Writeable;
import org.elasticsearch.common.settings.Settings;
import org.elasticsearch.common.unit.ByteSizeValue;
import org.elasticsearch.xcontent.ConstructingObjectParser;
import org.elasticsearch.xcontent.ObjectParser;
import org.elasticsearch.xcontent.ParseField;
import org.elasticsearch.xcontent.ToXContentObject;
import org.elasticsearch.xcontent.XContentBuilder;
import org.elasticsearch.xcontent.XContentParser;

import java.io.IOException;
<<<<<<< HEAD
import java.util.Comparator;
import java.util.Set;
=======
import java.util.Collections;
import java.util.Locale;
import java.util.Objects;
import java.util.Set;
import java.util.TreeSet;
>>>>>>> 1ba783ba

import static java.lang.String.format;
import static org.elasticsearch.node.Node.NODE_EXTERNAL_ID_SETTING;
import static org.elasticsearch.node.Node.NODE_NAME_SETTING;
import static org.elasticsearch.node.NodeRoleSettings.NODE_ROLES_SETTING;

<<<<<<< HEAD
public record DesiredNode(Settings settings, int processors, ByteSizeValue memory, ByteSizeValue storage, Version version)
    implements
        Writeable,
        ToXContentObject,
        Comparable<DesiredNode> {

    private static final Comparator<DesiredNode> COMPARATOR = Comparator.comparing(
        DesiredNode::externalId,
        Comparator.nullsLast(Comparator.naturalOrder())
    );
=======
public final class DesiredNode implements Writeable, ToXContentObject, Comparable<DesiredNode> {
>>>>>>> 1ba783ba

    private static final ParseField SETTINGS_FIELD = new ParseField("settings");
    private static final ParseField PROCESSORS_FIELD = new ParseField("processors");
    private static final ParseField MEMORY_FIELD = new ParseField("memory");
    private static final ParseField STORAGE_FIELD = new ParseField("storage");
    private static final ParseField VERSION_FIELD = new ParseField("node_version");

    public static final ConstructingObjectParser<DesiredNode, String> PARSER = new ConstructingObjectParser<>(
        "desired_node",
        false,
        (args, name) -> new DesiredNode(
            (Settings) args[0],
            (int) args[1],
            (ByteSizeValue) args[2],
            (ByteSizeValue) args[3],
            (Version) args[4]
        )
    );

    static {
        PARSER.declareObject(ConstructingObjectParser.constructorArg(), (p, c) -> Settings.fromXContent(p), SETTINGS_FIELD);
        PARSER.declareInt(ConstructingObjectParser.constructorArg(), PROCESSORS_FIELD);
        PARSER.declareField(
            ConstructingObjectParser.constructorArg(),
            (p, c) -> ByteSizeValue.parseBytesSizeValue(p.text(), MEMORY_FIELD.getPreferredName()),
            MEMORY_FIELD,
            ObjectParser.ValueType.STRING
        );
        PARSER.declareField(
            ConstructingObjectParser.constructorArg(),
            (p, c) -> ByteSizeValue.parseBytesSizeValue(p.text(), STORAGE_FIELD.getPreferredName()),
            STORAGE_FIELD,
            ObjectParser.ValueType.STRING
        );
        PARSER.declareField(
            ConstructingObjectParser.constructorArg(),
            (p, c) -> parseVersion(p.text()),
            VERSION_FIELD,
            ObjectParser.ValueType.STRING
        );
    }

    private static Version parseVersion(String version) {
        if (version == null || version.isBlank()) {
            throw new IllegalArgumentException(VERSION_FIELD.getPreferredName() + " must not be empty");
        }
        return Version.fromString(version);
    }

    private final Settings settings;
    private final int processors;
    private final ByteSizeValue memory;
    private final ByteSizeValue storage;
    private final Version version;
    private final String externalId;
    private final Set<DiscoveryNodeRole> roles;

    public DesiredNode(Settings settings, int processors, ByteSizeValue memory, ByteSizeValue storage, Version version) {
        assert settings != null;
        assert memory != null;
        assert storage != null;
        assert version != null;
        if (processors <= 0) {
            throw new IllegalArgumentException("processors must be greater than 0, but got " + processors);
        }

        if (NODE_EXTERNAL_ID_SETTING.get(settings).isBlank()) {
            throw new IllegalArgumentException(
                format(Locale.ROOT, "[%s] or [%s] is missing or empty", NODE_NAME_SETTING.getKey(), NODE_EXTERNAL_ID_SETTING.getKey())
            );
        }

        this.settings = settings;
        this.processors = processors;
        this.memory = memory;
        this.storage = storage;
        this.version = version;
        this.externalId = NODE_EXTERNAL_ID_SETTING.get(settings);
        this.roles = Collections.unmodifiableSortedSet(new TreeSet<>(DiscoveryNode.getRolesFromSettings(settings)));
    }

    public DesiredNode(StreamInput in) throws IOException {
        this(Settings.readSettingsFromStream(in), in.readInt(), new ByteSizeValue(in), new ByteSizeValue(in), Version.readVersion(in));
    }

    @Override
    public void writeTo(StreamOutput out) throws IOException {
        Settings.writeSettingsToStream(settings, out);
        out.writeInt(processors);
        memory.writeTo(out);
        storage.writeTo(out);
        Version.writeVersion(version, out);
    }

    public static DesiredNode fromXContent(XContentParser parser) throws IOException {
        return PARSER.parse(parser, null);
    }

    @Override
    public XContentBuilder toXContent(XContentBuilder builder, Params params) throws IOException {
        builder.startObject();
        builder.startObject(SETTINGS_FIELD.getPreferredName());
        settings.toXContent(builder, params);
        builder.endObject();
        builder.field(PROCESSORS_FIELD.getPreferredName(), processors);
        builder.field(MEMORY_FIELD.getPreferredName(), memory);
        builder.field(STORAGE_FIELD.getPreferredName(), storage);
        builder.field(VERSION_FIELD.getPreferredName(), version);
        builder.endObject();
        return builder;
    }

    public boolean hasMasterRole() {
        return NODE_ROLES_SETTING.get(settings).contains(DiscoveryNodeRole.MASTER_ROLE);
    }

    public Settings settings() {
        return settings;
    }

    public int processors() {
        return processors;
    }

    public ByteSizeValue memory() {
        return memory;
    }

    public ByteSizeValue storage() {
        return storage;
    }

    public Version version() {
        return version;
    }

    public String externalId() {
        return externalId;
    }

    public Set<DiscoveryNodeRole> getRoles() {
        return roles;
    }

    @Override
    public boolean equals(Object obj) {
        if (obj == this) return true;
        if (obj == null || obj.getClass() != this.getClass()) return false;
        var that = (DesiredNode) obj;
        // Note that we might consider a DesiredNode different if the order
        // in some settings is different, i.e. we convert node roles to a set in this class,
        // so it can be confusing if we compare two DesiredNode instances that only differ
        // in the node.roles setting order, but that's the semantics provided by the Settings class.
        return Objects.equals(this.settings, that.settings)
            && this.processors == that.processors
            && Objects.equals(this.memory, that.memory)
            && Objects.equals(this.storage, that.storage)
            && Objects.equals(this.version, that.version);
    }

    @Override
    public int hashCode() {
        return Objects.hash(settings, processors, memory, storage, version);
    }

    @Override
    public int compareTo(DesiredNode o) {
        return externalId.compareTo(o.externalId);
    }

    @Override
    public String toString() {
        return "DesiredNode["
            + "settings="
            + settings
            + ", "
            + "processors="
            + processors
            + ", "
            + "memory="
            + memory
            + ", "
            + "storage="
            + storage
            + ", "
            + "version="
            + version
            + ']';
    }

    public Set<DiscoveryNodeRole> getRoles() {
        return Set.copyOf(NODE_ROLES_SETTING.get(settings));
    }

    @Override
    public int compareTo(DesiredNode o) {
        return COMPARATOR.compare(this, o);
    }
}<|MERGE_RESOLUTION|>--- conflicted
+++ resolved
@@ -24,36 +24,18 @@
 import org.elasticsearch.xcontent.XContentParser;
 
 import java.io.IOException;
-<<<<<<< HEAD
-import java.util.Comparator;
-import java.util.Set;
-=======
 import java.util.Collections;
 import java.util.Locale;
 import java.util.Objects;
 import java.util.Set;
 import java.util.TreeSet;
->>>>>>> 1ba783ba
 
 import static java.lang.String.format;
 import static org.elasticsearch.node.Node.NODE_EXTERNAL_ID_SETTING;
 import static org.elasticsearch.node.Node.NODE_NAME_SETTING;
 import static org.elasticsearch.node.NodeRoleSettings.NODE_ROLES_SETTING;
 
-<<<<<<< HEAD
-public record DesiredNode(Settings settings, int processors, ByteSizeValue memory, ByteSizeValue storage, Version version)
-    implements
-        Writeable,
-        ToXContentObject,
-        Comparable<DesiredNode> {
-
-    private static final Comparator<DesiredNode> COMPARATOR = Comparator.comparing(
-        DesiredNode::externalId,
-        Comparator.nullsLast(Comparator.naturalOrder())
-    );
-=======
 public final class DesiredNode implements Writeable, ToXContentObject, Comparable<DesiredNode> {
->>>>>>> 1ba783ba
 
     private static final ParseField SETTINGS_FIELD = new ParseField("settings");
     private static final ParseField PROCESSORS_FIELD = new ParseField("processors");
@@ -244,12 +226,4 @@
             + ']';
     }
 
-    public Set<DiscoveryNodeRole> getRoles() {
-        return Set.copyOf(NODE_ROLES_SETTING.get(settings));
-    }
-
-    @Override
-    public int compareTo(DesiredNode o) {
-        return COMPARATOR.compare(this, o);
-    }
 }