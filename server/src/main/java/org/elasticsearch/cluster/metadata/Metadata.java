/*
 * Copyright Elasticsearch B.V. and/or licensed to Elasticsearch B.V. under one
 * or more contributor license agreements. Licensed under the Elastic License
 * 2.0 and the Server Side Public License, v 1; you may not use this file except
 * in compliance with, at your election, the Elastic License 2.0 or the Server
 * Side Public License, v 1.
 */

package org.elasticsearch.cluster.metadata;

import org.apache.logging.log4j.LogManager;
import org.apache.logging.log4j.Logger;
import org.apache.lucene.util.CollectionUtil;
import org.elasticsearch.Version;
import org.elasticsearch.cluster.ClusterState;
import org.elasticsearch.cluster.Diff;
import org.elasticsearch.cluster.Diffable;
import org.elasticsearch.cluster.DiffableUtils;
import org.elasticsearch.cluster.NamedDiffable;
import org.elasticsearch.cluster.NamedDiffableValueSerializer;
import org.elasticsearch.cluster.block.ClusterBlock;
import org.elasticsearch.cluster.block.ClusterBlockLevel;
import org.elasticsearch.cluster.coordination.CoordinationMetadata;
import org.elasticsearch.cluster.metadata.IndexAbstraction.ConcreteIndex;
import org.elasticsearch.common.Strings;
import org.elasticsearch.common.UUIDs;
import org.elasticsearch.common.collect.ImmutableOpenMap;
import org.elasticsearch.common.io.stream.StreamInput;
import org.elasticsearch.common.io.stream.StreamOutput;
import org.elasticsearch.common.io.stream.VersionedNamedWriteable;
import org.elasticsearch.common.regex.Regex;
import org.elasticsearch.common.settings.Setting;
import org.elasticsearch.common.settings.Setting.Property;
import org.elasticsearch.common.settings.Settings;
import org.elasticsearch.common.util.Maps;
import org.elasticsearch.common.util.set.Sets;
import org.elasticsearch.common.xcontent.XContentHelper;
import org.elasticsearch.common.xcontent.XContentParserUtils;
import org.elasticsearch.core.Nullable;
import org.elasticsearch.gateway.MetadataStateFormat;
import org.elasticsearch.index.Index;
import org.elasticsearch.index.IndexMode;
import org.elasticsearch.index.IndexNotFoundException;
import org.elasticsearch.index.IndexSettings;
import org.elasticsearch.plugins.MapperPlugin;
import org.elasticsearch.rest.RestStatus;
import org.elasticsearch.transport.Transports;
import org.elasticsearch.xcontent.NamedObjectNotFoundException;
import org.elasticsearch.xcontent.NamedXContentRegistry;
import org.elasticsearch.xcontent.ToXContent;
import org.elasticsearch.xcontent.ToXContentFragment;
import org.elasticsearch.xcontent.XContentBuilder;
import org.elasticsearch.xcontent.XContentParser;

import java.io.IOException;
import java.util.AbstractCollection;
import java.util.ArrayList;
import java.util.Arrays;
import java.util.Collections;
import java.util.Comparator;
import java.util.EnumSet;
import java.util.HashMap;
import java.util.HashSet;
import java.util.Iterator;
import java.util.LinkedList;
import java.util.List;
import java.util.Locale;
import java.util.Map;
import java.util.Objects;
import java.util.Optional;
import java.util.Set;
import java.util.SortedMap;
import java.util.TreeMap;
import java.util.function.BiPredicate;
import java.util.function.Consumer;
import java.util.function.Function;
import java.util.function.Predicate;
import java.util.stream.Collectors;
import java.util.stream.Stream;

import static org.elasticsearch.cluster.metadata.LifecycleExecutionState.ILM_CUSTOM_METADATA_KEY;
import static org.elasticsearch.common.settings.Settings.readSettingsFromStream;
import static org.elasticsearch.common.settings.Settings.writeSettingsToStream;

/**
 * {@link Metadata} is the part of the {@link ClusterState} which persists across restarts. This persistence is XContent-based, so a
 * round-trip through XContent must be faithful in {@link XContentContext#GATEWAY} context.
 * <p>
 * The details of how this is persisted are covered in {@link org.elasticsearch.gateway.PersistedClusterStateService}.
 * </p>
 */
public class Metadata extends AbstractCollection<IndexMetadata> implements Diffable<Metadata>, ToXContentFragment {

    private static final Logger logger = LogManager.getLogger(Metadata.class);

    public static final Runnable ON_NEXT_INDEX_FIND_MAPPINGS_NOOP = () -> {};
    public static final String ALL = "_all";
    public static final String UNKNOWN_CLUSTER_UUID = "_na_";

    public enum XContentContext {
        /* Custom metadata should be returns as part of API call */
        API,

        /* Custom metadata should be stored as part of the persistent cluster state */
        GATEWAY,

        /* Custom metadata should be stored as part of a snapshot */
        SNAPSHOT
    }

    /**
     * Indicates that this custom metadata will be returned as part of an API call but will not be persisted
     */
    public static EnumSet<XContentContext> API_ONLY = EnumSet.of(XContentContext.API);

    /**
     * Indicates that this custom metadata will be returned as part of an API call and will be persisted between
     * node restarts, but will not be a part of a snapshot global state
     */
    public static EnumSet<XContentContext> API_AND_GATEWAY = EnumSet.of(XContentContext.API, XContentContext.GATEWAY);

    /**
     * Indicates that this custom metadata will be returned as part of an API call and stored as a part of
     * a snapshot global state, but will not be persisted between node restarts
     */
    public static EnumSet<XContentContext> API_AND_SNAPSHOT = EnumSet.of(XContentContext.API, XContentContext.SNAPSHOT);

    /**
     * Indicates that this custom metadata will be returned as part of an API call, stored as a part of
     * a snapshot global state, and will be persisted between node restarts
     */
    public static EnumSet<XContentContext> ALL_CONTEXTS = EnumSet.allOf(XContentContext.class);

    /**
     * Custom metadata that persists (via XContent) across restarts. The deserialization method for each implementation must be registered
     * with the {@link NamedXContentRegistry}.
     */
    public interface Custom extends NamedDiffable<Custom>, ToXContentFragment {

        EnumSet<XContentContext> context();

        /**
         * @return true if this custom could be restored from snapshot
         */
        default boolean isRestorable() {
            return context().contains(XContentContext.SNAPSHOT);
        }
    }

    public static final Setting<Boolean> SETTING_READ_ONLY_SETTING = Setting.boolSetting(
        "cluster.blocks.read_only",
        false,
        Property.Dynamic,
        Property.NodeScope
    );

    public static final ClusterBlock CLUSTER_READ_ONLY_BLOCK = new ClusterBlock(
        6,
        "cluster read-only (api)",
        false,
        false,
        false,
        RestStatus.FORBIDDEN,
        EnumSet.of(ClusterBlockLevel.WRITE, ClusterBlockLevel.METADATA_WRITE)
    );

    public static final Setting<Boolean> SETTING_READ_ONLY_ALLOW_DELETE_SETTING = Setting.boolSetting(
        "cluster.blocks.read_only_allow_delete",
        false,
        Property.Dynamic,
        Property.NodeScope
    );

    public static final ClusterBlock CLUSTER_READ_ONLY_ALLOW_DELETE_BLOCK = new ClusterBlock(
        13,
        "cluster read-only / allow delete (api)",
        false,
        false,
        true,
        RestStatus.FORBIDDEN,
        EnumSet.of(ClusterBlockLevel.WRITE, ClusterBlockLevel.METADATA_WRITE)
    );

    public static final Metadata EMPTY_METADATA = builder().build();

    public static final String CONTEXT_MODE_PARAM = "context_mode";

    public static final String CONTEXT_MODE_SNAPSHOT = XContentContext.SNAPSHOT.toString();

    public static final String CONTEXT_MODE_GATEWAY = XContentContext.GATEWAY.toString();

    public static final String CONTEXT_MODE_API = XContentContext.API.toString();

    public static final String GLOBAL_STATE_FILE_PREFIX = "global-";

    private static final NamedDiffableValueSerializer<Custom> CUSTOM_VALUE_SERIALIZER = new NamedDiffableValueSerializer<>(Custom.class);

    private final String clusterUUID;
    private final boolean clusterUUIDCommitted;
    private final long version;

    private final CoordinationMetadata coordinationMetadata;

    private final Settings transientSettings;
    private final Settings persistentSettings;
    private final Settings settings;
    private final DiffableStringMap hashesOfConsistentSettings;
    private final ImmutableOpenMap<String, IndexMetadata> indices;
    private final ImmutableOpenMap<String, Set<Index>> aliasedIndices;
    private final ImmutableOpenMap<String, IndexTemplateMetadata> templates;
    private final ImmutableOpenMap<String, Custom> customs;
    private final Map<String, ImmutableStateMetadata> immutableStateMetadata;

    private final transient int totalNumberOfShards; // Transient ? not serializable anyway?
    private final int totalOpenIndexShards;

    private final String[] allIndices;
    private final String[] visibleIndices;
    private final String[] allOpenIndices;
    private final String[] visibleOpenIndices;
    private final String[] allClosedIndices;
    private final String[] visibleClosedIndices;

    private SortedMap<String, IndexAbstraction> indicesLookup;
    private final Map<String, MappingMetadata> mappingsByHash;

    private final Version oldestIndexVersion;

    private Metadata(
        String clusterUUID,
        boolean clusterUUIDCommitted,
        long version,
        CoordinationMetadata coordinationMetadata,
        Settings transientSettings,
        Settings persistentSettings,
        Settings settings,
        DiffableStringMap hashesOfConsistentSettings,
        int totalNumberOfShards,
        int totalOpenIndexShards,
        ImmutableOpenMap<String, IndexMetadata> indices,
        ImmutableOpenMap<String, Set<Index>> aliasedIndices,
        ImmutableOpenMap<String, IndexTemplateMetadata> templates,
        ImmutableOpenMap<String, Custom> customs,
        String[] allIndices,
        String[] visibleIndices,
        String[] allOpenIndices,
        String[] visibleOpenIndices,
        String[] allClosedIndices,
        String[] visibleClosedIndices,
        SortedMap<String, IndexAbstraction> indicesLookup,
        Map<String, MappingMetadata> mappingsByHash,
        Version oldestIndexVersion,
        Map<String, ImmutableStateMetadata> immutableStateMetadata
    ) {
        this.clusterUUID = clusterUUID;
        this.clusterUUIDCommitted = clusterUUIDCommitted;
        this.version = version;
        this.coordinationMetadata = coordinationMetadata;
        this.transientSettings = transientSettings;
        this.persistentSettings = persistentSettings;
        this.settings = settings;
        this.hashesOfConsistentSettings = hashesOfConsistentSettings;
        this.indices = indices;
        this.aliasedIndices = aliasedIndices;
        this.customs = customs;
        this.templates = templates;
        this.totalNumberOfShards = totalNumberOfShards;
        this.totalOpenIndexShards = totalOpenIndexShards;
        this.allIndices = allIndices;
        this.visibleIndices = visibleIndices;
        this.allOpenIndices = allOpenIndices;
        this.visibleOpenIndices = visibleOpenIndices;
        this.allClosedIndices = allClosedIndices;
        this.visibleClosedIndices = visibleClosedIndices;
        this.indicesLookup = indicesLookup;
        this.mappingsByHash = mappingsByHash;
        this.oldestIndexVersion = oldestIndexVersion;
        this.immutableStateMetadata = immutableStateMetadata;
    }

    public Metadata withIncrementedVersion() {
        return new Metadata(
            clusterUUID,
            clusterUUIDCommitted,
            version + 1,
            coordinationMetadata,
            transientSettings,
            persistentSettings,
            settings,
            hashesOfConsistentSettings,
            totalNumberOfShards,
            totalOpenIndexShards,
            indices,
            aliasedIndices,
            templates,
            customs,
            allIndices,
            visibleIndices,
            allOpenIndices,
            visibleOpenIndices,
            allClosedIndices,
            visibleClosedIndices,
            indicesLookup,
            mappingsByHash,
            oldestIndexVersion,
            immutableStateMetadata
        );
    }

    /**
     * Given an index and lifecycle state, returns a metadata where the lifecycle state will be
     * associated with the given index.
     *
     * The passed-in index must already be present in the cluster state, this method cannot
     * be used to add an index.
     *
     * @param index A non-null index
     * @param lifecycleState A non-null lifecycle execution state
     * @return a <code>Metadata</code> instance where the index has the provided lifecycle state
     */
    public Metadata withLifecycleState(final Index index, final LifecycleExecutionState lifecycleState) {
        Objects.requireNonNull(index, "index must not be null");
        Objects.requireNonNull(lifecycleState, "lifecycleState must not be null");

        IndexMetadata indexMetadata = getIndexSafe(index);
        if (lifecycleState.equals(indexMetadata.getLifecycleExecutionState())) {
            return this;
        }

        // build a new index metadata with the version incremented and the new lifecycle state
        IndexMetadata.Builder indexMetadataBuilder = IndexMetadata.builder(indexMetadata);
        indexMetadataBuilder.version(indexMetadataBuilder.version() + 1);
        indexMetadataBuilder.putCustom(ILM_CUSTOM_METADATA_KEY, lifecycleState.asMap());

        // drop it into the indices
        final ImmutableOpenMap.Builder<String, IndexMetadata> builder = ImmutableOpenMap.builder(indices);
        builder.put(index.getName(), indexMetadataBuilder.build());

        // construct a new Metadata object directly rather than using Metadata.builder(this).[...].build().
        // the Metadata.Builder validation needs to handle the general case where anything at all could
        // have changed, and hence it is expensive -- since we are changing so little about the metadata
        // (and at a leaf in the object tree), we can bypass that validation for efficiency's sake
        return new Metadata(
            clusterUUID,
            clusterUUIDCommitted,
            version,
            coordinationMetadata,
            transientSettings,
            persistentSettings,
            settings,
            hashesOfConsistentSettings,
            totalNumberOfShards,
            totalOpenIndexShards,
            builder.build(),
            aliasedIndices,
            templates,
            customs,
            allIndices,
            visibleIndices,
            allOpenIndices,
            visibleOpenIndices,
            allClosedIndices,
            visibleClosedIndices,
            indicesLookup,
            mappingsByHash,
            oldestIndexVersion,
            immutableStateMetadata
        );
    }

    public Metadata withCoordinationMetadata(CoordinationMetadata coordinationMetadata) {
        return new Metadata(
            clusterUUID,
            clusterUUIDCommitted,
            version,
            coordinationMetadata,
            transientSettings,
            persistentSettings,
            settings,
            hashesOfConsistentSettings,
            totalNumberOfShards,
            totalOpenIndexShards,
            indices,
            aliasedIndices,
            templates,
            customs,
            allIndices,
            visibleIndices,
            allOpenIndices,
            visibleOpenIndices,
            allClosedIndices,
            visibleClosedIndices,
            indicesLookup,
            mappingsByHash,
            oldestIndexVersion,
            immutableStateMetadata
        );
    }

    public long version() {
        return this.version;
    }

    public String clusterUUID() {
        return this.clusterUUID;
    }

    /**
     * Whether the current node with the given cluster state is locked into the cluster with the UUID returned by {@link #clusterUUID()},
     * meaning that it will not accept any cluster state with a different clusterUUID.
     */
    public boolean clusterUUIDCommitted() {
        return this.clusterUUIDCommitted;
    }

    /**
     * Returns the merged transient and persistent settings.
     */
    public Settings settings() {
        return this.settings;
    }

    public Settings transientSettings() {
        return this.transientSettings;
    }

    public Settings persistentSettings() {
        return this.persistentSettings;
    }

    public Map<String, String> hashesOfConsistentSettings() {
        return this.hashesOfConsistentSettings;
    }

    public CoordinationMetadata coordinationMetadata() {
        return this.coordinationMetadata;
    }

    public Version oldestIndexVersion() {
        return this.oldestIndexVersion;
    }

    public boolean equalsAliases(Metadata other) {
        for (IndexMetadata otherIndex : other.indices().values()) {
            IndexMetadata thisIndex = index(otherIndex.getIndex());
            if (thisIndex == null) {
                return false;
            }
            if (otherIndex.getAliases().equals(thisIndex.getAliases()) == false) {
                return false;
            }
        }

        if (other.dataStreamAliases().size() != dataStreamAliases().size()) {
            return false;
        }
        for (DataStreamAlias otherAlias : other.dataStreamAliases().values()) {
            DataStreamAlias thisAlias = dataStreamAliases().get(otherAlias.getName());
            if (thisAlias == null) {
                return false;
            }
            if (thisAlias.equals(otherAlias) == false) {
                return false;
            }
        }

        return true;
    }

    public SortedMap<String, IndexAbstraction> getIndicesLookup() {
        if (indicesLookup == null) {
            indicesLookup = Builder.buildIndicesLookup(custom(DataStreamMetadata.TYPE, DataStreamMetadata.EMPTY), indices);
        }
        return indicesLookup;
    }

    public boolean sameIndicesLookup(Metadata other) {
        return this.indicesLookup == other.indicesLookup;
    }

    /**
     * Finds the specific index aliases that point to the requested concrete indices directly
     * or that match with the indices via wildcards.
     *
     * @param concreteIndices The concrete indices that the aliases must point to in order to be returned.
     * @return A map of index name to the list of aliases metadata. If a concrete index does not have matching
     * aliases then the result will <b>not</b> include the index's key.
     */
    public Map<String, List<AliasMetadata>> findAllAliases(final String[] concreteIndices) {
        return findAliases(Strings.EMPTY_ARRAY, concreteIndices);
    }

    /**
     * Finds the specific index aliases that match with the specified aliases directly or partially via wildcards, and
     * that point to the specified concrete indices (directly or matching indices via wildcards).
     *
     * @param aliases The aliases to look for. Might contain include or exclude wildcards.
     * @param concreteIndices The concrete indices that the aliases must point to in order to be returned
     * @return A map of index name to the list of aliases metadata. If a concrete index does not have matching
     * aliases then the result will <b>not</b> include the index's key.
     */
    public Map<String, List<AliasMetadata>> findAliases(final String[] aliases, final String[] concreteIndices) {
        assert aliases != null;
        assert concreteIndices != null;
        if (concreteIndices.length == 0) {
            return ImmutableOpenMap.of();
        }
        String[] patterns = new String[aliases.length];
        boolean[] include = new boolean[aliases.length];
        for (int i = 0; i < aliases.length; i++) {
            String alias = aliases[i];
            if (alias.charAt(0) == '-') {
                patterns[i] = alias.substring(1);
                include[i] = false;
            } else {
                patterns[i] = alias;
                include[i] = true;
            }
        }
        boolean matchAllAliases = patterns.length == 0;
        ImmutableOpenMap.Builder<String, List<AliasMetadata>> mapBuilder = ImmutableOpenMap.builder();
        for (String index : concreteIndices) {
            IndexMetadata indexMetadata = indices.get(index);
            List<AliasMetadata> filteredValues = new ArrayList<>();
            for (AliasMetadata aliasMetadata : indexMetadata.getAliases().values()) {
                boolean matched = matchAllAliases;
                String alias = aliasMetadata.alias();
                for (int i = 0; i < patterns.length; i++) {
                    if (include[i]) {
                        if (matched == false) {
                            String pattern = patterns[i];
                            matched = ALL.equals(pattern) || Regex.simpleMatch(pattern, alias);
                        }
                    } else if (matched) {
                        matched = Regex.simpleMatch(patterns[i], alias) == false;
                    }
                }
                if (matched) {
                    filteredValues.add(aliasMetadata);
                }
            }
            if (filteredValues.isEmpty() == false) {
                // Make the list order deterministic
                CollectionUtil.timSort(filteredValues, Comparator.comparing(AliasMetadata::alias));
                mapBuilder.put(index, Collections.unmodifiableList(filteredValues));
            }
        }
        return mapBuilder.build();
    }

    /**
     * Finds all mappings for concrete indices. Only fields that match the provided field
     * filter will be returned (default is a predicate that always returns true, which can be
     * overridden via plugins)
     *
     * @see MapperPlugin#getFieldFilter()
     *
     * @param onNextIndex a hook that gets notified for each index that's processed
     */
    public Map<String, MappingMetadata> findMappings(
        String[] concreteIndices,
        Function<String, Predicate<String>> fieldFilter,
        Runnable onNextIndex
    ) {
        assert Transports.assertNotTransportThread("decompressing mappings is too expensive for a transport thread");

        assert concreteIndices != null;
        if (concreteIndices.length == 0) {
            return ImmutableOpenMap.of();
        }

        ImmutableOpenMap.Builder<String, MappingMetadata> indexMapBuilder = ImmutableOpenMap.builder();
        Set<String> indicesKeys = indices.keySet();
        Stream.of(concreteIndices).filter(indicesKeys::contains).forEach(index -> {
            onNextIndex.run();
            IndexMetadata indexMetadata = indices.get(index);
            Predicate<String> fieldPredicate = fieldFilter.apply(index);
            indexMapBuilder.put(index, filterFields(indexMetadata.mapping(), fieldPredicate));
        });
        return indexMapBuilder.build();
    }

    /**
     * Finds the parent data streams, if any, for the specified concrete indices.
     */
    public Map<String, IndexAbstraction.DataStream> findDataStreams(String... concreteIndices) {
        assert concreteIndices != null;
        final ImmutableOpenMap.Builder<String, IndexAbstraction.DataStream> builder = ImmutableOpenMap.builder();
        final SortedMap<String, IndexAbstraction> lookup = getIndicesLookup();
        for (String indexName : concreteIndices) {
            IndexAbstraction index = lookup.get(indexName);
            assert index != null;
            assert index.getType() == IndexAbstraction.Type.CONCRETE_INDEX;
            if (index.getParentDataStream() != null) {
                builder.put(indexName, index.getParentDataStream());
            }
        }
        return builder.build();
    }

    @SuppressWarnings("unchecked")
    private static MappingMetadata filterFields(MappingMetadata mappingMetadata, Predicate<String> fieldPredicate) {
        if (mappingMetadata == null) {
            return MappingMetadata.EMPTY_MAPPINGS;
        }
        if (fieldPredicate == MapperPlugin.NOOP_FIELD_PREDICATE) {
            return mappingMetadata;
        }
        Map<String, Object> sourceAsMap = XContentHelper.convertToMap(mappingMetadata.source().compressedReference(), true).v2();
        Map<String, Object> mapping;
        if (sourceAsMap.size() == 1 && sourceAsMap.containsKey(mappingMetadata.type())) {
            mapping = (Map<String, Object>) sourceAsMap.get(mappingMetadata.type());
        } else {
            mapping = sourceAsMap;
        }

        Map<String, Object> properties = (Map<String, Object>) mapping.get("properties");
        if (properties == null || properties.isEmpty()) {
            return mappingMetadata;
        }

        filterFields("", properties, fieldPredicate);

        return new MappingMetadata(mappingMetadata.type(), sourceAsMap);
    }

    @SuppressWarnings("unchecked")
    private static boolean filterFields(String currentPath, Map<String, Object> fields, Predicate<String> fieldPredicate) {
        assert fieldPredicate != MapperPlugin.NOOP_FIELD_PREDICATE;
        Iterator<Map.Entry<String, Object>> entryIterator = fields.entrySet().iterator();
        while (entryIterator.hasNext()) {
            Map.Entry<String, Object> entry = entryIterator.next();
            String newPath = mergePaths(currentPath, entry.getKey());
            Object value = entry.getValue();
            boolean mayRemove = true;
            boolean isMultiField = false;
            if (value instanceof Map) {
                Map<String, Object> map = (Map<String, Object>) value;
                Map<String, Object> properties = (Map<String, Object>) map.get("properties");
                if (properties != null) {
                    mayRemove = filterFields(newPath, properties, fieldPredicate);
                } else {
                    Map<String, Object> subFields = (Map<String, Object>) map.get("fields");
                    if (subFields != null) {
                        isMultiField = true;
                        if (mayRemove = filterFields(newPath, subFields, fieldPredicate)) {
                            map.remove("fields");
                        }
                    }
                }
            } else {
                throw new IllegalStateException("cannot filter mappings, found unknown element of type [" + value.getClass() + "]");
            }

            // only remove a field if it has no sub-fields left and it has to be excluded
            if (fieldPredicate.test(newPath) == false) {
                if (mayRemove) {
                    entryIterator.remove();
                } else if (isMultiField) {
                    // multi fields that should be excluded but hold subfields that don't have to be excluded are converted to objects
                    Map<String, Object> map = (Map<String, Object>) value;
                    Map<String, Object> subFields = (Map<String, Object>) map.get("fields");
                    assert subFields.size() > 0;
                    map.put("properties", subFields);
                    map.remove("fields");
                    map.remove("type");
                }
            }
        }
        // return true if the ancestor may be removed, as it has no sub-fields left
        return fields.size() == 0;
    }

    private static String mergePaths(String path, String field) {
        if (path.length() == 0) {
            return field;
        }
        return path + "." + field;
    }

    /**
     * Returns all the concrete indices.
     */
    public String[] getConcreteAllIndices() {
        return allIndices;
    }

    /**
     * Returns all the concrete indices that are not hidden.
     */
    public String[] getConcreteVisibleIndices() {
        return visibleIndices;
    }

    /**
     * Returns all of the concrete indices that are open.
     */
    public String[] getConcreteAllOpenIndices() {
        return allOpenIndices;
    }

    /**
     * Returns all of the concrete indices that are open and not hidden.
     */
    public String[] getConcreteVisibleOpenIndices() {
        return visibleOpenIndices;
    }

    /**
     * Returns all of the concrete indices that are closed.
     */
    public String[] getConcreteAllClosedIndices() {
        return allClosedIndices;
    }

    /**
     * Returns all of the concrete indices that are closed and not hidden.
     */
    public String[] getConcreteVisibleClosedIndices() {
        return visibleClosedIndices;
    }

    /**
     * Returns indexing routing for the given <code>aliasOrIndex</code>. Resolves routing from the alias metadata used
     * in the write index.
     */
    public String resolveWriteIndexRouting(@Nullable String routing, String aliasOrIndex) {
        if (aliasOrIndex == null) {
            return routing;
        }

        IndexAbstraction result = getIndicesLookup().get(aliasOrIndex);
        if (result == null || result.getType() != IndexAbstraction.Type.ALIAS) {
            return routing;
        }
        Index writeIndexName = result.getWriteIndex();
        if (writeIndexName == null) {
            throw new IllegalArgumentException("alias [" + aliasOrIndex + "] does not have a write index");
        }
        AliasMetadata writeIndexAliasMetadata = index(writeIndexName).getAliases().get(result.getName());
        if (writeIndexAliasMetadata != null) {
            return resolveRouting(routing, aliasOrIndex, writeIndexAliasMetadata);
        } else {
            return routing;
        }
    }

    /**
     * Returns indexing routing for the given index.
     */
    // TODO: This can be moved to IndexNameExpressionResolver too, but this means that we will support wildcards and other expressions
    // in the index,bulk,update and delete apis.
    public String resolveIndexRouting(@Nullable String routing, String aliasOrIndex) {
        if (aliasOrIndex == null) {
            return routing;
        }

        IndexAbstraction result = getIndicesLookup().get(aliasOrIndex);
        if (result == null || result.getType() != IndexAbstraction.Type.ALIAS) {
            return routing;
        }
        if (result.getIndices().size() > 1) {
            rejectSingleIndexOperation(aliasOrIndex, result);
        }
        return resolveRouting(routing, aliasOrIndex, AliasMetadata.getFirstAliasMetadata(this, result));
    }

    private static String resolveRouting(@Nullable String routing, String aliasOrIndex, AliasMetadata aliasMd) {
        if (aliasMd.indexRouting() != null) {
            if (aliasMd.indexRouting().indexOf(',') != -1) {
                throw new IllegalArgumentException(
                    "index/alias ["
                        + aliasOrIndex
                        + "] provided with routing value ["
                        + aliasMd.getIndexRouting()
                        + "] that resolved to several routing values, rejecting operation"
                );
            }
            if (routing != null) {
                if (routing.equals(aliasMd.indexRouting()) == false) {
                    throw new IllegalArgumentException(
                        "Alias ["
                            + aliasOrIndex
                            + "] has index routing associated with it ["
                            + aliasMd.indexRouting()
                            + "], and was provided with routing value ["
                            + routing
                            + "], rejecting operation"
                    );
                }
            }
            // Alias routing overrides the parent routing (if any).
            return aliasMd.indexRouting();
        }
        return routing;
    }

    private static void rejectSingleIndexOperation(String aliasOrIndex, IndexAbstraction result) {
        String[] indexNames = new String[result.getIndices().size()];
        int i = 0;
        for (Index indexName : result.getIndices()) {
            indexNames[i++] = indexName.getName();
        }
        throw new IllegalArgumentException(
            "Alias ["
                + aliasOrIndex
                + "] has more than one index associated with it ["
                + Arrays.toString(indexNames)
                + "], can't execute a single index op"
        );
    }

    /**
     * Checks whether an index exists (as of this {@link Metadata} with the given name. Does not check aliases or data streams.
     * @param index An index name that may or may not exist in the cluster.
     * @return {@code true} if a concrete index with that name exists, {@code false} otherwise.
     */
    public boolean hasIndex(String index) {
        return indices.containsKey(index);
    }

    /**
     * Checks whether an index exists. Similar to {@link Metadata#hasIndex(String)}, but ensures that the index has the same UUID as
     * the given {@link Index}.
     * @param index An {@link Index} object that may or may not exist in the cluster.
     * @return {@code true} if an index exists with the same name and UUID as the given index object, {@code false} otherwise.
     */
    public boolean hasIndex(Index index) {
        IndexMetadata metadata = index(index.getName());
        return metadata != null && metadata.getIndexUUID().equals(index.getUUID());
    }

    /**
     * Checks whether an index abstraction (that is, index, alias, or data stream) exists (as of this {@link Metadata} with the given name.
     * @param index An index name that may or may not exist in the cluster.
     * @return {@code true} if an index abstraction with that name exists, {@code false} otherwise.
     */
    public boolean hasIndexAbstraction(String index) {
        return getIndicesLookup().containsKey(index);
    }

    public IndexMetadata index(String index) {
        return indices.get(index);
    }

    public IndexMetadata index(Index index) {
        IndexMetadata metadata = index(index.getName());
        if (metadata != null && metadata.getIndexUUID().equals(index.getUUID())) {
            return metadata;
        }
        return null;
    }

    /** Returns true iff existing index has the same {@link IndexMetadata} instance */
    public boolean hasIndexMetadata(final IndexMetadata indexMetadata) {
        return indices.get(indexMetadata.getIndex().getName()) == indexMetadata;
    }

    /**
     * Returns the {@link IndexMetadata} for this index.
     * @throws IndexNotFoundException if no metadata for this index is found
     */
    public IndexMetadata getIndexSafe(Index index) {
        IndexMetadata metadata = index(index.getName());
        if (metadata != null) {
            if (metadata.getIndexUUID().equals(index.getUUID())) {
                return metadata;
            }
            throw new IndexNotFoundException(
                index,
                new IllegalStateException(
                    "index uuid doesn't match expected: [" + index.getUUID() + "] but got: [" + metadata.getIndexUUID() + "]"
                )
            );
        }
        throw new IndexNotFoundException(index);
    }

    public Map<String, IndexMetadata> indices() {
        return this.indices;
    }

    public Map<String, IndexMetadata> getIndices() {
        return indices();
    }

    /**
     * Returns whether an alias exists with provided alias name.
     *
     * @param aliasName The provided alias name
     * @return whether an alias exists with provided alias name
     */
    public boolean hasAlias(String aliasName) {
        return aliasedIndices.containsKey(aliasName) || dataStreamAliases().containsKey(aliasName);
    }

    /**
     * Returns all the indices that the alias with the provided alias name refers to.
     * These are aliased indices. Not that, this only return indices that have been aliased
     * and not indices that are behind a data stream or data stream alias.
     *
     * @param aliasName The provided alias name
     * @return all aliased indices by the alias with the provided alias name
     */
    public Set<Index> aliasedIndices(String aliasName) {
        Objects.requireNonNull(aliasName);
        return aliasedIndices.getOrDefault(aliasName, Set.of());
    }

    /**
     * @return the names of all indices aliases.
     */
    public Set<String> aliasedIndices() {
        return aliasedIndices.keySet();
    }

    public Map<String, IndexTemplateMetadata> templates() {
        return this.templates;
    }

    public Map<String, IndexTemplateMetadata> getTemplates() {
        return templates();
    }

    public Map<String, ComponentTemplate> componentTemplates() {
        return Optional.ofNullable((ComponentTemplateMetadata) this.custom(ComponentTemplateMetadata.TYPE))
            .map(ComponentTemplateMetadata::componentTemplates)
            .orElse(Collections.emptyMap());
    }

    public Map<String, ComposableIndexTemplate> templatesV2() {
        return Optional.ofNullable((ComposableIndexTemplateMetadata) this.custom(ComposableIndexTemplateMetadata.TYPE))
            .map(ComposableIndexTemplateMetadata::indexTemplates)
            .orElse(Collections.emptyMap());
    }

    public boolean isTimeSeriesTemplate(ComposableIndexTemplate indexTemplate) {
        var template = indexTemplate.template();
        if (indexTemplate.getDataStreamTemplate() == null || template == null) {
            return false;
        }

        var settings = MetadataIndexTemplateService.resolveSettings(indexTemplate, componentTemplates());
        // Not using IndexSettings.MODE.get() to avoid validation that may fail at this point.
        var rawIndexMode = settings.get(IndexSettings.MODE.getKey());
        var indexMode = rawIndexMode != null ? Enum.valueOf(IndexMode.class, rawIndexMode.toUpperCase(Locale.ROOT)) : null;
        if (indexMode == IndexMode.TIME_SERIES) {
            // No need to check for the existence of index.routing_path here, because index.mode=time_series can't be specified without it.
            // Setting validation takes care of this.
            // Also no need to validate that the fields defined in index.routing_path are keyword fields with time_series_dimension
            // attribute enabled. This is validated elsewhere (DocumentMapper).
            return true;
        }

        // in a followup change: check the existence of keyword fields of type keyword and time_series_dimension attribute enabled in
        // the template. In this case the index.routing_path setting can be generated from the mapping.

        return false;
    }

    public Map<String, DataStream> dataStreams() {
        return this.custom(DataStreamMetadata.TYPE, DataStreamMetadata.EMPTY).dataStreams();
    }

    public Map<String, DataStreamAlias> dataStreamAliases() {
        return this.custom(DataStreamMetadata.TYPE, DataStreamMetadata.EMPTY).getDataStreamAliases();
    }

    public Map<String, SingleNodeShutdownMetadata> nodeShutdowns() {
        return Optional.ofNullable((NodesShutdownMetadata) this.custom(NodesShutdownMetadata.TYPE))
            .map(NodesShutdownMetadata::getAllNodeMetadataMap)
            .orElse(Collections.emptyMap());
    }

    public Map<String, Custom> customs() {
        return this.customs;
    }

    /**
     * Returns the full {@link ImmutableStateMetadata} Map for all
     * immutable state namespaces.
     * @return a map of namespace to {@link ImmutableStateMetadata}
     */
    public Map<String, ImmutableStateMetadata> immutableStateMetadata() {
        return this.immutableStateMetadata;
    }

    /**
     * The collection of index deletions in the cluster.
     */
    public IndexGraveyard indexGraveyard() {
        return custom(IndexGraveyard.TYPE);
    }

    @SuppressWarnings("unchecked")
    public <T extends Custom> T custom(String type) {
        return (T) customs.get(type);
    }

    @SuppressWarnings("unchecked")
    public <T extends Custom> T custom(String type, T defaultValue) {
        return (T) customs.getOrDefault(type, defaultValue);
    }

    /**
     * Gets the total number of shards from all indices, including replicas and
     * closed indices.
     * @return The total number shards from all indices.
     */
    public int getTotalNumberOfShards() {
        return this.totalNumberOfShards;
    }

    /**
     * Gets the total number of open shards from all indices. Includes
     * replicas, but does not include shards that are part of closed indices.
     * @return The total number of open shards from all indices.
     */
    public int getTotalOpenIndexShards() {
        return this.totalOpenIndexShards;
    }

    @Override
    public Iterator<IndexMetadata> iterator() {
        return indices.values().iterator();
    }

    @Override
    public int size() {
        return indices.size();
    }

    public static boolean isGlobalStateEquals(Metadata metadata1, Metadata metadata2) {
        if (metadata1.coordinationMetadata.equals(metadata2.coordinationMetadata) == false) {
            return false;
        }
        if (metadata1.persistentSettings.equals(metadata2.persistentSettings) == false) {
            return false;
        }
        if (metadata1.hashesOfConsistentSettings.equals(metadata2.hashesOfConsistentSettings) == false) {
            return false;
        }
        if (metadata1.templates.equals(metadata2.templates()) == false) {
            return false;
        }
        if (metadata1.clusterUUID.equals(metadata2.clusterUUID) == false) {
            return false;
        }
        if (metadata1.clusterUUIDCommitted != metadata2.clusterUUIDCommitted) {
            return false;
        }
        // Check if any persistent metadata needs to be saved
        int customCount1 = 0;
        for (Map.Entry<String, Custom> cursor : metadata1.customs.entrySet()) {
            if (cursor.getValue().context().contains(XContentContext.GATEWAY)) {
                if (cursor.getValue().equals(metadata2.custom(cursor.getKey())) == false) {
                    return false;
                }
                customCount1++;
            }
        }
        int customCount2 = 0;
        for (Custom custom : metadata2.customs.values()) {
            if (custom.context().contains(XContentContext.GATEWAY)) {
                customCount2++;
            }
        }
        if (customCount1 != customCount2) {
            return false;
        }
        return true;
    }

    /**
     * Reconciles the cluster state metadata taken at the end of a snapshot with the data streams and indices
     * contained in the snapshot. Certain actions taken during a snapshot such as rolling over a data stream
     * or deleting a backing index may result in situations where some reconciliation is required.
     *
     * @return Reconciled {@link Metadata} instance
     */
    public static Metadata snapshot(Metadata metadata, List<String> dataStreams, List<String> indices) {
        var builder = Metadata.builder(metadata);
        for (var dsName : dataStreams) {
            var dataStream = metadata.dataStreams().get(dsName);
            if (dataStream == null) {
                // should never occur since data streams cannot be deleted while they have snapshots underway
                throw new IllegalArgumentException("unable to find data stream [" + dsName + "]");
            }
            builder.put(dataStream.snapshot(indices));
        }
        return builder.build();
    }

    @Override
    public Diff<Metadata> diff(Metadata previousState) {
        return new MetadataDiff(previousState, this);
    }

    public static Diff<Metadata> readDiffFrom(StreamInput in) throws IOException {
        return new MetadataDiff(in);
    }

    public static Metadata fromXContent(XContentParser parser) throws IOException {
        return Builder.fromXContent(parser);
    }

    @Override
    public XContentBuilder toXContent(XContentBuilder builder, Params params) throws IOException {
        Builder.toXContent(this, builder, params);
        return builder;
    }

    public Map<String, MappingMetadata> getMappingsByHash() {
        return mappingsByHash;
    }

    private static class MetadataDiff implements Diff<Metadata> {

        private final long version;
        private final String clusterUUID;
        private final boolean clusterUUIDCommitted;
        private final CoordinationMetadata coordinationMetadata;
        private final Settings transientSettings;
        private final Settings persistentSettings;
        private final Diff<DiffableStringMap> hashesOfConsistentSettings;
        private final Diff<ImmutableOpenMap<String, IndexMetadata>> indices;
        private final Diff<ImmutableOpenMap<String, IndexTemplateMetadata>> templates;
        private final Diff<ImmutableOpenMap<String, Custom>> customs;
        private final Diff<Map<String, ImmutableStateMetadata>> immutableStateMetadata;

        MetadataDiff(Metadata before, Metadata after) {
            clusterUUID = after.clusterUUID;
            clusterUUIDCommitted = after.clusterUUIDCommitted;
            version = after.version;
            coordinationMetadata = after.coordinationMetadata;
            transientSettings = after.transientSettings;
            persistentSettings = after.persistentSettings;
            hashesOfConsistentSettings = after.hashesOfConsistentSettings.diff(before.hashesOfConsistentSettings);
            indices = DiffableUtils.diff(before.indices, after.indices, DiffableUtils.getStringKeySerializer());
            templates = DiffableUtils.diff(before.templates, after.templates, DiffableUtils.getStringKeySerializer());
            customs = DiffableUtils.diff(before.customs, after.customs, DiffableUtils.getStringKeySerializer(), CUSTOM_VALUE_SERIALIZER);
            immutableStateMetadata = DiffableUtils.diff(
                before.immutableStateMetadata,
                after.immutableStateMetadata,
                DiffableUtils.getStringKeySerializer()
            );
        }

        private static final DiffableUtils.DiffableValueReader<String, IndexMetadata> INDEX_METADATA_DIFF_VALUE_READER =
            new DiffableUtils.DiffableValueReader<>(IndexMetadata::readFrom, IndexMetadata::readDiffFrom);
        private static final DiffableUtils.DiffableValueReader<String, IndexTemplateMetadata> TEMPLATES_DIFF_VALUE_READER =
            new DiffableUtils.DiffableValueReader<>(IndexTemplateMetadata::readFrom, IndexTemplateMetadata::readDiffFrom);
        private static final DiffableUtils.DiffableValueReader<String, ImmutableStateMetadata> IMMUTABLE_DIFF_VALUE_READER =
            new DiffableUtils.DiffableValueReader<>(ImmutableStateMetadata::readFrom, ImmutableStateMetadata::readDiffFrom);

        MetadataDiff(StreamInput in) throws IOException {
            clusterUUID = in.readString();
            clusterUUIDCommitted = in.readBoolean();
            version = in.readLong();
            coordinationMetadata = new CoordinationMetadata(in);
            transientSettings = Settings.readSettingsFromStream(in);
            persistentSettings = Settings.readSettingsFromStream(in);
            if (in.getVersion().onOrAfter(Version.V_7_3_0)) {
                hashesOfConsistentSettings = DiffableStringMap.readDiffFrom(in);
            } else {
                hashesOfConsistentSettings = DiffableStringMap.DiffableStringMapDiff.EMPTY;
            }
            indices = DiffableUtils.readImmutableOpenMapDiff(in, DiffableUtils.getStringKeySerializer(), INDEX_METADATA_DIFF_VALUE_READER);
            templates = DiffableUtils.readImmutableOpenMapDiff(in, DiffableUtils.getStringKeySerializer(), TEMPLATES_DIFF_VALUE_READER);
            customs = DiffableUtils.readImmutableOpenMapDiff(in, DiffableUtils.getStringKeySerializer(), CUSTOM_VALUE_SERIALIZER);
            if (in.getVersion().onOrAfter(Version.V_8_4_0)) {
                immutableStateMetadata = DiffableUtils.readJdkMapDiff(
                    in,
                    DiffableUtils.getStringKeySerializer(),
                    IMMUTABLE_DIFF_VALUE_READER
                );
            } else {
                immutableStateMetadata = ImmutableStateMetadata.EMPTY_DIFF;
            }
        }

        @Override
        public void writeTo(StreamOutput out) throws IOException {
            out.writeString(clusterUUID);
            out.writeBoolean(clusterUUIDCommitted);
            out.writeLong(version);
            coordinationMetadata.writeTo(out);
            Settings.writeSettingsToStream(transientSettings, out);
            Settings.writeSettingsToStream(persistentSettings, out);
            if (out.getVersion().onOrAfter(Version.V_7_3_0)) {
                hashesOfConsistentSettings.writeTo(out);
            }
            indices.writeTo(out);
            templates.writeTo(out);
            customs.writeTo(out);
            if (out.getVersion().onOrAfter(Version.V_8_4_0)) {
                immutableStateMetadata.writeTo(out);
            }
        }

        @Override
        public Metadata apply(Metadata part) {
            // create builder from existing mappings hashes so we don't change existing index metadata instances when deduplicating
            // mappings in the builder
            Builder builder = new Builder(part.mappingsByHash);
            builder.clusterUUID(clusterUUID);
            builder.clusterUUIDCommitted(clusterUUIDCommitted);
            builder.version(version);
            builder.coordinationMetadata(coordinationMetadata);
            builder.transientSettings(transientSettings);
            builder.persistentSettings(persistentSettings);
            builder.hashesOfConsistentSettings(hashesOfConsistentSettings.apply(part.hashesOfConsistentSettings));
            builder.indices(indices.apply(part.indices));
            builder.templates(templates.apply(part.templates));
            builder.customs(customs.apply(part.customs));
<<<<<<< HEAD
            builder.put(immutableStateMetadata.apply(part.immutableStateMetadata));
            return builder.build();
=======
            builder.put(Collections.unmodifiableMap(immutableStateMetadata.apply(part.immutableStateMetadata)));
            return builder.build(true);
>>>>>>> 51fa9e3a
        }
    }

    public static final Version MAPPINGS_AS_HASH_VERSION = Version.V_8_1_0;

    public static Metadata readFrom(StreamInput in) throws IOException {
        Builder builder = new Builder();
        builder.version = in.readLong();
        builder.clusterUUID = in.readString();
        builder.clusterUUIDCommitted = in.readBoolean();
        builder.coordinationMetadata(new CoordinationMetadata(in));
        builder.transientSettings(readSettingsFromStream(in));
        builder.persistentSettings(readSettingsFromStream(in));
        if (in.getVersion().onOrAfter(Version.V_7_3_0)) {
            builder.hashesOfConsistentSettings(DiffableStringMap.readFrom(in));
        }
        final Function<String, MappingMetadata> mappingLookup;
        if (in.getVersion().onOrAfter(MAPPINGS_AS_HASH_VERSION)) {
            final Map<String, MappingMetadata> mappingMetadataMap = in.readMapValues(MappingMetadata::new, MappingMetadata::getSha256);
            if (mappingMetadataMap.size() > 0) {
                mappingLookup = mappingMetadataMap::get;
            } else {
                mappingLookup = null;
            }
        } else {
            mappingLookup = null;
        }
        int size = in.readVInt();
        for (int i = 0; i < size; i++) {
            builder.put(IndexMetadata.readFrom(in, mappingLookup), false);
        }
        size = in.readVInt();
        for (int i = 0; i < size; i++) {
            builder.put(IndexTemplateMetadata.readFrom(in));
        }
        int customSize = in.readVInt();
        for (int i = 0; i < customSize; i++) {
            Custom customIndexMetadata = in.readNamedWriteable(Custom.class);
            builder.putCustom(customIndexMetadata.getWriteableName(), customIndexMetadata);
        }
        if (in.getVersion().onOrAfter(Version.V_8_4_0)) {
            int immutableStateSize = in.readVInt();
            for (int i = 0; i < immutableStateSize; i++) {
                builder.put(ImmutableStateMetadata.readFrom(in));
            }
        }
        return builder.build();
    }

    @Override
    public void writeTo(StreamOutput out) throws IOException {
        out.writeLong(version);
        out.writeString(clusterUUID);
        out.writeBoolean(clusterUUIDCommitted);
        coordinationMetadata.writeTo(out);
        writeSettingsToStream(transientSettings, out);
        writeSettingsToStream(persistentSettings, out);
        if (out.getVersion().onOrAfter(Version.V_7_3_0)) {
            hashesOfConsistentSettings.writeTo(out);
        }
        // Starting in #MAPPINGS_AS_HASH_VERSION we write the mapping metadata first and then write the indices without metadata so that
        // we avoid writing duplicate mappings twice
        if (out.getVersion().onOrAfter(MAPPINGS_AS_HASH_VERSION)) {
            out.writeMapValues(mappingsByHash);
        }
        out.writeVInt(indices.size());
        final boolean writeMappingsHash = out.getVersion().onOrAfter(MAPPINGS_AS_HASH_VERSION);
        for (IndexMetadata indexMetadata : this) {
            indexMetadata.writeTo(out, writeMappingsHash);
        }
        out.writeCollection(templates.values());
        VersionedNamedWriteable.writeVersionedWritables(out, customs);
        if (out.getVersion().onOrAfter(Version.V_8_4_0)) {
            out.writeCollection(immutableStateMetadata.values());
        }
    }

    public static Builder builder() {
        return new Builder();
    }

    public static Builder builder(Metadata metadata) {
        return new Builder(metadata);
    }

    public Metadata copyAndUpdate(Consumer<Builder> updater) {
        var builder = builder(this);
        updater.accept(builder);
        return builder.build();
    }

    public static class Builder {

        private String clusterUUID;
        private boolean clusterUUIDCommitted;
        private long version;

        private CoordinationMetadata coordinationMetadata = CoordinationMetadata.EMPTY_METADATA;
        private Settings transientSettings = Settings.EMPTY;
        private Settings persistentSettings = Settings.EMPTY;
        private DiffableStringMap hashesOfConsistentSettings = DiffableStringMap.EMPTY;

        private final ImmutableOpenMap.Builder<String, IndexMetadata> indices;
        private final ImmutableOpenMap.Builder<String, Set<Index>> aliasedIndices;
        private final ImmutableOpenMap.Builder<String, IndexTemplateMetadata> templates;
        private final ImmutableOpenMap.Builder<String, Custom> customs;

        private SortedMap<String, IndexAbstraction> previousIndicesLookup;

        private final Map<String, ImmutableStateMetadata> immutableStateMetadata;

        // If this is set to false we can skip checking #mappingsByHash for unused entries in #build(). Used as an optimization to save
        // the rather expensive call to #purgeUnusedEntries when building from another instance and we know that no mappings can have
        // become unused because no indices were updated or removed from this builder in a way that would cause unused entries in
        // #mappingsByHash.
        private boolean checkForUnusedMappings = true;

        private final Map<String, MappingMetadata> mappingsByHash;

        public Builder() {
            this(Map.of());
        }

        Builder(Metadata metadata) {
            this.clusterUUID = metadata.clusterUUID;
            this.clusterUUIDCommitted = metadata.clusterUUIDCommitted;
            this.coordinationMetadata = metadata.coordinationMetadata;
            this.transientSettings = metadata.transientSettings;
            this.persistentSettings = metadata.persistentSettings;
            this.hashesOfConsistentSettings = metadata.hashesOfConsistentSettings;
            this.version = metadata.version;
            this.indices = ImmutableOpenMap.builder(metadata.indices);
            this.aliasedIndices = ImmutableOpenMap.builder(metadata.aliasedIndices);
            this.templates = ImmutableOpenMap.builder(metadata.templates);
            this.customs = ImmutableOpenMap.builder(metadata.customs);
            this.previousIndicesLookup = metadata.indicesLookup;
            this.mappingsByHash = new HashMap<>(metadata.mappingsByHash);
            this.checkForUnusedMappings = false;
            this.immutableStateMetadata = new HashMap<>(metadata.immutableStateMetadata);
        }

        private Builder(Map<String, MappingMetadata> mappingsByHash) {
            clusterUUID = UNKNOWN_CLUSTER_UUID;
            indices = ImmutableOpenMap.builder();
            aliasedIndices = ImmutableOpenMap.builder();
            templates = ImmutableOpenMap.builder();
            customs = ImmutableOpenMap.builder();
            immutableStateMetadata = new HashMap<>();
            indexGraveyard(IndexGraveyard.builder().build()); // create new empty index graveyard to initialize
            previousIndicesLookup = null;
            this.mappingsByHash = new HashMap<>(mappingsByHash);
        }

        public Builder put(IndexMetadata.Builder indexMetadataBuilder) {
            // we know its a new one, increment the version and store
            indexMetadataBuilder.version(indexMetadataBuilder.version() + 1);
            dedupeMapping(indexMetadataBuilder);
            IndexMetadata indexMetadata = indexMetadataBuilder.build();
            IndexMetadata previous = indices.put(indexMetadata.getIndex().getName(), indexMetadata);
            updateAliases(previous, indexMetadata);
            if (unsetPreviousIndicesLookup(previous, indexMetadata)) {
                previousIndicesLookup = null;
            }
            maybeSetMappingPurgeFlag(previous, indexMetadata);
            return this;
        }

        public Builder put(IndexMetadata indexMetadata, boolean incrementVersion) {
            if (indices.get(indexMetadata.getIndex().getName()) == indexMetadata) {
                return this;
            }
            indexMetadata = dedupeMapping(indexMetadata);
            // if we put a new index metadata, increment its version
            if (incrementVersion) {
                indexMetadata = IndexMetadata.builder(indexMetadata).version(indexMetadata.getVersion() + 1).build();
            }
            IndexMetadata previous = indices.put(indexMetadata.getIndex().getName(), indexMetadata);
            updateAliases(previous, indexMetadata);
            if (unsetPreviousIndicesLookup(previous, indexMetadata)) {
                previousIndicesLookup = null;
            }
            maybeSetMappingPurgeFlag(previous, indexMetadata);
            return this;
        }

        private void maybeSetMappingPurgeFlag(@Nullable IndexMetadata previous, IndexMetadata updated) {
            if (checkForUnusedMappings) {
                return;
            }
            if (previous == null) {
                return;
            }
            final MappingMetadata mapping = previous.mapping();
            if (mapping == null) {
                return;
            }
            final MappingMetadata updatedMapping = updated.mapping();
            if (updatedMapping == null) {
                return;
            }
            if (mapping.getSha256().equals(updatedMapping.getSha256()) == false) {
                checkForUnusedMappings = true;
            }
        }

        private static boolean unsetPreviousIndicesLookup(IndexMetadata previous, IndexMetadata current) {
            if (previous == null) {
                return true;
            }

            if (previous.getAliases().equals(current.getAliases()) == false) {
                return true;
            }

            if (previous.isHidden() != current.isHidden()) {
                return true;
            }

            if (previous.isSystem() != current.isSystem()) {
                return true;
            }

            if (previous.getState() != current.getState()) {
                return true;
            }

            return false;
        }

        public IndexMetadata get(String index) {
            return indices.get(index);
        }

        public IndexMetadata getSafe(Index index) {
            IndexMetadata indexMetadata = get(index.getName());
            if (indexMetadata != null) {
                if (indexMetadata.getIndexUUID().equals(index.getUUID())) {
                    return indexMetadata;
                }
                throw new IndexNotFoundException(
                    index,
                    new IllegalStateException(
                        "index uuid doesn't match expected: [" + index.getUUID() + "] but got: [" + indexMetadata.getIndexUUID() + "]"
                    )
                );
            }
            throw new IndexNotFoundException(index);
        }

        public Builder remove(String index) {
            previousIndicesLookup = null;
            checkForUnusedMappings = true;
            IndexMetadata previous = indices.remove(index);
            updateAliases(previous, null);
            return this;
        }

        public Builder removeAllIndices() {
            previousIndicesLookup = null;
            checkForUnusedMappings = true;

            indices.clear();
            mappingsByHash.clear();
            aliasedIndices.clear();
            return this;
        }

        public Builder indices(Map<String, IndexMetadata> indices) {
            for (var value : indices.values()) {
                put(value, false);
            }
            return this;
        }

        void updateAliases(IndexMetadata previous, IndexMetadata current) {
            if (previous == null && current != null) {
                for (var key : current.getAliases().keySet()) {
                    putAlias(key, current.getIndex());
                }
            } else if (previous != null && current == null) {
                for (var key : previous.getAliases().keySet()) {
                    removeAlias(key, previous.getIndex());
                }
            } else if (previous != null && current != null) {
                if (Objects.equals(previous.getAliases(), current.getAliases())) {
                    return;
                }

                for (var key : current.getAliases().keySet()) {
                    if (previous.getAliases().containsKey(key) == false) {
                        putAlias(key, current.getIndex());
                    }
                }
                for (var key : previous.getAliases().keySet()) {
                    if (current.getAliases().containsKey(key) == false) {
                        removeAlias(key, current.getIndex());
                    }
                }
            }
        }

        private Builder putAlias(String alias, Index index) {
            Objects.requireNonNull(alias);
            Objects.requireNonNull(index);

            Set<Index> indices = new HashSet<>(aliasedIndices.getOrDefault(alias, Set.of()));
            if (indices.add(index) == false) {
                return this; // indices already contained this index
            }
            aliasedIndices.put(alias, Collections.unmodifiableSet(indices));
            return this;
        }

        private Builder removeAlias(String alias, Index index) {
            Objects.requireNonNull(alias);
            Objects.requireNonNull(index);

            Set<Index> indices = aliasedIndices.get(alias);
            if (indices == null || indices.isEmpty()) {
                throw new IllegalStateException("Cannot remove non-existent alias [" + alias + "] for index [" + index.getName() + "]");
            }

            indices = new HashSet<>(indices);
            if (indices.remove(index) == false) {
                throw new IllegalStateException("Cannot remove non-existent alias [" + alias + "] for index [" + index.getName() + "]");
            }

            if (indices.isEmpty()) {
                aliasedIndices.remove(alias); // for consistency, we don't store empty sets, so null it out
            } else {
                aliasedIndices.put(alias, Collections.unmodifiableSet(indices));
            }
            return this;
        }

        public Builder put(IndexTemplateMetadata.Builder template) {
            return put(template.build());
        }

        public Builder put(IndexTemplateMetadata template) {
            templates.put(template.name(), template);
            return this;
        }

        public Builder removeTemplate(String templateName) {
            templates.remove(templateName);
            return this;
        }

        public Builder templates(Map<String, IndexTemplateMetadata> templates) {
            this.templates.putAllFromMap(templates);
            return this;
        }

        public Builder put(String name, ComponentTemplate componentTemplate) {
            Objects.requireNonNull(componentTemplate, "it is invalid to add a null component template: " + name);
            // ಠ_ಠ at ImmutableOpenMap
            Map<String, ComponentTemplate> existingTemplates = Optional.ofNullable(
                (ComponentTemplateMetadata) this.customs.get(ComponentTemplateMetadata.TYPE)
            ).map(ctm -> new HashMap<>(ctm.componentTemplates())).orElse(new HashMap<>());
            existingTemplates.put(name, componentTemplate);
            this.customs.put(ComponentTemplateMetadata.TYPE, new ComponentTemplateMetadata(existingTemplates));
            return this;
        }

        public Builder removeComponentTemplate(String name) {
            // ಠ_ಠ at ImmutableOpenMap
            Map<String, ComponentTemplate> existingTemplates = Optional.ofNullable(
                (ComponentTemplateMetadata) this.customs.get(ComponentTemplateMetadata.TYPE)
            ).map(ctm -> new HashMap<>(ctm.componentTemplates())).orElse(new HashMap<>());
            existingTemplates.remove(name);
            this.customs.put(ComponentTemplateMetadata.TYPE, new ComponentTemplateMetadata(existingTemplates));
            return this;
        }

        public Builder componentTemplates(Map<String, ComponentTemplate> componentTemplates) {
            this.customs.put(ComponentTemplateMetadata.TYPE, new ComponentTemplateMetadata(componentTemplates));
            return this;
        }

        public Builder indexTemplates(Map<String, ComposableIndexTemplate> indexTemplates) {
            this.customs.put(ComposableIndexTemplateMetadata.TYPE, new ComposableIndexTemplateMetadata(indexTemplates));
            return this;
        }

        public Builder put(String name, ComposableIndexTemplate indexTemplate) {
            Objects.requireNonNull(indexTemplate, "it is invalid to add a null index template: " + name);
            // ಠ_ಠ at ImmutableOpenMap
            Map<String, ComposableIndexTemplate> existingTemplates = Optional.ofNullable(
                (ComposableIndexTemplateMetadata) this.customs.get(ComposableIndexTemplateMetadata.TYPE)
            ).map(itmd -> new HashMap<>(itmd.indexTemplates())).orElse(new HashMap<>());
            existingTemplates.put(name, indexTemplate);
            this.customs.put(ComposableIndexTemplateMetadata.TYPE, new ComposableIndexTemplateMetadata(existingTemplates));
            return this;
        }

        public Builder removeIndexTemplate(String name) {
            // ಠ_ಠ at ImmutableOpenMap
            Map<String, ComposableIndexTemplate> existingTemplates = Optional.ofNullable(
                (ComposableIndexTemplateMetadata) this.customs.get(ComposableIndexTemplateMetadata.TYPE)
            ).map(itmd -> new HashMap<>(itmd.indexTemplates())).orElse(new HashMap<>());
            existingTemplates.remove(name);
            this.customs.put(ComposableIndexTemplateMetadata.TYPE, new ComposableIndexTemplateMetadata(existingTemplates));
            return this;
        }

        public DataStream dataStream(String dataStreamName) {
            return dataStreamMetadata().dataStreams().get(dataStreamName);
        }

        public Builder dataStreams(Map<String, DataStream> dataStreams, Map<String, DataStreamAlias> dataStreamAliases) {
            previousIndicesLookup = null;

            // Only perform data stream validation only when data streams are modified in Metadata:
            for (DataStream dataStream : dataStreams.values()) {
                dataStream.validate(indices::get);
            }

            this.customs.put(
                DataStreamMetadata.TYPE,
                new DataStreamMetadata(
                    ImmutableOpenMap.<String, DataStream>builder().putAllFromMap(dataStreams).build(),
                    ImmutableOpenMap.<String, DataStreamAlias>builder().putAllFromMap(dataStreamAliases).build()
                )
            );
            return this;
        }

        public Builder put(DataStream dataStream) {
            previousIndicesLookup = null;
            Objects.requireNonNull(dataStream, "it is invalid to add a null data stream");

            // Every time the backing indices of a data stream is modified a new instance will be created and
            // that instance needs to be added here. So this is a good place to do data stream validation for
            // the data stream and all of its backing indices. Doing this validation in the build() method would
            // trigger this validation on each new Metadata creation, even if there are no changes to data streams.
            dataStream.validate(indices::get);

            this.customs.put(DataStreamMetadata.TYPE, dataStreamMetadata().withAddedDatastream(dataStream));
            return this;
        }

        public DataStreamMetadata dataStreamMetadata() {
            return (DataStreamMetadata) this.customs.getOrDefault(DataStreamMetadata.TYPE, DataStreamMetadata.EMPTY);
        }

        public boolean put(String aliasName, String dataStream, Boolean isWriteDataStream, String filter) {
            previousIndicesLookup = null;
            final DataStreamMetadata existing = dataStreamMetadata();
            final DataStreamMetadata updated = existing.withAlias(aliasName, dataStream, isWriteDataStream, filter);
            if (existing == updated) {
                return false;
            }
            this.customs.put(DataStreamMetadata.TYPE, updated);
            return true;
        }

        public Builder removeDataStream(String name) {
            previousIndicesLookup = null;
            this.customs.put(DataStreamMetadata.TYPE, dataStreamMetadata().withRemovedDataStream(name));
            return this;
        }

        public boolean removeDataStreamAlias(String aliasName, String dataStreamName, boolean mustExist) {
            previousIndicesLookup = null;

            final DataStreamMetadata existing = dataStreamMetadata();
            final DataStreamMetadata updated = existing.withRemovedAlias(aliasName, dataStreamName, mustExist);
            if (existing == updated) {
                return false;
            }
            this.customs.put(DataStreamMetadata.TYPE, updated);
            return true;
        }

        public Custom getCustom(String type) {
            return customs.get(type);
        }

        public Builder putCustom(String type, Custom custom) {
            customs.put(type, Objects.requireNonNull(custom, type));
            return this;
        }

        public Builder removeCustom(String type) {
            customs.remove(type);
            return this;
        }

        public Builder removeCustomIf(BiPredicate<String, Custom> p) {
            customs.removeAll(p::test);
            return this;
        }

        public Builder customs(Map<String, Custom> customs) {
            customs.forEach((key, value) -> Objects.requireNonNull(value, key));
            this.customs.putAllFromMap(customs);
            return this;
        }

        /**
         * Adds a map of namespace to {@link ImmutableStateMetadata} into the metadata builder
         * @param immutableStateMetadata a map of namespace to {@link ImmutableStateMetadata}
         * @return {@link Builder}
         */
        public Builder put(Map<String, ImmutableStateMetadata> immutableStateMetadata) {
            this.immutableStateMetadata.putAll(immutableStateMetadata);
            return this;
        }

        /**
         * Adds a {@link ImmutableStateMetadata} for a given namespace to the metadata builder
         * @param metadata an {@link ImmutableStateMetadata}
         * @return {@link Builder}
         */
        public Builder put(ImmutableStateMetadata metadata) {
            immutableStateMetadata.put(metadata.namespace(), metadata);
            return this;
        }

        public Builder indexGraveyard(final IndexGraveyard indexGraveyard) {
            putCustom(IndexGraveyard.TYPE, indexGraveyard);
            return this;
        }

        public IndexGraveyard indexGraveyard() {
            return (IndexGraveyard) getCustom(IndexGraveyard.TYPE);
        }

        public Builder updateSettings(Settings settings, String... indices) {
            if (indices == null || indices.length == 0) {
                indices = this.indices.keys().toArray(new String[0]);
            }
            for (String index : indices) {
                IndexMetadata indexMetadata = this.indices.get(index);
                if (indexMetadata == null) {
                    throw new IndexNotFoundException(index);
                }
                // Updating version is required when updating settings.
                // Otherwise, settings changes may not be replicated to remote clusters.
                long newVersion = indexMetadata.getSettingsVersion() + 1;
                put(
                    IndexMetadata.builder(indexMetadata)
                        .settings(Settings.builder().put(indexMetadata.getSettings()).put(settings))
                        .settingsVersion(newVersion)
                );
            }
            return this;
        }

        /**
         * Update the number of replicas for the specified indices.
         *
         * @param numberOfReplicas the number of replicas
         * @param indices          the indices to update the number of replicas for
         * @return the builder
         */
        public Builder updateNumberOfReplicas(final int numberOfReplicas, final String[] indices) {
            for (String index : indices) {
                IndexMetadata indexMetadata = this.indices.get(index);
                if (indexMetadata == null) {
                    throw new IndexNotFoundException(index);
                }
                put(IndexMetadata.builder(indexMetadata).numberOfReplicas(numberOfReplicas));
            }
            return this;
        }

        public Builder coordinationMetadata(CoordinationMetadata coordinationMetadata) {
            this.coordinationMetadata = coordinationMetadata;
            return this;
        }

        public Settings transientSettings() {
            return this.transientSettings;
        }

        public Builder transientSettings(Settings settings) {
            this.transientSettings = settings;
            return this;
        }

        public Settings persistentSettings() {
            return this.persistentSettings;
        }

        public Builder persistentSettings(Settings settings) {
            this.persistentSettings = settings;
            return this;
        }

        public Builder hashesOfConsistentSettings(DiffableStringMap hashesOfConsistentSettings) {
            this.hashesOfConsistentSettings = hashesOfConsistentSettings;
            return this;
        }

        public Builder hashesOfConsistentSettings(Map<String, String> hashesOfConsistentSettings) {
            this.hashesOfConsistentSettings = new DiffableStringMap(hashesOfConsistentSettings);
            return this;
        }

        public Builder version(long version) {
            this.version = version;
            return this;
        }

        public Builder clusterUUID(String clusterUUID) {
            this.clusterUUID = clusterUUID;
            return this;
        }

        public Builder clusterUUIDCommitted(boolean clusterUUIDCommitted) {
            this.clusterUUIDCommitted = clusterUUIDCommitted;
            return this;
        }

        public Builder generateClusterUuidIfNeeded() {
            if (clusterUUID.equals(UNKNOWN_CLUSTER_UUID)) {
                clusterUUID = UUIDs.randomBase64UUID();
            }
            return this;
        }

        /**
         * @return a new <code>Metadata</code> instance
         */
        public Metadata build() {
            return build(false);
        }

        private Metadata build(boolean skipNameCollisionChecks) {
            // TODO: We should move these datastructures to IndexNameExpressionResolver, this will give the following benefits:
            // 1) The datastructures will be rebuilt only when needed. Now during serializing we rebuild these datastructures
            // while these datastructures aren't even used.
            // 2) The aliasAndIndexLookup can be updated instead of rebuilding it all the time.
            final List<String> visibleIndices = new ArrayList<>();
            final List<String> allOpenIndices = new ArrayList<>();
            final List<String> visibleOpenIndices = new ArrayList<>();
            final List<String> allClosedIndices = new ArrayList<>();
            final List<String> visibleClosedIndices = new ArrayList<>();
            final ImmutableOpenMap<String, IndexMetadata> indicesMap = indices.build();

            int oldestIndexVersionId = Version.CURRENT.id;
            int totalNumberOfShards = 0;
            int totalOpenIndexShards = 0;

            final String[] allIndicesArray = new String[indicesMap.size()];
            int i = 0;
            for (var entry : indicesMap.entrySet()) {
                allIndicesArray[i++] = entry.getKey();
                final IndexMetadata indexMetadata = entry.getValue();
                totalNumberOfShards += indexMetadata.getTotalNumberOfShards();
                final String name = indexMetadata.getIndex().getName();
                final boolean visible = indexMetadata.isHidden() == false;
                if (visible) {
                    visibleIndices.add(name);
                }
                if (indexMetadata.getState() == IndexMetadata.State.OPEN) {
                    totalOpenIndexShards += indexMetadata.getTotalNumberOfShards();
                    allOpenIndices.add(name);
                    if (visible) {
                        visibleOpenIndices.add(name);
                    }
                } else if (indexMetadata.getState() == IndexMetadata.State.CLOSE) {
                    allClosedIndices.add(name);
                    if (visible) {
                        visibleClosedIndices.add(name);
                    }
                }
                oldestIndexVersionId = Math.min(oldestIndexVersionId, indexMetadata.getCompatibilityVersion().id);
            }

            var aliasedIndices = this.aliasedIndices.build();
            for (var entry : aliasedIndices.entrySet()) {
                List<IndexMetadata> aliasIndices = entry.getValue().stream().map(idx -> indicesMap.get(idx.getName())).toList();
                validateAlias(entry.getKey(), aliasIndices);
            }
            SortedMap<String, IndexAbstraction> indicesLookup = null;
            if (previousIndicesLookup != null) {
                // no changes to the names of indices, datastreams, and their aliases so we can reuse the previous lookup
                assert previousIndicesLookup.equals(buildIndicesLookup(dataStreamMetadata(), indicesMap));
                indicesLookup = previousIndicesLookup;
            } else if (skipNameCollisionChecks == false) {
                // we have changes to the the entity names so we ensure we have no naming collisions
                ensureNoNameCollisions(aliasedIndices.keySet(), indicesMap, dataStreamMetadata());
            }
            assert assertDataStreams(indicesMap, dataStreamMetadata());

            if (checkForUnusedMappings) {
                purgeUnusedEntries(indicesMap);
            }

            // build all concrete indices arrays:
            // TODO: I think we can remove these arrays. it isn't worth the effort, for operations on all indices.
            // When doing an operation across all indices, most of the time is spent on actually going to all shards and
            // do the required operations, the bottleneck isn't resolving expressions into concrete indices.
            String[] visibleIndicesArray = visibleIndices.toArray(Strings.EMPTY_ARRAY);
            String[] allOpenIndicesArray = allOpenIndices.toArray(Strings.EMPTY_ARRAY);
            String[] visibleOpenIndicesArray = visibleOpenIndices.toArray(Strings.EMPTY_ARRAY);
            String[] allClosedIndicesArray = allClosedIndices.toArray(Strings.EMPTY_ARRAY);
            String[] visibleClosedIndicesArray = visibleClosedIndices.toArray(Strings.EMPTY_ARRAY);

            return new Metadata(
                clusterUUID,
                clusterUUIDCommitted,
                version,
                coordinationMetadata,
                transientSettings,
                persistentSettings,
                Settings.builder().put(persistentSettings).put(transientSettings).build(),
                hashesOfConsistentSettings,
                totalNumberOfShards,
                totalOpenIndexShards,
                indicesMap,
                aliasedIndices,
                templates.build(),
                customs.build(),
                allIndicesArray,
                visibleIndicesArray,
                allOpenIndicesArray,
                visibleOpenIndicesArray,
                allClosedIndicesArray,
                visibleClosedIndicesArray,
                indicesLookup,
                Collections.unmodifiableMap(mappingsByHash),
                Version.fromId(oldestIndexVersionId),
                Collections.unmodifiableMap(immutableStateMetadata)
            );
        }

        private static void ensureNoNameCollisions(
            Set<String> indexAliases,
            ImmutableOpenMap<String, IndexMetadata> indicesMap,
            DataStreamMetadata dataStreamMetadata
        ) {
            final ArrayList<String> duplicates = new ArrayList<>();
            final Set<String> aliasDuplicatesWithIndices = new HashSet<>();
            final Set<String> aliasDuplicatesWithDataStreams = new HashSet<>();
            final var allDataStreams = dataStreamMetadata.dataStreams();
            // Adding data stream aliases:
            for (String dataStreamAlias : dataStreamMetadata.getDataStreamAliases().keySet()) {
                if (indexAliases.contains(dataStreamAlias)) {
                    duplicates.add("data stream alias and indices alias have the same name (" + dataStreamAlias + ")");
                }
                if (indicesMap.containsKey(dataStreamAlias)) {
                    aliasDuplicatesWithIndices.add(dataStreamAlias);
                }
                if (allDataStreams.containsKey(dataStreamAlias)) {
                    aliasDuplicatesWithDataStreams.add(dataStreamAlias);
                }
            }
            for (String alias : indexAliases) {
                if (allDataStreams.containsKey(alias)) {
                    aliasDuplicatesWithDataStreams.add(alias);
                }
                if (indicesMap.containsKey(alias)) {
                    aliasDuplicatesWithIndices.add(alias);
                }
            }
            allDataStreams.forEach((key, value) -> {
                if (indicesMap.containsKey(key)) {
                    duplicates.add("data stream [" + key + "] conflicts with index");
                }
            });
            if (aliasDuplicatesWithIndices.isEmpty() == false) {
                collectAliasDuplicates(indicesMap, aliasDuplicatesWithIndices, duplicates);
            }
            if (aliasDuplicatesWithDataStreams.isEmpty() == false) {
                collectAliasDuplicates(indicesMap, dataStreamMetadata, aliasDuplicatesWithDataStreams, duplicates);
            }
            if (duplicates.isEmpty() == false) {
                throw new IllegalStateException(
                    "index, alias, and data stream names need to be unique, but the following duplicates "
                        + "were found ["
                        + Strings.collectionToCommaDelimitedString(duplicates)
                        + "]"
                );
            }
        }

        /**
         * Iterates the detected duplicates between datastreams and aliases and collects them into the duplicates list as helpful messages.
         */
        private static void collectAliasDuplicates(
            ImmutableOpenMap<String, IndexMetadata> indicesMap,
            DataStreamMetadata dataStreamMetadata,
            Set<String> aliasDuplicatesWithDataStreams,
            ArrayList<String> duplicates
        ) {
            for (String alias : aliasDuplicatesWithDataStreams) {
                // reported var avoids adding a message twice if an index alias has the same name as a data stream.
                boolean reported = false;
                for (IndexMetadata cursor : indicesMap.values()) {
                    if (cursor.getAliases().containsKey(alias)) {
                        duplicates.add(alias + " (alias of " + cursor.getIndex() + ") conflicts with data stream");
                        reported = true;
                    }
                }
                // This is for adding an error message for when a data steam alias has the same name as a data stream.
                if (reported == false && dataStreamMetadata != null && dataStreamMetadata.dataStreams().containsKey(alias)) {
                    duplicates.add("data stream alias and data stream have the same name (" + alias + ")");
                }
            }
        }

        /**
         * Collect all duplicate names across indices and aliases that were detected into a list of helpful duplicate failure messages.
         */
        private static void collectAliasDuplicates(
            ImmutableOpenMap<String, IndexMetadata> indicesMap,
            Set<String> aliasDuplicatesWithIndices,
            ArrayList<String> duplicates
        ) {
            for (IndexMetadata cursor : indicesMap.values()) {
                for (String alias : aliasDuplicatesWithIndices) {
                    if (cursor.getAliases().containsKey(alias)) {
                        duplicates.add(alias + " (alias of " + cursor.getIndex() + ") conflicts with index");
                    }
                }
            }
        }

        static SortedMap<String, IndexAbstraction> buildIndicesLookup(
            DataStreamMetadata dataStreamMetadata,
            ImmutableOpenMap<String, IndexMetadata> indices
        ) {
            SortedMap<String, IndexAbstraction> indicesLookup = new TreeMap<>();
            Map<String, IndexAbstraction.DataStream> indexToDataStreamLookup = new HashMap<>();
            // If there are no indices, then skip data streams. This happens only when metadata is read from disk
            if (indices.size() > 0) {
                Map<String, List<String>> dataStreamToAliasLookup = new HashMap<>();
                for (DataStreamAlias alias : dataStreamMetadata.getDataStreamAliases().values()) {
                    List<Index> allIndicesOfAllDataStreams = alias.getDataStreams().stream().map(name -> {
                        List<String> aliases = dataStreamToAliasLookup.computeIfAbsent(name, k -> new LinkedList<>());
                        aliases.add(alias.getName());
                        return dataStreamMetadata.dataStreams().get(name);
                    }).flatMap(ds -> ds.getIndices().stream()).toList();
                    Index writeIndexOfWriteDataStream = null;
                    if (alias.getWriteDataStream() != null) {
                        DataStream writeDataStream = dataStreamMetadata.dataStreams().get(alias.getWriteDataStream());
                        writeIndexOfWriteDataStream = writeDataStream.getWriteIndex();
                    }
                    IndexAbstraction existing = indicesLookup.put(
                        alias.getName(),
                        new IndexAbstraction.Alias(alias, allIndicesOfAllDataStreams, writeIndexOfWriteDataStream)
                    );
                    assert existing == null : "duplicate data stream alias for " + alias.getName();
                }
                for (DataStream dataStream : dataStreamMetadata.dataStreams().values()) {
                    assert dataStream.getIndices().isEmpty() == false;

                    final IndexAbstraction.DataStream dsAbstraction = new IndexAbstraction.DataStream(dataStream);
                    IndexAbstraction existing = indicesLookup.put(dataStream.getName(), dsAbstraction);
                    assert existing == null : "duplicate data stream for " + dataStream.getName();

                    for (Index i : dataStream.getIndices()) {
                        indexToDataStreamLookup.put(i.getName(), dsAbstraction);
                    }
                }
            }

            Map<String, List<IndexMetadata>> aliasToIndices = new HashMap<>();
            for (var entry : indices.entrySet()) {
                final String name = entry.getKey();
                final IndexMetadata indexMetadata = entry.getValue();
                final IndexAbstraction.DataStream parent = indexToDataStreamLookup.get(name);
                assert parent == null || parent.getIndices().stream().anyMatch(index -> name.equals(index.getName()))
                    : "Expected data stream [" + parent.getName() + "] to contain index " + indexMetadata.getIndex();
                IndexAbstraction existing = indicesLookup.put(name, new ConcreteIndex(indexMetadata, parent));
                assert existing == null : "duplicate for " + indexMetadata.getIndex();

                for (var aliasMetadata : indexMetadata.getAliases().values()) {
                    List<IndexMetadata> aliasIndices = aliasToIndices.computeIfAbsent(aliasMetadata.getAlias(), k -> new ArrayList<>());
                    aliasIndices.add(indexMetadata);
                }
            }

            for (var entry : aliasToIndices.entrySet()) {
                AliasMetadata alias = entry.getValue().get(0).getAliases().get(entry.getKey());
                IndexAbstraction existing = indicesLookup.put(entry.getKey(), new IndexAbstraction.Alias(alias, entry.getValue()));
                assert existing == null : "duplicate for " + entry.getKey();
            }

            return Collections.unmodifiableSortedMap(indicesLookup);
        }

        private static boolean isNonEmpty(List<IndexMetadata> idxMetas) {
            return (Objects.isNull(idxMetas) || idxMetas.isEmpty()) == false;
        }

        private static void validateAlias(String aliasName, List<IndexMetadata> indexMetadatas) {
            // Validate write indices
            List<String> writeIndices = indexMetadatas.stream()
                .filter(idxMeta -> Boolean.TRUE.equals(idxMeta.getAliases().get(aliasName).writeIndex()))
                .map(im -> im.getIndex().getName())
                .toList();
            if (writeIndices.size() > 1) {
                throw new IllegalStateException(
                    "alias ["
                        + aliasName
                        + "] has more than one write index ["
                        + Strings.collectionToCommaDelimitedString(writeIndices)
                        + "]"
                );
            }

            // Validate hidden status
            final Map<Boolean, List<IndexMetadata>> groupedByHiddenStatus = indexMetadatas.stream()
                .collect(Collectors.groupingBy(idxMeta -> Boolean.TRUE.equals(idxMeta.getAliases().get(aliasName).isHidden())));
            if (isNonEmpty(groupedByHiddenStatus.get(true)) && isNonEmpty(groupedByHiddenStatus.get(false))) {
                List<String> hiddenOn = groupedByHiddenStatus.get(true).stream().map(idx -> idx.getIndex().getName()).toList();
                List<String> nonHiddenOn = groupedByHiddenStatus.get(false).stream().map(idx -> idx.getIndex().getName()).toList();
                throw new IllegalStateException(
                    "alias ["
                        + aliasName
                        + "] has is_hidden set to true on indices ["
                        + Strings.collectionToCommaDelimitedString(hiddenOn)
                        + "] but does not have is_hidden set to true on indices ["
                        + Strings.collectionToCommaDelimitedString(nonHiddenOn)
                        + "]; alias must have the same is_hidden setting "
                        + "on all indices"
                );
            }

            // Validate system status
            final Map<Boolean, List<IndexMetadata>> groupedBySystemStatus = indexMetadatas.stream()
                .collect(Collectors.groupingBy(IndexMetadata::isSystem));
            // If the alias has either all system or all non-system, then no more validation is required
            if (isNonEmpty(groupedBySystemStatus.get(false)) && isNonEmpty(groupedBySystemStatus.get(true))) {
                final List<String> newVersionSystemIndices = groupedBySystemStatus.get(true)
                    .stream()
                    .filter(i -> i.getCreationVersion().onOrAfter(IndexNameExpressionResolver.SYSTEM_INDEX_ENFORCEMENT_VERSION))
                    .map(i -> i.getIndex().getName())
                    .sorted() // reliable error message for testing
                    .toList();

                if (newVersionSystemIndices.isEmpty() == false) {
                    final List<String> nonSystemIndices = groupedBySystemStatus.get(false)
                        .stream()
                        .map(i -> i.getIndex().getName())
                        .sorted() // reliable error message for testing
                        .toList();
                    throw new IllegalStateException(
                        "alias ["
                            + aliasName
                            + "] refers to both system indices "
                            + newVersionSystemIndices
                            + " and non-system indices: "
                            + nonSystemIndices
                            + ", but aliases must refer to either system or"
                            + " non-system indices, not both"
                    );
                }
            }
        }

        static boolean assertDataStreams(Map<String, IndexMetadata> indices, DataStreamMetadata dsMetadata) {
            // Sanity check, because elsewhere a more user friendly error should have occurred:
            List<String> conflictingAliases = null;

            for (var dataStream : dsMetadata.dataStreams().values()) {
                for (var index : dataStream.getIndices()) {
                    IndexMetadata im = indices.get(index.getName());
                    if (im != null && im.getAliases().isEmpty() == false) {
                        for (var alias : im.getAliases().values()) {
                            if (conflictingAliases == null) {
                                conflictingAliases = new LinkedList<>();
                            }
                            conflictingAliases.add(alias.alias());
                        }
                    }
                }
            }
            if (conflictingAliases != null) {
                throw new AssertionError("aliases " + conflictingAliases + " cannot refer to backing indices of data streams");
            }

            return true;
        }

        public static void toXContent(Metadata metadata, XContentBuilder builder, ToXContent.Params params) throws IOException {
            XContentContext context = XContentContext.valueOf(params.param(CONTEXT_MODE_PARAM, CONTEXT_MODE_API));

            if (context == XContentContext.API) {
                builder.startObject("metadata");
            } else {
                builder.startObject("meta-data");
                builder.field("version", metadata.version());
            }

            builder.field("cluster_uuid", metadata.clusterUUID);
            builder.field("cluster_uuid_committed", metadata.clusterUUIDCommitted);

            builder.startObject("cluster_coordination");
            metadata.coordinationMetadata().toXContent(builder, params);
            builder.endObject();

            if (context != XContentContext.API && metadata.persistentSettings().isEmpty() == false) {
                builder.startObject("settings");
                metadata.persistentSettings().toXContent(builder, new MapParams(Collections.singletonMap("flat_settings", "true")));
                builder.endObject();
            }

            builder.startObject("templates");
            for (IndexTemplateMetadata template : metadata.templates().values()) {
                IndexTemplateMetadata.Builder.toXContentWithTypes(template, builder, params);
            }
            builder.endObject();

            if (context == XContentContext.API) {
                builder.startObject("indices");
                for (IndexMetadata indexMetadata : metadata) {
                    IndexMetadata.Builder.toXContent(indexMetadata, builder, params);
                }
                builder.endObject();
            }

            for (Map.Entry<String, Custom> cursor : metadata.customs().entrySet()) {
                if (cursor.getValue().context().contains(context)) {
                    builder.startObject(cursor.getKey());
                    cursor.getValue().toXContent(builder, params);
                    builder.endObject();
                }
            }

            builder.startObject("immutable_state");
            for (ImmutableStateMetadata immutableStateMetadata : metadata.immutableStateMetadata().values()) {
                immutableStateMetadata.toXContent(builder, params);
            }
            builder.endObject();

            builder.endObject();
        }

        public static Metadata fromXContent(XContentParser parser) throws IOException {
            Builder builder = new Builder();

            // we might get here after the meta-data element, or on a fresh parser
            XContentParser.Token token = parser.currentToken();
            String currentFieldName = parser.currentName();
            if ("meta-data".equals(currentFieldName) == false) {
                token = parser.nextToken();
                if (token == XContentParser.Token.START_OBJECT) {
                    // move to the field name (meta-data)
                    XContentParserUtils.ensureExpectedToken(XContentParser.Token.FIELD_NAME, parser.nextToken(), parser);
                    // move to the next object
                    token = parser.nextToken();
                }
                currentFieldName = parser.currentName();
            }

            if ("meta-data".equals(currentFieldName) == false) {
                throw new IllegalArgumentException("Expected [meta-data] as a field name but got " + currentFieldName);
            }
            XContentParserUtils.ensureExpectedToken(XContentParser.Token.START_OBJECT, token, parser);

            while ((token = parser.nextToken()) != XContentParser.Token.END_OBJECT) {
                if (token == XContentParser.Token.FIELD_NAME) {
                    currentFieldName = parser.currentName();
                } else if (token == XContentParser.Token.START_OBJECT) {
                    if ("cluster_coordination".equals(currentFieldName)) {
                        builder.coordinationMetadata(CoordinationMetadata.fromXContent(parser));
                    } else if ("settings".equals(currentFieldName)) {
                        builder.persistentSettings(Settings.fromXContent(parser));
                    } else if ("indices".equals(currentFieldName)) {
                        while ((token = parser.nextToken()) != XContentParser.Token.END_OBJECT) {
                            builder.put(IndexMetadata.Builder.fromXContent(parser), false);
                        }
                    } else if ("hashes_of_consistent_settings".equals(currentFieldName)) {
                        builder.hashesOfConsistentSettings(parser.mapStrings());
                    } else if ("templates".equals(currentFieldName)) {
                        while ((token = parser.nextToken()) != XContentParser.Token.END_OBJECT) {
                            builder.put(IndexTemplateMetadata.Builder.fromXContent(parser, parser.currentName()));
                        }
                    } else if ("immutable_state".equals(currentFieldName)) {
                        while ((token = parser.nextToken()) != XContentParser.Token.END_OBJECT) {
                            builder.put(ImmutableStateMetadata.fromXContent(parser));
                        }
                    } else {
                        try {
                            Custom custom = parser.namedObject(Custom.class, currentFieldName, null);
                            builder.putCustom(custom.getWriteableName(), custom);
                        } catch (NamedObjectNotFoundException ex) {
                            logger.warn("Skipping unknown custom object with type {}", currentFieldName);
                            parser.skipChildren();
                        }
                    }
                } else if (token.isValue()) {
                    if ("version".equals(currentFieldName)) {
                        builder.version = parser.longValue();
                    } else if ("cluster_uuid".equals(currentFieldName) || "uuid".equals(currentFieldName)) {
                        builder.clusterUUID = parser.text();
                    } else if ("cluster_uuid_committed".equals(currentFieldName)) {
                        builder.clusterUUIDCommitted = parser.booleanValue();
                    } else {
                        throw new IllegalArgumentException("Unexpected field [" + currentFieldName + "]");
                    }
                } else {
                    throw new IllegalArgumentException("Unexpected token " + token);
                }
            }
            XContentParserUtils.ensureExpectedToken(XContentParser.Token.END_OBJECT, parser.nextToken(), parser);
            return builder.build();
        }

        /**
         * Dedupes {@link MappingMetadata} instance from the provided indexMetadata parameter using the sha256
         * hash from the compressed source of the mapping. If there is a mapping with the same sha256 hash then
         * a new {@link IndexMetadata} is returned with the found {@link MappingMetadata} instance, otherwise
         * the {@link MappingMetadata} instance of the indexMetadata parameter is recorded and the indexMetadata
         * parameter is then returned.
         */
        private IndexMetadata dedupeMapping(IndexMetadata indexMetadata) {
            if (indexMetadata.mapping() == null) {
                return indexMetadata;
            }

            String digest = indexMetadata.mapping().getSha256();
            MappingMetadata entry = mappingsByHash.get(digest);
            if (entry != null) {
                return indexMetadata.withMappingMetadata(entry);
            } else {
                mappingsByHash.put(digest, indexMetadata.mapping());
                return indexMetadata;
            }
        }

        /**
         * Similar to {@link #dedupeMapping(IndexMetadata)}.
         */
        private void dedupeMapping(IndexMetadata.Builder indexMetadataBuilder) {
            if (indexMetadataBuilder.mapping() == null) {
                return;
            }

            String digest = indexMetadataBuilder.mapping().getSha256();
            MappingMetadata entry = mappingsByHash.get(digest);
            if (entry != null) {
                indexMetadataBuilder.putMapping(entry);
            } else {
                mappingsByHash.put(digest, indexMetadataBuilder.mapping());
            }
        }

        private void purgeUnusedEntries(ImmutableOpenMap<String, IndexMetadata> indices) {
            final Set<String> sha256HashesInUse = Sets.newHashSetWithExpectedSize(mappingsByHash.size());
            for (var im : indices.values()) {
                if (im.mapping() != null) {
                    sha256HashesInUse.add(im.mapping().getSha256());
                }
            }

            final var iterator = mappingsByHash.entrySet().iterator();
            while (iterator.hasNext()) {
                final var cacheKey = iterator.next().getKey();
                if (sha256HashesInUse.contains(cacheKey) == false) {
                    iterator.remove();
                }
            }
        }

    }

    private static final ToXContent.Params FORMAT_PARAMS;
    static {
        Map<String, String> params = Maps.newMapWithExpectedSize(2);
        params.put("binary", "true");
        params.put(Metadata.CONTEXT_MODE_PARAM, Metadata.CONTEXT_MODE_GATEWAY);
        FORMAT_PARAMS = new MapParams(params);
    }

    /**
     * State format for {@link Metadata} to write to and load from disk
     */
    public static final MetadataStateFormat<Metadata> FORMAT = new MetadataStateFormat<>(GLOBAL_STATE_FILE_PREFIX) {

        @Override
        public void toXContent(XContentBuilder builder, Metadata state) throws IOException {
            Builder.toXContent(state, builder, FORMAT_PARAMS);
        }

        @Override
        public Metadata fromXContent(XContentParser parser) throws IOException {
            return Builder.fromXContent(parser);
        }
    };
}<|MERGE_RESOLUTION|>--- conflicted
+++ resolved
@@ -1213,13 +1213,8 @@
             builder.indices(indices.apply(part.indices));
             builder.templates(templates.apply(part.templates));
             builder.customs(customs.apply(part.customs));
-<<<<<<< HEAD
             builder.put(immutableStateMetadata.apply(part.immutableStateMetadata));
             return builder.build();
-=======
-            builder.put(Collections.unmodifiableMap(immutableStateMetadata.apply(part.immutableStateMetadata)));
-            return builder.build(true);
->>>>>>> 51fa9e3a
         }
     }
 
