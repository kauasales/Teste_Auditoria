--- conflicted
+++ resolved
@@ -1465,25 +1465,6 @@
         static void validateDataStreams(SortedMap<String, IndexAbstraction> indicesLookup, @Nullable DataStreamMetadata dsMetadata) {
             if (dsMetadata != null) {
                 for (DataStream ds : dsMetadata.dataStreams().values()) {
-<<<<<<< HEAD
-                    SortedMap<String, IndexAbstraction> potentialConflicts =
-                        indicesLookup.subMap(".ds-" + ds.getName() + "-", ".ds-" + ds.getName() + "."); // '.' is the char after '-'
-                    if (potentialConflicts.size() != 0) {
-                        List<String> indexNames = ds.getIndices().stream().map(Index::getName).collect(Collectors.toList());
-                        List<String> conflicts = new ArrayList<>();
-                        for (Map.Entry<String, IndexAbstraction> entry : potentialConflicts.entrySet()) {
-                            if (entry.getValue().getType() != IndexAbstraction.Type.CONCRETE_INDEX ||
-                                indexNames.contains(entry.getKey()) == false) {
-                                conflicts.add(entry.getKey());
-                            }
-                        }
-
-                        if (conflicts.size() > 0) {
-                            throw new IllegalStateException("data stream [" + ds.getName() +
-                                "] could create backing indices that conflict with " + conflicts.size() + " existing index(s) or alias(s)" +
-                                " including '" + conflicts.get(0) + "'");
-                        }
-=======
                     Map<String, IndexAbstraction> conflicts =
                         indicesLookup.subMap(ds.getName() + "-", ds.getName() + ".") // '.' is the char after '-'
                             .entrySet().stream()
@@ -1506,7 +1487,6 @@
                         throw new IllegalStateException("data stream [" + ds.getName() +
                             "] could create backing indices that conflict with " + conflicts.size() + " existing index(s) or alias(s)" +
                             " including '" + conflicts.keySet().iterator().next() + "'");
->>>>>>> 5a2add95
                     }
                 }
             }
