/*
 * Copyright Elasticsearch B.V. and/or licensed to Elasticsearch B.V. under one
 * or more contributor license agreements. Licensed under the Elastic License
 * 2.0 and the Server Side Public License, v 1; you may not use this file except
 * in compliance with, at your election, the Elastic License 2.0 or the Server
 * Side Public License, v 1.
 */

package org.elasticsearch.cluster.metadata;

import org.elasticsearch.ElasticsearchParseException;
import org.elasticsearch.Version;
import org.elasticsearch.cluster.AbstractDiffable;
import org.elasticsearch.cluster.Diff;
import org.elasticsearch.common.Strings;
import org.elasticsearch.common.collect.ImmutableOpenMap;
import org.elasticsearch.common.compress.CompressedXContent;
import org.elasticsearch.common.hash.MessageDigests;
import org.elasticsearch.common.io.stream.StreamInput;
import org.elasticsearch.common.io.stream.StreamOutput;
import org.elasticsearch.common.xcontent.XContentHelper;
import org.elasticsearch.index.mapper.DocumentMapper;
import org.elasticsearch.index.mapper.MapperService;

import java.io.IOException;
import java.io.UncheckedIOException;
import java.nio.charset.StandardCharsets;
import java.util.Collections;
import java.util.Map;
import java.util.Objects;

import static org.elasticsearch.common.xcontent.support.XContentMapValues.nodeBooleanValue;

/**
 * Mapping configuration for a type.
 */
public class MappingMetadata extends AbstractDiffable<MappingMetadata> {

    public static final MappingMetadata EMPTY_MAPPINGS = new MappingMetadata("_doc", Collections.emptyMap());

    private final String type;

    private final CompressedXContent source;

    private final boolean routingRequired;

    private final String digest;

    public MappingMetadata(DocumentMapper docMapper) {
        this.type = docMapper.type();
        this.source = docMapper.mappingSource();
        this.routingRequired = docMapper.routingFieldMapper().required();
        this.digest = computeDigest(source);
    }

    public MappingMetadata(CompressedXContent mapping) {
        this(mapping, computeDigest(mapping));
    }

    public MappingMetadata(CompressedXContent mapping, String digest) {
        this.source = mapping;
        Map<String, Object> mappingMap = XContentHelper.convertToMap(mapping.compressedReference(), true).v2();
        if (mappingMap.size() != 1) {
            throw new IllegalStateException("Can't derive type from mapping, no root type: " + mapping.string());
        }
        this.type = mappingMap.keySet().iterator().next();
        this.routingRequired = routingRequired((Map<?, ?>) mappingMap.get(this.type));
        this.digest = digest;
    }

    public MappingMetadata(String type, Map<String, Object> mapping) {
        this.type = type;
        String mappingAsString = Strings.toString((builder, params) -> builder.mapContents(mapping), ToXContent.EMPTY_PARAMS);
        try {
            this.source = new CompressedXContent(mappingAsString);
        } catch (IOException e) {
            throw new UncheckedIOException(e);  // XContent exception, should never happen
        }
        Map<?, ?> withoutType = mapping;
        if (mapping.size() == 1 && mapping.containsKey(type)) {
            withoutType = (Map<?, ?>) mapping.get(type);
        }
        this.routingRequired = routingRequired(withoutType);
        this.digest = computeDigest(mappingAsString);
    }

    public MappingMetadata(String type, Map<String, Object> mapping, String mappingAsString, String digest) {
        this.type = type;
        try {
<<<<<<< HEAD
            this.source = new CompressedXContent(mappingAsString);
=======
            this.source = new CompressedXContent((builder, params) -> builder.mapContents(mapping));
>>>>>>> 8e8ec348
        } catch (IOException e) {
            throw new UncheckedIOException(e);  // XContent exception, should never happen
        }
        Map<?, ?> withoutType = mapping;
        if (mapping.size() == 1 && mapping.containsKey(type)) {
            withoutType = (Map<?, ?>) mapping.get(type);
        }
        this.routingRequired = routingRequired(withoutType);
        this.digest = digest;
    }

    MappingMetadata(MappingMetadata source, String digest) {
        this.type = source.type;
        this.source = source.source;
        this.routingRequired = source.routingRequired;
        this.digest = digest;
    }

    static String computeDigest(CompressedXContent source) {
        try {
            String mapping = XContentHelper.convertToJson(source.uncompressed(), false, XContentType.JSON);
            return computeDigest(mapping);
        } catch (IOException e) {
            throw new UncheckedIOException(e);
        }
    }

    static String computeDigest(String mapping) {
        return MessageDigests.toHexString(MessageDigests.sha256().digest(mapping.getBytes(StandardCharsets.UTF_8)));
    }

    public static void writeMappingMetadata(StreamOutput out, ImmutableOpenMap<String, MappingMetadata> mappings) throws IOException {
        out.writeMap(mappings, StreamOutput::writeString, out.getVersion().before(Version.V_8_0_0) ? (o, v) -> {
            o.writeVInt(v == EMPTY_MAPPINGS ? 0 : 1);
            if (v != EMPTY_MAPPINGS) {
                o.writeString(MapperService.SINGLE_MAPPING_NAME);
                v.writeTo(o);
            }
        } : (o, v) -> {
            o.writeBoolean(v != EMPTY_MAPPINGS);
            if (v != EMPTY_MAPPINGS) {
                v.writeTo(o);
            }
        });
    }

    private boolean routingRequired(Map<?, ?> withoutType) {
        boolean required = false;
        if (withoutType.containsKey("_routing")) {
            Map<?, ?> routingNode = (Map<?, ?>) withoutType.get("_routing");
            for (Map.Entry<?, ?> entry : routingNode.entrySet()) {
                String fieldName = (String) entry.getKey();
                Object fieldNode = entry.getValue();
                if (fieldName.equals("required")) {
                    try {
                        required = nodeBooleanValue(fieldNode);
                    } catch (IllegalArgumentException ex) {
                        throw new IllegalArgumentException(
                            "Failed to create mapping for type [" + this.type() + "]. " + "Illegal value in field [_routing.required].",
                            ex
                        );
                    }
                }
            }
        }
        return required;
    }

    public String type() {
        return this.type;
    }

    public CompressedXContent source() {
        return this.source;
    }

    /**
     * Converts the serialized compressed form of the mappings into a parsed map.
     */
    @SuppressWarnings("unchecked")
    public Map<String, Object> sourceAsMap() throws ElasticsearchParseException {
        Map<String, Object> mapping = XContentHelper.convertToMap(source.compressedReference(), true).v2();
        if (mapping.size() == 1 && mapping.containsKey(type())) {
            // the type name is the root value, reduce it
            mapping = (Map<String, Object>) mapping.get(type());
        }
        return mapping;
    }

    /**
     * Converts the serialized compressed form of the mappings into a parsed map.
     */
    public Map<String, Object> getSourceAsMap() throws ElasticsearchParseException {
        return sourceAsMap();
    }

    public boolean routingRequired() {
        return this.routingRequired;
    }

    public String getDigest() {
        return digest;
    }

    @Override
    public void writeTo(StreamOutput out) throws IOException {
        out.writeString(type());
        source().writeTo(out);
        // routing
        out.writeBoolean(routingRequired);
        if (out.getVersion().onOrAfter(Version.V_8_1_0)) {
            out.writeString(digest);
        }
    }

    @Override
    public boolean equals(Object o) {
        if (this == o) return true;
        if (o == null || getClass() != o.getClass()) return false;

        MappingMetadata that = (MappingMetadata) o;

        if (Objects.equals(this.routingRequired, that.routingRequired) == false) return false;
        if (source.equals(that.source) == false) return false;
        if (type.equals(that.type) == false) return false;

        return true;
    }

    @Override
    public int hashCode() {
        return Objects.hash(type, source, routingRequired);
    }

    public MappingMetadata(StreamInput in) throws IOException {
        type = in.readString();
        source = CompressedXContent.readCompressedString(in);
        routingRequired = in.readBoolean();
        digest = in.getVersion().onOrAfter(Version.V_8_1_0) ? in.readString() : null;
    }

    public static Diff<MappingMetadata> readDiffFrom(StreamInput in) throws IOException {
        return readDiffFrom(MappingMetadata::new, in);
    }
}<|MERGE_RESOLUTION|>--- conflicted
+++ resolved
@@ -70,7 +70,7 @@
 
     public MappingMetadata(String type, Map<String, Object> mapping) {
         this.type = type;
-        String mappingAsString = Strings.toString((builder, params) -> builder.mapContents(mapping), ToXContent.EMPTY_PARAMS);
+        String mappingAsString = Strings.toString((builder, params) -> builder.mapContents(mapping));
         try {
             this.source = new CompressedXContent(mappingAsString);
         } catch (IOException e) {
@@ -87,11 +87,7 @@
     public MappingMetadata(String type, Map<String, Object> mapping, String mappingAsString, String digest) {
         this.type = type;
         try {
-<<<<<<< HEAD
             this.source = new CompressedXContent(mappingAsString);
-=======
-            this.source = new CompressedXContent((builder, params) -> builder.mapContents(mapping));
->>>>>>> 8e8ec348
         } catch (IOException e) {
             throw new UncheckedIOException(e);  // XContent exception, should never happen
         }
