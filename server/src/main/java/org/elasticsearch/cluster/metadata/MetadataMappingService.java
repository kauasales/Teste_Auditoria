/*
 * Licensed to Elasticsearch under one or more contributor
 * license agreements. See the NOTICE file distributed with
 * this work for additional information regarding copyright
 * ownership. Elasticsearch licenses this file to you under
 * the Apache License, Version 2.0 (the "License"); you may
 * not use this file except in compliance with the License.
 * You may obtain a copy of the License at
 *
 *    http://www.apache.org/licenses/LICENSE-2.0
 *
 * Unless required by applicable law or agreed to in writing,
 * software distributed under the License is distributed on an
 * "AS IS" BASIS, WITHOUT WARRANTIES OR CONDITIONS OF ANY
 * KIND, either express or implied.  See the License for the
 * specific language governing permissions and limitations
 * under the License.
 */

package org.elasticsearch.cluster.metadata;

import org.apache.logging.log4j.LogManager;
import org.apache.logging.log4j.Logger;
import org.elasticsearch.action.ActionListener;
import org.elasticsearch.action.admin.indices.mapping.put.PutMappingClusterStateUpdateRequest;
import org.elasticsearch.action.support.master.AcknowledgedResponse;
import org.elasticsearch.cluster.AckedClusterStateTaskListener;
import org.elasticsearch.cluster.ClusterState;
import org.elasticsearch.cluster.ClusterStateTaskConfig;
import org.elasticsearch.cluster.ClusterStateTaskExecutor;
import org.elasticsearch.cluster.node.DiscoveryNode;
import org.elasticsearch.cluster.service.ClusterService;
import org.elasticsearch.common.Nullable;
import org.elasticsearch.common.Priority;
import org.elasticsearch.common.Strings;
import org.elasticsearch.common.compress.CompressedXContent;
import org.elasticsearch.common.inject.Inject;
import org.elasticsearch.common.unit.TimeValue;
import org.elasticsearch.core.internal.io.IOUtils;
import org.elasticsearch.index.Index;
import org.elasticsearch.index.mapper.DocumentMapper;
import org.elasticsearch.index.mapper.MapperService;
import org.elasticsearch.index.mapper.MapperService.MergeReason;
import org.elasticsearch.indices.IndicesService;

import java.io.IOException;
import java.util.ArrayList;
import java.util.HashMap;
import java.util.List;
import java.util.Map;

/**
 * Service responsible for submitting mapping changes
 */
public class MetadataMappingService {

    private static final Logger logger = LogManager.getLogger(MetadataMappingService.class);

    private final ClusterService clusterService;
    private final IndicesService indicesService;

    final PutMappingExecutor putMappingExecutor = new PutMappingExecutor();


    @Inject
    public MetadataMappingService(ClusterService clusterService, IndicesService indicesService) {
        this.clusterService = clusterService;
        this.indicesService = indicesService;
    }

<<<<<<< HEAD
=======
    static class RefreshTask {
        final String index;
        final String indexUUID;

        RefreshTask(String index, final String indexUUID) {
            this.index = index;
            this.indexUUID = indexUUID;
        }

        @Override
        public String toString() {
            return "[" + index + "][" + indexUUID + "]";
        }
    }

    class RefreshTaskExecutor implements ClusterStateTaskExecutor<RefreshTask> {
        @Override
        public ClusterTasksResult<RefreshTask> execute(ClusterState currentState, List<RefreshTask> tasks) throws Exception {
            ClusterState newClusterState = executeRefresh(currentState, tasks);
            return ClusterTasksResult.<RefreshTask>builder().successes(tasks).build(newClusterState);
        }
    }

    /**
     * Batch method to apply all the queued refresh operations. The idea is to try and batch as much
     * as possible so we won't create the same index all the time for example for the updates on the same mapping
     * and generate a single cluster change event out of all of those.
     */
    ClusterState executeRefresh(final ClusterState currentState, final List<RefreshTask> allTasks) throws Exception {
        // break down to tasks per index, so we can optimize the on demand index service creation
        // to only happen for the duration of a single index processing of its respective events
        Map<String, List<RefreshTask>> tasksPerIndex = new HashMap<>();
        for (RefreshTask task : allTasks) {
            if (task.index == null) {
                logger.debug("ignoring a mapping task of type [{}] with a null index.", task);
            }
            tasksPerIndex.computeIfAbsent(task.index, k -> new ArrayList<>()).add(task);
        }

        boolean dirty = false;
        Metadata.Builder mdBuilder = Metadata.builder(currentState.metadata());

        for (Map.Entry<String, List<RefreshTask>> entry : tasksPerIndex.entrySet()) {
            IndexMetadata indexMetadata = mdBuilder.get(entry.getKey());
            if (indexMetadata == null) {
                // index got deleted on us, ignore...
                logger.debug("[{}] ignoring tasks - index meta data doesn't exist", entry.getKey());
                continue;
            }
            final Index index = indexMetadata.getIndex();
            // the tasks lists to iterate over, filled with the list of mapping tasks, trying to keep
            // the latest (based on order) update mapping one per node
            List<RefreshTask> allIndexTasks = entry.getValue();
            boolean hasTaskWithRightUUID = false;
            for (RefreshTask task : allIndexTasks) {
                if (indexMetadata.isSameUUID(task.indexUUID)) {
                    hasTaskWithRightUUID = true;
                } else {
                    logger.debug("{} ignoring task [{}] - index meta data doesn't match task uuid", index, task);
                }
            }
            if (hasTaskWithRightUUID == false) {
                continue;
            }

            // construct the actual index if needed, and make sure the relevant mappings are there
            boolean removeIndex = false;
            IndexService indexService = indicesService.indexService(indexMetadata.getIndex());
            if (indexService == null) {
                // we need to create the index here, and add the current mapping to it, so we can merge
                indexService = indicesService.createIndex(indexMetadata, Collections.emptyList(), false);
                removeIndex = true;
                indexService.mapperService().merge(indexMetadata, MergeReason.MAPPING_RECOVERY);
            }

            IndexMetadata.Builder builder = IndexMetadata.builder(indexMetadata);
            try {
                boolean indexDirty = refreshIndexMapping(indexService, builder);
                if (indexDirty) {
                    mdBuilder.put(builder);
                    dirty = true;
                }
            } finally {
                if (removeIndex) {
                    indicesService.removeIndex(index, NO_LONGER_ASSIGNED, "created for mapping processing");
                }
            }
        }

        if (dirty == false) {
            return currentState;
        }
        return ClusterState.builder(currentState).metadata(mdBuilder).build();
    }

    private boolean refreshIndexMapping(IndexService indexService, IndexMetadata.Builder builder) {
        boolean dirty = false;
        String index = indexService.index().getName();
        try {
            MapperService mapperService = indexService.mapperService();
            DocumentMapper mapper = mapperService.documentMapper();
            if (mapper != null) {
                if (mapper.mappingSource().equals(builder.mapping().source()) == false) {
                    dirty = true;
                }
            }

            // if the mapping is not up-to-date, re-send everything
            if (dirty) {
                logger.warn("[{}] re-syncing mappings with cluster state]", index);
                builder.putMapping(new MappingMetadata(mapper));

            }
        } catch (Exception e) {
            logger.warn(() -> new ParameterizedMessage("[{}] failed to refresh-mapping in cluster state", index), e);
        }
        return dirty;
    }

    /**
     * Refreshes mappings if they are not the same between original and parsed version
     */
    public void refreshMapping(final String index, final String indexUUID) {
        final RefreshTask refreshTask = new RefreshTask(index, indexUUID);
        clusterService.submitStateUpdateTask("refresh-mapping [" + index + "]",
            refreshTask,
            ClusterStateTaskConfig.build(Priority.HIGH),
            refreshExecutor,
                (source, e) -> logger.warn(() -> new ParameterizedMessage("failure during [{}]", source), e)
        );
    }

>>>>>>> dad90257
    class PutMappingExecutor implements ClusterStateTaskExecutor<PutMappingClusterStateUpdateRequest> {
        @Override
        public ClusterTasksResult<PutMappingClusterStateUpdateRequest>
        execute(ClusterState currentState, List<PutMappingClusterStateUpdateRequest> tasks) throws Exception {
            Map<Index, MapperService> indexMapperServices = new HashMap<>();
            ClusterTasksResult.Builder<PutMappingClusterStateUpdateRequest> builder = ClusterTasksResult.builder();
            try {
                for (PutMappingClusterStateUpdateRequest request : tasks) {
                    try {
                        for (Index index : request.indices()) {
                            final IndexMetadata indexMetadata = currentState.metadata().getIndexSafe(index);
                            if (indexMapperServices.containsKey(indexMetadata.getIndex()) == false) {
                                MapperService mapperService = indicesService.createIndexMapperService(indexMetadata);
                                indexMapperServices.put(index, mapperService);
                                // add mappings for all types, we need them for cross-type validation
                                mapperService.merge(indexMetadata, MergeReason.MAPPING_RECOVERY);
                            }
                        }
                        currentState = applyRequest(currentState, request, indexMapperServices);
                        builder.success(request);
                    } catch (Exception e) {
                        builder.failure(request, e);
                    }
                }
                return builder.build(currentState);
            } finally {
                IOUtils.close(indexMapperServices.values());
            }
        }

        private ClusterState applyRequest(ClusterState currentState, PutMappingClusterStateUpdateRequest request,
                                          Map<Index, MapperService> indexMapperServices) throws IOException {

            CompressedXContent mappingUpdateSource = new CompressedXContent(request.source());
            final Metadata metadata = currentState.metadata();
            final List<IndexMetadata> updateList = new ArrayList<>();
            for (Index index : request.indices()) {
                MapperService mapperService = indexMapperServices.get(index);
                // IMPORTANT: always get the metadata from the state since it get's batched
                // and if we pull it from the indexService we might miss an update etc.
                final IndexMetadata indexMetadata = currentState.getMetadata().getIndexSafe(index);

                // this is paranoia... just to be sure we use the exact same metadata tuple on the update that
                // we used for the validation, it makes this mechanism little less scary (a little)
                updateList.add(indexMetadata);
                // try and parse it (no need to add it here) so we can bail early in case of parsing exception
                DocumentMapper existingMapper = mapperService.documentMapper();
                DocumentMapper newMapper = mapperService.parse(MapperService.SINGLE_MAPPING_NAME, mappingUpdateSource);
                if (existingMapper != null) {
                    // first, simulate: just call merge and ignore the result
                    existingMapper.merge(newMapper.mapping(), MergeReason.MAPPING_UPDATE);
                }
            }
            Metadata.Builder builder = Metadata.builder(metadata);
            boolean updated = false;
            for (IndexMetadata indexMetadata : updateList) {
                boolean updatedMapping = false;
                // do the actual merge here on the master, and update the mapping source
                // we use the exact same indexService and metadata we used to validate above here to actually apply the update
                final Index index = indexMetadata.getIndex();
                final MapperService mapperService = indexMapperServices.get(index);

                CompressedXContent existingSource = null;
                DocumentMapper existingMapper = mapperService.documentMapper();
                if (existingMapper != null) {
                    existingSource = existingMapper.mappingSource();
                }
                DocumentMapper mergedMapper
                    = mapperService.merge(MapperService.SINGLE_MAPPING_NAME, mappingUpdateSource, MergeReason.MAPPING_UPDATE);
                CompressedXContent updatedSource = mergedMapper.mappingSource();

                if (existingSource != null) {
                    if (existingSource.equals(updatedSource)) {
                        // same source, no changes, ignore it
                    } else {
                        updatedMapping = true;
                        // use the merged mapping source
                        if (logger.isDebugEnabled()) {
                            logger.debug("{} update_mapping [{}] with source [{}]", index, mergedMapper.type(), updatedSource);
                        } else if (logger.isInfoEnabled()) {
                            logger.info("{} update_mapping [{}]", index, mergedMapper.type());
                        }

                    }
                } else {
                    updatedMapping = true;
                    if (logger.isDebugEnabled()) {
                        logger.debug("{} create_mapping with source [{}]", index, updatedSource);
                    } else if (logger.isInfoEnabled()) {
                        logger.info("{} create_mapping", index);
                    }
                }

                IndexMetadata.Builder indexMetadataBuilder = IndexMetadata.builder(indexMetadata);
                // Mapping updates on a single type may have side-effects on other types so we need to
                // update mapping metadata on all types
                DocumentMapper mapper = mapperService.documentMapper();
                if (mapper != null) {
                    indexMetadataBuilder.putMapping(new MappingMetadata(mapper.mappingSource()));
                }
                if (updatedMapping) {
                    indexMetadataBuilder.mappingVersion(1 + indexMetadataBuilder.mappingVersion());
                }
                /*
                 * This implicitly increments the index metadata version and builds the index metadata. This means that we need to have
                 * already incremented the mapping version if necessary. Therefore, the mapping version increment must remain before this
                 * statement.
                 */
                builder.put(indexMetadataBuilder);
                updated |= updatedMapping;
            }
            if (updated) {
                return ClusterState.builder(currentState).metadata(builder).build();
            } else {
                return currentState;
            }
        }

    }

    public void putMapping(final PutMappingClusterStateUpdateRequest request, final ActionListener<AcknowledgedResponse> listener) {
        clusterService.submitStateUpdateTask("put-mapping " + Strings.arrayToCommaDelimitedString(request.indices()),
                request,
                ClusterStateTaskConfig.build(Priority.HIGH, request.masterNodeTimeout()),
                putMappingExecutor,
                new AckedClusterStateTaskListener() {

                    @Override
                    public void onFailure(String source, Exception e) {
                        listener.onFailure(e);
                    }

                    @Override
                    public boolean mustAck(DiscoveryNode discoveryNode) {
                        return true;
                    }

                    @Override
                    public void onAllNodesAcked(@Nullable Exception e) {
                        listener.onResponse(AcknowledgedResponse.of(e == null));
                    }

                    @Override
                    public void onAckTimeout() {
                        listener.onResponse(AcknowledgedResponse.FALSE);
                    }

                    @Override
                    public TimeValue ackTimeout() {
                        return request.ackTimeout();
                    }
                });
    }
}<|MERGE_RESOLUTION|>--- conflicted
+++ resolved
@@ -67,142 +67,7 @@
         this.clusterService = clusterService;
         this.indicesService = indicesService;
     }
-
-<<<<<<< HEAD
-=======
-    static class RefreshTask {
-        final String index;
-        final String indexUUID;
-
-        RefreshTask(String index, final String indexUUID) {
-            this.index = index;
-            this.indexUUID = indexUUID;
-        }
-
-        @Override
-        public String toString() {
-            return "[" + index + "][" + indexUUID + "]";
-        }
-    }
-
-    class RefreshTaskExecutor implements ClusterStateTaskExecutor<RefreshTask> {
-        @Override
-        public ClusterTasksResult<RefreshTask> execute(ClusterState currentState, List<RefreshTask> tasks) throws Exception {
-            ClusterState newClusterState = executeRefresh(currentState, tasks);
-            return ClusterTasksResult.<RefreshTask>builder().successes(tasks).build(newClusterState);
-        }
-    }
-
-    /**
-     * Batch method to apply all the queued refresh operations. The idea is to try and batch as much
-     * as possible so we won't create the same index all the time for example for the updates on the same mapping
-     * and generate a single cluster change event out of all of those.
-     */
-    ClusterState executeRefresh(final ClusterState currentState, final List<RefreshTask> allTasks) throws Exception {
-        // break down to tasks per index, so we can optimize the on demand index service creation
-        // to only happen for the duration of a single index processing of its respective events
-        Map<String, List<RefreshTask>> tasksPerIndex = new HashMap<>();
-        for (RefreshTask task : allTasks) {
-            if (task.index == null) {
-                logger.debug("ignoring a mapping task of type [{}] with a null index.", task);
-            }
-            tasksPerIndex.computeIfAbsent(task.index, k -> new ArrayList<>()).add(task);
-        }
-
-        boolean dirty = false;
-        Metadata.Builder mdBuilder = Metadata.builder(currentState.metadata());
-
-        for (Map.Entry<String, List<RefreshTask>> entry : tasksPerIndex.entrySet()) {
-            IndexMetadata indexMetadata = mdBuilder.get(entry.getKey());
-            if (indexMetadata == null) {
-                // index got deleted on us, ignore...
-                logger.debug("[{}] ignoring tasks - index meta data doesn't exist", entry.getKey());
-                continue;
-            }
-            final Index index = indexMetadata.getIndex();
-            // the tasks lists to iterate over, filled with the list of mapping tasks, trying to keep
-            // the latest (based on order) update mapping one per node
-            List<RefreshTask> allIndexTasks = entry.getValue();
-            boolean hasTaskWithRightUUID = false;
-            for (RefreshTask task : allIndexTasks) {
-                if (indexMetadata.isSameUUID(task.indexUUID)) {
-                    hasTaskWithRightUUID = true;
-                } else {
-                    logger.debug("{} ignoring task [{}] - index meta data doesn't match task uuid", index, task);
-                }
-            }
-            if (hasTaskWithRightUUID == false) {
-                continue;
-            }
-
-            // construct the actual index if needed, and make sure the relevant mappings are there
-            boolean removeIndex = false;
-            IndexService indexService = indicesService.indexService(indexMetadata.getIndex());
-            if (indexService == null) {
-                // we need to create the index here, and add the current mapping to it, so we can merge
-                indexService = indicesService.createIndex(indexMetadata, Collections.emptyList(), false);
-                removeIndex = true;
-                indexService.mapperService().merge(indexMetadata, MergeReason.MAPPING_RECOVERY);
-            }
-
-            IndexMetadata.Builder builder = IndexMetadata.builder(indexMetadata);
-            try {
-                boolean indexDirty = refreshIndexMapping(indexService, builder);
-                if (indexDirty) {
-                    mdBuilder.put(builder);
-                    dirty = true;
-                }
-            } finally {
-                if (removeIndex) {
-                    indicesService.removeIndex(index, NO_LONGER_ASSIGNED, "created for mapping processing");
-                }
-            }
-        }
-
-        if (dirty == false) {
-            return currentState;
-        }
-        return ClusterState.builder(currentState).metadata(mdBuilder).build();
-    }
-
-    private boolean refreshIndexMapping(IndexService indexService, IndexMetadata.Builder builder) {
-        boolean dirty = false;
-        String index = indexService.index().getName();
-        try {
-            MapperService mapperService = indexService.mapperService();
-            DocumentMapper mapper = mapperService.documentMapper();
-            if (mapper != null) {
-                if (mapper.mappingSource().equals(builder.mapping().source()) == false) {
-                    dirty = true;
-                }
-            }
-
-            // if the mapping is not up-to-date, re-send everything
-            if (dirty) {
-                logger.warn("[{}] re-syncing mappings with cluster state]", index);
-                builder.putMapping(new MappingMetadata(mapper));
-
-            }
-        } catch (Exception e) {
-            logger.warn(() -> new ParameterizedMessage("[{}] failed to refresh-mapping in cluster state", index), e);
-        }
-        return dirty;
-    }
-
-    /**
-     * Refreshes mappings if they are not the same between original and parsed version
-     */
-    public void refreshMapping(final String index, final String indexUUID) {
-        final RefreshTask refreshTask = new RefreshTask(index, indexUUID);
-        clusterService.submitStateUpdateTask("refresh-mapping [" + index + "]",
-            refreshTask,
-            ClusterStateTaskConfig.build(Priority.HIGH),
-            refreshExecutor,
-                (source, e) -> logger.warn(() -> new ParameterizedMessage("failure during [{}]", source), e)
-        );
-    }
-
->>>>>>> dad90257
+    
     class PutMappingExecutor implements ClusterStateTaskExecutor<PutMappingClusterStateUpdateRequest> {
         @Override
         public ClusterTasksResult<PutMappingClusterStateUpdateRequest>
