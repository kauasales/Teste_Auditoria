/*
 * Copyright Elasticsearch B.V. and/or licensed to Elasticsearch B.V. under one
 * or more contributor license agreements. Licensed under the Elastic License
 * 2.0 and the Server Side Public License, v 1; you may not use this file except
 * in compliance with, at your election, the Elastic License 2.0 or the Server
 * Side Public License, v 1.
 */

package org.elasticsearch.common;

import org.elasticsearch.Build;
import org.elasticsearch.Version;
import org.elasticsearch.core.SuppressForbidden;
import org.elasticsearch.xcontent.XContentFactory;
import org.elasticsearch.xcontent.XContentParser;
import org.elasticsearch.xcontent.XContentParserConfiguration;
import org.elasticsearch.xcontent.XContentType;

import java.io.FileNotFoundException;
import java.io.IOException;
import java.io.InputStream;
import java.net.URL;
import java.util.LinkedHashMap;
import java.util.Map;

/**
 * Encapsulates links to pages in the reference docs, so that for example we can include URLs in logs and API outputs. Each instance's
 * {@link #toString()} yields (a string representation of) a URL for the relevant docs. Links are defined in the resource file
 * {@code reference-docs-links.json} which must include definitions for exactly the set of values of this enum.
 */
public enum ReferenceDocs {
<<<<<<< HEAD
    INITIAL_MASTER_NODES,
    DISCOVERY_TROUBLESHOOTING,
    UNSTABLE_CLUSTER_TROUBLESHOOTING;
=======
    INITIAL_MASTER_NODES("important-settings.html#initial_master_nodes"),
    DISCOVERY_TROUBLESHOOTING("discovery-troubleshooting.html"),
    UNSTABLE_CLUSTER_TROUBLESHOOTING("cluster-fault-detection.html#cluster-fault-detection-troubleshooting"),
    LAGGING_NODE_TROUBLESHOOTING("cluster-fault-detection.html#_diagnosing_lagging_nodes");
>>>>>>> dfab5809

    private static final Map<String, String> linksBySymbol;

    static {
        try (var resourceStream = readFromJarResourceUrl(ReferenceDocs.class.getResource("reference-docs-links.json"))) {
            linksBySymbol = Map.copyOf(readLinksBySymbol(resourceStream));
        } catch (Exception e) {
            assert false : e;
            throw new IllegalStateException("could not read links resource", e);
        }
    }

    static final String UNRELEASED_VERSION_COMPONENT = "master";
    static final String VERSION_COMPONENT = getVersionComponent(Version.CURRENT, Build.CURRENT.isSnapshot());

    static Map<String, String> readLinksBySymbol(InputStream inputStream) throws Exception {
        try (var parser = XContentFactory.xContent(XContentType.JSON).createParser(XContentParserConfiguration.EMPTY, inputStream)) {
            final var result = parser.map(LinkedHashMap::new, XContentParser::text);
            final var iterator = result.keySet().iterator();
            for (int i = 0; i < values().length; i++) {
                final var expected = values()[i].name();
                if (iterator.hasNext() == false) {
                    throw new IllegalStateException("ran out of values at index " + i + ": expecting " + expected);
                }
                final var actual = iterator.next();
                if (actual.equals(expected) == false) {
                    throw new IllegalStateException("mismatch at index " + i + ": found " + actual + " but expected " + expected);
                }
            }
            if (iterator.hasNext()) {
                throw new IllegalStateException("found unexpected extra value: " + iterator.next());
            }
            return result;
        }
    }

    /**
     * Compute the version component of the URL path (e.g. {@code 8.5} or {@code master}) for a particular version of Elasticsearch. Exposed
     * for testing, but all items use {@link #VERSION_COMPONENT} ({@code getVersionComponent(Version.CURRENT, Build.CURRENT.isSnapshot())})
     * which relates to the current version and build.
     */
    static String getVersionComponent(Version version, boolean isSnapshot) {
        return isSnapshot && version.revision == 0 ? UNRELEASED_VERSION_COMPONENT : version.major + "." + version.minor;
    }

    @Override
    public String toString() {
        return "https://www.elastic.co/guide/en/elasticsearch/reference/" + VERSION_COMPONENT + "/" + linksBySymbol.get(name());
    }

    @SuppressForbidden(reason = "reads resource from jar")
    private static InputStream readFromJarResourceUrl(URL source) throws IOException {
        if (source == null) {
            throw new FileNotFoundException("links resource not found at [" + source + "]");
        }
        return source.openStream();
    }
}<|MERGE_RESOLUTION|>--- conflicted
+++ resolved
@@ -29,16 +29,10 @@
  * {@code reference-docs-links.json} which must include definitions for exactly the set of values of this enum.
  */
 public enum ReferenceDocs {
-<<<<<<< HEAD
     INITIAL_MASTER_NODES,
     DISCOVERY_TROUBLESHOOTING,
-    UNSTABLE_CLUSTER_TROUBLESHOOTING;
-=======
-    INITIAL_MASTER_NODES("important-settings.html#initial_master_nodes"),
-    DISCOVERY_TROUBLESHOOTING("discovery-troubleshooting.html"),
-    UNSTABLE_CLUSTER_TROUBLESHOOTING("cluster-fault-detection.html#cluster-fault-detection-troubleshooting"),
-    LAGGING_NODE_TROUBLESHOOTING("cluster-fault-detection.html#_diagnosing_lagging_nodes");
->>>>>>> dfab5809
+    UNSTABLE_CLUSTER_TROUBLESHOOTING,
+    LAGGING_NODE_TROUBLESHOOTING;
 
     private static final Map<String, String> linksBySymbol;
 
