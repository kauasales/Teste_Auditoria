/*
 * Copyright Elasticsearch B.V. and/or licensed to Elasticsearch B.V. under one
 * or more contributor license agreements. Licensed under the Elastic License
 * 2.0 and the Server Side Public License, v 1; you may not use this file except
 * in compliance with, at your election, the Elastic License 2.0 or the Server
 * Side Public License, v 1.
 */

package org.elasticsearch.common.io.stream;

import org.apache.lucene.util.ArrayUtil;
import org.apache.lucene.util.BitUtil;
import org.apache.lucene.util.BytesRef;
import org.elasticsearch.ElasticsearchException;
import org.elasticsearch.TransportVersion;
import org.elasticsearch.TransportVersions;
import org.elasticsearch.common.CheckedBiConsumer;
import org.elasticsearch.common.Strings;
import org.elasticsearch.common.bytes.BytesArray;
import org.elasticsearch.common.bytes.BytesReference;
import org.elasticsearch.common.bytes.ReleasableBytesReference;
import org.elasticsearch.common.collect.ImmutableOpenMap;
import org.elasticsearch.common.geo.GeoPoint;
import org.elasticsearch.common.settings.SecureString;
import org.elasticsearch.common.text.Text;
import org.elasticsearch.common.util.Maps;
import org.elasticsearch.common.util.set.Sets;
import org.elasticsearch.core.CharArrays;
import org.elasticsearch.core.Nullable;
import org.elasticsearch.core.TimeValue;

import java.io.EOFException;
import java.io.FilterInputStream;
import java.io.IOException;
import java.io.InputStream;
import java.math.BigInteger;
import java.nio.ByteBuffer;
import java.time.Duration;
import java.time.Instant;
import java.time.LocalTime;
import java.time.OffsetTime;
import java.time.Period;
import java.time.ZoneId;
import java.time.ZoneOffset;
import java.time.ZonedDateTime;
import java.util.ArrayList;
import java.util.Arrays;
import java.util.Collection;
import java.util.Collections;
import java.util.Date;
import java.util.EnumSet;
import java.util.HashSet;
import java.util.List;
import java.util.Locale;
import java.util.Map;
import java.util.Set;
import java.util.concurrent.TimeUnit;
import java.util.function.Function;
import java.util.function.IntFunction;

<<<<<<< HEAD
=======
import static java.nio.charset.StandardCharsets.ISO_8859_1;
>>>>>>> 8cc438ea
import static java.nio.charset.StandardCharsets.UTF_8;

/**
 * A stream from this node to another node. Technically, it can also be streamed to a byte array but that is mostly for testing.
 *
 * This class's methods are optimized so you can put the methods that read and write a class next to each other and you can scan them
 * visually for differences. That means that most variables should be read and written in a single line so even large objects fit both
 * reading and writing on the screen. It also means that the methods on this class are named very similarly to {@link StreamOutput}. Finally
 * it means that the "barrier to entry" for adding new methods to this class is relatively low even though it is a shared class with code
 * everywhere. That being said, this class deals primarily with {@code List}s rather than Arrays. For the most part calls should adapt to
 * lists, either by storing {@code List}s internally or just converting to and from a {@code List} when calling. This comment is repeated
 * on {@link StreamInput}.
 */
public abstract class StreamInput extends InputStream {

    private TransportVersion version = TransportVersion.current();

    /**
     * The transport version the data is serialized as.
     */
    public TransportVersion getTransportVersion() {
        return this.version;
    }

    /**
     * Set the transport version of the data in this stream.
     */
    public void setTransportVersion(TransportVersion version) {
        this.version = version;
    }

    /**
     * Reads and returns a single byte.
     */
    public abstract byte readByte() throws IOException;

    /**
     * Reads a specified number of bytes into an array at the specified offset.
     *
     * @param b      the array to read bytes into
     * @param offset the offset in the array to start storing bytes
     * @param len    the number of bytes to read
     */
    public abstract void readBytes(byte[] b, int offset, int len) throws IOException;

    /**
     * Reads a bytes reference from this stream, copying any bytes read to a new {@code byte[]}. Use {@link #readReleasableBytesReference()}
     * when reading large bytes references where possible top avoid needless allocations and copying.
     */
    public BytesReference readBytesReference() throws IOException {
        int length = readArraySize();
        return readBytesReference(length);
    }

    /**
     * Reads a releasable bytes reference from this stream. Unlike {@link #readBytesReference()} the returned bytes reference may reference
     * bytes in a pooled buffer and must be explicitly released via {@link ReleasableBytesReference#close()} once no longer used.
     * Prefer this method over {@link #readBytesReference()} when reading large bytes references to avoid allocations and copying.
     */
    public ReleasableBytesReference readReleasableBytesReference() throws IOException {
        return ReleasableBytesReference.wrap(readBytesReference());
    }

    /**
     * Reads the same bytes returned by {@link #readReleasableBytesReference()} but does not retain a reference to these bytes.
     * The returned {@link BytesReference} thus only contains valid content as long as the underlying buffer has not been released.
     * This method should be preferred over {@link #readReleasableBytesReference()} when the returned reference is known to not be used
     * past the lifetime of the underlying buffer as it requires fewer allocations and does not require a potentially costly reference
     * count change.
     */
    public BytesReference readSlicedBytesReference() throws IOException {
        return readBytesReference();
    }

    /**
     * Checks if this {@link InputStream} supports {@link #readAllToReleasableBytesReference()}.
     */
    public boolean supportReadAllToReleasableBytesReference() {
        return false;
    }

    /**
     * Reads all remaining bytes in the stream as a releasable bytes reference.
     * Similarly to {@link #readReleasableBytesReference} the returned bytes reference may reference bytes in a
     * pooled buffer and must be explicitly released via {@link ReleasableBytesReference#close()} once no longer used.
     * However, unlike {@link #readReleasableBytesReference()}, this method doesn't have the prefix size.
     * <p>
     * NOTE: Always check {@link #supportReadAllToReleasableBytesReference()} before calling this method.
     */
    public ReleasableBytesReference readAllToReleasableBytesReference() throws IOException {
        assert false : "This InputStream doesn't support readAllToReleasableBytesReference";
        throw new UnsupportedOperationException("This InputStream doesn't support readAllToReleasableBytesReference");
    }

    /**
     * Reads an optional bytes reference from this stream. It might hold an actual reference to the underlying bytes of the stream. Use this
     * only if you must differentiate null from empty. Use {@link StreamInput#readBytesReference()} and
     * {@link StreamOutput#writeBytesReference(BytesReference)} if you do not.
     */
    @Nullable
    public BytesReference readOptionalBytesReference() throws IOException {
        int length = readVInt() - 1;
        if (length < 0) {
            return null;
        }
        return readBytesReference(length);
    }

    /**
     * Reads a bytes reference from this stream, might hold an actual reference to the underlying
     * bytes of the stream.
     */
    public BytesReference readBytesReference(int length) throws IOException {
        if (length == 0) {
            return BytesArray.EMPTY;
        }
        byte[] bytes = new byte[length];
        readBytes(bytes, 0, length);
        return new BytesArray(bytes, 0, length);
    }

    public BytesRef readBytesRef() throws IOException {
        int length = readArraySize();
        return readBytesRef(length);
    }

    public BytesRef readBytesRef(int length) throws IOException {
        if (length == 0) {
            return new BytesRef();
        }
        byte[] bytes = new byte[length];
        readBytes(bytes, 0, length);
        return new BytesRef(bytes, 0, length);
    }

    public void readFully(byte[] b) throws IOException {
        readBytes(b, 0, b.length);
    }

    public short readShort() throws IOException {
        return (short) (((readByte() & 0xFF) << 8) | (readByte() & 0xFF));
    }

    /**
     * Reads four bytes and returns an int.
     */
    public int readInt() throws IOException {
        return ((readByte() & 0xFF) << 24) | ((readByte() & 0xFF) << 16) | ((readByte() & 0xFF) << 8) | (readByte() & 0xFF);
    }

    /**
     * Reads an optional {@link Integer}.
     */
    public Integer readOptionalInt() throws IOException {
        if (readBoolean()) {
            return readInt();
        }
        return null;
    }

    /**
     * Reads an int stored in variable-length format.  Reads between one and
     * five bytes.  Smaller values take fewer bytes.  Negative numbers
     * will always use all 5 bytes and are therefore better serialized
     * using {@link #readInt}
     */
    public int readVInt() throws IOException {
        return readVIntSlow();
    }

    protected final int readVIntSlow() throws IOException {
        byte b = readByte();
        int i = b & 0x7F;
        if ((b & 0x80) == 0) {
            return i;
        }
        b = readByte();
        i |= (b & 0x7F) << 7;
        if ((b & 0x80) == 0) {
            return i;
        }
        b = readByte();
        i |= (b & 0x7F) << 14;
        if ((b & 0x80) == 0) {
            return i;
        }
        b = readByte();
        i |= (b & 0x7F) << 21;
        if ((b & 0x80) == 0) {
            return i;
        }
        b = readByte();
        if ((b & 0x80) != 0) {
            throwOnBrokenVInt(b, i);
        }
        return i | ((b & 0x7F) << 28);
    }

    protected static void throwOnBrokenVInt(byte b, int accumulated) throws IOException {
        throw new IOException("Invalid vInt ((" + Integer.toHexString(b) + " & 0x7f) << 28) | " + Integer.toHexString(accumulated));
    }

    /**
     * Reads eight bytes and returns a long.
     */
    public long readLong() throws IOException {
        return (((long) readInt()) << 32) | (readInt() & 0xFFFFFFFFL);
    }

    /**
     * Reads a long stored in variable-length format. Reads between one and ten bytes. Smaller values take fewer bytes. Negative numbers
     * are encoded in ten bytes so prefer {@link #readLong()} or {@link #readZLong()} for negative numbers.
     */
    public long readVLong() throws IOException {
        return readVLongSlow();
    }

    protected final long readVLongSlow() throws IOException {
        byte b = readByte();
        long i = b & 0x7FL;
        if ((b & 0x80) == 0) {
            return i;
        }
        b = readByte();
        i |= (b & 0x7FL) << 7;
        if ((b & 0x80) == 0) {
            return i;
        }
        b = readByte();
        i |= (b & 0x7FL) << 14;
        if ((b & 0x80) == 0) {
            return i;
        }
        b = readByte();
        i |= (b & 0x7FL) << 21;
        if ((b & 0x80) == 0) {
            return i;
        }
        b = readByte();
        i |= (b & 0x7FL) << 28;
        if ((b & 0x80) == 0) {
            return i;
        }
        b = readByte();
        i |= (b & 0x7FL) << 35;
        if ((b & 0x80) == 0) {
            return i;
        }
        b = readByte();
        i |= (b & 0x7FL) << 42;
        if ((b & 0x80) == 0) {
            return i;
        }
        b = readByte();
        i |= (b & 0x7FL) << 49;
        if ((b & 0x80) == 0) {
            return i;
        }
        b = readByte();
        i |= ((b & 0x7FL) << 56);
        if ((b & 0x80) == 0) {
            return i;
        }
        b = readByte();
        if (b != 0 && b != 1) {
            throwOnBrokenVLong(b, i);
        }
        i |= ((long) b) << 63;
        return i;
    }

    protected static void throwOnBrokenVLong(byte b, long accumulated) throws IOException {
        throw new IOException("Invalid vlong (" + Integer.toHexString(b) + " << 63) | " + Long.toHexString(accumulated));
    }

    @Nullable
    public Long readOptionalVLong() throws IOException {
        if (readBoolean()) {
            return readVLong();
        }
        return null;
    }

    public long readZLong() throws IOException {
        long accumulator = 0L;
        int i = 0;
        long currentByte;
        while (((currentByte = readByte()) & 0x80L) != 0) {
            accumulator |= (currentByte & 0x7F) << i;
            i += 7;
            if (i > 63) {
                throw new IOException("variable-length stream is too long");
            }
        }
        return BitUtil.zigZagDecode(accumulator | (currentByte << i));
    }

    @Nullable
    public Long readOptionalLong() throws IOException {
        if (readBoolean()) {
            return readLong();
        }
        return null;
    }

    public BigInteger readBigInteger() throws IOException {
        return new BigInteger(readString());
    }

    @Nullable
    public Text readOptionalText() throws IOException {
        int length = readInt();
        if (length == -1) {
            return null;
        }
        return new Text(readBytesReference(length));
    }

    public Text readText() throws IOException {
        // use StringAndBytes so we can cache the string if it's ever converted to it
        int length = readInt();
        return new Text(readBytesReference(length));
    }

    @Nullable
    public String readOptionalString() throws IOException {
        if (readBoolean()) {
            return readString();
        }
        return null;
    }

    @Nullable
    public SecureString readOptionalSecureString() throws IOException {
        SecureString value = null;
        BytesReference bytesRef = readOptionalBytesReference();
        if (bytesRef != null) {
            byte[] bytes = BytesReference.toBytes(bytesRef);
            try {
                value = new SecureString(CharArrays.utf8BytesToChars(bytes));
            } finally {
                Arrays.fill(bytes, (byte) 0);
            }
        }
        return value;
    }

    @Nullable
    public Float readOptionalFloat() throws IOException {
        if (readBoolean()) {
            return readFloat();
        }
        return null;
    }

    @Nullable
    public Integer readOptionalVInt() throws IOException {
        if (readBoolean()) {
            return readVInt();
        }
        return null;
    }

    // Maximum char-count to de-serialize via the thread-local CharsRef buffer
    private static final int SMALL_STRING_LIMIT = 1024;

    // Reusable bytes for deserializing strings
    private static final ThreadLocal<byte[]> stringReadBuffer = ThreadLocal.withInitial(() -> new byte[1024]);

    // Thread-local buffer for smaller strings
    private static final ThreadLocal<char[]> smallSpare = ThreadLocal.withInitial(() -> new char[SMALL_STRING_LIMIT]);

    // Larger buffer used for long strings that can't fit into the thread-local buffer
    // We don't use a CharsRefBuilder since we exactly know the size of the character array up front
    // this prevents calling grow for every character since we don't need this
    private char[] largeSpare;

    private char[] ensureLargeSpare(int charCount) {
        char[] spare = largeSpare;
        if (spare == null || spare.length < charCount) {
            // we don't use ArrayUtils.grow since there is no need to copy the array
            spare = new char[ArrayUtil.oversize(charCount, Character.BYTES)];
            largeSpare = spare;
        }
        return spare;
    }

    public String readString() throws IOException {
        final int charCount = readArraySize();
        return doReadString(charCount);
    }

    protected String doReadString(final int charCount) throws IOException {
        final char[] charBuffer = charCount > SMALL_STRING_LIMIT ? ensureLargeSpare(charCount) : smallSpare.get();

        int charsOffset = 0;
        int offsetByteArray = 0;
        int sizeByteArray = 0;
        int missingFromPartial = 0;
        final byte[] byteBuffer = stringReadBuffer.get();
        for (; charsOffset < charCount;) {
            final int charsLeft = charCount - charsOffset;
            int bufferFree = byteBuffer.length - sizeByteArray;
            // Determine the minimum amount of bytes that are left in the string
            final int minRemainingBytes;
            if (missingFromPartial > 0) {
                // One byte for each remaining char except for the already partially read char
                minRemainingBytes = missingFromPartial + charsLeft - 1;
                missingFromPartial = 0;
            } else {
                // Each char has at least a single byte
                minRemainingBytes = charsLeft;
            }
            final int toRead;
            if (bufferFree < minRemainingBytes) {
                // We don't have enough space left in the byte array to read as much as we'd like to so we free up as many bytes in the
                // buffer by moving unused bytes that didn't make up a full char in the last iteration to the beginning of the buffer,
                // if there are any
                if (offsetByteArray > 0) {
                    sizeByteArray = sizeByteArray - offsetByteArray;
                    switch (sizeByteArray) { // We only have 0, 1 or 2 => no need to bother with a native call to System#arrayCopy
                        case 1 -> byteBuffer[0] = byteBuffer[offsetByteArray];
                        case 2 -> {
                            byteBuffer[0] = byteBuffer[offsetByteArray];
                            byteBuffer[1] = byteBuffer[offsetByteArray + 1];
                        }
                    }
                    assert sizeByteArray <= 2 : "We never copy more than 2 bytes here since a char is 3 bytes max";
                    toRead = Math.min(bufferFree + offsetByteArray, minRemainingBytes);
                    offsetByteArray = 0;
                } else {
                    toRead = bufferFree;
                }
            } else {
                toRead = minRemainingBytes;
            }
            readBytes(byteBuffer, sizeByteArray, toRead);
            sizeByteArray += toRead;
            // As long as we at least have three bytes buffered we don't need to do any bounds checking when getting the next char since we
            // read 3 bytes per char/iteration at most
            for (; offsetByteArray < sizeByteArray - 2; offsetByteArray++) {
                final int c = byteBuffer[offsetByteArray] & 0xff;
                switch (c >> 4) {
                    case 0, 1, 2, 3, 4, 5, 6, 7 -> charBuffer[charsOffset++] = (char) c;
                    case 12, 13 -> charBuffer[charsOffset++] = (char) ((c & 0x1F) << 6 | byteBuffer[++offsetByteArray] & 0x3F);
                    case 14 -> charBuffer[charsOffset++] = (char) ((c & 0x0F) << 12 | (byteBuffer[++offsetByteArray] & 0x3F) << 6
                        | (byteBuffer[++offsetByteArray] & 0x3F));
                    default -> throwOnBrokenChar(c);
                }
            }
            // try to extract chars from remaining bytes with bounds checks for multi-byte chars
            final int bufferedBytesRemaining = sizeByteArray - offsetByteArray;
            for (int i = 0; i < bufferedBytesRemaining; i++) {
                final int c = byteBuffer[offsetByteArray] & 0xff;
                switch (c >> 4) {
                    case 0, 1, 2, 3, 4, 5, 6, 7 -> {
                        charBuffer[charsOffset++] = (char) c;
                        offsetByteArray++;
                    }
                    case 12, 13 -> {
                        missingFromPartial = 2 - (bufferedBytesRemaining - i);
                        if (missingFromPartial == 0) {
                            offsetByteArray++;
                            charBuffer[charsOffset++] = (char) ((c & 0x1F) << 6 | byteBuffer[offsetByteArray++] & 0x3F);
                        }
                        ++i;
                    }
                    case 14 -> {
                        missingFromPartial = 3 - (bufferedBytesRemaining - i);
                        ++i;
                    }
                    default -> throwOnBrokenChar(c);
                }
            }
        }
        return new String(charBuffer, 0, charCount);
    }

    protected String tryReadStringFromBytes(final byte[] bytes, final int start, final int limit, final int chars) throws IOException {
        final int end = start + chars;
        if (limit < end) {
            return null; // not enough bytes to read chars
        }
        for (int pos = start; pos < end; pos++) {
            if ((bytes[pos] & 0x80) != 0) {
                // not an ASCII char, fall back to reading a UTF-8 string
                return tryReadUtf8StringFromBytes(bytes, start, limit, pos, end - pos);
            }
        }
        skip(chars); // skip the number of chars (equals bytes) on the stream input
        // We already validated the top bit is never set (so there's no negatives).
        // Using ISO_8859_1 over US_ASCII safes another scan to check just that and is equivalent otherwise.
        return new String(bytes, start, chars, ISO_8859_1);
    }

    private String tryReadUtf8StringFromBytes(final byte[] bytes, final int start, final int limit, int pos, int chars) throws IOException {
        while (pos < limit && chars-- > 0) {
            int c = bytes[pos] & 0xff;
            switch (c >> 4) {
                case 0, 1, 2, 3, 4, 5, 6, 7 -> pos++;
                case 12, 13 -> pos += 2;
                case 14 -> {
                    // surrogate pairs are incorrectly encoded, these can't be directly read from bytes
                    if (maybeHighSurrogate(bytes, pos, limit)) return null;
                    pos += 3;
                }
                default -> throwOnBrokenChar(c);
            }
        }

        if (chars == 0 && pos <= limit) {
            pos = pos - start;
            skip(pos); // skip the number of bytes relative to start on the stream input
            return new String(bytes, start, pos, UTF_8);
        }

        // not enough bytes to read all chars from array
        return null;
    }

    private static boolean maybeHighSurrogate(final byte[] bytes, final int pos, final int limit) {
        if (pos + 2 >= limit) {
            return true; // beyond limit, we can't tell
        }
        int c1 = bytes[pos] & 0xff;
        int c2 = bytes[pos + 1] & 0xff;
        int c3 = bytes[pos + 2] & 0xff;
        int surrogateCandidate = ((c1 & 0x0F) << 12) | ((c2 & 0x3F) << 6) | (c3 & 0x3F);
        // check if in the high surrogate range
        return surrogateCandidate >= 0xD800 && surrogateCandidate <= 0xDBFF;
    }

    private static void throwOnBrokenChar(int c) throws IOException {
        throw new IOException("Invalid string; unexpected character: " + c + " hex: " + Integer.toHexString(c));
    }

    public SecureString readSecureString() throws IOException {
        BytesReference bytesRef = readSlicedBytesReference();
        final char[] chars;
        if (bytesRef.hasArray()) {
            chars = CharArrays.utf8BytesToChars(bytesRef.array(), bytesRef.arrayOffset(), bytesRef.length());
        } else {
            chars = CharArrays.utf8BytesToChars(BytesReference.toBytes(bytesRef));
        }
        return new SecureString(chars);
    }

    public final float readFloat() throws IOException {
        return Float.intBitsToFloat(readInt());
    }

    public final double readDouble() throws IOException {
        return Double.longBitsToDouble(readLong());
    }

    @Nullable
    public final Double readOptionalDouble() throws IOException {
        if (readBoolean()) {
            return readDouble();
        }
        return null;
    }

    /**
     * Reads a boolean.
     */
    public final boolean readBoolean() throws IOException {
        return readBoolean(readByte());
    }

    private static boolean readBoolean(final byte value) {
        if (value == 0) {
            return false;
        } else if (value == 1) {
            return true;
        } else {
            final String message = String.format(Locale.ROOT, "unexpected byte [0x%02x]", value);
            throw new IllegalStateException(message);
        }
    }

    @Nullable
    public final Boolean readOptionalBoolean() throws IOException {
        final byte value = readByte();
        if (value == 2) {
            return null;
        } else {
            return readBoolean(value);
        }
    }

    /**
     * Closes the stream to further operations.
     */
    @Override
    public abstract void close() throws IOException;

    @Override
    public abstract int available() throws IOException;

    public String[] readStringArray() throws IOException {
        int size = readArraySize();
        if (size == 0) {
            return Strings.EMPTY_ARRAY;
        }
        String[] ret = new String[size];
        for (int i = 0; i < size; i++) {
            ret[i] = readString();
        }
        return ret;
    }

    @Nullable
    public String[] readOptionalStringArray() throws IOException {
        if (readBoolean()) {
            return readStringArray();
        }
        return null;
    }

    /**
     * Reads an optional byte array. It's effectively the same as readByteArray, except
     * it supports null.
     * @return a byte array or null
     * @throws IOException
     */
    @Nullable
    public byte[] readOptionalByteArray() throws IOException {
        if (readBoolean()) {
            return readByteArray();
        }
        return null;
    }

    /**
     * Same as {@link #readMap(Writeable.Reader, Writeable.Reader)} but always reading string keys.
     */
    public <V> Map<String, V> readMap(Writeable.Reader<V> valueReader) throws IOException {
        return readMap(StreamInput::readString, valueReader, Maps::newHashMapWithExpectedSize);
    }

    /**
     * If the returned map contains any entries it will be mutable. If it is empty it might be immutable.
     */
    public <K, V> Map<K, V> readMap(Writeable.Reader<K> keyReader, Writeable.Reader<V> valueReader) throws IOException {
        return readMap(keyReader, valueReader, Maps::newHashMapWithExpectedSize);
    }

    public <K, V> Map<K, V> readOrderedMap(Writeable.Reader<K> keyReader, Writeable.Reader<V> valueReader) throws IOException {
        return readMap(keyReader, valueReader, Maps::newLinkedHashMapWithExpectedSize);
    }

    private <K, V> Map<K, V> readMap(Writeable.Reader<K> keyReader, Writeable.Reader<V> valueReader, IntFunction<Map<K, V>> constructor)
        throws IOException {
        int size = readArraySize();
        if (size == 0) {
            return Collections.emptyMap();
        }
        Map<K, V> map = constructor.apply(size);
        for (int i = 0; i < size; i++) {
            K key = keyReader.read(this);
            V value = valueReader.read(this);
            map.put(key, value);
        }
        return map;
    }

    /**
     * Read a {@link Map} of string keys to {@code V}-type {@link List}s.
     * <pre><code>
     * Map&lt;String, List&lt;String&gt;&gt; map = in.readMapOfLists(StreamInput::readString);
     * </code></pre>
     * If the map or a list in it contains any elements it will be mutable, otherwise either the empty map or empty lists it contains
     * might be immutable.
     *
     * @param valueReader The value reader
     * @return Never {@code null}.
     */
    public <V> Map<String, List<V>> readMapOfLists(final Writeable.Reader<V> valueReader) throws IOException {
        return readMap(i -> i.readCollectionAsList(valueReader));
    }

    /**
     * Reads a multiple {@code V}-values and then converts them to a {@code Map} using keyMapper.
     *
     * @param valueReader The value reader
     * @param keyMapper function to create a key from a value
     * @return Never {@code null}.
     */
    public <K, V> Map<K, V> readMapValues(final Writeable.Reader<V> valueReader, final Function<V, K> keyMapper) throws IOException {
        final int size = readArraySize();
        if (size == 0) {
            return Map.of();
        }
        final Map<K, V> map = Maps.newMapWithExpectedSize(size);
        for (int i = 0; i < size; i++) {
            V value = valueReader.read(this);
            map.put(keyMapper.apply(value), value);
        }
        return map;
    }

    /**
     * If the returned map contains any entries it will be mutable. If it is empty it might be immutable.
     */
    @Nullable
    @SuppressWarnings("unchecked")
    public Map<String, Object> readGenericMap() throws IOException {
        return (Map<String, Object>) readGenericValue();
    }

    /**
     * Same as {@link #readMap(Writeable.Reader, Writeable.Reader)} but always reading string keys.
     */
    public <V> Map<String, V> readImmutableMap(Writeable.Reader<V> valueReader) throws IOException {
        return readImmutableMap(StreamInput::readString, valueReader);
    }

    /**
     * Read a {@link Map} using the given key and value readers. The return Map is immutable.
     *
     * @param keyReader Method to read a key. Must not return null.
     * @param valueReader Method to read a value. Must not return null.
     * @return The immutable map
     */
    public <K, V> Map<K, V> readImmutableMap(Writeable.Reader<K> keyReader, Writeable.Reader<V> valueReader) throws IOException {
        final int size = readVInt();
        if (size == 0) {
            return Map.of();
        } else if (size == 1) {
            return Map.of(keyReader.read(this), valueReader.read(this));
        }
        @SuppressWarnings({ "rawtypes", "unchecked" })
        Map.Entry<K, V> entries[] = new Map.Entry[size];
        for (int i = 0; i < size; ++i) {
            entries[i] = Map.entry(keyReader.read(this), valueReader.read(this));
        }
        return Map.ofEntries(entries);
    }

    /**
     * Read {@link ImmutableOpenMap} using given key and value readers.
     *
     * @param keyReader   key reader
     * @param valueReader value reader
     */
    public <K, V> ImmutableOpenMap<K, V> readImmutableOpenMap(Writeable.Reader<K> keyReader, Writeable.Reader<V> valueReader)
        throws IOException {
        final int size = readVInt();
        if (size == 0) {
            return ImmutableOpenMap.of();
        }
        final ImmutableOpenMap.Builder<K, V> builder = ImmutableOpenMap.builder(size);
        for (int i = 0; i < size; i++) {
            builder.put(keyReader.read(this), valueReader.read(this));
        }
        return builder.build();
    }

    /**
     * Reads a value of unspecified type. If a collection is read then the collection will be mutable if it contains any entry but might
     * be immutable if it is empty.
     */
    @Nullable
    public Object readGenericValue() throws IOException {
        byte type = readByte();
        return switch (type) {
            case -1 -> null;
            case 0 -> readString();
            case 1 -> readInt();
            case 2 -> readLong();
            case 3 -> readFloat();
            case 4 -> readDouble();
            case 5 -> readBoolean();
            case 6 -> readByteArray();
            case 7 -> readCollection(StreamInput::readGenericValue, ArrayList::new, Collections.emptyList());
            case 8 -> readArray();
            case 9 -> getTransportVersion().onOrAfter(TransportVersions.V_8_7_0)
                ? readOrderedMap(StreamInput::readGenericValue, StreamInput::readGenericValue)
                : readOrderedMap(StreamInput::readString, StreamInput::readGenericValue);
            case 10 -> getTransportVersion().onOrAfter(TransportVersions.V_8_7_0)
                ? readMap(StreamInput::readGenericValue, StreamInput::readGenericValue)
                : readMap(StreamInput::readGenericValue);
            case 11 -> readByte();
            case 12 -> readDate();
            case 13 ->
                // this used to be DateTime from Joda, and then JodaCompatibleZonedDateTime
                // stream-wise it is the exact same as ZonedDateTime, a timezone id and long milliseconds
                readZonedDateTime();
            case 14 -> readBytesReference();
            case 15 -> readText();
            case 16 -> readShort();
            case 17 -> readIntArray();
            case 18 -> readLongArray();
            case 19 -> readFloatArray();
            case 20 -> readDoubleArray();
            case 21 -> readBytesRef();
            case 22 -> readGeoPoint();
            case 23 -> readZonedDateTime();
            case 24 -> readCollection(StreamInput::readGenericValue, Sets::newLinkedHashSetWithExpectedSize, Collections.emptySet());
            case 25 -> readCollection(StreamInput::readGenericValue, Sets::newHashSetWithExpectedSize, Collections.emptySet());
            case 26 -> readBigInteger();
            case 27 -> readOffsetTime();
            case 28 -> readDuration();
            case 29 -> readPeriod();
            case 30 -> readNamedWriteable(GenericNamedWriteable.class);
            default -> throw new IOException("Can't read unknown type [" + type + "]");
        };
    }

    /**
     * Read an {@link Instant} from the stream with nanosecond resolution
     */
    public final Instant readInstant() throws IOException {
        return Instant.ofEpochSecond(readLong(), readInt());
    }

    /**
     * Read an optional {@link Instant} from the stream. Returns <code>null</code> when
     * no instant is present.
     */
    @Nullable
    public final Instant readOptionalInstant() throws IOException {
        final boolean present = readBoolean();
        return present ? readInstant() : null;
    }

    private ZonedDateTime readZonedDateTime() throws IOException {
        final String timeZoneId = readString();
        return ZonedDateTime.ofInstant(Instant.ofEpochMilli(readLong()), ZoneId.of(timeZoneId));
    }

    private OffsetTime readOffsetTime() throws IOException {
        final String zoneOffsetId = readString();
        return OffsetTime.of(LocalTime.ofNanoOfDay(readLong()), ZoneOffset.of(zoneOffsetId));
    }

    private Duration readDuration() throws IOException {
        final long seconds = readLong();
        final long nanos = readLong();
        return Duration.ofSeconds(seconds, nanos);
    }

    private Period readPeriod() throws IOException {
        final int years = readInt();
        final int months = readInt();
        final int days = readInt();
        return Period.of(years, months, days);
    }

    private static final Object[] EMPTY_OBJECT_ARRAY = new Object[0];

    private Object[] readArray() throws IOException {
        int size8 = readArraySize();
        if (size8 == 0) {
            return EMPTY_OBJECT_ARRAY;
        }
        Object[] list8 = new Object[size8];
        for (int i = 0; i < size8; i++) {
            list8[i] = readGenericValue();
        }
        return list8;
    }

    private Date readDate() throws IOException {
        return new Date(readLong());
    }

    /**
     * Reads a {@link GeoPoint} from this stream input
     */
    public GeoPoint readGeoPoint() throws IOException {
        return new GeoPoint(readDouble(), readDouble());
    }

    /**
     * Read a {@linkplain ZoneId}.
     */
    public ZoneId readZoneId() throws IOException {
        return ZoneId.of(readString());
    }

    /**
     * Read an optional {@linkplain ZoneId}.
     */
    public ZoneId readOptionalZoneId() throws IOException {
        if (readBoolean()) {
            return ZoneId.of(readString());
        }
        return null;
    }

    private static final int[] EMPTY_INT_ARRAY = new int[0];

    public int[] readIntArray() throws IOException {
        int length = readArraySize();
        if (length == 0) {
            return EMPTY_INT_ARRAY;
        }
        int[] values = new int[length];
        for (int i = 0; i < length; i++) {
            values[i] = readInt();
        }
        return values;
    }

    public int[] readVIntArray() throws IOException {
        int length = readArraySize();
        if (length == 0) {
            return EMPTY_INT_ARRAY;
        }
        int[] values = new int[length];
        for (int i = 0; i < length; i++) {
            values[i] = readVInt();
        }
        return values;
    }

    private static final long[] EMPTY_LONG_ARRAY = new long[0];

    public long[] readLongArray() throws IOException {
        int length = readArraySize();
        if (length == 0) {
            return EMPTY_LONG_ARRAY;
        }
        long[] values = new long[length];
        for (int i = 0; i < length; i++) {
            values[i] = readLong();
        }
        return values;
    }

    public long[] readVLongArray() throws IOException {
        int length = readArraySize();
        if (length == 0) {
            return EMPTY_LONG_ARRAY;
        }
        long[] values = new long[length];
        for (int i = 0; i < length; i++) {
            values[i] = readVLong();
        }
        return values;
    }

    private static final float[] EMPTY_FLOAT_ARRAY = new float[0];

    public float[] readFloatArray() throws IOException {
        int length = readArraySize();
        if (length == 0) {
            return EMPTY_FLOAT_ARRAY;
        }
        float[] values = new float[length];
        for (int i = 0; i < length; i++) {
            values[i] = readFloat();
        }
        return values;
    }

    private static final double[] EMPTY_DOUBLE_ARRAY = new double[0];

    public double[] readDoubleArray() throws IOException {
        int length = readArraySize();
        if (length == 0) {
            return EMPTY_DOUBLE_ARRAY;
        }
        double[] values = new double[length];
        for (int i = 0; i < length; i++) {
            values[i] = readDouble();
        }
        return values;
    }

    private static final byte[] EMPTY_BYTE_ARRAY = new byte[0];

    public byte[] readByteArray() throws IOException {
        final int length = readArraySize();
        return doReadByteArray(length);
    }

    protected byte[] doReadByteArray(int length) throws IOException {
        if (length == 0) {
            return EMPTY_BYTE_ARRAY;
        }
        final byte[] bytes = new byte[length];
        readBytes(bytes, 0, bytes.length);
        return bytes;
    }

    /**
     * Reads an array from the stream using the specified {@link org.elasticsearch.common.io.stream.Writeable.Reader} to read array elements
     * from the stream. This method can be seen as the reader version of {@link StreamOutput#writeArray(Writeable.Writer, Object[])}. It is
     * assumed that the stream first contains a variable-length integer representing the size of the array, and then contains that many
     * elements that can be read from the stream.
     *
     * @param reader        the reader used to read individual elements
     * @param arraySupplier a supplier used to construct a new array
     * @param <T>           the type of the elements of the array
     * @return an array read from the stream
     * @throws IOException if an I/O exception occurs while reading the array
     */
    public <T> T[] readArray(final Writeable.Reader<T> reader, final IntFunction<T[]> arraySupplier) throws IOException {
        final int length = readArraySize();
        final T[] values = arraySupplier.apply(length);
        for (int i = 0; i < length; i++) {
            values[i] = reader.read(this);
        }
        return values;
    }

    public <T> T[] readOptionalArray(Writeable.Reader<T> reader, IntFunction<T[]> arraySupplier) throws IOException {
        return readBoolean() ? readArray(reader, arraySupplier) : null;
    }

    @Nullable
    public <T extends Writeable> T readOptionalWriteable(Writeable.Reader<T> reader) throws IOException {
        if (readBoolean()) {
            T t = reader.read(this);
            if (t == null) {
                throwOnNullRead(reader);
            }
            return t;
        } else {
            return null;
        }
    }

    protected static void throwOnNullRead(Writeable.Reader<?> reader) throws IOException {
        final IOException e = new IOException("Writeable.Reader [" + reader + "] returned null which is not allowed.");
        assert false : e;
        throw e;
    }

    @Nullable
    public <T extends Exception> T readException() throws IOException {
        return ElasticsearchException.readException(this);
    }

    /**
     * Get the registry of named writeables if this stream has one,
     * {@code null} otherwise.
     */
    public NamedWriteableRegistry namedWriteableRegistry() {
        return null;
    }

    /**
     * Reads a {@link NamedWriteable} from the current stream, by first reading its name and then looking for
     * the corresponding entry in the registry by name, so that the proper object can be read and returned.
     * Default implementation throws {@link UnsupportedOperationException} as StreamInput doesn't hold a registry.
     * Use {@link FilterInputStream} instead which wraps a stream and supports a {@link NamedWriteableRegistry} too.
     */
    @Nullable
    public <C extends NamedWriteable> C readNamedWriteable(@SuppressWarnings("unused") Class<C> categoryClass) throws IOException {
        throw new UnsupportedOperationException("can't read named writeable from StreamInput");
    }

    /**
     * Reads a {@link NamedWriteable} from the current stream with the given name. It is assumed that the caller obtained the name
     * from other source, so it's not read from the stream. The name is used for looking for
     * the corresponding entry in the registry by name, so that the proper object can be read and returned.
     * Default implementation throws {@link UnsupportedOperationException} as StreamInput doesn't hold a registry.
     * Use {@link FilterInputStream} instead which wraps a stream and supports a {@link NamedWriteableRegistry} too.
     *
     * Prefer {@link StreamInput#readNamedWriteable(Class)} and {@link StreamOutput#writeNamedWriteable(NamedWriteable)} unless you
     * have a compelling reason to use this method instead.
     */
    @Nullable
    public <C extends NamedWriteable> C readNamedWriteable(
        @SuppressWarnings("unused") Class<C> categoryClass,
        @SuppressWarnings("unused") String name
    ) throws IOException {
        throw new UnsupportedOperationException("can't read named writeable from StreamInput");
    }

    @Nullable
    public <C extends NamedWriteable> C readNamedWriteable(
        @SuppressWarnings("unused") Class<C> categoryClass,
        @SuppressWarnings("unused") Symbol key
    ) throws IOException {
        throw new UnsupportedOperationException("can't read named writeable from StreamInput");
    }

    public <C> Symbol readSymbol() throws IOException {
        return getSymbol(readByteArray());
    }

    protected static <C> Symbol getSymbol(byte[] bytes) {
        Symbol symbol = Symbol.lookup(bytes);
        if (symbol == null) {
            throw new IllegalArgumentException("Unknown symbol[" + new String(bytes, UTF_8) + "]");
        }
        return symbol;
    }

    /**
     * Reads an optional {@link NamedWriteable}.
     */
    @Nullable
    public <C extends NamedWriteable> C readOptionalNamedWriteable(Class<C> categoryClass) throws IOException {
        if (readBoolean()) {
            return readNamedWriteable(categoryClass);
        }
        return null;
    }

    /**
     * Reads a list of objects which was written using {@link StreamOutput#writeCollection}. If the returned list contains any entries it
     * will be a (mutable) {@link ArrayList}. If it is empty it might be immutable.
     */
    public <T> List<T> readCollectionAsList(final Writeable.Reader<T> reader) throws IOException {
        return readCollection(reader, ArrayList::new, Collections.emptyList());
    }

    /**
     * Reads a list of objects which was written using {@link StreamOutput#writeCollection}. The returned list is immutable.
     */
    public <T> List<T> readCollectionAsImmutableList(final Writeable.Reader<T> reader) throws IOException {
        int count = readArraySize();
        // special cases small arrays, just like in java.util.List.of(...)
        return switch (count) {
            case 0 -> List.of();
            case 1 -> List.of(reader.read(this));
            case 2 -> List.of(reader.read(this), reader.read(this));
            default -> {
                Object[] entries = new Object[count];
                for (int i = 0; i < count; i++) {
                    entries[i] = reader.read(this);
                }
                @SuppressWarnings("unchecked")
                T[] typedEntries = (T[]) entries;
                yield List.of(typedEntries);
            }
        };
    }

    /**
     * Reads a list of strings which was written using {@link StreamOutput#writeStringCollection}. The returned list is immutable.
     */
    public List<String> readStringCollectionAsImmutableList() throws IOException {
        return readCollectionAsImmutableList(StreamInput::readString);
    }

    /**
     * Reads a list of strings which was written using {@link StreamOutput#writeStringCollection}. If the returned list contains any entries
     * it will be a (mutable) {@link ArrayList}. If it is empty it might be immutable.
     */
    public List<String> readStringCollectionAsList() throws IOException {
        return readCollectionAsList(StreamInput::readString);
    }

    /**
     * Reads a possibly-{@code null} list which was written using {@link StreamOutput#writeOptionalCollection}. If the returned list
     * contains any entries it will be a (mutable) {@link ArrayList}. If it is empty it might be immutable.
     */
    @Nullable
    public <T> List<T> readOptionalCollectionAsList(final Writeable.Reader<T> reader) throws IOException {
        final boolean isPresent = readBoolean();
        return isPresent ? readCollectionAsList(reader) : null;
    }

    /**
     * Reads a possibly-{@code null} list of strings which was written using {@link StreamOutput#writeOptionalStringCollection}. If the
     * returned list contains any entries it will be a (mutable) {@link ArrayList}. If it is empty it might be immutable.
     */
    @Nullable
    public List<String> readOptionalStringCollectionAsList() throws IOException {
        return readOptionalCollectionAsList(StreamInput::readString);
    }

    /**
     * Reads a set of objects which was written using {@link StreamOutput#writeCollection}. If the returned set contains any entries it
     * will a (mutable) {@link HashSet}. If it is empty it might be immutable. The collection that was originally written should also have
     * been a set.
     */
    public <T> Set<T> readCollectionAsSet(Writeable.Reader<T> reader) throws IOException {
        return readCollection(reader, Sets::newHashSetWithExpectedSize, Collections.emptySet());
    }

    /**
     * Reads a set of objects which was written using {@link StreamOutput#writeCollection}}. The returned set is immutable. The collection
     * that was originally written should also have been a set.
     */
    public <T> Set<T> readCollectionAsImmutableSet(final Writeable.Reader<T> reader) throws IOException {
        int count = readArraySize();
        // special cases small arrays, just like in java.util.Set.of(...)
        return switch (count) {
            case 0 -> Set.of();
            case 1 -> Set.of(reader.read(this));
            case 2 -> Set.of(reader.read(this), reader.read(this));
            default -> {
                Object[] entries = new Object[count];
                for (int i = 0; i < count; i++) {
                    entries[i] = reader.read(this);
                }
                @SuppressWarnings("unchecked")
                T[] typedEntries = (T[]) entries;
                yield Set.of(typedEntries);
            }
        };
    }

    /**
     * Reads a list of {@link NamedWriteable}s which was written using {@link StreamOutput#writeNamedWriteableCollection}. If the returned
     * list contains any entries it will be a (mutable) {@link ArrayList}. If it is empty it might be immutable.
     */
    public <T extends NamedWriteable> List<T> readNamedWriteableCollectionAsList(Class<T> categoryClass) throws IOException {
        throw new UnsupportedOperationException("can't read named writeable from StreamInput");
    }

    /**
     * Reads a collection which was written using {@link StreamOutput#writeCollection}, accumulating the results using the provided
     * consumer.
     */
    public <C> C readCollection(IntFunction<C> constructor, CheckedBiConsumer<StreamInput, C, IOException> itemConsumer)
        throws IOException {
        int count = readArraySize();
        var result = constructor.apply(count);
        for (int i = 0; i < count; i++) {
            itemConsumer.accept(this, result);
        }
        return result;
    }

    /**
     * Reads a collection, comprising a call to {@link #readVInt} for the size, followed by that many invocations of {@code reader}.
     *
     * @param reader      reads each object in the collection
     * @param constructor constructs the collection of the given (positive) size
     * @param empty       constructs an empty collection
     */
    private <T, C extends Collection<? super T>> C readCollection(Writeable.Reader<T> reader, IntFunction<C> constructor, C empty)
        throws IOException {
        int count = readArraySize();
        if (count == 0) {
            return empty;
        }
        C builder = constructor.apply(count);
        for (int i = 0; i < count; i++) {
            builder.add(reader.read(this));
        }
        assert builder.size() == count
            : Strings.format("read %d items but resulting collection has size %d - were duplicates removed?", count, builder.size());
        return builder;
    }

    /**
     * Reads an enum with type E that was serialized based on the value of its ordinal
     */
    public <E extends Enum<E>> E readEnum(Class<E> enumClass) throws IOException {
        return readEnum(enumClass, enumClass.getEnumConstants());
    }

    /**
     * Reads an optional enum with type E that was serialized based on the value of its ordinal
     */
    @Nullable
    public <E extends Enum<E>> E readOptionalEnum(Class<E> enumClass) throws IOException {
        if (readBoolean()) {
            return readEnum(enumClass, enumClass.getEnumConstants());
        } else {
            return null;
        }
    }

    private <E extends Enum<E>> E readEnum(Class<E> enumClass, E[] values) throws IOException {
        int ordinal = readVInt();
        if (ordinal < 0 || ordinal >= values.length) {
            throw new IOException("Unknown " + enumClass.getSimpleName() + " ordinal [" + ordinal + "]");
        }
        return values[ordinal];
    }

    /**
     * Reads an enum with type E that was serialized based on the value of it's ordinal
     */
    public <E extends Enum<E>> EnumSet<E> readEnumSet(Class<E> enumClass) throws IOException {
        int size = readVInt();
        final EnumSet<E> res = EnumSet.noneOf(enumClass);
        if (size == 0) {
            return res;
        }
        final E[] values = enumClass.getEnumConstants();
        for (int i = 0; i < size; i++) {
            res.add(readEnum(enumClass, values));
        }
        return res;
    }

    public static StreamInput wrap(byte[] bytes) {
        return wrap(bytes, 0, bytes.length);
    }

    public static StreamInput wrap(byte[] bytes, int offset, int length) {
        return new ByteBufferStreamInput(ByteBuffer.wrap(bytes, offset, length));
    }

    /**
     * Reads a vint via {@link #readVInt()} and applies basic checks to ensure the read array size is sane.
     * This method uses {@link #ensureCanReadBytes(int)} to ensure this stream has enough bytes to read for the read array size.
     */
    protected int readArraySize() throws IOException {
        final int arraySize = readVInt();
        if (arraySize > ArrayUtil.MAX_ARRAY_LENGTH) {
            throwExceedsMaxArraySize(arraySize);
        }
        if (arraySize < 0) {
            throwNegative(arraySize);
        }
        // let's do a sanity check that if we are reading an array size that is bigger that the remaining bytes we can safely
        // throw an exception instead of allocating the array based on the size. A simple corrupted byte can make a node go OOM
        // if the size is large and for perf reasons we allocate arrays ahead of time
        ensureCanReadBytes(arraySize);
        return arraySize;
    }

    private static void throwNegative(int arraySize) {
        throw new NegativeArraySizeException("array size must be positive but was: " + arraySize);
    }

    private static void throwExceedsMaxArraySize(int arraySize) {
        throw new IllegalStateException("array length must be <= to " + ArrayUtil.MAX_ARRAY_LENGTH + " but was: " + arraySize);
    }

    /**
     * This method throws an {@link EOFException} if the given number of bytes can not be read from the stream. This method might
     * be a no-op depending on the underlying implementation if the information of the remaining bytes is not present.
     */
    protected abstract void ensureCanReadBytes(int length) throws EOFException;

    protected static void throwEOF(int bytesToRead, int bytesAvailable) throws EOFException {
        throw new EOFException("tried to read: " + bytesToRead + " bytes but only " + bytesAvailable + " remaining");
    }

    private static final TimeUnit[] TIME_UNITS = TimeUnit.values();

    static {
        // assert the exact form of the TimeUnit values to ensure we're not silently broken by a JDK change
        if (Arrays.equals(
            TIME_UNITS,
            new TimeUnit[] {
                TimeUnit.NANOSECONDS,
                TimeUnit.MICROSECONDS,
                TimeUnit.MILLISECONDS,
                TimeUnit.SECONDS,
                TimeUnit.MINUTES,
                TimeUnit.HOURS,
                TimeUnit.DAYS }
        ) == false) {
            throw new AssertionError("Incompatible JDK version used that breaks assumptions on the structure of the TimeUnit enum");
        }
    }

    /**
     * Read a {@link TimeValue} from the stream
     */
    public TimeValue readTimeValue() throws IOException {
        long duration = readZLong();
        TimeUnit timeUnit = TIME_UNITS[readByte()];
        return new TimeValue(duration, timeUnit);
    }

    /**
     * Read an optional {@link TimeValue} from the stream, returning null if no TimeValue was written.
     */
    public @Nullable TimeValue readOptionalTimeValue() throws IOException {
        if (readBoolean()) {
            return readTimeValue();
        } else {
            return null;
        }
    }
}<|MERGE_RESOLUTION|>--- conflicted
+++ resolved
@@ -58,15 +58,12 @@
 import java.util.function.Function;
 import java.util.function.IntFunction;
 
-<<<<<<< HEAD
-=======
 import static java.nio.charset.StandardCharsets.ISO_8859_1;
->>>>>>> 8cc438ea
 import static java.nio.charset.StandardCharsets.UTF_8;
 
 /**
  * A stream from this node to another node. Technically, it can also be streamed to a byte array but that is mostly for testing.
- *
+ * <p>
  * This class's methods are optimized so you can put the methods that read and write a class next to each other and you can scan them
  * visually for differences. That means that most variables should be read and written in a single line so even large objects fit both
  * reading and writing on the screen. It also means that the methods on this class are named very similarly to {@link StreamOutput}. Finally
@@ -685,6 +682,7 @@
     /**
      * Reads an optional byte array. It's effectively the same as readByteArray, except
      * it supports null.
+     *
      * @return a byte array or null
      * @throws IOException
      */
@@ -748,7 +746,7 @@
      * Reads a multiple {@code V}-values and then converts them to a {@code Map} using keyMapper.
      *
      * @param valueReader The value reader
-     * @param keyMapper function to create a key from a value
+     * @param keyMapper   function to create a key from a value
      * @return Never {@code null}.
      */
     public <K, V> Map<K, V> readMapValues(final Writeable.Reader<V> valueReader, final Function<V, K> keyMapper) throws IOException {
@@ -783,7 +781,7 @@
     /**
      * Read a {@link Map} using the given key and value readers. The return Map is immutable.
      *
-     * @param keyReader Method to read a key. Must not return null.
+     * @param keyReader   Method to read a key. Must not return null.
      * @param valueReader Method to read a value. Must not return null.
      * @return The immutable map
      */
@@ -1124,7 +1122,7 @@
      * the corresponding entry in the registry by name, so that the proper object can be read and returned.
      * Default implementation throws {@link UnsupportedOperationException} as StreamInput doesn't hold a registry.
      * Use {@link FilterInputStream} instead which wraps a stream and supports a {@link NamedWriteableRegistry} too.
-     *
+     * <p>
      * Prefer {@link StreamInput#readNamedWriteable(Class)} and {@link StreamOutput#writeNamedWriteable(NamedWriteable)} unless you
      * have a compelling reason to use this method instead.
      */
@@ -1144,14 +1142,14 @@
         throw new UnsupportedOperationException("can't read named writeable from StreamInput");
     }
 
-    public <C> Symbol readSymbol() throws IOException {
+    public Symbol readSymbol() throws IOException {
         return getSymbol(readByteArray());
     }
 
-    protected static <C> Symbol getSymbol(byte[] bytes) {
+    protected static Symbol getSymbol(byte[] bytes) {
         Symbol symbol = Symbol.lookup(bytes);
         if (symbol == null) {
-            throw new IllegalArgumentException("Unknown symbol[" + new String(bytes, UTF_8) + "]");
+            throw new IllegalArgumentException("Unknown symbol[" + new String(bytes, ISO_8859_1) + "]");
         }
         return symbol;
     }
