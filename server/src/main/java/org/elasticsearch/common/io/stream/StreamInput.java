/*
 * Copyright Elasticsearch B.V. and/or licensed to Elasticsearch B.V. under one
 * or more contributor license agreements. Licensed under the Elastic License
 * 2.0 and the Server Side Public License, v 1; you may not use this file except
 * in compliance with, at your election, the Elastic License 2.0 or the Server
 * Side Public License, v 1.
 */

package org.elasticsearch.common.io.stream;

import org.apache.lucene.util.ArrayUtil;
import org.apache.lucene.util.BitUtil;
import org.apache.lucene.util.BytesRef;
import org.elasticsearch.ElasticsearchException;
import org.elasticsearch.TransportVersion;
import org.elasticsearch.common.Strings;
import org.elasticsearch.common.bytes.BytesArray;
import org.elasticsearch.common.bytes.BytesReference;
import org.elasticsearch.common.bytes.ReleasableBytesReference;
import org.elasticsearch.common.collect.ImmutableOpenMap;
import org.elasticsearch.common.geo.GeoPoint;
import org.elasticsearch.common.settings.SecureString;
import org.elasticsearch.common.text.Text;
import org.elasticsearch.common.util.Maps;
import org.elasticsearch.common.util.set.Sets;
import org.elasticsearch.core.CharArrays;
import org.elasticsearch.core.Nullable;
import org.elasticsearch.core.TimeValue;

import java.io.EOFException;
import java.io.FilterInputStream;
import java.io.IOException;
import java.io.InputStream;
import java.math.BigInteger;
import java.nio.ByteBuffer;
import java.time.Instant;
import java.time.LocalTime;
import java.time.OffsetTime;
import java.time.ZoneId;
import java.time.ZoneOffset;
import java.time.ZonedDateTime;
import java.util.ArrayList;
import java.util.Arrays;
import java.util.Collection;
import java.util.Collections;
import java.util.Date;
import java.util.EnumSet;
import java.util.List;
import java.util.Locale;
import java.util.Map;
import java.util.Set;
import java.util.concurrent.TimeUnit;
import java.util.function.Function;
import java.util.function.IntFunction;

/**
 * A stream from this node to another node. Technically, it can also be streamed to a byte array but that is mostly for testing.
 *
 * This class's methods are optimized so you can put the methods that read and write a class next to each other and you can scan them
 * visually for differences. That means that most variables should be read and written in a single line so even large objects fit both
 * reading and writing on the screen. It also means that the methods on this class are named very similarly to {@link StreamOutput}. Finally
 * it means that the "barrier to entry" for adding new methods to this class is relatively low even though it is a shared class with code
 * everywhere. That being said, this class deals primarily with {@code List}s rather than Arrays. For the most part calls should adapt to
 * lists, either by storing {@code List}s internally or just converting to and from a {@code List} when calling. This comment is repeated
 * on {@link StreamInput}.
 */
public abstract class StreamInput extends InputStream {

    private TransportVersion version = TransportVersion.CURRENT;

    /**
     * The transport version the data is serialized as.
     */
    public TransportVersion getTransportVersion() {
        return this.version;
    }

    /**
     * Set the transport version of the data in this stream.
     */
    public void setTransportVersion(TransportVersion version) {
        this.version = version;
    }

    /**
     * Reads and returns a single byte.
     */
    public abstract byte readByte() throws IOException;

    /**
     * Reads a specified number of bytes into an array at the specified offset.
     *
     * @param b      the array to read bytes into
     * @param offset the offset in the array to start storing bytes
     * @param len    the number of bytes to read
     */
    public abstract void readBytes(byte[] b, int offset, int len) throws IOException;

    /**
     * Reads a bytes reference from this stream, copying any bytes read to a new {@code byte[]}. Use {@link #readReleasableBytesReference()}
     * when reading large bytes references where possible top avoid needless allocations and copying.
     */
    public BytesReference readBytesReference() throws IOException {
        int length = readArraySize();
        return readBytesReference(length);
    }

    /**
     * Reads a releasable bytes reference from this stream. Unlike {@link #readBytesReference()} the returned bytes reference may reference
     * bytes in a pooled buffer and must be explicitly released via {@link ReleasableBytesReference#close()} once no longer used.
     * Prefer this method over {@link #readBytesReference()} when reading large bytes references to avoid allocations and copying.
     */
    public ReleasableBytesReference readReleasableBytesReference() throws IOException {
        return ReleasableBytesReference.wrap(readBytesReference());
    }

    /**
     * Checks if this {@link InputStream} supports {@link #readAllToReleasableBytesReference()}.
     */
    public boolean supportReadAllToReleasableBytesReference() {
        return false;
    }

    /**
     * Reads all remaining bytes in the stream as a releasable bytes reference.
     * Similarly to {@link #readReleasableBytesReference} the returned bytes reference may reference bytes in a
     * pooled buffer and must be explicitly released via {@link ReleasableBytesReference#close()} once no longer used.
     * However, unlike {@link #readReleasableBytesReference()}, this method doesn't have the prefix size.
     * <p>
     * NOTE: Always check {@link #supportReadAllToReleasableBytesReference()} before calling this method.
     */
    public ReleasableBytesReference readAllToReleasableBytesReference() throws IOException {
        assert false : "This InputStream doesn't support readAllToReleasableBytesReference";
        throw new UnsupportedOperationException("This InputStream doesn't support readAllToReleasableBytesReference");
    }

    /**
     * Reads an optional bytes reference from this stream. It might hold an actual reference to the underlying bytes of the stream. Use this
     * only if you must differentiate null from empty. Use {@link StreamInput#readBytesReference()} and
     * {@link StreamOutput#writeBytesReference(BytesReference)} if you do not.
     */
    @Nullable
    public BytesReference readOptionalBytesReference() throws IOException {
        int length = readVInt() - 1;
        if (length < 0) {
            return null;
        }
        return readBytesReference(length);
    }

    /**
     * Reads a bytes reference from this stream, might hold an actual reference to the underlying
     * bytes of the stream.
     */
    public BytesReference readBytesReference(int length) throws IOException {
        if (length == 0) {
            return BytesArray.EMPTY;
        }
        byte[] bytes = new byte[length];
        readBytes(bytes, 0, length);
        return new BytesArray(bytes, 0, length);
    }

    public BytesRef readBytesRef() throws IOException {
        int length = readArraySize();
        return readBytesRef(length);
    }

    public BytesRef readBytesRef(int length) throws IOException {
        if (length == 0) {
            return new BytesRef();
        }
        byte[] bytes = new byte[length];
        readBytes(bytes, 0, length);
        return new BytesRef(bytes, 0, length);
    }

    public void readFully(byte[] b) throws IOException {
        readBytes(b, 0, b.length);
    }

    public short readShort() throws IOException {
        return (short) (((readByte() & 0xFF) << 8) | (readByte() & 0xFF));
    }

    /**
     * Reads four bytes and returns an int.
     */
    public int readInt() throws IOException {
        return ((readByte() & 0xFF) << 24) | ((readByte() & 0xFF) << 16) | ((readByte() & 0xFF) << 8) | (readByte() & 0xFF);
    }

    /**
     * Reads an optional {@link Integer}.
     */
    public Integer readOptionalInt() throws IOException {
        if (readBoolean()) {
            return readInt();
        }
        return null;
    }

    /**
     * Reads an int stored in variable-length format.  Reads between one and
     * five bytes.  Smaller values take fewer bytes.  Negative numbers
     * will always use all 5 bytes and are therefore better serialized
     * using {@link #readInt}
     */
    public int readVInt() throws IOException {
        return readVIntSlow();
    }

    protected final int readVIntSlow() throws IOException {
        byte b = readByte();
        int i = b & 0x7F;
        if ((b & 0x80) == 0) {
            return i;
        }
        b = readByte();
        i |= (b & 0x7F) << 7;
        if ((b & 0x80) == 0) {
            return i;
        }
        b = readByte();
        i |= (b & 0x7F) << 14;
        if ((b & 0x80) == 0) {
            return i;
        }
        b = readByte();
        i |= (b & 0x7F) << 21;
        if ((b & 0x80) == 0) {
            return i;
        }
        b = readByte();
        if ((b & 0x80) != 0) {
            throwOnBrokenVInt(b, i);
        }
        return i | ((b & 0x7F) << 28);
    }

    protected static void throwOnBrokenVInt(byte b, int accumulated) throws IOException {
        throw new IOException("Invalid vInt ((" + Integer.toHexString(b) + " & 0x7f) << 28) | " + Integer.toHexString(accumulated));
    }

    /**
     * Reads eight bytes and returns a long.
     */
    public long readLong() throws IOException {
        return (((long) readInt()) << 32) | (readInt() & 0xFFFFFFFFL);
    }

    /**
     * Reads a long stored in variable-length format. Reads between one and ten bytes. Smaller values take fewer bytes. Negative numbers
     * are encoded in ten bytes so prefer {@link #readLong()} or {@link #readZLong()} for negative numbers.
     */
    public long readVLong() throws IOException {
        return readVLongSlow();
    }

    protected final long readVLongSlow() throws IOException {
        byte b = readByte();
        long i = b & 0x7FL;
        if ((b & 0x80) == 0) {
            return i;
        }
        b = readByte();
        i |= (b & 0x7FL) << 7;
        if ((b & 0x80) == 0) {
            return i;
        }
        b = readByte();
        i |= (b & 0x7FL) << 14;
        if ((b & 0x80) == 0) {
            return i;
        }
        b = readByte();
        i |= (b & 0x7FL) << 21;
        if ((b & 0x80) == 0) {
            return i;
        }
        b = readByte();
        i |= (b & 0x7FL) << 28;
        if ((b & 0x80) == 0) {
            return i;
        }
        b = readByte();
        i |= (b & 0x7FL) << 35;
        if ((b & 0x80) == 0) {
            return i;
        }
        b = readByte();
        i |= (b & 0x7FL) << 42;
        if ((b & 0x80) == 0) {
            return i;
        }
        b = readByte();
        i |= (b & 0x7FL) << 49;
        if ((b & 0x80) == 0) {
            return i;
        }
        b = readByte();
        i |= ((b & 0x7FL) << 56);
        if ((b & 0x80) == 0) {
            return i;
        }
        b = readByte();
        if (b != 0 && b != 1) {
            throwOnBrokenVLong(b, i);
        }
        i |= ((long) b) << 63;
        return i;
    }

    protected static void throwOnBrokenVLong(byte b, long accumulated) throws IOException {
        throw new IOException("Invalid vlong (" + Integer.toHexString(b) + " << 63) | " + Long.toHexString(accumulated));
    }

    @Nullable
    public Long readOptionalVLong() throws IOException {
        if (readBoolean()) {
            return readVLong();
        }
        return null;
    }

    public long readZLong() throws IOException {
        long accumulator = 0L;
        int i = 0;
        long currentByte;
        while (((currentByte = readByte()) & 0x80L) != 0) {
            accumulator |= (currentByte & 0x7F) << i;
            i += 7;
            if (i > 63) {
                throw new IOException("variable-length stream is too long");
            }
        }
        return BitUtil.zigZagDecode(accumulator | (currentByte << i));
    }

    @Nullable
    public Long readOptionalLong() throws IOException {
        if (readBoolean()) {
            return readLong();
        }
        return null;
    }

    public BigInteger readBigInteger() throws IOException {
        return new BigInteger(readString());
    }

    @Nullable
    public Text readOptionalText() throws IOException {
        int length = readInt();
        if (length == -1) {
            return null;
        }
        return new Text(readBytesReference(length));
    }

    public Text readText() throws IOException {
        // use StringAndBytes so we can cache the string if its ever converted to it
        int length = readInt();
        return new Text(readBytesReference(length));
    }

    @Nullable
    public String readOptionalString() throws IOException {
        if (readBoolean()) {
            return readString();
        }
        return null;
    }

    @Nullable
    public SecureString readOptionalSecureString() throws IOException {
        SecureString value = null;
        BytesReference bytesRef = readOptionalBytesReference();
        if (bytesRef != null) {
            byte[] bytes = BytesReference.toBytes(bytesRef);
            try {
                value = new SecureString(CharArrays.utf8BytesToChars(bytes));
            } finally {
                Arrays.fill(bytes, (byte) 0);
            }
        }
        return value;
    }

    @Nullable
    public Float readOptionalFloat() throws IOException {
        if (readBoolean()) {
            return readFloat();
        }
        return null;
    }

    @Nullable
    public Integer readOptionalVInt() throws IOException {
        if (readBoolean()) {
            return readVInt();
        }
        return null;
    }

    // Maximum char-count to de-serialize via the thread-local CharsRef buffer
    private static final int SMALL_STRING_LIMIT = 1024;

    // Reusable bytes for deserializing strings
    private static final ThreadLocal<byte[]> stringReadBuffer = ThreadLocal.withInitial(() -> new byte[1024]);

    // Thread-local buffer for smaller strings
    private static final ThreadLocal<char[]> smallSpare = ThreadLocal.withInitial(() -> new char[SMALL_STRING_LIMIT]);

    // Larger buffer used for long strings that can't fit into the thread-local buffer
    // We don't use a CharsRefBuilder since we exactly know the size of the character array up front
    // this prevents calling grow for every character since we don't need this
    private char[] largeSpare;
<<<<<<< HEAD
=======

    private char[] ensureLargeSpare(int charCount) {
        char[] spare = largeSpare;
        if (spare == null || spare.length < charCount) {
            // we don't use ArrayUtils.grow since there is no need to copy the array
            spare = new char[ArrayUtil.oversize(charCount, Character.BYTES)];
            largeSpare = spare;
        }
        return spare;
    }
>>>>>>> 3af53799

    public final String readString() throws IOException {
        final int charCount = readArraySize();
<<<<<<< HEAD
        if (charCount == 0) {
            return "";
        }
        final char[] charBuffer = charCount > SMALL_STRING_LIMIT ? ensureLargeSpare(charCount) : smallSpare.get();
        readString(charCount, charBuffer);
        return new String(charBuffer, 0, charCount);
    }

    protected void readString(int charCount, char[] charBuffer) throws IOException {
        readStringSlow(0, charCount, charBuffer);
    }

    /**
     * Reads the end of a string into the given character array that may already contain valid characters between index {@code 0} and
     * {@code charsOffset}.
     *
     * @param charsOffset position in {@code charBuffer} to put the first character read
     * @param charCount   number of bytes to put into {@code charBuffer} overall, meaning this method will read
     *                    {@code charCount - charsOffset} into {@code charBuffer}
     * @param charBuffer  character array to put read characters into
     */
    protected final void readStringSlow(int charsOffset, int charCount, char[] charBuffer) throws IOException {
=======

        final char[] charBuffer = charCount > SMALL_STRING_LIMIT ? ensureLargeSpare(charCount) : smallSpare.get();

        int charsOffset = 0;
>>>>>>> 3af53799
        int offsetByteArray = 0;
        int sizeByteArray = 0;
        int missingFromPartial = 0;
        final byte[] byteBuffer = stringReadBuffer.get();
        for (; charsOffset < charCount;) {
            final int charsLeft = charCount - charsOffset;
            int bufferFree = byteBuffer.length - sizeByteArray;
            // Determine the minimum amount of bytes that are left in the string
            final int minRemainingBytes;
            if (missingFromPartial > 0) {
                // One byte for each remaining char except for the already partially read char
                minRemainingBytes = missingFromPartial + charsLeft - 1;
                missingFromPartial = 0;
            } else {
                // Each char has at least a single byte
                minRemainingBytes = charsLeft;
            }
            final int toRead;
            if (bufferFree < minRemainingBytes) {
                // We don't have enough space left in the byte array to read as much as we'd like to so we free up as many bytes in the
                // buffer by moving unused bytes that didn't make up a full char in the last iteration to the beginning of the buffer,
                // if there are any
                if (offsetByteArray > 0) {
                    sizeByteArray = sizeByteArray - offsetByteArray;
                    switch (sizeByteArray) { // We only have 0, 1 or 2 => no need to bother with a native call to System#arrayCopy
                        case 1 -> byteBuffer[0] = byteBuffer[offsetByteArray];
                        case 2 -> {
                            byteBuffer[0] = byteBuffer[offsetByteArray];
                            byteBuffer[1] = byteBuffer[offsetByteArray + 1];
                        }
                    }
                    assert sizeByteArray <= 2 : "We never copy more than 2 bytes here since a char is 3 bytes max";
                    toRead = Math.min(bufferFree + offsetByteArray, minRemainingBytes);
                    offsetByteArray = 0;
                } else {
                    toRead = bufferFree;
                }
            } else {
                toRead = minRemainingBytes;
            }
            readBytes(byteBuffer, sizeByteArray, toRead);
            sizeByteArray += toRead;
            // As long as we at least have three bytes buffered we don't need to do any bounds checking when getting the next char since we
            // read 3 bytes per char/iteration at most
            for (; offsetByteArray < sizeByteArray - 2; offsetByteArray++) {
                final int c = byteBuffer[offsetByteArray] & 0xff;
                switch (c >> 4) {
                    case 0, 1, 2, 3, 4, 5, 6, 7 -> charBuffer[charsOffset++] = (char) c;
                    case 12, 13 -> charBuffer[charsOffset++] = (char) ((c & 0x1F) << 6 | byteBuffer[++offsetByteArray] & 0x3F);
                    case 14 -> charBuffer[charsOffset++] = (char) ((c & 0x0F) << 12 | (byteBuffer[++offsetByteArray] & 0x3F) << 6
                        | (byteBuffer[++offsetByteArray] & 0x3F));
                    default -> throwOnBrokenChar(c);
                }
            }
            // try to extract chars from remaining bytes with bounds checks for multi-byte chars
            final int bufferedBytesRemaining = sizeByteArray - offsetByteArray;
            for (int i = 0; i < bufferedBytesRemaining; i++) {
                final int c = byteBuffer[offsetByteArray] & 0xff;
                switch (c >> 4) {
                    case 0, 1, 2, 3, 4, 5, 6, 7 -> {
                        charBuffer[charsOffset++] = (char) c;
                        offsetByteArray++;
                    }
                    case 12, 13 -> {
                        missingFromPartial = 2 - (bufferedBytesRemaining - i);
                        if (missingFromPartial == 0) {
                            offsetByteArray++;
                            charBuffer[charsOffset++] = (char) ((c & 0x1F) << 6 | byteBuffer[offsetByteArray++] & 0x3F);
                        }
                        ++i;
                    }
                    case 14 -> {
                        missingFromPartial = 3 - (bufferedBytesRemaining - i);
                        ++i;
                    }
                    default -> throwOnBrokenChar(c);
                }
            }
        }
<<<<<<< HEAD
=======
        return new String(charBuffer, 0, charCount);
>>>>>>> 3af53799
    }

    private char[] ensureLargeSpare(int charCount) {
        char[] spare = largeSpare;
        if (spare == null || spare.length < charCount) {
            // we don't use ArrayUtils.grow since there is no need to copy the array
            spare = new char[ArrayUtil.oversize(charCount, Character.BYTES)];
            largeSpare = spare;
        }
        return spare;
    }

    protected static void throwOnBrokenChar(int c) throws IOException {
        throw new IOException("Invalid string; unexpected character: " + c + " hex: " + Integer.toHexString(c));
    }

    public SecureString readSecureString() throws IOException {
        BytesReference bytesRef = readBytesReference();
        byte[] bytes = BytesReference.toBytes(bytesRef);
        try {
            return new SecureString(CharArrays.utf8BytesToChars(bytes));
        } finally {
            Arrays.fill(bytes, (byte) 0);
        }
    }

    public final float readFloat() throws IOException {
        return Float.intBitsToFloat(readInt());
    }

    public final double readDouble() throws IOException {
        return Double.longBitsToDouble(readLong());
    }

    @Nullable
    public final Double readOptionalDouble() throws IOException {
        if (readBoolean()) {
            return readDouble();
        }
        return null;
    }

    /**
     * Reads a boolean.
     */
    public final boolean readBoolean() throws IOException {
        return readBoolean(readByte());
    }

    private static boolean readBoolean(final byte value) {
        if (value == 0) {
            return false;
        } else if (value == 1) {
            return true;
        } else {
            final String message = String.format(Locale.ROOT, "unexpected byte [0x%02x]", value);
            throw new IllegalStateException(message);
        }
    }

    @Nullable
    public final Boolean readOptionalBoolean() throws IOException {
        final byte value = readByte();
        if (value == 2) {
            return null;
        } else {
            return readBoolean(value);
        }
    }

    /**
     * Closes the stream to further operations.
     */
    @Override
    public abstract void close() throws IOException;

    @Override
    public abstract int available() throws IOException;

    public String[] readStringArray() throws IOException {
        int size = readArraySize();
        if (size == 0) {
            return Strings.EMPTY_ARRAY;
        }
        String[] ret = new String[size];
        for (int i = 0; i < size; i++) {
            ret[i] = readString();
        }
        return ret;
    }

    @Nullable
    public String[] readOptionalStringArray() throws IOException {
        if (readBoolean()) {
            return readStringArray();
        }
        return null;
    }

    /**
     * Reads an optional byte array. It's effectively the same as readByteArray, except
     * it supports null.
     * @return a byte array or null
     * @throws IOException
     */
    @Nullable
    public byte[] readOptionalByteArray() throws IOException {
        if (readBoolean()) {
            return readByteArray();
        }
        return null;
    }

    /**
     * If the returned map contains any entries it will be mutable. If it is empty it might be immutable.
     */
    public <K, V> Map<K, V> readMap(Writeable.Reader<K> keyReader, Writeable.Reader<V> valueReader) throws IOException {
        return readMap(keyReader, valueReader, Maps::newHashMapWithExpectedSize);
    }

    public <K, V> Map<K, V> readOrderedMap(Writeable.Reader<K> keyReader, Writeable.Reader<V> valueReader) throws IOException {
        return readMap(keyReader, valueReader, Maps::newLinkedHashMapWithExpectedSize);
    }

    private <K, V> Map<K, V> readMap(Writeable.Reader<K> keyReader, Writeable.Reader<V> valueReader, IntFunction<Map<K, V>> constructor)
        throws IOException {
        int size = readArraySize();
        if (size == 0) {
            return Collections.emptyMap();
        }
        Map<K, V> map = constructor.apply(size);
        for (int i = 0; i < size; i++) {
            K key = keyReader.read(this);
            V value = valueReader.read(this);
            map.put(key, value);
        }
        return map;
    }

    /**
     * Read a {@link Map} of {@code K}-type keys to {@code V}-type {@link List}s.
     * <pre><code>
     * Map&lt;String, List&lt;String&gt;&gt; map = in.readMapOfLists(StreamInput::readString, StreamInput::readString);
     * </code></pre>
     * If the map or a list in it contains any elements it will be mutable, otherwise either the empty map or empty lists it contains
     * might be immutable.
     *
     * @param keyReader The key reader
     * @param valueReader The value reader
     * @return Never {@code null}.
     */
    public <K, V> Map<K, List<V>> readMapOfLists(final Writeable.Reader<K> keyReader, final Writeable.Reader<V> valueReader)
        throws IOException {
        final int size = readArraySize();
        if (size == 0) {
            return Collections.emptyMap();
        }
        final Map<K, List<V>> map = Maps.newMapWithExpectedSize(size);
        for (int i = 0; i < size; ++i) {
            map.put(keyReader.read(this), readList(valueReader));
        }
        return map;
    }

    /**
     * Reads a multiple {@code V}-values and then converts them to a {@code Map} using keyMapper.
     *
     * @param valueReader The value reader
     * @param keyMapper function to create a key from a value
     * @return Never {@code null}.
     */
    public <K, V> Map<K, V> readMapValues(final Writeable.Reader<V> valueReader, final Function<V, K> keyMapper) throws IOException {
        final int size = readArraySize();
        if (size == 0) {
            return Map.of();
        }
        final Map<K, V> map = Maps.newMapWithExpectedSize(size);
        for (int i = 0; i < size; i++) {
            V value = valueReader.read(this);
            map.put(keyMapper.apply(value), value);
        }
        return map;
    }

    /**
     * If the returned map contains any entries it will be mutable. If it is empty it might be immutable.
     */
    @Nullable
    @SuppressWarnings("unchecked")
    public Map<String, Object> readMap() throws IOException {
        return (Map<String, Object>) readGenericValue();
    }

    /**
     * Read a {@link Map} using the given key and value readers. The return Map is immutable.
     *
     * @param keyReader Method to read a key. Must not return null.
     * @param valueReader Method to read a value. Must not return null.
     * @return The immutable map
     */
    public <K, V> Map<K, V> readImmutableMap(Writeable.Reader<K> keyReader, Writeable.Reader<V> valueReader) throws IOException {
        final int size = readVInt();
        if (size == 0) {
            return Map.of();
        } else if (size == 1) {
            return Map.of(keyReader.read(this), valueReader.read(this));
        }
        @SuppressWarnings({ "rawtypes", "unchecked" })
        Map.Entry<K, V> entries[] = new Map.Entry[size];
        for (int i = 0; i < size; ++i) {
            entries[i] = Map.entry(keyReader.read(this), valueReader.read(this));
        }
        return Map.ofEntries(entries);
    }

    /**
     * Read {@link ImmutableOpenMap} using given key and value readers.
     *
     * @param keyReader   key reader
     * @param valueReader value reader
     */
    public <K, V> ImmutableOpenMap<K, V> readImmutableOpenMap(Writeable.Reader<K> keyReader, Writeable.Reader<V> valueReader)
        throws IOException {
        final int size = readVInt();
        if (size == 0) {
            return ImmutableOpenMap.of();
        }
        final ImmutableOpenMap.Builder<K, V> builder = ImmutableOpenMap.builder(size);
        for (int i = 0; i < size; i++) {
            builder.put(keyReader.read(this), valueReader.read(this));
        }
        return builder.build();
    }

    /**
     * Reads a value of unspecified type. If a collection is read then the collection will be mutable if it contains any entry but might
     * be immutable if it is empty.
     */
    @Nullable
    public Object readGenericValue() throws IOException {
        byte type = readByte();
        return switch (type) {
            case -1 -> null;
            case 0 -> readString();
            case 1 -> readInt();
            case 2 -> readLong();
            case 3 -> readFloat();
            case 4 -> readDouble();
            case 5 -> readBoolean();
            case 6 -> readByteArray();
            case 7 -> readArrayList();
            case 8 -> readArray();
            case 9 -> getTransportVersion().onOrAfter(TransportVersion.V_8_7_0)
                ? readOrderedMap(StreamInput::readGenericValue, StreamInput::readGenericValue)
                : readOrderedMap(StreamInput::readString, StreamInput::readGenericValue);
            case 10 -> getTransportVersion().onOrAfter(TransportVersion.V_8_7_0)
                ? readMap(StreamInput::readGenericValue, StreamInput::readGenericValue)
                : readMap(StreamInput::readString, StreamInput::readGenericValue);
            case 11 -> readByte();
            case 12 -> readDate();
            case 13 ->
                // this used to be DateTime from Joda, and then JodaCompatibleZonedDateTime
                // stream-wise it is the exact same as ZonedDateTime, a timezone id and long milliseconds
                readZonedDateTime();
            case 14 -> readBytesReference();
            case 15 -> readText();
            case 16 -> readShort();
            case 17 -> readIntArray();
            case 18 -> readLongArray();
            case 19 -> readFloatArray();
            case 20 -> readDoubleArray();
            case 21 -> readBytesRef();
            case 22 -> readGeoPoint();
            case 23 -> readZonedDateTime();
            case 24 -> readCollection(StreamInput::readGenericValue, Sets::newLinkedHashSetWithExpectedSize, Collections.emptySet());
            case 25 -> readCollection(StreamInput::readGenericValue, Sets::newHashSetWithExpectedSize, Collections.emptySet());
            case 26 -> readBigInteger();
            case 27 -> readOffsetTime();
            default -> throw new IOException("Can't read unknown type [" + type + "]");
        };
    }

    /**
     * Read an {@link Instant} from the stream with nanosecond resolution
     */
    public final Instant readInstant() throws IOException {
        return Instant.ofEpochSecond(readLong(), readInt());
    }

    /**
     * Read an optional {@link Instant} from the stream. Returns <code>null</code> when
     * no instant is present.
     */
    @Nullable
    public final Instant readOptionalInstant() throws IOException {
        final boolean present = readBoolean();
        return present ? readInstant() : null;
    }

    private List<Object> readArrayList() throws IOException {
        int size = readArraySize();
        if (size == 0) {
            return Collections.emptyList();
        }
        List<Object> list = new ArrayList<>(size);
        for (int i = 0; i < size; i++) {
            list.add(readGenericValue());
        }
        return list;
    }

    private ZonedDateTime readZonedDateTime() throws IOException {
        final String timeZoneId = readString();
        return ZonedDateTime.ofInstant(Instant.ofEpochMilli(readLong()), ZoneId.of(timeZoneId));
    }

    private OffsetTime readOffsetTime() throws IOException {
        final String zoneOffsetId = readString();
        return OffsetTime.of(LocalTime.ofNanoOfDay(readLong()), ZoneOffset.of(zoneOffsetId));
    }

    private static final Object[] EMPTY_OBJECT_ARRAY = new Object[0];

    private Object[] readArray() throws IOException {
        int size8 = readArraySize();
        if (size8 == 0) {
            return EMPTY_OBJECT_ARRAY;
        }
        Object[] list8 = new Object[size8];
        for (int i = 0; i < size8; i++) {
            list8[i] = readGenericValue();
        }
        return list8;
    }

    private Date readDate() throws IOException {
        return new Date(readLong());
    }

    /**
     * Reads a {@link GeoPoint} from this stream input
     */
    public GeoPoint readGeoPoint() throws IOException {
        return new GeoPoint(readDouble(), readDouble());
    }

    /**
     * Read a {@linkplain ZoneId}.
     */
    public ZoneId readZoneId() throws IOException {
        return ZoneId.of(readString());
    }

    /**
     * Read an optional {@linkplain ZoneId}.
     */
    public ZoneId readOptionalZoneId() throws IOException {
        if (readBoolean()) {
            return ZoneId.of(readString());
        }
        return null;
    }

    private static final int[] EMPTY_INT_ARRAY = new int[0];

    public int[] readIntArray() throws IOException {
        int length = readArraySize();
        if (length == 0) {
            return EMPTY_INT_ARRAY;
        }
        int[] values = new int[length];
        for (int i = 0; i < length; i++) {
            values[i] = readInt();
        }
        return values;
    }

    public int[] readVIntArray() throws IOException {
        int length = readArraySize();
        if (length == 0) {
            return EMPTY_INT_ARRAY;
        }
        int[] values = new int[length];
        for (int i = 0; i < length; i++) {
            values[i] = readVInt();
        }
        return values;
    }

    private static final long[] EMPTY_LONG_ARRAY = new long[0];

    public long[] readLongArray() throws IOException {
        int length = readArraySize();
        if (length == 0) {
            return EMPTY_LONG_ARRAY;
        }
        long[] values = new long[length];
        for (int i = 0; i < length; i++) {
            values[i] = readLong();
        }
        return values;
    }

    public long[] readVLongArray() throws IOException {
        int length = readArraySize();
        if (length == 0) {
            return EMPTY_LONG_ARRAY;
        }
        long[] values = new long[length];
        for (int i = 0; i < length; i++) {
            values[i] = readVLong();
        }
        return values;
    }

    private static final float[] EMPTY_FLOAT_ARRAY = new float[0];

    public float[] readFloatArray() throws IOException {
        int length = readArraySize();
        if (length == 0) {
            return EMPTY_FLOAT_ARRAY;
        }
        float[] values = new float[length];
        for (int i = 0; i < length; i++) {
            values[i] = readFloat();
        }
        return values;
    }

    private static final double[] EMPTY_DOUBLE_ARRAY = new double[0];

    public double[] readDoubleArray() throws IOException {
        int length = readArraySize();
        if (length == 0) {
            return EMPTY_DOUBLE_ARRAY;
        }
        double[] values = new double[length];
        for (int i = 0; i < length; i++) {
            values[i] = readDouble();
        }
        return values;
    }

    private static final byte[] EMPTY_BYTE_ARRAY = new byte[0];

    public byte[] readByteArray() throws IOException {
        final int length = readArraySize();
        if (length == 0) {
            return EMPTY_BYTE_ARRAY;
        }
        final byte[] bytes = new byte[length];
        readBytes(bytes, 0, bytes.length);
        return bytes;
    }

    /**
     * Reads an array from the stream using the specified {@link org.elasticsearch.common.io.stream.Writeable.Reader} to read array elements
     * from the stream. This method can be seen as the reader version of {@link StreamOutput#writeArray(Writeable.Writer, Object[])}. It is
     * assumed that the stream first contains a variable-length integer representing the size of the array, and then contains that many
     * elements that can be read from the stream.
     *
     * @param reader        the reader used to read individual elements
     * @param arraySupplier a supplier used to construct a new array
     * @param <T>           the type of the elements of the array
     * @return an array read from the stream
     * @throws IOException if an I/O exception occurs while reading the array
     */
    public <T> T[] readArray(final Writeable.Reader<T> reader, final IntFunction<T[]> arraySupplier) throws IOException {
        final int length = readArraySize();
        final T[] values = arraySupplier.apply(length);
        for (int i = 0; i < length; i++) {
            values[i] = reader.read(this);
        }
        return values;
    }

    public <T> T[] readOptionalArray(Writeable.Reader<T> reader, IntFunction<T[]> arraySupplier) throws IOException {
        return readBoolean() ? readArray(reader, arraySupplier) : null;
    }

    @Nullable
    public <T extends Writeable> T readOptionalWriteable(Writeable.Reader<T> reader) throws IOException {
        if (readBoolean()) {
            T t = reader.read(this);
            if (t == null) {
                throwOnNullRead(reader);
            }
            return t;
        } else {
            return null;
        }
    }

    protected static void throwOnNullRead(Writeable.Reader<?> reader) throws IOException {
        final IOException e = new IOException("Writeable.Reader [" + reader + "] returned null which is not allowed.");
        assert false : e;
        throw e;
    }

    @Nullable
    public <T extends Exception> T readException() throws IOException {
        return ElasticsearchException.readException(this);
    }

    /**
     * Get the registry of named writeables if this stream has one,
     * {@code null} otherwise.
     */
    public NamedWriteableRegistry namedWriteableRegistry() {
        return null;
    }

    /**
     * Reads a {@link NamedWriteable} from the current stream, by first reading its name and then looking for
     * the corresponding entry in the registry by name, so that the proper object can be read and returned.
     * Default implementation throws {@link UnsupportedOperationException} as StreamInput doesn't hold a registry.
     * Use {@link FilterInputStream} instead which wraps a stream and supports a {@link NamedWriteableRegistry} too.
     */
    @Nullable
    public <C extends NamedWriteable> C readNamedWriteable(@SuppressWarnings("unused") Class<C> categoryClass) throws IOException {
        throw new UnsupportedOperationException("can't read named writeable from StreamInput");
    }

    /**
     * Reads a {@link NamedWriteable} from the current stream with the given name. It is assumed that the caller obtained the name
     * from other source, so it's not read from the stream. The name is used for looking for
     * the corresponding entry in the registry by name, so that the proper object can be read and returned.
     * Default implementation throws {@link UnsupportedOperationException} as StreamInput doesn't hold a registry.
     * Use {@link FilterInputStream} instead which wraps a stream and supports a {@link NamedWriteableRegistry} too.
     *
     * Prefer {@link StreamInput#readNamedWriteable(Class)} and {@link StreamOutput#writeNamedWriteable(NamedWriteable)} unless you
     * have a compelling reason to use this method instead.
     */
    @Nullable
    public <C extends NamedWriteable> C readNamedWriteable(
        @SuppressWarnings("unused") Class<C> categoryClass,
        @SuppressWarnings("unused") String name
    ) throws IOException {
        throw new UnsupportedOperationException("can't read named writeable from StreamInput");
    }

    /**
     * Reads an optional {@link NamedWriteable}.
     */
    @Nullable
    public <C extends NamedWriteable> C readOptionalNamedWriteable(Class<C> categoryClass) throws IOException {
        if (readBoolean()) {
            return readNamedWriteable(categoryClass);
        }
        return null;
    }

    /**
     * Reads a list of objects. The list is expected to have been written using {@link StreamOutput#writeList(List)}.
     * If the returned list contains any entries it will be mutable. If it is empty it might be immutable.
     *
     * @return the list of objects
     * @throws IOException if an I/O exception occurs reading the list
     */
    public <T> List<T> readList(final Writeable.Reader<T> reader) throws IOException {
        return readCollection(reader, ArrayList::new, Collections.emptyList());
    }

    /**
     * Reads an list of objects. The list is expected to have been written using {@link StreamOutput#writeList(List)}.
     * The returned list is immutable.
     *
     * @return the list of objects
     * @throws IOException if an I/O exception occurs reading the list
     */
    public <T> List<T> readImmutableList(final Writeable.Reader<T> reader) throws IOException {
        int count = readArraySize();
        // special cases small arrays, just like in java.util.List.of(...)
        if (count == 0) {
            return List.of();
        } else if (count == 1) {
            return List.of(reader.read(this));
        } else if (count == 2) {
            return List.of(reader.read(this), reader.read(this));
        }
        Object[] entries = new Object[count];
        for (int i = 0; i < count; i++) {
            entries[i] = reader.read(this);
        }
        @SuppressWarnings("unchecked")
        T[] typedEntries = (T[]) entries;
        return List.of(typedEntries);
    }

    /**
     * Same as {@link #readStringList()} but always returns an immutable list.
     *
     * @return immutable list of strings
     * @throws IOException on failure
     */
    public List<String> readImmutableStringList() throws IOException {
        return readImmutableList(StreamInput::readString);
    }

    /**
     * Reads a list of strings. The list is expected to have been written using {@link StreamOutput#writeStringCollection(Collection)}.
     * If the returned list contains any entries it will be mutable. If it is empty it might be immutable.
     *
     * @return the list of strings
     * @throws IOException if an I/O exception occurs reading the list
     */
    public List<String> readStringList() throws IOException {
        return readList(StreamInput::readString);
    }

    /**
     * Reads an optional list. The list is expected to have been written using
     * {@link StreamOutput#writeOptionalCollection(Collection)}. If the returned list contains any entries it will be mutable.
     * If it is empty it might be immutable.
     */
    public <T> List<T> readOptionalList(final Writeable.Reader<T> reader) throws IOException {
        final boolean isPresent = readBoolean();
        return isPresent ? readList(reader) : null;
    }

    /**
     * Reads an optional list of strings. The list is expected to have been written using
     * {@link StreamOutput#writeOptionalStringCollection(Collection)}. If the returned list contains any entries it will be mutable.
     * If it is empty it might be immutable.
     *
     * @return the list of strings
     * @throws IOException if an I/O exception occurs reading the list
     */
    public List<String> readOptionalStringList() throws IOException {
        return readOptionalList(StreamInput::readString);
    }

    /**
     * Reads a set of objects. If the returned set contains any entries it will be mutable. If it is empty it might be immutable.
     */
    public <T> Set<T> readSet(Writeable.Reader<T> reader) throws IOException {
        return readCollection(reader, Sets::newHashSetWithExpectedSize, Collections.emptySet());
    }

    /**
     * Reads a collection of objects
     */
    private <T, C extends Collection<? super T>> C readCollection(Writeable.Reader<T> reader, IntFunction<C> constructor, C empty)
        throws IOException {
        int count = readArraySize();
        if (count == 0) {
            return empty;
        }
        C builder = constructor.apply(count);
        for (int i = 0; i < count; i++) {
            builder.add(reader.read(this));
        }
        return builder;
    }

    /**
     * Reads a list of {@link NamedWriteable}s. If the returned list contains any entries it will be mutable.
     * If it is empty it might be immutable.
     */
    public <T extends NamedWriteable> List<T> readNamedWriteableList(Class<T> categoryClass) throws IOException {
        throw new UnsupportedOperationException("can't read named writeable from StreamInput");
    }

    /**
     * Reads an enum with type E that was serialized based on the value of its ordinal
     */
    public <E extends Enum<E>> E readEnum(Class<E> enumClass) throws IOException {
        return readEnum(enumClass, enumClass.getEnumConstants());
    }

    /**
     * Reads an optional enum with type E that was serialized based on the value of its ordinal
     */
    @Nullable
    public <E extends Enum<E>> E readOptionalEnum(Class<E> enumClass) throws IOException {
        if (readBoolean()) {
            return readEnum(enumClass, enumClass.getEnumConstants());
        } else {
            return null;
        }
    }

    private <E extends Enum<E>> E readEnum(Class<E> enumClass, E[] values) throws IOException {
        int ordinal = readVInt();
        if (ordinal < 0 || ordinal >= values.length) {
            throw new IOException("Unknown " + enumClass.getSimpleName() + " ordinal [" + ordinal + "]");
        }
        return values[ordinal];
    }

    /**
     * Reads an enum with type E that was serialized based on the value of it's ordinal
     */
    public <E extends Enum<E>> EnumSet<E> readEnumSet(Class<E> enumClass) throws IOException {
        int size = readVInt();
        final EnumSet<E> res = EnumSet.noneOf(enumClass);
        if (size == 0) {
            return res;
        }
        final E[] values = enumClass.getEnumConstants();
        for (int i = 0; i < size; i++) {
            res.add(readEnum(enumClass, values));
        }
        return res;
    }

    public static StreamInput wrap(byte[] bytes) {
        return wrap(bytes, 0, bytes.length);
    }

    public static StreamInput wrap(byte[] bytes, int offset, int length) {
        return new ByteBufferStreamInput(ByteBuffer.wrap(bytes, offset, length));
    }

    /**
     * Reads a vint via {@link #readVInt()} and applies basic checks to ensure the read array size is sane.
     * This method uses {@link #ensureCanReadBytes(int)} to ensure this stream has enough bytes to read for the read array size.
     */
    protected final int readArraySize() throws IOException {
        final int arraySize = readVInt();
        if (arraySize > ArrayUtil.MAX_ARRAY_LENGTH) {
            throwExceedsMaxArraySize(arraySize);
        }
        if (arraySize < 0) {
            throwNegative(arraySize);
        }
        // lets do a sanity check that if we are reading an array size that is bigger that the remaining bytes we can safely
        // throw an exception instead of allocating the array based on the size. A simple corrutpted byte can make a node go OOM
        // if the size is large and for perf reasons we allocate arrays ahead of time
        ensureCanReadBytes(arraySize);
        return arraySize;
    }

    private static void throwNegative(int arraySize) {
        throw new NegativeArraySizeException("array size must be positive but was: " + arraySize);
    }

    private static void throwExceedsMaxArraySize(int arraySize) {
        throw new IllegalStateException("array length must be <= to " + ArrayUtil.MAX_ARRAY_LENGTH + " but was: " + arraySize);
    }

    /**
     * This method throws an {@link EOFException} if the given number of bytes can not be read from the this stream. This method might
     * be a no-op depending on the underlying implementation if the information of the remaining bytes is not present.
     */
    protected abstract void ensureCanReadBytes(int length) throws EOFException;

    protected static void throwEOF(int bytesToRead, int bytesAvailable) throws EOFException {
        throw new EOFException("tried to read: " + bytesToRead + " bytes but only " + bytesAvailable + " remaining");
    }

    private static final TimeUnit[] TIME_UNITS = TimeUnit.values();

    static {
        // assert the exact form of the TimeUnit values to ensure we're not silently broken by a JDK change
        if (Arrays.equals(
            TIME_UNITS,
            new TimeUnit[] {
                TimeUnit.NANOSECONDS,
                TimeUnit.MICROSECONDS,
                TimeUnit.MILLISECONDS,
                TimeUnit.SECONDS,
                TimeUnit.MINUTES,
                TimeUnit.HOURS,
                TimeUnit.DAYS }
        ) == false) {
            throw new AssertionError("Incompatible JDK version used that breaks assumptions on the structure of the TimeUnit enum");
        }
    }

    /**
     * Read a {@link TimeValue} from the stream
     */
    public TimeValue readTimeValue() throws IOException {
        long duration = readZLong();
        TimeUnit timeUnit = TIME_UNITS[readByte()];
        return new TimeValue(duration, timeUnit);
    }

    /**
     * Read an optional {@link TimeValue} from the stream, returning null if no TimeValue was written.
     */
    public @Nullable TimeValue readOptionalTimeValue() throws IOException {
        if (readBoolean()) {
            return readTimeValue();
        } else {
            return null;
        }
    }
}<|MERGE_RESOLUTION|>--- conflicted
+++ resolved
@@ -416,8 +416,6 @@
     // We don't use a CharsRefBuilder since we exactly know the size of the character array up front
     // this prevents calling grow for every character since we don't need this
     private char[] largeSpare;
-<<<<<<< HEAD
-=======
 
     private char[] ensureLargeSpare(int charCount) {
         char[] spare = largeSpare;
@@ -428,11 +426,9 @@
         }
         return spare;
     }
->>>>>>> 3af53799
-
-    public final String readString() throws IOException {
+
+    public String readString() throws IOException {
         final int charCount = readArraySize();
-<<<<<<< HEAD
         if (charCount == 0) {
             return "";
         }
@@ -455,12 +451,6 @@
      * @param charBuffer  character array to put read characters into
      */
     protected final void readStringSlow(int charsOffset, int charCount, char[] charBuffer) throws IOException {
-=======
-
-        final char[] charBuffer = charCount > SMALL_STRING_LIMIT ? ensureLargeSpare(charCount) : smallSpare.get();
-
-        int charsOffset = 0;
->>>>>>> 3af53799
         int offsetByteArray = 0;
         int sizeByteArray = 0;
         int missingFromPartial = 0;
@@ -540,20 +530,6 @@
                 }
             }
         }
-<<<<<<< HEAD
-=======
-        return new String(charBuffer, 0, charCount);
->>>>>>> 3af53799
-    }
-
-    private char[] ensureLargeSpare(int charCount) {
-        char[] spare = largeSpare;
-        if (spare == null || spare.length < charCount) {
-            // we don't use ArrayUtils.grow since there is no need to copy the array
-            spare = new char[ArrayUtil.oversize(charCount, Character.BYTES)];
-            largeSpare = spare;
-        }
-        return spare;
     }
 
     protected static void throwOnBrokenChar(int c) throws IOException {
