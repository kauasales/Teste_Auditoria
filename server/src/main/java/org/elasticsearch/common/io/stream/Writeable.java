--- conflicted
+++ resolved
@@ -8,13 +8,9 @@
 
 package org.elasticsearch.common.io.stream;
 
-<<<<<<< HEAD
-import org.elasticsearch.action.support.TransportAction;
 import org.elasticsearch.common.bytes.BytesReference;
 import org.elasticsearch.common.bytes.CompositeBytesReference;
 
-=======
->>>>>>> 27b17793
 import java.io.IOException;
 import java.util.ArrayList;
 import java.util.List;
@@ -35,7 +31,7 @@
         return false;
     }
 
-    default void serialize(BytesStream out, SerializationContext result) throws IOException {
+    default void serialize(SerializationContext result) throws IOException {
         var e = new UnsupportedOperationException("[" + this.getClass() + "] does not support zero copy serialization");
         assert false : e;
         throw e;
@@ -45,7 +41,7 @@
 
         private final List<BytesReference> bytesReferences = new ArrayList<>();
 
-        private final BytesStream out;
+        public final BytesStream out;
 
         private int startingOffset;
 
