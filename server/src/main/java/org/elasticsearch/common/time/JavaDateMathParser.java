/*
 * Licensed to Elasticsearch under one or more contributor
 * license agreements. See the NOTICE file distributed with
 * this work for additional information regarding copyright
 * ownership. Elasticsearch licenses this file to you under
 * the Apache License, Version 2.0 (the "License"); you may
 * not use this file except in compliance with the License.
 * You may obtain a copy of the License at
 *
 *    http://www.apache.org/licenses/LICENSE-2.0
 *
 * Unless required by applicable law or agreed to in writing,
 * software distributed under the License is distributed on an
 * "AS IS" BASIS, WITHOUT WARRANTIES OR CONDITIONS OF ANY
 * KIND, either express or implied.  See the License for the
 * specific language governing permissions and limitations
 * under the License.
 */

package org.elasticsearch.common.time;

import org.elasticsearch.ElasticsearchParseException;
import org.elasticsearch.common.Strings;

import java.time.DayOfWeek;
import java.time.Instant;
import java.time.LocalTime;
import java.time.ZoneId;
import java.time.ZoneOffset;
import java.time.ZonedDateTime;
import java.time.format.DateTimeParseException;
import java.time.temporal.ChronoField;
import java.time.temporal.TemporalAccessor;
import java.time.temporal.TemporalAdjusters;
import java.time.temporal.TemporalQueries;
import java.util.Objects;
import java.util.function.LongSupplier;

/**
 * A parser for date/time formatted text with optional date math.
 *
 * The format of the datetime is configurable, and unix timestamps can also be used. Datemath
 * is appended to a datetime with the following syntax:
 * <code>||[+-/](\d+)?[yMwdhHms]</code>.
 */
public class JavaDateMathParser implements DateMathParser {

    private final JavaDateFormatter formatter;
    private final String format;
<<<<<<< HEAD
    private JavaDateFormatter roundUpFormatter;

    JavaDateMathParser(String format, JavaDateFormatter formatter, JavaDateFormatter roundUpFormatter) {
        this.format = format;
        this.roundUpFormatter = roundUpFormatter;
=======
    private final JavaDateFormatter roundupParser;

    JavaDateMathParser(String format, JavaDateFormatter formatter, JavaDateFormatter roundupParser) {
        this.format = format;
        this.roundupParser = roundupParser;
>>>>>>> b50164f3
        Objects.requireNonNull(formatter);
        this.formatter = formatter;
    }

    @Override
    public Instant parse(String text, LongSupplier now, boolean roundUpProperty, ZoneId timeZone) {
        Instant time;
        String mathString;
        if (text.startsWith("now")) {
            try {
                // TODO only millisecond granularity here!
                time = Instant.ofEpochMilli(now.getAsLong());
            } catch (Exception e) {
                throw new ElasticsearchParseException("could not read the current timestamp", e);
            }
            mathString = text.substring("now".length());
        } else {
            int index = text.indexOf("||");
            if (index == -1) {
                return parseDateTime(text, timeZone, roundUpProperty);
            }
            time = parseDateTime(text.substring(0, index), timeZone, false);
            mathString = text.substring(index + 2);
        }

        return parseMath(mathString, time, roundUpProperty, timeZone);
    }

    private Instant parseMath(final String mathString, final Instant time, final boolean roundUpProperty,
                           ZoneId timeZone) throws ElasticsearchParseException {
        if (timeZone == null) {
            timeZone = ZoneOffset.UTC;
        }
        ZonedDateTime dateTime = ZonedDateTime.ofInstant(time, timeZone);
        for (int i = 0; i < mathString.length(); ) {
            char c = mathString.charAt(i++);
            final boolean round;
            final int sign;
            if (c == '/') {
                round = true;
                sign = 1;
            } else {
                round = false;
                if (c == '+') {
                    sign = 1;
                } else if (c == '-') {
                    sign = -1;
                } else {
                    throw new ElasticsearchParseException("operator not supported for date math [{}]", mathString);
                }
            }

            if (i >= mathString.length()) {
                throw new ElasticsearchParseException("truncated date math [{}]", mathString);
            }

            final int num;
            if (!Character.isDigit(mathString.charAt(i))) {
                num = 1;
            } else {
                int numFrom = i;
                while (i < mathString.length() && Character.isDigit(mathString.charAt(i))) {
                    i++;
                }
                if (i >= mathString.length()) {
                    throw new ElasticsearchParseException("truncated date math [{}]", mathString);
                }
                num = Integer.parseInt(mathString.substring(numFrom, i));
            }
            if (round) {
                if (num != 1) {
                    throw new ElasticsearchParseException("rounding `/` can only be used on single unit types [{}]", mathString);
                }
            }
            char unit = mathString.charAt(i++);
            switch (unit) {
                case 'y':
                    if (round) {
                        dateTime = dateTime.withDayOfYear(1).with(LocalTime.MIN);
                        if (roundUpProperty) {
                            dateTime = dateTime.plusYears(1);
                        }
                    } else {
                        dateTime = dateTime.plusYears(sign * num);
                    }
                    break;
                case 'M':
                    if (round) {
                        dateTime = dateTime.withDayOfMonth(1).with(LocalTime.MIN);
                        if (roundUpProperty) {
                            dateTime = dateTime.plusMonths(1);
                        }
                    } else {
                        dateTime = dateTime.plusMonths(sign * num);
                    }
                    break;
                case 'w':
                    if (round) {
                        dateTime = dateTime.with(TemporalAdjusters.previousOrSame(DayOfWeek.MONDAY)).with(LocalTime.MIN);
                        if (roundUpProperty) {
                            dateTime = dateTime.plusWeeks(1);
                        }
                    } else {
                        dateTime = dateTime.plusWeeks(sign * num);
                    }
                    break;
                case 'd':
                    if (round) {
                        dateTime = dateTime.with(LocalTime.MIN);
                        if (roundUpProperty) {
                            dateTime = dateTime.plusDays(1);
                        }
                    } else {
                        dateTime = dateTime.plusDays(sign * num);
                    }
                    break;
                case 'h':
                case 'H':
                    if (round) {
                        dateTime = dateTime.withMinute(0).withSecond(0).withNano(0);
                        if (roundUpProperty) {
                            dateTime = dateTime.plusHours(1);
                        }
                    } else {
                        dateTime = dateTime.plusHours(sign * num);
                    }
                    break;
                case 'm':
                    if (round) {
                        dateTime = dateTime.withSecond(0).withNano(0);
                        if (roundUpProperty) {
                            dateTime = dateTime.plusMinutes(1);
                        }
                    } else {
                        dateTime = dateTime.plusMinutes(sign * num);
                    }
                    break;
                case 's':
                    if (round) {
                        dateTime = dateTime.withNano(0);
                        if (roundUpProperty) {
                            dateTime = dateTime.plusSeconds(1);
                        }
                    } else {
                        dateTime = dateTime.plusSeconds(sign * num);
                    }
                    break;
                default:
                    throw new ElasticsearchParseException("unit [{}] not supported for date math [{}]", unit, mathString);
            }
            if (round && roundUpProperty) {
                // subtract 1 millisecond to get the largest inclusive value
                dateTime = dateTime.minus(1, ChronoField.MILLI_OF_SECOND.getBaseUnit());
            }
        }
        return dateTime.toInstant();
    }

    private Instant parseDateTime(String value, ZoneId timeZone, boolean roundUpIfNoTime) {
        if (Strings.isNullOrEmpty(value)) {
            throw new ElasticsearchParseException("cannot parse empty date");
        }

<<<<<<< HEAD
        JavaDateFormatter formatter = roundUpIfNoTime ? this.roundUpFormatter : this.formatter;
=======
        DateFormatter formatter = roundUpIfNoTime ? this.roundupParser : this.formatter;
>>>>>>> b50164f3
        try {
            if (timeZone == null) {
                return DateFormatters.from(formatter.parse(value)).toInstant();
            } else {
                TemporalAccessor accessor = formatter.parse(value);
                ZoneId zoneId = TemporalQueries.zone().queryFrom(accessor);
                if (zoneId != null) {
                    timeZone = zoneId;
                }

                return DateFormatters.from(accessor).withZoneSameLocal(timeZone).toInstant();
            }
        } catch (IllegalArgumentException | DateTimeParseException e) {
            throw new ElasticsearchParseException("failed to parse date field [{}] with format [{}]: [{}]",
                e, value, format, e.getMessage());
        }
    }
}<|MERGE_RESOLUTION|>--- conflicted
+++ resolved
@@ -47,19 +47,11 @@
 
     private final JavaDateFormatter formatter;
     private final String format;
-<<<<<<< HEAD
-    private JavaDateFormatter roundUpFormatter;
-
-    JavaDateMathParser(String format, JavaDateFormatter formatter, JavaDateFormatter roundUpFormatter) {
-        this.format = format;
-        this.roundUpFormatter = roundUpFormatter;
-=======
     private final JavaDateFormatter roundupParser;
 
     JavaDateMathParser(String format, JavaDateFormatter formatter, JavaDateFormatter roundupParser) {
         this.format = format;
         this.roundupParser = roundupParser;
->>>>>>> b50164f3
         Objects.requireNonNull(formatter);
         this.formatter = formatter;
     }
@@ -223,11 +215,7 @@
             throw new ElasticsearchParseException("cannot parse empty date");
         }
 
-<<<<<<< HEAD
-        JavaDateFormatter formatter = roundUpIfNoTime ? this.roundUpFormatter : this.formatter;
-=======
         DateFormatter formatter = roundUpIfNoTime ? this.roundupParser : this.formatter;
->>>>>>> b50164f3
         try {
             if (timeZone == null) {
                 return DateFormatters.from(formatter.parse(value)).toInstant();
