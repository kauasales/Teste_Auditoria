/*
 * Licensed to Elasticsearch under one or more contributor
 * license agreements. See the NOTICE file distributed with
 * this work for additional information regarding copyright
 * ownership. Elasticsearch licenses this file to you under
 * the Apache License, Version 2.0 (the "License"); you may
 * not use this file except in compliance with the License.
 * You may obtain a copy of the License at
 *
 *    http://www.apache.org/licenses/LICENSE-2.0
 *
 * Unless required by applicable law or agreed to in writing,
 * software distributed under the License is distributed on an
 * "AS IS" BASIS, WITHOUT WARRANTIES OR CONDITIONS OF ANY
 * KIND, either express or implied.  See the License for the
 * specific language governing permissions and limitations
 * under the License.
 */

package org.elasticsearch.common.time;

import org.elasticsearch.ElasticsearchParseException;
import org.elasticsearch.common.Strings;

import java.time.DayOfWeek;
import java.time.Instant;
import java.time.LocalTime;
import java.time.ZoneId;
import java.time.ZoneOffset;
import java.time.ZonedDateTime;
import java.time.format.DateTimeFormatter;
import java.time.format.DateTimeParseException;
import java.time.temporal.ChronoField;
import java.time.temporal.TemporalAccessor;
import java.time.temporal.TemporalAdjusters;
import java.time.temporal.TemporalQueries;
import java.util.Objects;
import java.util.function.LongSupplier;

/**
 * A parser for date/time formatted text with optional date math.
 *
 * The format of the datetime is configurable, and unix timestamps can also be used. Datemath
 * is appended to a datetime with the following syntax:
 * <code>||[+-/](\d+)?[yMwdhHms]</code>.
 */
public class JavaDateMathParser implements DateMathParser {

<<<<<<< HEAD
    private final DateFormatter formatter;
    private final DateFormatter roundUpFormatter;

    public JavaDateMathParser(DateFormatter formatter, DateFormatter roundUpFormatter) {
=======
    private final DateTimeFormatter formatter;
    private final DateTimeFormatter roundUpFormatter;
    private final String format;

    JavaDateMathParser(String format, DateTimeFormatter formatter, DateTimeFormatter roundUpFormatter) {
        this.format = format;
>>>>>>> 170d7413
        Objects.requireNonNull(formatter);
        this.formatter = formatter;
        this.roundUpFormatter = roundUpFormatter;
    }

    @Override
    public Instant parse(String text, LongSupplier now, boolean roundUp, ZoneId timeZone) {
        Instant time;
        String mathString;
        if (text.startsWith("now")) {
            try {
                // TODO only millisecond granularity here!
                time = Instant.ofEpochMilli(now.getAsLong());
            } catch (Exception e) {
                throw new ElasticsearchParseException("could not read the current timestamp", e);
            }
            mathString = text.substring("now".length());
        } else {
            int index = text.indexOf("||");
            if (index == -1) {
                return parseDateTime(text, timeZone, roundUp);
            }
            time = parseDateTime(text.substring(0, index), timeZone, false);
            mathString = text.substring(index + 2);
        }

        return parseMath(mathString, time, roundUp, timeZone);
    }

    private Instant parseMath(final String mathString, final Instant time, final boolean roundUp,
                           ZoneId timeZone) throws ElasticsearchParseException {
        if (timeZone == null) {
            timeZone = ZoneOffset.UTC;
        }
        ZonedDateTime dateTime = ZonedDateTime.ofInstant(time, timeZone);
        for (int i = 0; i < mathString.length(); ) {
            char c = mathString.charAt(i++);
            final boolean round;
            final int sign;
            if (c == '/') {
                round = true;
                sign = 1;
            } else {
                round = false;
                if (c == '+') {
                    sign = 1;
                } else if (c == '-') {
                    sign = -1;
                } else {
                    throw new ElasticsearchParseException("operator not supported for date math [{}]", mathString);
                }
            }

            if (i >= mathString.length()) {
                throw new ElasticsearchParseException("truncated date math [{}]", mathString);
            }

            final int num;
            if (!Character.isDigit(mathString.charAt(i))) {
                num = 1;
            } else {
                int numFrom = i;
                while (i < mathString.length() && Character.isDigit(mathString.charAt(i))) {
                    i++;
                }
                if (i >= mathString.length()) {
                    throw new ElasticsearchParseException("truncated date math [{}]", mathString);
                }
                num = Integer.parseInt(mathString.substring(numFrom, i));
            }
            if (round) {
                if (num != 1) {
                    throw new ElasticsearchParseException("rounding `/` can only be used on single unit types [{}]", mathString);
                }
            }
            char unit = mathString.charAt(i++);
            switch (unit) {
                case 'y':
                    if (round) {
                        dateTime = dateTime.withDayOfYear(1).with(LocalTime.MIN);
                    } else {
                        dateTime = dateTime.plusYears(sign * num);
                    }
                    if (roundUp) {
                        dateTime = dateTime.plusYears(1);
                    }
                    break;
                case 'M':
                    if (round) {
                        dateTime = dateTime.withDayOfMonth(1).with(LocalTime.MIN);
                    } else {
                        dateTime = dateTime.plusMonths(sign * num);
                    }
                    if (roundUp) {
                        dateTime = dateTime.plusMonths(1);
                    }
                    break;
                case 'w':
                    if (round) {
                        dateTime = dateTime.with(TemporalAdjusters.previousOrSame(DayOfWeek.MONDAY)).with(LocalTime.MIN);
                    } else {
                        dateTime = dateTime.plusWeeks(sign * num);
                    }
                    if (roundUp) {
                        dateTime = dateTime.plusWeeks(1);
                    }
                    break;
                case 'd':
                    if (round) {
                        dateTime = dateTime.with(LocalTime.MIN);
                    } else {
                        dateTime = dateTime.plusDays(sign * num);
                    }
                    if (roundUp) {
                        dateTime = dateTime.plusDays(1);
                    }
                    break;
                case 'h':
                case 'H':
                    if (round) {
                        dateTime = dateTime.withMinute(0).withSecond(0).withNano(0);
                    } else {
                        dateTime = dateTime.plusHours(sign * num);
                    }
                    if (roundUp) {
                        dateTime = dateTime.plusHours(1);
                    }
                    break;
                case 'm':
                    if (round) {
                        dateTime = dateTime.withSecond(0).withNano(0);
                    } else {
                        dateTime = dateTime.plusMinutes(sign * num);
                    }
                    if (roundUp) {
                        dateTime = dateTime.plusMinutes(1);
                    }
                    break;
                case 's':
                    if (round) {
                        dateTime = dateTime.withNano(0);
                    } else {
                        dateTime = dateTime.plusSeconds(sign * num);
                    }
                    if (roundUp) {
                        dateTime = dateTime.plusSeconds(1);
                    }
                    break;
                default:
                    throw new ElasticsearchParseException("unit [{}] not supported for date math [{}]", unit, mathString);
            }
            if (roundUp) {
                dateTime = dateTime.minus(1, ChronoField.MILLI_OF_SECOND.getBaseUnit());
            }
        }
        return dateTime.toInstant();
    }

    private Instant parseDateTime(String value, ZoneId timeZone, boolean roundUpIfNoTime) {
<<<<<<< HEAD
        DateFormatter formatter = roundUpIfNoTime ? this.roundUpFormatter : this.formatter;
=======
        if (Strings.isNullOrEmpty(value)) {
            throw new ElasticsearchParseException("cannot parse empty date");
        }

        DateTimeFormatter formatter = roundUpIfNoTime ? this.roundUpFormatter : this.formatter;
>>>>>>> 170d7413
        try {
            if (timeZone == null) {
                return DateFormatters.toZonedDateTime(formatter.parse(value)).toInstant();
            } else {
                TemporalAccessor accessor = formatter.parse(value);
                ZoneId zoneId = TemporalQueries.zone().queryFrom(accessor);
                if (zoneId != null) {
                    timeZone = zoneId;
                }

                return DateFormatters.toZonedDateTime(accessor).withZoneSameLocal(timeZone).toInstant();
            }
<<<<<<< HEAD
        } catch (IllegalArgumentException e) {
            throw new ElasticsearchParseException("failed to parse date field [{}]: [{}]", e, value, e.getMessage());
=======
        } catch (DateTimeParseException e) {
            throw new ElasticsearchParseException("failed to parse date field [{}] with format [{}]: [{}]",
                e, value, format, e.getMessage());
>>>>>>> 170d7413
        }
    }
}<|MERGE_RESOLUTION|>--- conflicted
+++ resolved
@@ -46,19 +46,12 @@
  */
 public class JavaDateMathParser implements DateMathParser {
 
-<<<<<<< HEAD
-    private final DateFormatter formatter;
-    private final DateFormatter roundUpFormatter;
-
-    public JavaDateMathParser(DateFormatter formatter, DateFormatter roundUpFormatter) {
-=======
     private final DateTimeFormatter formatter;
     private final DateTimeFormatter roundUpFormatter;
     private final String format;
 
     JavaDateMathParser(String format, DateTimeFormatter formatter, DateTimeFormatter roundUpFormatter) {
         this.format = format;
->>>>>>> 170d7413
         Objects.requireNonNull(formatter);
         this.formatter = formatter;
         this.roundUpFormatter = roundUpFormatter;
@@ -218,15 +211,11 @@
     }
 
     private Instant parseDateTime(String value, ZoneId timeZone, boolean roundUpIfNoTime) {
-<<<<<<< HEAD
-        DateFormatter formatter = roundUpIfNoTime ? this.roundUpFormatter : this.formatter;
-=======
         if (Strings.isNullOrEmpty(value)) {
             throw new ElasticsearchParseException("cannot parse empty date");
         }
 
         DateTimeFormatter formatter = roundUpIfNoTime ? this.roundUpFormatter : this.formatter;
->>>>>>> 170d7413
         try {
             if (timeZone == null) {
                 return DateFormatters.toZonedDateTime(formatter.parse(value)).toInstant();
@@ -239,14 +228,9 @@
 
                 return DateFormatters.toZonedDateTime(accessor).withZoneSameLocal(timeZone).toInstant();
             }
-<<<<<<< HEAD
-        } catch (IllegalArgumentException e) {
-            throw new ElasticsearchParseException("failed to parse date field [{}]: [{}]", e, value, e.getMessage());
-=======
         } catch (DateTimeParseException e) {
             throw new ElasticsearchParseException("failed to parse date field [{}] with format [{}]: [{}]",
                 e, value, format, e.getMessage());
->>>>>>> 170d7413
         }
     }
 }