--- conflicted
+++ resolved
@@ -23,11 +23,8 @@
 import org.elasticsearch.common.logging.DeprecationLogger;
 import org.joda.time.DateTimeZone;
 
-<<<<<<< HEAD
+import java.time.Instant;
 import java.time.Month;
-=======
-import java.time.Instant;
->>>>>>> 87f35791
 import java.time.ZoneId;
 import java.time.ZoneOffset;
 import java.util.Collections;
@@ -83,7 +80,68 @@
         return ZoneId.of(zoneId).normalized();
     }
 
-<<<<<<< HEAD
+    =======
+    private static final Instant MAX_NANOSECOND_INSTANT = Instant.parse("2262-04-11T23:47:16.854775807Z");
+
+    /**
+     * convert a java time instant to a long value which is stored in lucene
+     * the long value resembles the nanoseconds since the epoch
+     *
+     * @param instant the instant to convert
+     * @return        the nano seconds and seconds as a single long
+     */
+    public static long toLong(Instant instant) {
+        if (instant.isBefore(Instant.EPOCH)) {
+            throw new IllegalArgumentException("date[" + instant + "] is before the epoch in 1970 and cannot be " +
+                "stored in nanosecond resolution");
+        }
+        if (instant.isAfter(MAX_NANOSECOND_INSTANT)) {
+            throw new IllegalArgumentException("date[" + instant + "] is after 2262-04-11T23:47:16.854775807 and cannot be " +
+                "stored in nanosecond resolution");
+        }
+        return instant.getEpochSecond() * 1_000_000_000 + instant.getNano();
+    }
+
+    /**
+     * convert a long value to a java time instant
+     * the long value resembles the nanoseconds since the epoch
+     *
+     * @param nanoSecondsSinceEpoch the nanoseconds since the epoch
+     * @return                      the instant resembling the specified date
+     */
+    public static Instant toInstant(long nanoSecondsSinceEpoch) {
+        if (nanoSecondsSinceEpoch < 0) {
+            throw new IllegalArgumentException("nanoseconds are [" + nanoSecondsSinceEpoch + "] are before the epoch in 1970 and cannot " +
+                "be processed in nanosecond resolution");
+        }
+        if (nanoSecondsSinceEpoch == 0) {
+            return Instant.EPOCH;
+        }
+
+        long seconds = nanoSecondsSinceEpoch / 1_000_000_000;
+        long nanos = nanoSecondsSinceEpoch % 1_000_000_000;
+        return Instant.ofEpochSecond(seconds, nanos);
+    }
+
+    /**
+     * Convert a nanosecond timestamp in milliseconds
+     *
+     * @param nanoSecondsSinceEpoch the nanoseconds since the epoch
+     * @return                      the milliseconds since the epoch
+     */
+    public static long toMilliSeconds(long nanoSecondsSinceEpoch) {
+        if (nanoSecondsSinceEpoch < 0) {
+            throw new IllegalArgumentException("nanoseconds are [" + nanoSecondsSinceEpoch + "] are before the epoch in 1970 and will " +
+                "be converted to milliseconds");
+        }
+
+        if (nanoSecondsSinceEpoch == 0) {
+            return 0;
+        }
+
+        return nanoSecondsSinceEpoch / 1_000_000;
+    }
+
     /*
      * begin of code that is partially copied from the joda time implementation in order to make calculations about utc rounding much
      * faster than using java-time and assigning all those objects
@@ -293,75 +351,14 @@
         long maxSum = 0;
         for (int i = 0; i < 11; i++) {
             long millis = MIN_DAYS_PER_MONTH_ARRAY[i]
-                * (long)MILLIS_PER_DAY;
+                * (long) MILLIS_PER_DAY;
             minSum += millis;
             MIN_TOTAL_MILLIS_BY_MONTH_ARRAY[i + 1] = minSum;
 
             millis = MAX_DAYS_PER_MONTH_ARRAY[i]
-                * (long)MILLIS_PER_DAY;
+                * (long) MILLIS_PER_DAY;
             maxSum += millis;
             MAX_TOTAL_MILLIS_BY_MONTH_ARRAY[i + 1] = maxSum;
         }
-=======
-    private static final Instant MAX_NANOSECOND_INSTANT = Instant.parse("2262-04-11T23:47:16.854775807Z");
-
-    /**
-     * convert a java time instant to a long value which is stored in lucene
-     * the long value resembles the nanoseconds since the epoch
-     *
-     * @param instant the instant to convert
-     * @return        the nano seconds and seconds as a single long
-     */
-    public static long toLong(Instant instant) {
-        if (instant.isBefore(Instant.EPOCH)) {
-            throw new IllegalArgumentException("date[" + instant + "] is before the epoch in 1970 and cannot be " +
-                "stored in nanosecond resolution");
-        }
-        if (instant.isAfter(MAX_NANOSECOND_INSTANT)) {
-            throw new IllegalArgumentException("date[" + instant + "] is after 2262-04-11T23:47:16.854775807 and cannot be " +
-                "stored in nanosecond resolution");
-        }
-        return instant.getEpochSecond() * 1_000_000_000 + instant.getNano();
-    }
-
-    /**
-     * convert a long value to a java time instant
-     * the long value resembles the nanoseconds since the epoch
-     *
-     * @param nanoSecondsSinceEpoch the nanoseconds since the epoch
-     * @return                      the instant resembling the specified date
-     */
-    public static Instant toInstant(long nanoSecondsSinceEpoch) {
-        if (nanoSecondsSinceEpoch < 0) {
-            throw new IllegalArgumentException("nanoseconds are [" + nanoSecondsSinceEpoch + "] are before the epoch in 1970 and cannot " +
-                "be processed in nanosecond resolution");
-        }
-        if (nanoSecondsSinceEpoch == 0) {
-            return Instant.EPOCH;
-        }
-
-        long seconds = nanoSecondsSinceEpoch / 1_000_000_000;
-        long nanos = nanoSecondsSinceEpoch % 1_000_000_000;
-        return Instant.ofEpochSecond(seconds, nanos);
-    }
-
-    /**
-     * Convert a nanosecond timestamp in milliseconds
-     *
-     * @param nanoSecondsSinceEpoch the nanoseconds since the epoch
-     * @return                      the milliseconds since the epoch
-     */
-    public static long toMilliSeconds(long nanoSecondsSinceEpoch) {
-        if (nanoSecondsSinceEpoch < 0) {
-            throw new IllegalArgumentException("nanoseconds are [" + nanoSecondsSinceEpoch + "] are before the epoch in 1970 and will " +
-                "be converted to milliseconds");
-        }
-
-        if (nanoSecondsSinceEpoch == 0) {
-            return 0;
-        }
-
-        return nanoSecondsSinceEpoch / 1_000_000;
->>>>>>> 87f35791
     }
 }