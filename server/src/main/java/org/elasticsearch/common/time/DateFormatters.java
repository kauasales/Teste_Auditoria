/*
 * Licensed to Elasticsearch under one or more contributor
 * license agreements. See the NOTICE file distributed with
 * this work for additional information regarding copyright
 * ownership. Elasticsearch licenses this file to you under
 * the Apache License, Version 2.0 (the "License"); you may
 * not use this file except in compliance with the License.
 * You may obtain a copy of the License at
 *
 *    http://www.apache.org/licenses/LICENSE-2.0
 *
 * Unless required by applicable law or agreed to in writing,
 * software distributed under the License is distributed on an
 * "AS IS" BASIS, WITHOUT WARRANTIES OR CONDITIONS OF ANY
 * KIND, either express or implied.  See the License for the
 * specific language governing permissions and limitations
 * under the License.
 */

package org.elasticsearch.common.time;

import org.elasticsearch.ElasticsearchParseException;
import org.elasticsearch.common.Strings;

import java.time.DateTimeException;
import java.time.DayOfWeek;
import java.time.Instant;
import java.time.LocalDate;
import java.time.ZoneId;
import java.time.ZoneOffset;
import java.time.ZonedDateTime;
import java.time.format.DateTimeFormatter;
import java.time.format.DateTimeFormatterBuilder;
import java.time.format.DateTimeParseException;
import java.time.format.ResolverStyle;
import java.time.format.SignStyle;
import java.time.temporal.ChronoField;
import java.time.temporal.IsoFields;
import java.time.temporal.TemporalAccessor;
import java.time.temporal.TemporalAdjusters;
import java.time.temporal.TemporalQueries;
import java.time.temporal.WeekFields;
import java.util.Collections;
import java.util.List;
import java.util.Locale;
import java.util.stream.Collectors;

import static java.time.temporal.ChronoField.DAY_OF_MONTH;
import static java.time.temporal.ChronoField.DAY_OF_WEEK;
import static java.time.temporal.ChronoField.DAY_OF_YEAR;
import static java.time.temporal.ChronoField.HOUR_OF_DAY;
import static java.time.temporal.ChronoField.MILLI_OF_SECOND;
import static java.time.temporal.ChronoField.MINUTE_OF_HOUR;
import static java.time.temporal.ChronoField.MONTH_OF_YEAR;
import static java.time.temporal.ChronoField.NANO_OF_SECOND;
import static java.time.temporal.ChronoField.SECOND_OF_MINUTE;

public class DateFormatters {

    private static final DateTimeFormatter TIME_ZONE_FORMATTER_NO_COLON = new DateTimeFormatterBuilder()
        .appendOffset("+HHmm", "Z")
        .toFormatter(Locale.ROOT);

    private static final DateTimeFormatter STRICT_YEAR_MONTH_DAY_FORMATTER = new DateTimeFormatterBuilder()
        .appendValue(ChronoField.YEAR, 4, 10, SignStyle.EXCEEDS_PAD)
        .appendLiteral("-")
        .appendValue(MONTH_OF_YEAR, 2, 2, SignStyle.NOT_NEGATIVE)
        .appendLiteral('-')
        .appendValue(DAY_OF_MONTH, 2, 2, SignStyle.NOT_NEGATIVE)
        .toFormatter(Locale.ROOT);

    private static final DateTimeFormatter STRICT_HOUR_MINUTE_SECOND_FORMATTER = new DateTimeFormatterBuilder()
        .appendValue(HOUR_OF_DAY, 2, 2, SignStyle.NOT_NEGATIVE)
        .appendLiteral(':')
        .appendValue(MINUTE_OF_HOUR, 2, 2, SignStyle.NOT_NEGATIVE)
        .appendLiteral(':')
        .appendValue(SECOND_OF_MINUTE, 2, 2, SignStyle.NOT_NEGATIVE)
        .toFormatter(Locale.ROOT);

    private static final DateTimeFormatter STRICT_DATE_OPTIONAL_TIME_FORMATTER_1 = new DateTimeFormatterBuilder()
        .append(STRICT_YEAR_MONTH_DAY_FORMATTER)
        .optionalStart()
        .appendLiteral('T')
        .optionalStart()
        .appendValue(HOUR_OF_DAY, 2, 2, SignStyle.NOT_NEGATIVE)
        .optionalStart()
        .appendLiteral(':')
        .appendValue(MINUTE_OF_HOUR, 2, 2, SignStyle.NOT_NEGATIVE)
        .optionalStart()
        .appendLiteral(':')
        .appendValue(SECOND_OF_MINUTE, 2, 2, SignStyle.NOT_NEGATIVE)
        .optionalStart()
        .appendFraction(MILLI_OF_SECOND, 3, 3, true)
        .optionalEnd()
        .optionalEnd()
        .optionalStart()
        .appendZoneOrOffsetId()
        .optionalEnd()
        .optionalEnd()
        .optionalEnd()
        .optionalEnd()
        .toFormatter(Locale.ROOT);

    private static final DateTimeFormatter STRICT_DATE_OPTIONAL_TIME_FORMATTER_2 = new DateTimeFormatterBuilder()
        .append(STRICT_YEAR_MONTH_DAY_FORMATTER)
        .optionalStart()
        .appendLiteral('T')
        .optionalStart()
        .appendValue(HOUR_OF_DAY, 2, 2, SignStyle.NOT_NEGATIVE)
        .optionalStart()
        .appendLiteral(':')
        .appendValue(MINUTE_OF_HOUR, 2, 2, SignStyle.NOT_NEGATIVE)
        .optionalStart()
        .appendLiteral(':')
        .appendValue(SECOND_OF_MINUTE, 2, 2, SignStyle.NOT_NEGATIVE)
        .optionalStart()
        .appendFraction(MILLI_OF_SECOND, 3, 3, true)
        .optionalEnd()
        .optionalStart()
        .appendOffset("+HHmm", "Z")
        .optionalEnd()
        .optionalEnd()
        .optionalEnd()
        .optionalEnd()
        .optionalEnd()
        .toFormatter(Locale.ROOT);

    private static final DateTimeFormatter STRICT_DATE_OPTIONAL_TIME_FORMATTER_WITH_NANOS_1 = new DateTimeFormatterBuilder()
        .append(STRICT_YEAR_MONTH_DAY_FORMATTER)
        .optionalStart()
        .appendLiteral('T')
        .append(STRICT_HOUR_MINUTE_SECOND_FORMATTER)
        .optionalStart()
        .appendFraction(NANO_OF_SECOND, 3, 9, true)
        .optionalEnd()
        .optionalStart()
        .appendZoneOrOffsetId()
        .optionalEnd()
        .optionalStart()
        .appendOffset("+HHmm", "Z")
        .optionalEnd()
        .optionalEnd()
        .toFormatter(Locale.ROOT);

    private static final DateTimeFormatter STRICT_DATE_OPTIONAL_TIME_PRINTER = new DateTimeFormatterBuilder()
        .append(STRICT_YEAR_MONTH_DAY_FORMATTER)
        .appendLiteral('T')
        .append(STRICT_HOUR_MINUTE_SECOND_FORMATTER)
        .appendFraction(NANO_OF_SECOND, 3, 9, true)
        .optionalStart()
        .appendZoneOrOffsetId()
        .optionalEnd()
        .toFormatter(Locale.ROOT);

    /**
     * Returns a generic ISO datetime parser where the date is mandatory and the time is optional with nanosecond resolution.
     */
    private static final DateFormatter STRICT_DATE_OPTIONAL_TIME_NANOS = new JavaDateFormatter("strict_date_optional_time_nanos",
<<<<<<< HEAD
        STRICT_DATE_OPTIONAL_TIME_FORMATTER_WITH_NANOS_1,
        STRICT_DATE_OPTIONAL_TIME_FORMATTER_WITH_NANOS_1, STRICT_DATE_OPTIONAL_TIME_FORMATTER_WITH_NANOS_2);

    /**
     * Returns a generic ISO datetime parser where the date is mandatory and the time is optional.
     */
    private static final DateFormatter STRICT_DATE_OPTIONAL_TIME =
        new JavaDateFormatter("strict_date_optional_time", STRICT_DATE_OPTIONAL_TIME_FORMATTER_1,
            STRICT_DATE_OPTIONAL_TIME_FORMATTER_1, STRICT_DATE_OPTIONAL_TIME_FORMATTER_2,
            STRICT_DATE_OPTIONAL_TIME_FORMATTER_WITH_NANOS_1, STRICT_DATE_OPTIONAL_TIME_FORMATTER_WITH_NANOS_2);

=======
        STRICT_DATE_OPTIONAL_TIME_PRINTER, STRICT_DATE_OPTIONAL_TIME_FORMATTER_WITH_NANOS_1);
>>>>>>> 1a41d845
    /////////////////////////////////////////
    //
    // BEGIN basic time formatters
    //
    // these formatters to not have any splitting characters between hours, minutes, seconds, milliseconds
    // this means they have to be strict with the exception of the last element
    //
    /////////////////////////////////////////

    private static final DateTimeFormatter BASIC_TIME_NO_MILLIS_BASE = new DateTimeFormatterBuilder()
        .appendValue(HOUR_OF_DAY, 2, 2, SignStyle.NOT_NEGATIVE)
        .appendValue(MINUTE_OF_HOUR, 2, 2, SignStyle.NOT_NEGATIVE)
        .appendValue(SECOND_OF_MINUTE, 2, 2, SignStyle.NOT_NEGATIVE)
        .toFormatter(Locale.ROOT);

    /*
     * Returns a basic formatter for a two digit hour of day, two digit minute
     * of hour, two digit second of minute, and time zone offset (HHmmssZ).
     */
    private static final DateFormatter BASIC_TIME_NO_MILLIS = new JavaDateFormatter("basic_time_no_millis",
        new DateTimeFormatterBuilder().append(BASIC_TIME_NO_MILLIS_BASE).appendZoneOrOffsetId().toFormatter(Locale.ROOT),
        new DateTimeFormatterBuilder().append(BASIC_TIME_NO_MILLIS_BASE).appendZoneOrOffsetId().toFormatter(Locale.ROOT),
        new DateTimeFormatterBuilder().append(BASIC_TIME_NO_MILLIS_BASE).append(TIME_ZONE_FORMATTER_NO_COLON).toFormatter(Locale.ROOT)
    );

    private static final DateTimeFormatter BASIC_TIME_FORMATTER = new DateTimeFormatterBuilder()
        .appendValue(HOUR_OF_DAY, 2, 2, SignStyle.NOT_NEGATIVE)
        .appendValue(MINUTE_OF_HOUR, 2, 2, SignStyle.NOT_NEGATIVE)
        .appendValue(SECOND_OF_MINUTE, 2, 2, SignStyle.NOT_NEGATIVE)
        .appendFraction(MILLI_OF_SECOND, 1, 3, true)
        .toFormatter(Locale.ROOT);

    private static final DateTimeFormatter BASIC_TIME_PRINTER = new DateTimeFormatterBuilder()
        .appendValue(HOUR_OF_DAY, 2, 2, SignStyle.NOT_NEGATIVE)
        .appendValue(MINUTE_OF_HOUR, 2, 2, SignStyle.NOT_NEGATIVE)
        .appendValue(SECOND_OF_MINUTE, 2, 2, SignStyle.NOT_NEGATIVE)
        .appendFraction(MILLI_OF_SECOND, 3, 3, true)
        .toFormatter(Locale.ROOT);

    /*
     * Returns a basic formatter for a two digit hour of day, two digit minute
     * of hour, two digit second of minute, three digit millis, and time zone
     * offset (HHmmss.SSSZ).
     */
    private static final DateFormatter BASIC_TIME = new JavaDateFormatter("basic_time",
        new DateTimeFormatterBuilder().append(BASIC_TIME_PRINTER).appendZoneOrOffsetId().toFormatter(Locale.ROOT),
        new DateTimeFormatterBuilder().append(BASIC_TIME_FORMATTER).appendZoneOrOffsetId().toFormatter(Locale.ROOT),
        new DateTimeFormatterBuilder().append(BASIC_TIME_FORMATTER).append(TIME_ZONE_FORMATTER_NO_COLON).toFormatter(Locale.ROOT)
    );

    private static final DateTimeFormatter BASIC_T_TIME_PRINTER =
        new DateTimeFormatterBuilder().appendLiteral("T").append(BASIC_TIME_PRINTER).toFormatter(Locale.ROOT);

    private static final DateTimeFormatter BASIC_T_TIME_FORMATTER =
        new DateTimeFormatterBuilder().appendLiteral("T").append(BASIC_TIME_FORMATTER).toFormatter(Locale.ROOT);

    /*
     * Returns a basic formatter for a two digit hour of day, two digit minute
     * of hour, two digit second of minute, three digit millis, and time zone
     * offset prefixed by 'T' ('T'HHmmss.SSSZ).
     */
    private static final DateFormatter BASIC_T_TIME = new JavaDateFormatter("basic_t_time",
        new DateTimeFormatterBuilder().append(BASIC_T_TIME_PRINTER).appendZoneOrOffsetId().toFormatter(Locale.ROOT),
        new DateTimeFormatterBuilder().append(BASIC_T_TIME_FORMATTER).appendZoneOrOffsetId().toFormatter(Locale.ROOT),
        new DateTimeFormatterBuilder().append(BASIC_T_TIME_FORMATTER).append(TIME_ZONE_FORMATTER_NO_COLON).toFormatter(Locale.ROOT)
    );

    /*
     * Returns a basic formatter for a two digit hour of day, two digit minute
     * of hour, two digit second of minute, and time zone offset prefixed by 'T'
     * ('T'HHmmssZ).
     */
    private static final DateFormatter BASIC_T_TIME_NO_MILLIS = new JavaDateFormatter("basic_t_time_no_millis",
        new DateTimeFormatterBuilder().appendLiteral("T").append(BASIC_TIME_NO_MILLIS_BASE).appendZoneOrOffsetId().toFormatter(Locale.ROOT),
        new DateTimeFormatterBuilder().appendLiteral("T").append(BASIC_TIME_NO_MILLIS_BASE).appendZoneOrOffsetId().toFormatter(Locale.ROOT),
        new DateTimeFormatterBuilder().appendLiteral("T").append(BASIC_TIME_NO_MILLIS_BASE).append(TIME_ZONE_FORMATTER_NO_COLON)
            .toFormatter(Locale.ROOT)
    );

    private static final DateTimeFormatter BASIC_YEAR_MONTH_DAY_FORMATTER = new DateTimeFormatterBuilder()
        .appendValue(ChronoField.YEAR, 4, 4, SignStyle.NORMAL)
        .appendValue(MONTH_OF_YEAR, 2, 2, SignStyle.NOT_NEGATIVE)
        .appendValue(DAY_OF_MONTH, 2, 2, SignStyle.NOT_NEGATIVE)
        .toFormatter(Locale.ROOT);

    private static final DateTimeFormatter BASIC_DATE_TIME_FORMATTER = new DateTimeFormatterBuilder()
        .append(BASIC_YEAR_MONTH_DAY_FORMATTER)
        .append(BASIC_T_TIME_FORMATTER)
        .toFormatter(Locale.ROOT);

    private static final DateTimeFormatter BASIC_DATE_TIME_PRINTER = new DateTimeFormatterBuilder()
        .append(BASIC_YEAR_MONTH_DAY_FORMATTER)
        .append(BASIC_T_TIME_PRINTER)
        .toFormatter(Locale.ROOT);

    /*
     * Returns a basic formatter that combines a basic date and time, separated
     * by a 'T' (yyyyMMdd'T'HHmmss.SSSZ).
     */
    private static final DateFormatter BASIC_DATE_TIME = new JavaDateFormatter("basic_date_time",
        new DateTimeFormatterBuilder().append(BASIC_DATE_TIME_PRINTER).appendZoneOrOffsetId().toFormatter(Locale.ROOT),
        new DateTimeFormatterBuilder().append(BASIC_DATE_TIME_FORMATTER).appendZoneOrOffsetId().toFormatter(Locale.ROOT),
        new DateTimeFormatterBuilder().append(BASIC_DATE_TIME_FORMATTER).append(TIME_ZONE_FORMATTER_NO_COLON).toFormatter(Locale.ROOT)
    );

    private static final DateTimeFormatter BASIC_DATE_T =
        new DateTimeFormatterBuilder().append(BASIC_YEAR_MONTH_DAY_FORMATTER).appendLiteral("T").toFormatter(Locale.ROOT);

    /*
     * Returns a basic formatter that combines a basic date and time without millis,
     * separated by a 'T' (yyyyMMdd'T'HHmmssZ).
     */
    private static final DateFormatter BASIC_DATE_TIME_NO_MILLIS = new JavaDateFormatter("basic_t_time_no_millis",
        new DateTimeFormatterBuilder().append(BASIC_DATE_T).append(BASIC_TIME_NO_MILLIS_BASE)
            .appendZoneOrOffsetId().toFormatter(Locale.ROOT),
        new DateTimeFormatterBuilder().append(BASIC_DATE_T).append(BASIC_TIME_NO_MILLIS_BASE)
            .appendZoneOrOffsetId().toFormatter(Locale.ROOT),
        new DateTimeFormatterBuilder().append(BASIC_DATE_T).append(BASIC_TIME_NO_MILLIS_BASE)
            .append(TIME_ZONE_FORMATTER_NO_COLON).toFormatter(Locale.ROOT)
    );

    /*
     * Returns a formatter for a full ordinal date, using a four
     * digit year and three digit dayOfYear (yyyyDDD).
     */
    private static final DateFormatter BASIC_ORDINAL_DATE = new JavaDateFormatter("basic_ordinal_date",
        DateTimeFormatter.ofPattern("yyyyDDD", Locale.ROOT));

    /*
     * Returns a formatter for a full ordinal date and time, using a four
     * digit year and three digit dayOfYear (yyyyDDD'T'HHmmss.SSSZ).
     */
    private static final DateFormatter BASIC_ORDINAL_DATE_TIME = new JavaDateFormatter("basic_ordinal_date_time",
        new DateTimeFormatterBuilder().appendPattern("yyyyDDD").append(BASIC_T_TIME_PRINTER)
            .appendZoneOrOffsetId().toFormatter(Locale.ROOT),
        new DateTimeFormatterBuilder().appendPattern("yyyyDDD").append(BASIC_T_TIME_PRINTER)
            .appendZoneOrOffsetId().toFormatter(Locale.ROOT),
        new DateTimeFormatterBuilder().appendPattern("yyyyDDD").append(BASIC_T_TIME_FORMATTER)
            .append(TIME_ZONE_FORMATTER_NO_COLON).toFormatter(Locale.ROOT)

    );

    /*
     * Returns a formatter for a full ordinal date and time without millis,
     * using a four digit year and three digit dayOfYear (yyyyDDD'T'HHmmssZ).
     */
    private static final DateFormatter BASIC_ORDINAL_DATE_TIME_NO_MILLIS = new JavaDateFormatter("basic_ordinal_date_time_no_millis",
        new DateTimeFormatterBuilder().appendPattern("yyyyDDD").appendLiteral("T").append(BASIC_TIME_NO_MILLIS_BASE)
            .appendZoneOrOffsetId().toFormatter(Locale.ROOT),
        new DateTimeFormatterBuilder().appendPattern("yyyyDDD").appendLiteral("T").append(BASIC_TIME_NO_MILLIS_BASE)
            .appendZoneOrOffsetId().toFormatter(Locale.ROOT),
        new DateTimeFormatterBuilder().appendPattern("yyyyDDD").appendLiteral("T").append(BASIC_TIME_NO_MILLIS_BASE)
            .append(TIME_ZONE_FORMATTER_NO_COLON).toFormatter(Locale.ROOT)
    );

    private static final DateTimeFormatter BASIC_WEEK_DATE_FORMATTER = new DateTimeFormatterBuilder()
        .appendValue(IsoFields.WEEK_BASED_YEAR)
        .appendLiteral("W")
        .appendValue(IsoFields.WEEK_OF_WEEK_BASED_YEAR, 1, 2, SignStyle.NEVER)
        .appendValue(ChronoField.DAY_OF_WEEK)
        .toFormatter(Locale.ROOT);

    /////////////////////////////////////////
    //
    // END basic time formatters
    //
    /////////////////////////////////////////

    /////////////////////////////////////////
    //
    // start strict formatters
    //
    /////////////////////////////////////////
    private static final DateTimeFormatter STRICT_BASIC_WEEK_DATE_FORMATTER = new DateTimeFormatterBuilder()
        .parseStrict()
        .appendValue(IsoFields.WEEK_BASED_YEAR, 4)
        .appendLiteral("W")
        .appendValue(IsoFields.WEEK_OF_WEEK_BASED_YEAR, 1, 2, SignStyle.NEVER)
        .appendValue(ChronoField.DAY_OF_WEEK)
        .toFormatter(Locale.ROOT);

    private static final DateTimeFormatter STRICT_BASIC_WEEK_DATE_PRINTER = new DateTimeFormatterBuilder()
        .parseStrict()
        .appendValue(IsoFields.WEEK_BASED_YEAR, 4)
        .appendLiteral("W")
        .appendValue(IsoFields.WEEK_OF_WEEK_BASED_YEAR, 2, 2, SignStyle.NEVER)
        .appendValue(ChronoField.DAY_OF_WEEK)
        .toFormatter(Locale.ROOT);

    /*
     * Returns a basic formatter for a full date as four digit weekyear, two
     * digit week of weekyear, and one digit day of week (xxxx'W'wwe).
     */
    private static final DateFormatter STRICT_BASIC_WEEK_DATE =
        new JavaDateFormatter("strict_basic_week_date", STRICT_BASIC_WEEK_DATE_PRINTER, STRICT_BASIC_WEEK_DATE_FORMATTER);

    /*
     * Returns a basic formatter that combines a basic weekyear date and time
     * without millis, separated by a 'T' (xxxx'W'wwe'T'HHmmssX).
     */
<<<<<<< HEAD
    private static final DateFormatter STRICT_BASIC_WEEK_DATE_TIME_NO_MILLIS =
        new JavaDateFormatter("strict_basic_week_date_time_no_millis",
            new DateTimeFormatterBuilder()
                .append(STRICT_BASIC_WEEK_DATE_PRINTER).append(DateTimeFormatter.ofPattern("'T'HHmmssX", Locale.ROOT))
                .toFormatter(Locale.ROOT),
            new DateTimeFormatterBuilder()
                .append(STRICT_BASIC_WEEK_DATE_FORMATTER).append(DateTimeFormatter.ofPattern("'T'HHmmssX", Locale.ROOT))
                .toFormatter(Locale.ROOT)
=======
    private static final DateFormatter STRICT_BASIC_WEEK_DATE_TIME_NO_MILLIS = new JavaDateFormatter("strict_basic_week_date_no_millis",
        new DateTimeFormatterBuilder()
            .append(STRICT_BASIC_WEEK_DATE_PRINTER)
            .appendLiteral("T")
            .appendValue(HOUR_OF_DAY, 2, 2, SignStyle.NOT_NEGATIVE)
            .appendValue(MINUTE_OF_HOUR, 2, 2, SignStyle.NOT_NEGATIVE)
            .appendValue(SECOND_OF_MINUTE, 2, 2, SignStyle.NOT_NEGATIVE)
            .appendZoneOrOffsetId()
            .toFormatter(Locale.ROOT),
        new DateTimeFormatterBuilder()
            .append(STRICT_BASIC_WEEK_DATE_PRINTER)
            .appendLiteral("T")
            .appendValue(HOUR_OF_DAY, 2, 2, SignStyle.NOT_NEGATIVE)
            .appendValue(MINUTE_OF_HOUR, 2, 2, SignStyle.NOT_NEGATIVE)
            .appendValue(SECOND_OF_MINUTE, 2, 2, SignStyle.NOT_NEGATIVE)
            .appendZoneOrOffsetId()
            .toFormatter(Locale.ROOT),
        new DateTimeFormatterBuilder()
            .append(STRICT_BASIC_WEEK_DATE_PRINTER)
            .appendLiteral("T")
            .appendValue(HOUR_OF_DAY, 2, 2, SignStyle.NOT_NEGATIVE)
            .appendValue(MINUTE_OF_HOUR, 2, 2, SignStyle.NOT_NEGATIVE)
            .appendValue(SECOND_OF_MINUTE, 2, 2, SignStyle.NOT_NEGATIVE)
            .append(TIME_ZONE_FORMATTER_NO_COLON)
            .toFormatter(Locale.ROOT)
>>>>>>> 1a41d845
    );

    /*
     * Returns a basic formatter that combines a basic weekyear date and time,
     * separated by a 'T' (xxxx'W'wwe'T'HHmmss.SSSX).
     */
    private static final DateFormatter STRICT_BASIC_WEEK_DATE_TIME = new JavaDateFormatter("strict_basic_week_date_time",
        new DateTimeFormatterBuilder()
        .append(STRICT_BASIC_WEEK_DATE_PRINTER)
        .append(DateTimeFormatter.ofPattern("'T'HHmmss.SSSX", Locale.ROOT))
        .toFormatter(Locale.ROOT),
        new DateTimeFormatterBuilder()
            .append(STRICT_BASIC_WEEK_DATE_FORMATTER)
            .appendLiteral("T")
            .appendValue(HOUR_OF_DAY, 2, 2, SignStyle.NOT_NEGATIVE)
            .appendValue(MINUTE_OF_HOUR, 2, 2, SignStyle.NOT_NEGATIVE)
            .appendValue(SECOND_OF_MINUTE, 2, 2, SignStyle.NOT_NEGATIVE)
            .appendFraction(MILLI_OF_SECOND, 3, 3, true)
            .appendZoneOrOffsetId()
            .toFormatter(Locale.ROOT),
        new DateTimeFormatterBuilder()
            .append(STRICT_BASIC_WEEK_DATE_FORMATTER)
            .appendLiteral("T")
            .appendValue(HOUR_OF_DAY, 2, 2, SignStyle.NOT_NEGATIVE)
            .appendValue(MINUTE_OF_HOUR, 2, 2, SignStyle.NOT_NEGATIVE)
            .appendValue(SECOND_OF_MINUTE, 2, 2, SignStyle.NOT_NEGATIVE)
            .appendFraction(MILLI_OF_SECOND, 3, 3, true)
            .append(TIME_ZONE_FORMATTER_NO_COLON)
            .toFormatter(Locale.ROOT)
    );

    /*
     * An ISO date formatter that formats or parses a date without an offset, such as '2011-12-03'.
     */
    private static final DateFormatter STRICT_DATE = new JavaDateFormatter("strict_date",
        DateTimeFormatter.ISO_LOCAL_DATE.withResolverStyle(ResolverStyle.LENIENT).withLocale(Locale.ROOT));

    /*
     * A date formatter that formats or parses a date plus an hour without an offset, such as '2011-12-03T01'.
     */
    private static final DateFormatter STRICT_DATE_HOUR = new JavaDateFormatter("strict_date_hour",
        DateTimeFormatter.ofPattern("yyyy-MM-dd'T'HH", Locale.ROOT));

    /*
     * A date formatter that formats or parses a date plus an hour/minute without an offset, such as '2011-12-03T01:10'.
     */
    private static final DateFormatter STRICT_DATE_HOUR_MINUTE = new JavaDateFormatter("strict_date_hour_minute",
        DateTimeFormatter.ofPattern("yyyy-MM-dd'T'HH:mm", Locale.ROOT));

    /*
     * A strict date formatter that formats or parses a date without an offset, such as '2011-12-03'.
     */
    private static final DateFormatter STRICT_YEAR_MONTH_DAY =
        new JavaDateFormatter("strict_year_month_day", STRICT_YEAR_MONTH_DAY_FORMATTER);

    /*
     * A strict formatter that formats or parses a year and a month, such as '2011-12'.
     */
    private static final DateFormatter STRICT_YEAR_MONTH = new JavaDateFormatter("strict_year_month",
        new DateTimeFormatterBuilder()
        .appendValue(ChronoField.YEAR, 4, 10, SignStyle.EXCEEDS_PAD)
        .appendLiteral("-")
        .appendValue(MONTH_OF_YEAR, 2, 2, SignStyle.NOT_NEGATIVE)
        .toFormatter(Locale.ROOT));

    /*
     * A strict formatter that formats or parses a year, such as '2011'.
     */
    private static final DateFormatter STRICT_YEAR = new JavaDateFormatter("strict_year", new DateTimeFormatterBuilder()
        .appendValue(ChronoField.YEAR, 4, 10, SignStyle.EXCEEDS_PAD)
        .toFormatter(Locale.ROOT));

    /*
     * A strict formatter that formats or parses a hour, minute and second, such as '09:43:25'.
     */
    private static final DateFormatter STRICT_HOUR_MINUTE_SECOND =
        new JavaDateFormatter("strict_hour_minute_second", STRICT_HOUR_MINUTE_SECOND_FORMATTER);

    private static final DateTimeFormatter STRICT_DATE_FORMATTER = new DateTimeFormatterBuilder()
        .append(STRICT_YEAR_MONTH_DAY_FORMATTER)
        .appendLiteral('T')
        .append(STRICT_HOUR_MINUTE_SECOND_FORMATTER)
        .optionalStart()
        .appendFraction(MILLI_OF_SECOND, 3, 3, true)
        .optionalEnd()
        .toFormatter(Locale.ROOT);

    /*
     * Returns a formatter that combines a full date and time, separated by a 'T'
     * (yyyy-MM-dd'T'HH:mm:ss.SSSZZ).
     */
    private static final DateFormatter STRICT_DATE_TIME = new JavaDateFormatter("strict_date_time",
        new DateTimeFormatterBuilder().append(STRICT_DATE_FORMATTER).appendZoneOrOffsetId().toFormatter(Locale.ROOT),
        new DateTimeFormatterBuilder().append(STRICT_DATE_FORMATTER).appendZoneOrOffsetId().toFormatter(Locale.ROOT),
        new DateTimeFormatterBuilder().append(STRICT_DATE_FORMATTER).append(TIME_ZONE_FORMATTER_NO_COLON).toFormatter(Locale.ROOT)
    );

    private static final DateTimeFormatter STRICT_ORDINAL_DATE_TIME_NO_MILLIS_BASE = new DateTimeFormatterBuilder()
        .appendValue(ChronoField.YEAR, 4, 10, SignStyle.EXCEEDS_PAD)
        .appendLiteral('-')
        .appendValue(DAY_OF_YEAR, 3, 3, SignStyle.NOT_NEGATIVE)
        .appendLiteral('T')
        .append(STRICT_HOUR_MINUTE_SECOND_FORMATTER)
        .toFormatter(Locale.ROOT);

    /*
     * Returns a formatter for a full ordinal date and time without millis,
     * using a four digit year and three digit dayOfYear (yyyy-DDD'T'HH:mm:ssZZ).
     */
    private static final DateFormatter STRICT_ORDINAL_DATE_TIME_NO_MILLIS = new JavaDateFormatter("strict_ordinal_date_time_no_millis",
        new DateTimeFormatterBuilder().append(STRICT_ORDINAL_DATE_TIME_NO_MILLIS_BASE)
            .appendZoneOrOffsetId().toFormatter(Locale.ROOT),
        new DateTimeFormatterBuilder().append(STRICT_ORDINAL_DATE_TIME_NO_MILLIS_BASE)
            .appendZoneOrOffsetId().toFormatter(Locale.ROOT),
        new DateTimeFormatterBuilder().append(STRICT_ORDINAL_DATE_TIME_NO_MILLIS_BASE)
            .append(TIME_ZONE_FORMATTER_NO_COLON).toFormatter(Locale.ROOT)
    );

    private static final DateTimeFormatter STRICT_DATE_TIME_NO_MILLIS_FORMATTER = new DateTimeFormatterBuilder()
        .append(STRICT_YEAR_MONTH_DAY_FORMATTER)
        .appendLiteral('T')
        .append(STRICT_HOUR_MINUTE_SECOND_FORMATTER)
        .toFormatter(Locale.ROOT);

    /*
     * Returns a formatter that combines a full date and time without millis,
     * separated by a 'T' (yyyy-MM-dd'T'HH:mm:ssZZ).
     */
    private static final DateFormatter STRICT_DATE_TIME_NO_MILLIS = new JavaDateFormatter("strict_date_time_no_millis",
        new DateTimeFormatterBuilder().append(STRICT_DATE_TIME_NO_MILLIS_FORMATTER)
            .appendZoneOrOffsetId().toFormatter(Locale.ROOT),
        new DateTimeFormatterBuilder().append(STRICT_DATE_TIME_NO_MILLIS_FORMATTER)
            .appendZoneOrOffsetId().toFormatter(Locale.ROOT),
        new DateTimeFormatterBuilder().append(STRICT_DATE_TIME_NO_MILLIS_FORMATTER)
            .append(TIME_ZONE_FORMATTER_NO_COLON).toFormatter(Locale.ROOT)
    );

    // NOTE: this is not a strict formatter to retain the joda time based behaviour, even though it's named like this
    private static final DateTimeFormatter STRICT_HOUR_MINUTE_SECOND_MILLIS_FORMATTER = new DateTimeFormatterBuilder()
        .append(STRICT_HOUR_MINUTE_SECOND_FORMATTER)
        .appendFraction(MILLI_OF_SECOND, 1, 3, true)
        .toFormatter(Locale.ROOT);

    private static final DateTimeFormatter STRICT_HOUR_MINUTE_SECOND_MILLIS_PRINTER = new DateTimeFormatterBuilder()
        .append(STRICT_HOUR_MINUTE_SECOND_FORMATTER)
        .appendFraction(MILLI_OF_SECOND, 3, 3, true)
        .toFormatter(Locale.ROOT);

    /*
     * Returns a formatter for a two digit hour of day, two digit minute of
     * hour, two digit second of minute, and three digit fraction of
     * second (HH:mm:ss.SSS).
     *
     * NOTE: this is not a strict formatter to retain the joda time based behaviour,
     *       even though it's named like this
     */
    private static final DateFormatter STRICT_HOUR_MINUTE_SECOND_MILLIS =
        new JavaDateFormatter("strict_hour_minute_second_millis",
            STRICT_HOUR_MINUTE_SECOND_MILLIS_PRINTER, STRICT_HOUR_MINUTE_SECOND_MILLIS_FORMATTER);

    private static final DateFormatter STRICT_HOUR_MINUTE_SECOND_FRACTION =
        new JavaDateFormatter("strict_hour_minute_second_fraction",
            STRICT_HOUR_MINUTE_SECOND_MILLIS_PRINTER, STRICT_HOUR_MINUTE_SECOND_MILLIS_FORMATTER);

    /*
     * Returns a formatter that combines a full date, two digit hour of day,
     * two digit minute of hour, two digit second of minute, and three digit
     * fraction of second (yyyy-MM-dd'T'HH:mm:ss.SSS).
     */
    private static final DateFormatter STRICT_DATE_HOUR_MINUTE_SECOND_FRACTION = new JavaDateFormatter(
        "strict_date_hour_minute_second_fraction",
        new DateTimeFormatterBuilder()
            .append(STRICT_YEAR_MONTH_DAY_FORMATTER)
            .appendLiteral("T")
            .append(STRICT_HOUR_MINUTE_SECOND_MILLIS_PRINTER)
            .toFormatter(Locale.ROOT),
        new DateTimeFormatterBuilder()
            .append(STRICT_YEAR_MONTH_DAY_FORMATTER)
            .appendLiteral("T")
            .append(STRICT_HOUR_MINUTE_SECOND_FORMATTER)
            //  this one here is lenient as well to retain joda time based bwc compatibility
            .appendFraction(MILLI_OF_SECOND, 1, 3, true)
            .toFormatter(Locale.ROOT)
    );

    private static final DateFormatter STRICT_DATE_HOUR_MINUTE_SECOND_MILLIS = new JavaDateFormatter(
        "strict_date_hour_minute_second_millis",
        new DateTimeFormatterBuilder()
            .append(STRICT_YEAR_MONTH_DAY_FORMATTER)
            .appendLiteral("T")
            .append(STRICT_HOUR_MINUTE_SECOND_MILLIS_PRINTER)
            .toFormatter(Locale.ROOT),
        new DateTimeFormatterBuilder()
            .append(STRICT_YEAR_MONTH_DAY_FORMATTER)
            .appendLiteral("T")
            .append(STRICT_HOUR_MINUTE_SECOND_FORMATTER)
            //  this one here is lenient as well to retain joda time based bwc compatibility
            .appendFraction(MILLI_OF_SECOND, 1, 3, true)
            .toFormatter(Locale.ROOT)
    );

    /*
     * Returns a formatter for a two digit hour of day. (HH)
     */
    private static final DateFormatter STRICT_HOUR =
        new JavaDateFormatter("strict_hour", DateTimeFormatter.ofPattern("HH", Locale.ROOT));

    /*
     * Returns a formatter for a two digit hour of day and two digit minute of
     * hour. (HH:mm)
     */
    private static final DateFormatter STRICT_HOUR_MINUTE =
        new JavaDateFormatter("strict_hour_minute", DateTimeFormatter.ofPattern("HH:mm", Locale.ROOT));

    private static final DateTimeFormatter STRICT_ORDINAL_DATE_TIME_FORMATTER_BASE = new DateTimeFormatterBuilder()
        .appendValue(ChronoField.YEAR, 4, 10, SignStyle.EXCEEDS_PAD)
        .appendLiteral('-')
        .appendValue(DAY_OF_YEAR, 3, 3, SignStyle.NOT_NEGATIVE)
        .appendLiteral('T')
        .appendPattern("HH:mm")
        .optionalStart()
        .appendLiteral(':')
        .appendValue(SECOND_OF_MINUTE, 2, 2, SignStyle.NOT_NEGATIVE)
        .appendFraction(MILLI_OF_SECOND, 3, 3, true)
        .optionalEnd()
        .toFormatter(Locale.ROOT);

    /*
     * Returns a formatter for a full ordinal date and time, using a four
     * digit year and three digit dayOfYear (yyyy-DDD'T'HH:mm:ss.SSSZZ).
     */
    private static final DateFormatter STRICT_ORDINAL_DATE_TIME = new JavaDateFormatter("strict_ordinal_date_time",
        new DateTimeFormatterBuilder().append(STRICT_ORDINAL_DATE_TIME_FORMATTER_BASE)
            .appendZoneOrOffsetId().toFormatter(Locale.ROOT),
        new DateTimeFormatterBuilder().append(STRICT_ORDINAL_DATE_TIME_FORMATTER_BASE)
            .appendZoneOrOffsetId().toFormatter(Locale.ROOT),
        new DateTimeFormatterBuilder().append(STRICT_ORDINAL_DATE_TIME_FORMATTER_BASE)
            .append(TIME_ZONE_FORMATTER_NO_COLON).toFormatter(Locale.ROOT)
    );

    // Note: milliseconds parsing is not strict, others are
    private static final DateTimeFormatter STRICT_TIME_FORMATTER_BASE = new DateTimeFormatterBuilder()
        .appendValue(HOUR_OF_DAY, 2, 2, SignStyle.NOT_NEGATIVE)
        .appendLiteral(':')
        .appendValue(MINUTE_OF_HOUR, 2, 2, SignStyle.NOT_NEGATIVE)
        .appendLiteral(':')
        .appendValue(SECOND_OF_MINUTE, 2, 2, SignStyle.NOT_NEGATIVE)
        .appendFraction(MILLI_OF_SECOND, 1, 3, true)
        .toFormatter(Locale.ROOT);

    private static final DateTimeFormatter STRICT_TIME_PRINTER = new DateTimeFormatterBuilder()
        .appendValue(HOUR_OF_DAY, 2, 2, SignStyle.NOT_NEGATIVE)
        .appendLiteral(':')
        .appendValue(MINUTE_OF_HOUR, 2, 2, SignStyle.NOT_NEGATIVE)
        .appendLiteral(':')
        .appendValue(SECOND_OF_MINUTE, 2, 2, SignStyle.NOT_NEGATIVE)
        .appendFraction(MILLI_OF_SECOND, 3, 3, true)
        .toFormatter(Locale.ROOT);

    /*
     * Returns a formatter for a two digit hour of day, two digit minute of
     * hour, two digit second of minute, three digit fraction of second, and
     * time zone offset (HH:mm:ss.SSSZZ).
     */
    private static final DateFormatter STRICT_TIME = new JavaDateFormatter("strict_time",
        new DateTimeFormatterBuilder().append(STRICT_TIME_PRINTER).appendZoneOrOffsetId().toFormatter(Locale.ROOT),
        new DateTimeFormatterBuilder().append(STRICT_TIME_FORMATTER_BASE).appendZoneOrOffsetId().toFormatter(Locale.ROOT),
        new DateTimeFormatterBuilder().append(STRICT_TIME_FORMATTER_BASE).append(TIME_ZONE_FORMATTER_NO_COLON).toFormatter(Locale.ROOT)
    );

    /*
     * Returns a formatter for a two digit hour of day, two digit minute of
     * hour, two digit second of minute, three digit fraction of second, and
     * time zone offset prefixed by 'T' ('T'HH:mm:ss.SSSZZ).
     */
    private static final DateFormatter STRICT_T_TIME = new JavaDateFormatter("strict_t_time",
        new DateTimeFormatterBuilder().appendLiteral('T').append(STRICT_TIME_PRINTER).appendZoneOrOffsetId().toFormatter(Locale.ROOT),
        new DateTimeFormatterBuilder().appendLiteral('T').append(STRICT_TIME_FORMATTER_BASE)
            .appendZoneOrOffsetId().toFormatter(Locale.ROOT),
        new DateTimeFormatterBuilder().appendLiteral('T').append(STRICT_TIME_FORMATTER_BASE)
            .append(TIME_ZONE_FORMATTER_NO_COLON).toFormatter(Locale.ROOT)
    );

    private static final DateTimeFormatter STRICT_TIME_NO_MILLIS_BASE = new DateTimeFormatterBuilder()
        .appendValue(HOUR_OF_DAY, 2, 2, SignStyle.NOT_NEGATIVE)
        .appendLiteral(':')
        .appendValue(MINUTE_OF_HOUR, 2, 2, SignStyle.NOT_NEGATIVE)
        .appendLiteral(':')
        .appendValue(SECOND_OF_MINUTE, 2, 2, SignStyle.NOT_NEGATIVE)
        .toFormatter(Locale.ROOT);

    /*
     * Returns a formatter for a two digit hour of day, two digit minute of
     * hour, two digit second of minute, and time zone offset (HH:mm:ssZZ).
     */
    private static final DateFormatter STRICT_TIME_NO_MILLIS = new JavaDateFormatter("strict_time_no_millis",
        new DateTimeFormatterBuilder().append(STRICT_TIME_NO_MILLIS_BASE).appendZoneOrOffsetId().toFormatter(Locale.ROOT),
        new DateTimeFormatterBuilder().append(STRICT_TIME_NO_MILLIS_BASE).appendZoneOrOffsetId().toFormatter(Locale.ROOT),
        new DateTimeFormatterBuilder().append(STRICT_TIME_NO_MILLIS_BASE).append(TIME_ZONE_FORMATTER_NO_COLON).toFormatter(Locale.ROOT)
    );

    /*
     * Returns a formatter for a two digit hour of day, two digit minute of
     * hour, two digit second of minute, and time zone offset prefixed
     * by 'T' ('T'HH:mm:ssZZ).
     */
    private static final DateFormatter STRICT_T_TIME_NO_MILLIS = new JavaDateFormatter("strict_t_time_no_millis",
        new DateTimeFormatterBuilder().appendLiteral("T").append(STRICT_TIME_NO_MILLIS_BASE)
            .appendZoneOrOffsetId().toFormatter(Locale.ROOT),
        new DateTimeFormatterBuilder().appendLiteral("T").append(STRICT_TIME_NO_MILLIS_BASE)
            .appendZoneOrOffsetId().toFormatter(Locale.ROOT),
        new DateTimeFormatterBuilder().appendLiteral("T").append(STRICT_TIME_NO_MILLIS_BASE)
            .append(TIME_ZONE_FORMATTER_NO_COLON).toFormatter(Locale.ROOT)
    );

    private static final DateTimeFormatter ISO_WEEK_DATE = new DateTimeFormatterBuilder()
            .parseCaseInsensitive()
            .appendValue(IsoFields.WEEK_BASED_YEAR, 4, 10, SignStyle.EXCEEDS_PAD)
            .appendLiteral("-W")
            .appendValue(IsoFields.WEEK_OF_WEEK_BASED_YEAR, 2)
            .appendLiteral('-')
            .appendValue(DAY_OF_WEEK, 1)
            .toFormatter(Locale.ROOT);

    private static final DateTimeFormatter ISO_WEEK_DATE_T = new DateTimeFormatterBuilder()
            .append(ISO_WEEK_DATE)
            .appendLiteral('T')
            .toFormatter(Locale.ROOT);

    /*
     * Returns a formatter for a full date as four digit weekyear, two digit
     * week of weekyear, and one digit day of week (xxxx-'W'ww-e).
     */
    private static final DateFormatter STRICT_WEEK_DATE = new JavaDateFormatter("strict_week_date", ISO_WEEK_DATE);

    /*
     * Returns a formatter that combines a full weekyear date and time without millis,
     * separated by a 'T' (xxxx-'W'ww-e'T'HH:mm:ssZZ).
     */
    private static final DateFormatter STRICT_WEEK_DATE_TIME_NO_MILLIS = new JavaDateFormatter("strict_week_date_time_no_millis",
        new DateTimeFormatterBuilder().append(ISO_WEEK_DATE_T)
            .append(STRICT_TIME_NO_MILLIS_BASE).appendZoneOrOffsetId().toFormatter(Locale.ROOT),
        new DateTimeFormatterBuilder().append(ISO_WEEK_DATE_T)
            .append(STRICT_TIME_NO_MILLIS_BASE).appendZoneOrOffsetId().toFormatter(Locale.ROOT),
        new DateTimeFormatterBuilder().append(ISO_WEEK_DATE_T)
            .append(STRICT_TIME_NO_MILLIS_BASE).append(TIME_ZONE_FORMATTER_NO_COLON).toFormatter(Locale.ROOT)
    );

    /*
     * Returns a formatter that combines a full weekyear date and time,
     * separated by a 'T' (xxxx-'W'ww-e'T'HH:mm:ss.SSSZZ).
     */
    private static final DateFormatter STRICT_WEEK_DATE_TIME = new JavaDateFormatter("strict_week_date_time",
        new DateTimeFormatterBuilder().append(ISO_WEEK_DATE_T).append(STRICT_TIME_PRINTER).appendZoneOrOffsetId().toFormatter(Locale.ROOT),
        new DateTimeFormatterBuilder().append(ISO_WEEK_DATE_T).append(STRICT_TIME_FORMATTER_BASE)
            .appendZoneOrOffsetId().toFormatter(Locale.ROOT),
        new DateTimeFormatterBuilder().append(ISO_WEEK_DATE_T).append(STRICT_TIME_FORMATTER_BASE)
            .append(TIME_ZONE_FORMATTER_NO_COLON).toFormatter(Locale.ROOT)
    );

    /*
     * Returns a formatter for a four digit weekyear
     */
    private static final DateFormatter STRICT_WEEKYEAR = new JavaDateFormatter("strict_weekyear", new DateTimeFormatterBuilder()
        .appendValue(WeekFields.ISO.weekBasedYear(), 4, 10, SignStyle.EXCEEDS_PAD)
        .toFormatter(Locale.ROOT));

    private static final DateTimeFormatter STRICT_WEEKYEAR_WEEK_FORMATTER = new DateTimeFormatterBuilder()
        .appendValue(WeekFields.ISO.weekBasedYear(), 4, 10, SignStyle.EXCEEDS_PAD)
        .appendLiteral("-W")
        .appendValue(WeekFields.ISO.weekOfWeekBasedYear(), 2, 2, SignStyle.NOT_NEGATIVE)
        .toFormatter(Locale.ROOT);

    /*
     * Returns a formatter for a four digit weekyear and two digit week of
     * weekyear. (xxxx-'W'ww)
     */
    private static final DateFormatter STRICT_WEEKYEAR_WEEK =
        new JavaDateFormatter("strict_weekyear_week", STRICT_WEEKYEAR_WEEK_FORMATTER);

    /*
     * Returns a formatter for a four digit weekyear, two digit week of
     * weekyear, and one digit day of week. (xxxx-'W'ww-e)
     */
    private static final DateFormatter STRICT_WEEKYEAR_WEEK_DAY = new JavaDateFormatter("strict_weekyear_week_day",
        new DateTimeFormatterBuilder()
        .append(STRICT_WEEKYEAR_WEEK_FORMATTER)
        .appendLiteral("-")
        .appendValue(WeekFields.ISO.dayOfWeek())
        .toFormatter(Locale.ROOT));

    /*
     * Returns a formatter that combines a full date, two digit hour of day,
     * two digit minute of hour, and two digit second of
     * minute. (yyyy-MM-dd'T'HH:mm:ss)
     */
    private static final DateFormatter STRICT_DATE_HOUR_MINUTE_SECOND = new JavaDateFormatter("strict_date_hour_minute_second",
        DateTimeFormatter.ofPattern("yyyy-MM-dd'T'HH:mm:ss", Locale.ROOT));

    /*
     * A basic formatter for a full date as four digit year, two digit
     * month of year, and two digit day of month (yyyyMMdd).
     */
    private static final DateFormatter BASIC_DATE = new JavaDateFormatter("basic_date",
        new DateTimeFormatterBuilder()
            .appendValue(ChronoField.YEAR, 4, 4, SignStyle.NORMAL)
            .appendValue(MONTH_OF_YEAR, 2, 2, SignStyle.NOT_NEGATIVE)
            .appendValue(DAY_OF_MONTH, 2, 2, SignStyle.NOT_NEGATIVE)
            .toFormatter(Locale.ROOT).withZone(ZoneOffset.UTC),
        new DateTimeFormatterBuilder()
            .appendValue(ChronoField.YEAR, 1, 4, SignStyle.NORMAL)
            .appendValue(MONTH_OF_YEAR, 1, 2, SignStyle.NOT_NEGATIVE)
            .appendValue(DAY_OF_MONTH, 1, 2, SignStyle.NOT_NEGATIVE)
            .toFormatter(Locale.ROOT).withZone(ZoneOffset.UTC)
    );

    private static final DateTimeFormatter STRICT_ORDINAL_DATE_FORMATTER = new DateTimeFormatterBuilder()
        .parseCaseInsensitive()
        .appendValue(ChronoField.YEAR, 4, 10, SignStyle.EXCEEDS_PAD)
        .appendLiteral('-')
        .appendValue(DAY_OF_YEAR, 3)
        .optionalStart()
        .toFormatter(Locale.ROOT);

    /*
     * Returns a formatter for a full ordinal date, using a four
     * digit year and three digit dayOfYear (yyyy-DDD).
     */
    private static final DateFormatter STRICT_ORDINAL_DATE = new JavaDateFormatter("strict_ordinal_date", STRICT_ORDINAL_DATE_FORMATTER);

    /////////////////////////////////////////
    //
    // end strict formatters
    //
    /////////////////////////////////////////

    /////////////////////////////////////////
    //
    // start lenient formatters
    //
    /////////////////////////////////////////

    private static final DateTimeFormatter DATE_FORMATTER = new DateTimeFormatterBuilder()
        .appendValue(ChronoField.YEAR, 1, 5, SignStyle.NORMAL)
        .optionalStart()
        .appendLiteral('-')
        .appendValue(MONTH_OF_YEAR, 1, 2, SignStyle.NOT_NEGATIVE)
        .optionalStart()
        .appendLiteral('-')
        .appendValue(DAY_OF_MONTH, 1, 2, SignStyle.NOT_NEGATIVE)
        .optionalEnd()
        .optionalEnd()
        .toFormatter(Locale.ROOT);

    private static final DateTimeFormatter HOUR_MINUTE_FORMATTER = new DateTimeFormatterBuilder()
        .appendValue(HOUR_OF_DAY, 1, 2, SignStyle.NOT_NEGATIVE)
        .appendLiteral(':')
        .appendValue(MINUTE_OF_HOUR, 1, 2, SignStyle.NOT_NEGATIVE)
        .toFormatter(Locale.ROOT);

    /*
     * a date formatter with optional time, being very lenient, format is
     * yyyy-MM-dd'T'HH:mm:ss.SSSZ
     */
    private static final DateFormatter DATE_OPTIONAL_TIME = new JavaDateFormatter("date_optional_time",
        STRICT_DATE_OPTIONAL_TIME_FORMATTER_1,
        new DateTimeFormatterBuilder()
            .append(DATE_FORMATTER)
            .optionalStart()
            .appendLiteral('T')
            .optionalStart()
            .appendValue(HOUR_OF_DAY, 1, 2, SignStyle.NOT_NEGATIVE)
            .optionalStart()
            .appendLiteral(':')
            .appendValue(MINUTE_OF_HOUR, 1, 2, SignStyle.NOT_NEGATIVE)
            .optionalStart()
            .appendLiteral(':')
            .appendValue(SECOND_OF_MINUTE, 1, 2, SignStyle.NOT_NEGATIVE)
            .optionalEnd()
            .optionalStart()
            .appendFraction(MILLI_OF_SECOND, 1, 3, true)
            .optionalEnd()
            .optionalStart().appendZoneOrOffsetId().optionalEnd()
            .optionalEnd()
            .optionalEnd()
            .optionalEnd()
            .toFormatter(Locale.ROOT),
        new DateTimeFormatterBuilder()
            .append(DATE_FORMATTER)
            .optionalStart()
            .appendLiteral('T')
            .optionalStart()
            .appendValue(HOUR_OF_DAY, 1, 2, SignStyle.NOT_NEGATIVE)
            .optionalStart()
            .appendLiteral(':')
            .appendValue(MINUTE_OF_HOUR, 1, 2, SignStyle.NOT_NEGATIVE)
            .optionalStart()
            .appendLiteral(':')
            .appendValue(SECOND_OF_MINUTE, 1, 2, SignStyle.NOT_NEGATIVE)
            .optionalEnd()
            .optionalStart()
            .appendFraction(MILLI_OF_SECOND, 1, 3, true)
            .optionalEnd()
            .optionalStart().appendOffset("+HHmm", "Z").optionalEnd()
            .optionalEnd()
            .optionalEnd()
            .optionalEnd()
            .toFormatter(Locale.ROOT));

    private static final DateTimeFormatter HOUR_MINUTE_SECOND_FORMATTER = new DateTimeFormatterBuilder()
        .append(HOUR_MINUTE_FORMATTER)
        .appendLiteral(":")
        .appendValue(SECOND_OF_MINUTE, 1, 2, SignStyle.NOT_NEGATIVE)
        .toFormatter(Locale.ROOT);

    private static final DateTimeFormatter HOUR_MINUTE_SECOND_MILLIS_FORMATTER = new DateTimeFormatterBuilder()
        .appendValue(HOUR_OF_DAY, 1, 2, SignStyle.NOT_NEGATIVE)
        .appendLiteral(':')
        .appendValue(MINUTE_OF_HOUR, 1, 2, SignStyle.NOT_NEGATIVE)
        .appendLiteral(':')
        .appendValue(SECOND_OF_MINUTE, 1, 2, SignStyle.NOT_NEGATIVE)
        .appendFraction(MILLI_OF_SECOND, 1, 3, true)
        .toFormatter(Locale.ROOT);

    private static final DateTimeFormatter ORDINAL_DATE_FORMATTER = new DateTimeFormatterBuilder()
        .appendValue(ChronoField.YEAR, 4, 10, SignStyle.EXCEEDS_PAD)
        .appendLiteral('-')
        .appendValue(DAY_OF_YEAR, 1, 3, SignStyle.NOT_NEGATIVE)
        .toFormatter(Locale.ROOT);

    private static final DateTimeFormatter ORDINAL_DATE_PRINTER = new DateTimeFormatterBuilder()
        .appendValue(ChronoField.YEAR, 4, 10, SignStyle.EXCEEDS_PAD)
        .appendLiteral('-')
        .appendValue(DAY_OF_YEAR, 3, 3, SignStyle.NOT_NEGATIVE)
        .toFormatter(Locale.ROOT);

    /*
     * Returns a formatter for a full ordinal date, using a four
     * digit year and three digit dayOfYear (yyyy-DDD).
     */
    private static final DateFormatter ORDINAL_DATE =
        new JavaDateFormatter("ordinal_date", ORDINAL_DATE_PRINTER, ORDINAL_DATE_FORMATTER);

    private static final DateTimeFormatter TIME_NO_MILLIS_FORMATTER = new DateTimeFormatterBuilder()
        .appendValue(HOUR_OF_DAY, 1, 2, SignStyle.NOT_NEGATIVE)
        .appendLiteral(':')
        .appendValue(MINUTE_OF_HOUR, 1, 2, SignStyle.NOT_NEGATIVE)
        .appendLiteral(':')
        .appendValue(SECOND_OF_MINUTE, 1, 2, SignStyle.NOT_NEGATIVE)
        .toFormatter(Locale.ROOT);

    private static final DateTimeFormatter T_TIME_NO_MILLIS_FORMATTER =
        new DateTimeFormatterBuilder().appendLiteral("T").append(TIME_NO_MILLIS_FORMATTER).toFormatter(Locale.ROOT);

    private static final DateTimeFormatter TIME_PREFIX = new DateTimeFormatterBuilder()
        .append(TIME_NO_MILLIS_FORMATTER)
        .appendFraction(MILLI_OF_SECOND, 1, 3, true)
        .toFormatter(Locale.ROOT);

    private static final DateTimeFormatter WEEK_DATE_FORMATTER = new DateTimeFormatterBuilder()
        .appendValue(IsoFields.WEEK_BASED_YEAR, 4, 10, SignStyle.EXCEEDS_PAD)
        .appendLiteral("-W")
        .appendValue(IsoFields.WEEK_OF_WEEK_BASED_YEAR, 1, 2, SignStyle.NOT_NEGATIVE)
        .appendLiteral('-')
        .appendValue(DAY_OF_WEEK, 1)
        .toFormatter(Locale.ROOT);

    /*
     * Returns a formatter for a four digit weekyear. (YYYY)
     */
    private static final DateFormatter WEEK_YEAR = new JavaDateFormatter("week_year",
        new DateTimeFormatterBuilder().appendValue(WeekFields.ISO.weekBasedYear()).toFormatter(Locale.ROOT));

    /*
     * Returns a formatter for a four digit weekyear. (uuuu)
     */
    private static final DateFormatter YEAR = new JavaDateFormatter("year",
        new DateTimeFormatterBuilder().appendValue(ChronoField.YEAR).toFormatter(Locale.ROOT));

    /*
     * Returns a formatter that combines a full date and two digit hour of
     * day. (yyyy-MM-dd'T'HH)
     */
    private static final DateFormatter DATE_HOUR = new JavaDateFormatter("date_hour",
        DateTimeFormatter.ofPattern("yyyy-MM-dd'T'HH", Locale.ROOT),
        new DateTimeFormatterBuilder()
            .append(DATE_FORMATTER)
            .appendLiteral("T")
            .appendValue(HOUR_OF_DAY, 1, 2, SignStyle.NOT_NEGATIVE)
            .toFormatter(Locale.ROOT));

    /*
     * Returns a formatter that combines a full date, two digit hour of day,
     * two digit minute of hour, two digit second of minute, and three digit
     * fraction of second (yyyy-MM-dd'T'HH:mm:ss.SSS). Parsing will parse up
     * to 3 fractional second digits.
     */
    private static final DateFormatter DATE_HOUR_MINUTE_SECOND_MILLIS =
        new JavaDateFormatter("date_hour_minute_second_millis",
            new DateTimeFormatterBuilder()
                .append(STRICT_YEAR_MONTH_DAY_FORMATTER)
                .appendLiteral("T")
                .append(STRICT_HOUR_MINUTE_SECOND_MILLIS_PRINTER)
                .toFormatter(Locale.ROOT),
            new DateTimeFormatterBuilder()
                .append(DATE_FORMATTER)
                .appendLiteral("T")
                .append(HOUR_MINUTE_SECOND_MILLIS_FORMATTER)
                .toFormatter(Locale.ROOT));

    private static final DateFormatter DATE_HOUR_MINUTE_SECOND_FRACTION = new JavaDateFormatter("date_hour_minute_second_fraction",
            new DateTimeFormatterBuilder()
                .append(STRICT_YEAR_MONTH_DAY_FORMATTER)
                .appendLiteral("T")
                .append(STRICT_HOUR_MINUTE_SECOND_MILLIS_PRINTER)
                .toFormatter(Locale.ROOT),
            new DateTimeFormatterBuilder()
                .append(DATE_FORMATTER)
                .appendLiteral("T")
                .append(HOUR_MINUTE_SECOND_MILLIS_FORMATTER)
                .toFormatter(Locale.ROOT));

    /*
     * Returns a formatter that combines a full date, two digit hour of day,
     * and two digit minute of hour. (yyyy-MM-dd'T'HH:mm)
     */
    private static final DateFormatter DATE_HOUR_MINUTE = new JavaDateFormatter("date_hour_minute",
        DateTimeFormatter.ofPattern("yyyy-MM-dd'T'HH:mm", Locale.ROOT),
        new DateTimeFormatterBuilder()
            .append(DATE_FORMATTER)
            .appendLiteral("T")
            .append(HOUR_MINUTE_FORMATTER)
            .toFormatter(Locale.ROOT));

    /*
     * Returns a formatter that combines a full date, two digit hour of day,
     * two digit minute of hour, and two digit second of
     * minute. (yyyy-MM-dd'T'HH:mm:ss)
     */
    private static final DateFormatter DATE_HOUR_MINUTE_SECOND = new JavaDateFormatter("date_hour_minute_second",
        DateTimeFormatter.ofPattern("yyyy-MM-dd'T'HH:mm:ss", Locale.ROOT),
        new DateTimeFormatterBuilder()
            .append(DATE_FORMATTER)
            .appendLiteral("T")
            .append(HOUR_MINUTE_SECOND_FORMATTER)
            .toFormatter(Locale.ROOT));

    private static final DateTimeFormatter DATE_TIME_FORMATTER = new DateTimeFormatterBuilder()
        .append(DATE_FORMATTER)
        .appendLiteral('T')
        .append(HOUR_MINUTE_FORMATTER)
        .optionalStart()
        .appendLiteral(':')
        .appendValue(SECOND_OF_MINUTE, 1, 2, SignStyle.NOT_NEGATIVE)
        .appendFraction(MILLI_OF_SECOND, 1, 3, true)
        .optionalEnd()
        .toFormatter(Locale.ROOT);

    /*
     * Returns a formatter that combines a full date and time, separated by a 'T'
     * (yyyy-MM-dd'T'HH:mm:ss.SSSZZ).
     */
    private static final DateFormatter DATE_TIME = new JavaDateFormatter("date_time",
        STRICT_DATE_OPTIONAL_TIME_FORMATTER_1,
        new DateTimeFormatterBuilder().append(DATE_TIME_FORMATTER).appendZoneOrOffsetId().toFormatter(Locale.ROOT),
        new DateTimeFormatterBuilder().append(DATE_TIME_FORMATTER).append(TIME_ZONE_FORMATTER_NO_COLON).toFormatter(Locale.ROOT)
    );

    /*
     * Returns a basic formatter for a full date as four digit weekyear, two
     * digit week of weekyear, and one digit day of week (YYYY'W'wwe).
     */
    private static final DateFormatter BASIC_WEEK_DATE =
        new JavaDateFormatter("basic_week_date", STRICT_BASIC_WEEK_DATE_PRINTER, BASIC_WEEK_DATE_FORMATTER);

    /*
     * Returns a formatter for a full date as four digit year, two digit month
     * of year, and two digit day of month (yyyy-MM-dd).
     */
    private static final DateFormatter DATE = new JavaDateFormatter("date",
        DateTimeFormatter.ISO_LOCAL_DATE.withResolverStyle(ResolverStyle.LENIENT),
        DATE_FORMATTER);

    // only the formatter, nothing optional here
    private static final DateTimeFormatter DATE_TIME_NO_MILLIS_PRINTER = new DateTimeFormatterBuilder()
        .append(DateTimeFormatter.ISO_LOCAL_DATE.withResolverStyle(ResolverStyle.LENIENT))
        .appendLiteral('T')
        .appendPattern("HH:mm")
        .appendLiteral(':')
        .appendValue(SECOND_OF_MINUTE, 2, 2, SignStyle.NOT_NEGATIVE)
        .appendZoneId()
        .toFormatter(Locale.ROOT);

    private static final DateTimeFormatter DATE_TIME_PREFIX = new DateTimeFormatterBuilder()
        .append(DATE_FORMATTER)
        .appendLiteral('T')
        .append(HOUR_MINUTE_FORMATTER)
        .optionalStart()
        .appendLiteral(':')
        .appendValue(SECOND_OF_MINUTE, 1, 2, SignStyle.NOT_NEGATIVE)
        .optionalEnd()
        .toFormatter(Locale.ROOT);

    /*
     * Returns a formatter that combines a full date and time without millis, but with a timezone that can be optional
     * separated by a 'T' (yyyy-MM-dd'T'HH:mm:ssZ).
     */
    private static final DateFormatter DATE_TIME_NO_MILLIS = new JavaDateFormatter("date_time_no_millis",
        DATE_TIME_NO_MILLIS_PRINTER,
        new DateTimeFormatterBuilder().append(DATE_TIME_PREFIX).appendZoneOrOffsetId().toFormatter(Locale.ROOT),
        new DateTimeFormatterBuilder().append(DATE_TIME_PREFIX).append(TIME_ZONE_FORMATTER_NO_COLON).toFormatter(Locale.ROOT),
        new DateTimeFormatterBuilder().append(DATE_TIME_PREFIX)
            .optionalStart().appendZoneOrOffsetId().optionalEnd().toFormatter(Locale.ROOT),
        new DateTimeFormatterBuilder().append(DATE_TIME_PREFIX)
            .optionalStart().append(TIME_ZONE_FORMATTER_NO_COLON).optionalEnd().toFormatter(Locale.ROOT)
    );

    /*
     * Returns a formatter for a two digit hour of day, two digit minute of
     * hour, two digit second of minute, and three digit fraction of
     * second (HH:mm:ss.SSS).
     */
    private static final DateFormatter HOUR_MINUTE_SECOND_MILLIS = new JavaDateFormatter("hour_minute_second_millis",
        STRICT_HOUR_MINUTE_SECOND_MILLIS_PRINTER, HOUR_MINUTE_SECOND_MILLIS_FORMATTER);

    private static final DateFormatter HOUR_MINUTE_SECOND_FRACTION = new JavaDateFormatter("hour_minute_second_fraction",
        STRICT_HOUR_MINUTE_SECOND_MILLIS_PRINTER, HOUR_MINUTE_SECOND_MILLIS_FORMATTER);

    /*
     * Returns a formatter for a two digit hour of day and two digit minute of
     * hour. (HH:mm)
     */
    private static final DateFormatter HOUR_MINUTE =
        new JavaDateFormatter("hour_minute", DateTimeFormatter.ofPattern("HH:mm", Locale.ROOT), HOUR_MINUTE_FORMATTER);

    /*
     * A strict formatter that formats or parses a hour, minute and second, such as '09:43:25'.
     */
    private static final DateFormatter HOUR_MINUTE_SECOND = new JavaDateFormatter("hour_minute_second",
        STRICT_HOUR_MINUTE_SECOND_FORMATTER,
        new DateTimeFormatterBuilder()
            .append(HOUR_MINUTE_FORMATTER)
            .appendLiteral(":")
            .appendValue(SECOND_OF_MINUTE, 1, 2, SignStyle.NOT_NEGATIVE)
            .toFormatter(Locale.ROOT)
    );

    /*
     * Returns a formatter for a two digit hour of day. (HH)
     */
    private static final DateFormatter HOUR = new JavaDateFormatter("hour",
        DateTimeFormatter.ofPattern("HH", Locale.ROOT),
        new DateTimeFormatterBuilder().appendValue(HOUR_OF_DAY, 1, 2, SignStyle.NOT_NEGATIVE).toFormatter(Locale.ROOT)
    );

    private static final DateTimeFormatter ORDINAL_DATE_TIME_FORMATTER_BASE = new DateTimeFormatterBuilder()
        .append(ORDINAL_DATE_FORMATTER)
        .appendLiteral('T')
        .append(HOUR_MINUTE_FORMATTER)
        .optionalStart()
        .appendLiteral(':')
        .appendValue(SECOND_OF_MINUTE, 1, 2, SignStyle.NOT_NEGATIVE)
        .appendFraction(MILLI_OF_SECOND, 1, 3, true)
        .optionalEnd()
        .toFormatter(Locale.ROOT);

    /*
     * Returns a formatter for a full ordinal date and time, using a four
     * digit year and three digit dayOfYear (yyyy-DDD'T'HH:mm:ss.SSSZZ).
     */
    private static final DateFormatter ORDINAL_DATE_TIME = new JavaDateFormatter("ordinal_date_time",
        new DateTimeFormatterBuilder().append(STRICT_ORDINAL_DATE_TIME_FORMATTER_BASE)
            .appendZoneOrOffsetId().toFormatter(Locale.ROOT),
        new DateTimeFormatterBuilder().append(ORDINAL_DATE_TIME_FORMATTER_BASE)
            .appendZoneOrOffsetId().toFormatter(Locale.ROOT),
        new DateTimeFormatterBuilder().append(ORDINAL_DATE_TIME_FORMATTER_BASE)
            .append(TIME_ZONE_FORMATTER_NO_COLON).toFormatter(Locale.ROOT)
    );

    private static final DateTimeFormatter ORDINAL_DATE_TIME_NO_MILLIS_BASE = new DateTimeFormatterBuilder()
        .append(ORDINAL_DATE_FORMATTER)
        .appendLiteral('T')
        .append(HOUR_MINUTE_SECOND_FORMATTER)
        .toFormatter(Locale.ROOT);

    /*
     * Returns a formatter for a full ordinal date and time without millis,
     * using a four digit year and three digit dayOfYear (yyyy-DDD'T'HH:mm:ssZZ).
     */
    private static final DateFormatter ORDINAL_DATE_TIME_NO_MILLIS = new JavaDateFormatter("ordinal_date_time_no_millis",
        new DateTimeFormatterBuilder().append(STRICT_ORDINAL_DATE_TIME_NO_MILLIS_BASE)
            .appendZoneOrOffsetId().toFormatter(Locale.ROOT),
        new DateTimeFormatterBuilder().append(ORDINAL_DATE_TIME_NO_MILLIS_BASE)
            .appendZoneOrOffsetId().toFormatter(Locale.ROOT),
        new DateTimeFormatterBuilder().append(ORDINAL_DATE_TIME_NO_MILLIS_BASE)
            .append(TIME_ZONE_FORMATTER_NO_COLON).toFormatter(Locale.ROOT)
    );

    /*
     * Returns a formatter that combines a full weekyear date and time,
     * separated by a 'T' (xxxx-'W'ww-e'T'HH:mm:ss.SSSZZ).
     */
    private static final DateFormatter WEEK_DATE_TIME = new JavaDateFormatter("week_date_time",
        new DateTimeFormatterBuilder().append(ISO_WEEK_DATE_T).append(STRICT_TIME_PRINTER).appendZoneOrOffsetId().toFormatter(Locale.ROOT),
        new DateTimeFormatterBuilder().append(WEEK_DATE_FORMATTER).appendLiteral("T").append(TIME_PREFIX)
            .appendZoneOrOffsetId().toFormatter(Locale.ROOT),
        new DateTimeFormatterBuilder().append(WEEK_DATE_FORMATTER).appendLiteral("T").append(TIME_PREFIX)
            .append(TIME_ZONE_FORMATTER_NO_COLON).toFormatter(Locale.ROOT)
    );

    /*
     * Returns a formatter that combines a full weekyear date and time,
     * separated by a 'T' (xxxx-'W'ww-e'T'HH:mm:ssZZ).
     */
    private static final DateFormatter WEEK_DATE_TIME_NO_MILLIS = new JavaDateFormatter("week_date_time_no_millis",
        new DateTimeFormatterBuilder().append(ISO_WEEK_DATE_T)
            .append(STRICT_TIME_NO_MILLIS_BASE).appendZoneOrOffsetId().toFormatter(Locale.ROOT),
        new DateTimeFormatterBuilder().append(WEEK_DATE_FORMATTER).append(T_TIME_NO_MILLIS_FORMATTER)
            .appendZoneOrOffsetId().toFormatter(Locale.ROOT),
        new DateTimeFormatterBuilder().append(WEEK_DATE_FORMATTER).append(T_TIME_NO_MILLIS_FORMATTER)
            .append(TIME_ZONE_FORMATTER_NO_COLON).toFormatter(Locale.ROOT)
    );

    /*
     * Returns a basic formatter that combines a basic weekyear date and time,
     * separated by a 'T' (xxxx'W'wwe'T'HHmmss.SSSX).
     */
    private static final DateFormatter BASIC_WEEK_DATE_TIME = new JavaDateFormatter("basic_week_date_time",
        new DateTimeFormatterBuilder()
            .append(STRICT_BASIC_WEEK_DATE_PRINTER)
            .append(DateTimeFormatter.ofPattern("'T'HHmmss.SSSX", Locale.ROOT))
            .toFormatter(Locale.ROOT),
        new DateTimeFormatterBuilder().append(BASIC_WEEK_DATE_FORMATTER).append(BASIC_T_TIME_FORMATTER)
            .appendZoneOrOffsetId().toFormatter(Locale.ROOT),
        new DateTimeFormatterBuilder().append(BASIC_WEEK_DATE_FORMATTER).append(BASIC_T_TIME_FORMATTER)
            .append(TIME_ZONE_FORMATTER_NO_COLON).toFormatter(Locale.ROOT)
    );

    /*
     * Returns a basic formatter that combines a basic weekyear date and time,
     * separated by a 'T' (xxxx'W'wwe'T'HHmmssX).
     */
    private static final DateFormatter BASIC_WEEK_DATE_TIME_NO_MILLIS = new JavaDateFormatter("basic_week_date_time_no_millis",
        new DateTimeFormatterBuilder()
            .append(STRICT_BASIC_WEEK_DATE_PRINTER).append(DateTimeFormatter.ofPattern("'T'HHmmssX", Locale.ROOT))
            .toFormatter(Locale.ROOT),
        new DateTimeFormatterBuilder().append(BASIC_WEEK_DATE_FORMATTER).appendLiteral("T").append(BASIC_TIME_NO_MILLIS_BASE)
            .appendZoneOrOffsetId().toFormatter(Locale.ROOT),
        new DateTimeFormatterBuilder().append(BASIC_WEEK_DATE_FORMATTER).appendLiteral("T").append(BASIC_TIME_NO_MILLIS_BASE)
            .append(TIME_ZONE_FORMATTER_NO_COLON).toFormatter(Locale.ROOT)
    );

    /*
     * Returns a formatter for a two digit hour of day, two digit minute of
     * hour, two digit second of minute, three digit fraction of second, and
     * time zone offset (HH:mm:ss.SSSZZ).
     */
    private static final DateFormatter TIME = new JavaDateFormatter("time",
        new DateTimeFormatterBuilder().append(STRICT_TIME_PRINTER).appendZoneOrOffsetId().toFormatter(Locale.ROOT),
        new DateTimeFormatterBuilder().append(TIME_PREFIX).appendZoneOrOffsetId().toFormatter(Locale.ROOT),
        new DateTimeFormatterBuilder().append(TIME_PREFIX).append(TIME_ZONE_FORMATTER_NO_COLON).toFormatter(Locale.ROOT)
    );

    /*
     * Returns a formatter for a two digit hour of day, two digit minute of
     * hour, two digit second of minute, andtime zone offset (HH:mm:ssZZ).
     */
    private static final DateFormatter TIME_NO_MILLIS = new JavaDateFormatter("time_no_millis",
        new DateTimeFormatterBuilder().append(STRICT_TIME_NO_MILLIS_BASE).appendZoneOrOffsetId().toFormatter(Locale.ROOT),
        new DateTimeFormatterBuilder().append(TIME_NO_MILLIS_FORMATTER).appendZoneOrOffsetId().toFormatter(Locale.ROOT),
        new DateTimeFormatterBuilder().append(TIME_NO_MILLIS_FORMATTER).append(TIME_ZONE_FORMATTER_NO_COLON).toFormatter(Locale.ROOT)
    );

    /*
     * Returns a formatter for a two digit hour of day, two digit minute of
     * hour, two digit second of minute, three digit fraction of second, and
     * time zone offset prefixed by 'T' ('T'HH:mm:ss.SSSZZ).
     */
    private static final DateFormatter T_TIME = new JavaDateFormatter("t_time",
        new DateTimeFormatterBuilder().appendLiteral('T').append(STRICT_TIME_PRINTER).appendZoneOrOffsetId().toFormatter(Locale.ROOT),
        new DateTimeFormatterBuilder().appendLiteral("T").append(TIME_PREFIX)
            .appendZoneOrOffsetId().toFormatter(Locale.ROOT),
        new DateTimeFormatterBuilder().appendLiteral("T").append(TIME_PREFIX)
            .append(TIME_ZONE_FORMATTER_NO_COLON).toFormatter(Locale.ROOT)
    );

    /*
     * Returns a formatter for a two digit hour of day, two digit minute of
     * hour, two digit second of minute, and time zone offset prefixed
     * by 'T' ('T'HH:mm:ssZZ).
     */
    private static final DateFormatter T_TIME_NO_MILLIS = new JavaDateFormatter("t_time_no_millis",
        new DateTimeFormatterBuilder().appendLiteral("T").append(STRICT_TIME_NO_MILLIS_BASE)
            .appendZoneOrOffsetId().toFormatter(Locale.ROOT),
        new DateTimeFormatterBuilder().append(T_TIME_NO_MILLIS_FORMATTER).appendZoneOrOffsetId().toFormatter(Locale.ROOT),
        new DateTimeFormatterBuilder().append(T_TIME_NO_MILLIS_FORMATTER).append(TIME_ZONE_FORMATTER_NO_COLON).toFormatter(Locale.ROOT)
    );

    /*
     * A strict formatter that formats or parses a year and a month, such as '2011-12'.
     */
    private static final DateFormatter YEAR_MONTH = new JavaDateFormatter("year_month",
        new DateTimeFormatterBuilder()
            .appendValue(ChronoField.YEAR, 4, 10, SignStyle.EXCEEDS_PAD)
            .appendLiteral("-")
            .appendValue(MONTH_OF_YEAR, 2, 2, SignStyle.NOT_NEGATIVE)
            .toFormatter(Locale.ROOT),
        new DateTimeFormatterBuilder().appendValue(ChronoField.YEAR).appendLiteral("-").appendValue(MONTH_OF_YEAR).toFormatter(Locale.ROOT)
    );

    /*
     * A strict date formatter that formats or parses a date without an offset, such as '2011-12-03'.
     */
    private static final DateFormatter YEAR_MONTH_DAY = new JavaDateFormatter("year_month_day",
        STRICT_YEAR_MONTH_DAY_FORMATTER,
        new DateTimeFormatterBuilder()
            .appendValue(ChronoField.YEAR)
            .appendLiteral("-")
            .appendValue(MONTH_OF_YEAR)
            .appendLiteral("-")
            .appendValue(DAY_OF_MONTH)
            .toFormatter(Locale.ROOT)
    );

    /*
     * Returns a formatter for a full date as four digit weekyear, two digit
     * week of weekyear, and one digit day of week (xxxx-'W'ww-e).
     */
    private static final DateFormatter WEEK_DATE = new JavaDateFormatter("week_date", ISO_WEEK_DATE, WEEK_DATE_FORMATTER);

    /*
     * Returns a formatter for a four digit weekyear and two digit week of
     * weekyear. (xxxx-'W'ww)
     */
    private static final DateFormatter WEEKYEAR_WEEK = new JavaDateFormatter("weekyear_week", STRICT_WEEKYEAR_WEEK_FORMATTER,
        new DateTimeFormatterBuilder()
            .appendValue(WeekFields.ISO.weekBasedYear())
            .appendLiteral("-W")
            .appendValue(WeekFields.ISO.weekOfWeekBasedYear())
            .toFormatter(Locale.ROOT)
    );

    /*
     * Returns a formatter for a four digit weekyear, two digit week of
     * weekyear, and one digit day of week. (xxxx-'W'ww-e)
     */
    private static final DateFormatter WEEKYEAR_WEEK_DAY = new JavaDateFormatter("weekyear_week_day",
        new DateTimeFormatterBuilder()
            .append(STRICT_WEEKYEAR_WEEK_FORMATTER)
            .appendLiteral("-")
            .appendValue(WeekFields.ISO.dayOfWeek())
            .toFormatter(Locale.ROOT),
        new DateTimeFormatterBuilder()
            .appendValue(WeekFields.ISO.weekBasedYear())
            .appendLiteral("-W")
            .appendValue(WeekFields.ISO.weekOfWeekBasedYear())
            .appendLiteral("-")
            .appendValue(WeekFields.ISO.dayOfWeek())
            .toFormatter(Locale.ROOT)
    );

    /////////////////////////////////////////
    //
    // end lenient formatters
    //
    /////////////////////////////////////////

    static DateFormatter forPattern(String input) {
        if (Strings.hasLength(input)) {
            input = input.trim();
        }
        if (input == null || input.length() == 0) {
            throw new IllegalArgumentException("No date pattern provided");
        }

        if ("basicDate".equals(input) || "basic_date".equals(input)) {
            return BASIC_DATE;
        } else if ("basicDateTime".equals(input) || "basic_date_time".equals(input)) {
            return BASIC_DATE_TIME;
        } else if ("basicDateTimeNoMillis".equals(input) || "basic_date_time_no_millis".equals(input)) {
            return BASIC_DATE_TIME_NO_MILLIS;
        } else if ("basicOrdinalDate".equals(input) || "basic_ordinal_date".equals(input)) {
            return BASIC_ORDINAL_DATE;
        } else if ("basicOrdinalDateTime".equals(input) || "basic_ordinal_date_time".equals(input)) {
            return BASIC_ORDINAL_DATE_TIME;
        } else if ("basicOrdinalDateTimeNoMillis".equals(input) || "basic_ordinal_date_time_no_millis".equals(input)) {
            return BASIC_ORDINAL_DATE_TIME_NO_MILLIS;
        } else if ("basicTime".equals(input) || "basic_time".equals(input)) {
            return BASIC_TIME;
        } else if ("basicTimeNoMillis".equals(input) || "basic_time_no_millis".equals(input)) {
            return BASIC_TIME_NO_MILLIS;
        } else if ("basicTTime".equals(input) || "basic_t_time".equals(input)) {
            return BASIC_T_TIME;
        } else if ("basicTTimeNoMillis".equals(input) || "basic_t_time_no_millis".equals(input)) {
            return BASIC_T_TIME_NO_MILLIS;
        } else if ("basicWeekDate".equals(input) || "basic_week_date".equals(input)) {
            return BASIC_WEEK_DATE;
        } else if ("basicWeekDateTime".equals(input) || "basic_week_date_time".equals(input)) {
            return BASIC_WEEK_DATE_TIME;
        } else if ("basicWeekDateTimeNoMillis".equals(input) || "basic_week_date_time_no_millis".equals(input)) {
            return BASIC_WEEK_DATE_TIME_NO_MILLIS;
        } else if ("date".equals(input)) {
            return DATE;
        } else if ("dateHour".equals(input) || "date_hour".equals(input)) {
            return DATE_HOUR;
        } else if ("dateHourMinute".equals(input) || "date_hour_minute".equals(input)) {
            return DATE_HOUR_MINUTE;
        } else if ("dateHourMinuteSecond".equals(input) || "date_hour_minute_second".equals(input)) {
            return DATE_HOUR_MINUTE_SECOND;
        } else if ("dateHourMinuteSecondFraction".equals(input) || "date_hour_minute_second_fraction".equals(input)) {
            return DATE_HOUR_MINUTE_SECOND_FRACTION;
        } else if ("dateHourMinuteSecondMillis".equals(input) || "date_hour_minute_second_millis".equals(input)) {
            return DATE_HOUR_MINUTE_SECOND_MILLIS;
        } else if ("dateOptionalTime".equals(input) || "date_optional_time".equals(input)) {
            return DATE_OPTIONAL_TIME;
        } else if ("dateTime".equals(input) || "date_time".equals(input)) {
            return DATE_TIME;
        } else if ("dateTimeNoMillis".equals(input) || "date_time_no_millis".equals(input)) {
            return DATE_TIME_NO_MILLIS;
        } else if ("hour".equals(input)) {
            return HOUR;
        } else if ("hourMinute".equals(input) || "hour_minute".equals(input)) {
            return HOUR_MINUTE;
        } else if ("hourMinuteSecond".equals(input) || "hour_minute_second".equals(input)) {
            return HOUR_MINUTE_SECOND;
        } else if ("hourMinuteSecondFraction".equals(input) || "hour_minute_second_fraction".equals(input)) {
            return HOUR_MINUTE_SECOND_FRACTION;
        } else if ("hourMinuteSecondMillis".equals(input) || "hour_minute_second_millis".equals(input)) {
            return HOUR_MINUTE_SECOND_MILLIS;
        } else if ("ordinalDate".equals(input) || "ordinal_date".equals(input)) {
            return ORDINAL_DATE;
        } else if ("ordinalDateTime".equals(input) || "ordinal_date_time".equals(input)) {
            return ORDINAL_DATE_TIME;
        } else if ("ordinalDateTimeNoMillis".equals(input) || "ordinal_date_time_no_millis".equals(input)) {
            return ORDINAL_DATE_TIME_NO_MILLIS;
        } else if ("time".equals(input)) {
            return TIME;
        } else if ("timeNoMillis".equals(input) || "time_no_millis".equals(input)) {
            return TIME_NO_MILLIS;
        } else if ("tTime".equals(input) || "t_time".equals(input)) {
            return T_TIME;
        } else if ("tTimeNoMillis".equals(input) || "t_time_no_millis".equals(input)) {
            return T_TIME_NO_MILLIS;
        } else if ("weekDate".equals(input) || "week_date".equals(input)) {
            return WEEK_DATE;
        } else if ("weekDateTime".equals(input) || "week_date_time".equals(input)) {
            return WEEK_DATE_TIME;
        } else if ("weekDateTimeNoMillis".equals(input) || "week_date_time_no_millis".equals(input)) {
            return WEEK_DATE_TIME_NO_MILLIS;
        } else if ("weekyear".equals(input) || "week_year".equals(input)) {
            return WEEK_YEAR;
        } else if ("weekyearWeek".equals(input) || "weekyear_week".equals(input)) {
            return WEEKYEAR_WEEK;
        } else if ("weekyearWeekDay".equals(input) || "weekyear_week_day".equals(input)) {
            return WEEKYEAR_WEEK_DAY;
        } else if ("year".equals(input)) {
            return YEAR;
        } else if ("yearMonth".equals(input) || "year_month".equals(input)) {
            return YEAR_MONTH;
        } else if ("yearMonthDay".equals(input) || "year_month_day".equals(input)) {
            return YEAR_MONTH_DAY;
        } else if ("epoch_second".equals(input)) {
            return EpochTime.SECONDS_FORMATTER;
        } else if ("epoch_millis".equals(input)) {
            return EpochTime.MILLIS_FORMATTER;
        // strict date formats here, must be at least 4 digits for year and two for months and two for day
        } else if ("strictBasicWeekDate".equals(input) || "strict_basic_week_date".equals(input)) {
            return STRICT_BASIC_WEEK_DATE;
        } else if ("strictBasicWeekDateTime".equals(input) || "strict_basic_week_date_time".equals(input)) {
            return STRICT_BASIC_WEEK_DATE_TIME;
        } else if ("strictBasicWeekDateTimeNoMillis".equals(input) || "strict_basic_week_date_time_no_millis".equals(input)) {
            return STRICT_BASIC_WEEK_DATE_TIME_NO_MILLIS;
        } else if ("strictDate".equals(input) || "strict_date".equals(input)) {
            return STRICT_DATE;
        } else if ("strictDateHour".equals(input) || "strict_date_hour".equals(input)) {
            return STRICT_DATE_HOUR;
        } else if ("strictDateHourMinute".equals(input) || "strict_date_hour_minute".equals(input)) {
            return STRICT_DATE_HOUR_MINUTE;
        } else if ("strictDateHourMinuteSecond".equals(input) || "strict_date_hour_minute_second".equals(input)) {
            return STRICT_DATE_HOUR_MINUTE_SECOND;
        } else if ("strictDateHourMinuteSecondFraction".equals(input) || "strict_date_hour_minute_second_fraction".equals(input)) {
            return STRICT_DATE_HOUR_MINUTE_SECOND_FRACTION;
        } else if ("strictDateHourMinuteSecondMillis".equals(input) || "strict_date_hour_minute_second_millis".equals(input)) {
            return STRICT_DATE_HOUR_MINUTE_SECOND_MILLIS;
        } else if ("strictDateOptionalTime".equals(input) || "strict_date_optional_time".equals(input)) {
            return STRICT_DATE_OPTIONAL_TIME;
        } else if ("strictDateOptionalTimeNanos".equals(input) || "strict_date_optional_time_nanos".equals(input)) {
            return STRICT_DATE_OPTIONAL_TIME_NANOS;
        } else if ("strictDateTime".equals(input) || "strict_date_time".equals(input)) {
            return STRICT_DATE_TIME;
        } else if ("strictDateTimeNoMillis".equals(input) || "strict_date_time_no_millis".equals(input)) {
            return STRICT_DATE_TIME_NO_MILLIS;
        } else if ("strictHour".equals(input) || "strict_hour".equals(input)) {
            return STRICT_HOUR;
        } else if ("strictHourMinute".equals(input) || "strict_hour_minute".equals(input)) {
            return STRICT_HOUR_MINUTE;
        } else if ("strictHourMinuteSecond".equals(input) || "strict_hour_minute_second".equals(input)) {
            return STRICT_HOUR_MINUTE_SECOND;
        } else if ("strictHourMinuteSecondFraction".equals(input) || "strict_hour_minute_second_fraction".equals(input)) {
            return STRICT_HOUR_MINUTE_SECOND_FRACTION;
        } else if ("strictHourMinuteSecondMillis".equals(input) || "strict_hour_minute_second_millis".equals(input)) {
            return STRICT_HOUR_MINUTE_SECOND_MILLIS;
        } else if ("strictOrdinalDate".equals(input) || "strict_ordinal_date".equals(input)) {
            return STRICT_ORDINAL_DATE;
        } else if ("strictOrdinalDateTime".equals(input) || "strict_ordinal_date_time".equals(input)) {
            return STRICT_ORDINAL_DATE_TIME;
        } else if ("strictOrdinalDateTimeNoMillis".equals(input) || "strict_ordinal_date_time_no_millis".equals(input)) {
            return STRICT_ORDINAL_DATE_TIME_NO_MILLIS;
        } else if ("strictTime".equals(input) || "strict_time".equals(input)) {
            return STRICT_TIME;
        } else if ("strictTimeNoMillis".equals(input) || "strict_time_no_millis".equals(input)) {
            return STRICT_TIME_NO_MILLIS;
        } else if ("strictTTime".equals(input) || "strict_t_time".equals(input)) {
            return STRICT_T_TIME;
        } else if ("strictTTimeNoMillis".equals(input) || "strict_t_time_no_millis".equals(input)) {
            return STRICT_T_TIME_NO_MILLIS;
        } else if ("strictWeekDate".equals(input) || "strict_week_date".equals(input)) {
            return STRICT_WEEK_DATE;
        } else if ("strictWeekDateTime".equals(input) || "strict_week_date_time".equals(input)) {
            return STRICT_WEEK_DATE_TIME;
        } else if ("strictWeekDateTimeNoMillis".equals(input) || "strict_week_date_time_no_millis".equals(input)) {
            return STRICT_WEEK_DATE_TIME_NO_MILLIS;
        } else if ("strictWeekyear".equals(input) || "strict_weekyear".equals(input)) {
            return STRICT_WEEKYEAR;
        } else if ("strictWeekyearWeek".equals(input) || "strict_weekyear_week".equals(input)) {
            return STRICT_WEEKYEAR_WEEK;
        } else if ("strictWeekyearWeekDay".equals(input) || "strict_weekyear_week_day".equals(input)) {
            return STRICT_WEEKYEAR_WEEK_DAY;
        } else if ("strictYear".equals(input) || "strict_year".equals(input)) {
            return STRICT_YEAR;
        } else if ("strictYearMonth".equals(input) || "strict_year_month".equals(input)) {
            return STRICT_YEAR_MONTH;
        } else if ("strictYearMonthDay".equals(input) || "strict_year_month_day".equals(input)) {
            return STRICT_YEAR_MONTH_DAY;
        } else {
            try {
                return new JavaDateFormatter(input, new DateTimeFormatterBuilder().appendPattern(input).toFormatter(Locale.ROOT));
            } catch (IllegalArgumentException e) {
                throw new IllegalArgumentException("Invalid format: [" + input + "]: " + e.getMessage(), e);
            }
        }
    }

    static class MergedDateFormatter implements DateFormatter {

        private final String pattern;
        // package private for tests
        final List<DateFormatter> formatters;
        private final List<DateMathParser> dateMathParsers;

        MergedDateFormatter(String pattern, List<DateFormatter> formatters) {
            assert formatters.size() > 0;
            this.pattern = pattern;
            this.formatters = Collections.unmodifiableList(formatters);
            this.dateMathParsers = formatters.stream().map(DateFormatter::toDateMathParser).collect(Collectors.toList());
        }

        @Override
        public TemporalAccessor parse(String input) {
            IllegalArgumentException failure = null;
            for (DateFormatter formatter : formatters) {
                try {
                    return formatter.parse(input);
                } catch (IllegalArgumentException | DateTimeParseException e) {
                    if (failure == null) {
                        // wrap so the entire multi format is in the message
                        failure = new IllegalArgumentException("failed to parse date field [" + input + "] with format [" + pattern + "]",
                            e);
                    } else {
                        failure.addSuppressed(e);
                    }
                }
            }
            throw failure;
        }

        @Override
        public DateFormatter withZone(ZoneId zoneId) {
            return new MergedDateFormatter(pattern, formatters.stream().map(f -> f.withZone(zoneId)).collect(Collectors.toList()));
        }

        @Override
        public DateFormatter withLocale(Locale locale) {
            return new MergedDateFormatter(pattern, formatters.stream().map(f -> f.withLocale(locale)).collect(Collectors.toList()));
        }

        @Override
        public String format(TemporalAccessor accessor) {
            return formatters.get(0).format(accessor);
        }

        @Override
        public String pattern() {
            return pattern;
        }

        @Override
        public Locale locale() {
            return formatters.get(0).locale();
        }

        @Override
        public ZoneId zone() {
            return formatters.get(0).zone();
        }

        @Override
        public DateMathParser toDateMathParser() {
            return (text, now, roundUp, tz) -> {
                ElasticsearchParseException failure = null;
                for (DateMathParser parser : dateMathParsers) {
                    try {
                        return parser.parse(text, now, roundUp, tz);
                    } catch (ElasticsearchParseException e) {
                        if (failure == null) {
                            // wrap so the entire multi format is in the message
                            failure = new ElasticsearchParseException("failed to parse date field [" + text + "] with format ["
                                + pattern + "]", e);
                        } else {
                            failure.addSuppressed(e);
                        }
                    }
                }
                throw failure;
            };
        }
    }

    private static final ZonedDateTime EPOCH_ZONED_DATE_TIME = Instant.EPOCH.atZone(ZoneOffset.UTC);

    public static ZonedDateTime toZonedDateTime(TemporalAccessor accessor) {
        return toZonedDateTime(accessor, EPOCH_ZONED_DATE_TIME);
    }

    public static ZonedDateTime toZonedDateTime(TemporalAccessor accessor, ZonedDateTime defaults) {
        try {
            return ZonedDateTime.from(accessor);
        } catch (DateTimeException e ) {
        }

        ZonedDateTime result = defaults;

        // special case epoch seconds
        if (accessor.isSupported(ChronoField.INSTANT_SECONDS)) {
            result = result.with(ChronoField.INSTANT_SECONDS, accessor.getLong(ChronoField.INSTANT_SECONDS));
            if (accessor.isSupported(ChronoField.NANO_OF_SECOND)) {
                result = result.with(ChronoField.NANO_OF_SECOND, accessor.getLong(ChronoField.NANO_OF_SECOND));
            }
            return result;
        }

        // try to set current year
        if (accessor.isSupported(ChronoField.YEAR)) {
            result = result.with(ChronoField.YEAR, accessor.getLong(ChronoField.YEAR));
        } else if (accessor.isSupported(ChronoField.YEAR_OF_ERA)) {
            result = result.with(ChronoField.YEAR_OF_ERA, accessor.getLong(ChronoField.YEAR_OF_ERA));
        } else if (accessor.isSupported(WeekFields.ISO.weekBasedYear())) {
            if (accessor.isSupported(WeekFields.ISO.weekOfWeekBasedYear())) {
                return LocalDate.from(result)
                    .with(WeekFields.ISO.weekBasedYear(), accessor.getLong(WeekFields.ISO.weekBasedYear()))
                    .withDayOfMonth(1) // makes this compatible with joda
                    .with(WeekFields.ISO.weekOfWeekBasedYear(), accessor.getLong(WeekFields.ISO.weekOfWeekBasedYear()))
                    .atStartOfDay(ZoneOffset.UTC);
            } else {
                return LocalDate.from(result)
                    .with(WeekFields.ISO.weekBasedYear(), accessor.getLong(WeekFields.ISO.weekBasedYear()))
                    // this exists solely to be BWC compatible with joda
//                    .with(TemporalAdjusters.nextOrSame(DayOfWeek.MONDAY))
                    .with(TemporalAdjusters.firstInMonth(DayOfWeek.MONDAY))
                    .atStartOfDay(defaults.getZone());
//                return result.withHour(0).withMinute(0).withSecond(0)
//                    .with(WeekFields.ISO.weekBasedYear(), 0)
//                    .with(WeekFields.ISO.weekBasedYear(), accessor.getLong(WeekFields.ISO.weekBasedYear()));
//                return ((ZonedDateTime) tmp).with(WeekFields.ISO.weekOfWeekBasedYear(), 1);
            }
        } else if (accessor.isSupported(IsoFields.WEEK_BASED_YEAR)) {
            // special case weekbased year
            result = result.with(IsoFields.WEEK_BASED_YEAR, accessor.getLong(IsoFields.WEEK_BASED_YEAR));
            if (accessor.isSupported(IsoFields.WEEK_OF_WEEK_BASED_YEAR)) {
                result = result.with(IsoFields.WEEK_OF_WEEK_BASED_YEAR, accessor.getLong(IsoFields.WEEK_OF_WEEK_BASED_YEAR));
            }
            return result;
        }

        // month
        if (accessor.isSupported(ChronoField.MONTH_OF_YEAR)) {
            result = result.with(ChronoField.MONTH_OF_YEAR, accessor.getLong(ChronoField.MONTH_OF_YEAR));
        }

        // day of month
        if (accessor.isSupported(ChronoField.DAY_OF_MONTH)) {
            result = result.with(ChronoField.DAY_OF_MONTH, accessor.getLong(ChronoField.DAY_OF_MONTH));
        }

        // hour
        if (accessor.isSupported(ChronoField.HOUR_OF_DAY)) {
            result = result.with(ChronoField.HOUR_OF_DAY, accessor.getLong(ChronoField.HOUR_OF_DAY));
        }

        // minute
        if (accessor.isSupported(ChronoField.MINUTE_OF_HOUR)) {
            result = result.with(ChronoField.MINUTE_OF_HOUR, accessor.getLong(ChronoField.MINUTE_OF_HOUR));
        }

        // second
        if (accessor.isSupported(ChronoField.SECOND_OF_MINUTE)) {
            result = result.with(ChronoField.SECOND_OF_MINUTE, accessor.getLong(ChronoField.SECOND_OF_MINUTE));
        }

        if (accessor.isSupported(ChronoField.OFFSET_SECONDS)) {
            result = result.withZoneSameLocal(ZoneOffset.ofTotalSeconds(accessor.get(ChronoField.OFFSET_SECONDS)));
        }

        // millis
        if (accessor.isSupported(ChronoField.MILLI_OF_SECOND)) {
            result = result.with(ChronoField.MILLI_OF_SECOND, accessor.getLong(ChronoField.MILLI_OF_SECOND));
        }

        if (accessor.isSupported(ChronoField.NANO_OF_SECOND)) {
            result = result.with(ChronoField.NANO_OF_SECOND, accessor.getLong(ChronoField.NANO_OF_SECOND));
        }

        ZoneId zoneOffset = accessor.query(TemporalQueries.zone());
        if (zoneOffset != null) {
            result = result.withZoneSameLocal(zoneOffset);
        }

        return result;
    }
}<|MERGE_RESOLUTION|>--- conflicted
+++ resolved
@@ -156,21 +156,15 @@
      * Returns a generic ISO datetime parser where the date is mandatory and the time is optional with nanosecond resolution.
      */
     private static final DateFormatter STRICT_DATE_OPTIONAL_TIME_NANOS = new JavaDateFormatter("strict_date_optional_time_nanos",
-<<<<<<< HEAD
-        STRICT_DATE_OPTIONAL_TIME_FORMATTER_WITH_NANOS_1,
-        STRICT_DATE_OPTIONAL_TIME_FORMATTER_WITH_NANOS_1, STRICT_DATE_OPTIONAL_TIME_FORMATTER_WITH_NANOS_2);
+        STRICT_DATE_OPTIONAL_TIME_PRINTER, STRICT_DATE_OPTIONAL_TIME_FORMATTER_WITH_NANOS_1);
 
     /**
      * Returns a generic ISO datetime parser where the date is mandatory and the time is optional.
      */
     private static final DateFormatter STRICT_DATE_OPTIONAL_TIME =
         new JavaDateFormatter("strict_date_optional_time", STRICT_DATE_OPTIONAL_TIME_FORMATTER_1,
-            STRICT_DATE_OPTIONAL_TIME_FORMATTER_1, STRICT_DATE_OPTIONAL_TIME_FORMATTER_2,
-            STRICT_DATE_OPTIONAL_TIME_FORMATTER_WITH_NANOS_1, STRICT_DATE_OPTIONAL_TIME_FORMATTER_WITH_NANOS_2);
-
-=======
-        STRICT_DATE_OPTIONAL_TIME_PRINTER, STRICT_DATE_OPTIONAL_TIME_FORMATTER_WITH_NANOS_1);
->>>>>>> 1a41d845
+            STRICT_DATE_OPTIONAL_TIME_FORMATTER_1, STRICT_DATE_OPTIONAL_TIME_FORMATTER_2);
+
     /////////////////////////////////////////
     //
     // BEGIN basic time formatters
@@ -371,17 +365,7 @@
      * Returns a basic formatter that combines a basic weekyear date and time
      * without millis, separated by a 'T' (xxxx'W'wwe'T'HHmmssX).
      */
-<<<<<<< HEAD
-    private static final DateFormatter STRICT_BASIC_WEEK_DATE_TIME_NO_MILLIS =
-        new JavaDateFormatter("strict_basic_week_date_time_no_millis",
-            new DateTimeFormatterBuilder()
-                .append(STRICT_BASIC_WEEK_DATE_PRINTER).append(DateTimeFormatter.ofPattern("'T'HHmmssX", Locale.ROOT))
-                .toFormatter(Locale.ROOT),
-            new DateTimeFormatterBuilder()
-                .append(STRICT_BASIC_WEEK_DATE_FORMATTER).append(DateTimeFormatter.ofPattern("'T'HHmmssX", Locale.ROOT))
-                .toFormatter(Locale.ROOT)
-=======
-    private static final DateFormatter STRICT_BASIC_WEEK_DATE_TIME_NO_MILLIS = new JavaDateFormatter("strict_basic_week_date_no_millis",
+    private static final DateFormatter STRICT_BASIC_WEEK_DATE_TIME_NO_MILLIS = new JavaDateFormatter("strict_basic_week_date_time_no_millis",
         new DateTimeFormatterBuilder()
             .append(STRICT_BASIC_WEEK_DATE_PRINTER)
             .appendLiteral("T")
@@ -406,7 +390,6 @@
             .appendValue(SECOND_OF_MINUTE, 2, 2, SignStyle.NOT_NEGATIVE)
             .append(TIME_ZONE_FORMATTER_NO_COLON)
             .toFormatter(Locale.ROOT)
->>>>>>> 1a41d845
     );
 
     /*
