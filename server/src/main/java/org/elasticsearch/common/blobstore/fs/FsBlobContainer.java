--- conflicted
+++ resolved
@@ -76,19 +76,10 @@
 
     @Override
     public Map<String, BlobContainer> children() throws IOException {
-<<<<<<< HEAD
-        // If we get duplicate files we should just take the last entry
-        Map<String, BlobContainer> builder = new HashMap<>();
-        try (DirectoryStream<Path> stream = Files.newDirectoryStream(path)) {
-            for (Path file : stream) {
-                final BasicFileAttributes attrs = Files.readAttributes(file, BasicFileAttributes.class);
-                if (attrs.isDirectory()) {
-=======
         Map<String, BlobContainer> builder = new HashMap<>();
         try (DirectoryStream<Path> stream = Files.newDirectoryStream(path)) {
             for (Path file : stream) {
                 if (Files.isDirectory(file)) {
->>>>>>> 8ffb5a15
                     final String name = file.getFileName().toString();
                     builder.put(name, new FsBlobContainer(blobStore, path().add(name), file));
                 }
