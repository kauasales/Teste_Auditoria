--- conflicted
+++ resolved
@@ -37,37 +37,21 @@
         super("action_user", "action_user");
     }
 
-<<<<<<< HEAD
-    private static Optional<ActionUser> getActionUser() {
-        return HeaderWarning.THREAD_CONTEXT.stream()
-            .map(ActionUser::getEffectiveUser)
-            .filter(Optional::isPresent)
-            .map(Optional::get)
-            .findFirst();
-=======
     public static void setActionUserResolver(Function<ThreadContext, Optional<ActionUser>> resolver) {
         ACTION_USER_RESOLVER.set(resolver);
     }
 
-    public static ActionUser getActionUser() {
+    private static Optional<ActionUser> getActionUser() {
         final Function<ThreadContext, Optional<ActionUser>> resolver = ACTION_USER_RESOLVER.get();
         if (resolver == null) {
             return null;
         }
-        return HeaderWarning.THREAD_CONTEXT.stream().map(resolver).filter(Optional::isPresent).map(Optional::get).findFirst().orElse(null);
->>>>>>> 5422e14f
+        return HeaderWarning.THREAD_CONTEXT.stream().map(resolver).filter(Optional::isPresent).map(Optional::get).findFirst();
     }
 
     @Override
     public void format(LogEvent event, StringBuilder toAppendTo) {
-<<<<<<< HEAD
         getActionUser().ifPresent(user -> toAppendTo.append(user.toString()));
-=======
-        final ActionUser actionUser = getActionUser();
-        if (actionUser != null) {
-            toAppendTo.append(actionUser.getClass().getName());
-        }
->>>>>>> 5422e14f
     }
 
 }