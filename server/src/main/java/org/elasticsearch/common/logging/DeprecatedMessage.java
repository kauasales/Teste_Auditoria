--- conflicted
+++ resolved
@@ -41,12 +41,8 @@
             .field("data_stream.dataset", "elasticsearch.deprecation")
             .field("data_stream.namespace", "default")
             .field("ecs.version", ECS_VERSION)
-<<<<<<< HEAD
-            .field(KEY_FIELD_NAME, key);
-=======
-            .field("key", key)
+            .field(KEY_FIELD_NAME, key)
             .field("elasticsearch.event.category", category.name().toLowerCase(Locale.ROOT));
->>>>>>> 029e0942
 
         if (Strings.isNullOrEmpty(xOpaqueId)) {
             return esLogMessage;
