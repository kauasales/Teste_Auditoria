--- conflicted
+++ resolved
@@ -75,22 +75,10 @@
         // while we are draining that mean we might exit below too early in the while loop if the drainAndSync call is fast.
         if (promised || promiseSemaphore.tryAcquire()) {
             final List<Tuple<Item, Consumer<Exception>>> candidates = new ArrayList<>();
-<<<<<<< HEAD
             if (promised) {
                 // we are responsible for processing we don't need to add the tuple to the queue we can just add it to the candidates
-                candidates.add(itemTuple);
-=======
-            try {
-                if (promised) {
-                    // we are responsible for processing we don't need to add the tuple to the queue we can just add it to the candidates
-                    // no need to preserve context for listener since it runs in current thread.
-                    candidates.add(new Tuple<>(item, listener));
-                }
-                // since we made the promise to process we gotta do it here at least once
-                drainAndProcess(candidates);
-            } finally {
-                promiseSemaphore.release(); // now to ensure we are passing it on we release the promise so another thread can take over
->>>>>>> b76d3143
+                // no need to preserve context for listener since it runs in current thread.
+                candidates.add(new Tuple<>(item, listener));
             }
             // since we made the promise to process we gotta do it here at least once
             drainAndProcessAndRelease(candidates);
