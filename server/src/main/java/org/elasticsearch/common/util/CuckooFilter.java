/*
 * Copyright Elasticsearch B.V. and/or licensed to Elasticsearch B.V. under one
 * or more contributor license agreements. Licensed under the Elastic License
 * 2.0 and the Server Side Public License, v 1; you may not use this file except
 * in compliance with, at your election, the Elastic License 2.0 or the Server
 * Side Public License, v 1.
 */
package org.elasticsearch.common.util;

<<<<<<< HEAD
=======
import org.apache.lucene.util.RamUsageEstimator;
>>>>>>> c061964a
import org.apache.lucene.util.packed.PackedInts;
import org.elasticsearch.common.io.stream.StreamInput;
import org.elasticsearch.common.io.stream.StreamOutput;
import org.elasticsearch.common.io.stream.Writeable;

import java.io.IOException;
import java.util.Iterator;
import java.util.Objects;
import java.util.Random;

/**
 * An approximate set membership datastructure
 *
 * CuckooFilters are similar to Bloom Filters in usage; values are inserted, and the Cuckoo
 * can be asked if it has seen a particular value before.  Because the structure is approximate,
 * it can return false positives (says it has seen an item when it has not).  False negatives
 * are not possible though; if the structure says it _has not_ seen an item, that can be
 * trusted.
 *
 * The filter can "saturate" at which point the map has hit it's configured load factor (or near enough
 * that a large number of evictions are not able to find a free slot) and will refuse to accept
 * any new insertions.
 *
 * NOTE: this version does not support deletions, and as such does not save duplicate
 * fingerprints (e.g. when inserting, if the fingerprint is already present in the
 * candidate buckets, it is not inserted).  By not saving duplicates, the CuckooFilter
 * loses the ability to delete values.  But not by allowing deletions, we can save space
 * (do not need to waste slots on duplicate fingerprints), and we do not need to worry
 * about inserts "overflowing" a bucket because the same item has been repeated repeatedly
 *
 * NOTE: this CuckooFilter exposes a number of Expert APIs which assume the caller has
 * intimate knowledge about how the algorithm works.  It is recommended to use
 * {@link SetBackedScalingCuckooFilter} instead.
 *
 * Based on the paper:
 *
 * Fan, Bin, et al. "Cuckoo filter: Practically better than bloom."
 * Proceedings of the 10th ACM International on Conference on emerging Networking Experiments and Technologies. ACM, 2014.
 *
 * https://www.cs.cmu.edu/~dga/papers/cuckoo-conext2014.pdf
 */
public class CuckooFilter implements Writeable {

    private static final double LN_2 = Math.log(2);
    private static final int MAX_EVICTIONS = 500;
    static final int EMPTY = 0;

    private final PackedArray data;
    private final int numBuckets;
    private final int bitsPerEntry;
    private final int fingerprintMask;
    private final int entriesPerBucket;
    private final Random rng;
    private int count;
    private int evictedFingerprint = EMPTY;

    /**
     * @param capacity The number of expected inserts.  The filter can hold more than this value, it is just an estimate
     * @param fpp The desired false positive rate.  Smaller values will reduce the
     *            false positives at expense of larger size
     * @param rng A random number generator, used with the cuckoo hashing process
     */
    CuckooFilter(long capacity, double fpp, Random rng) {
        this.rng = rng;
        this.entriesPerBucket = entriesPerBucket(fpp);
        double loadFactor = getLoadFactor(entriesPerBucket);
        this.bitsPerEntry = bitsPerEntry(fpp, entriesPerBucket);
        this.numBuckets = getNumBuckets(capacity, loadFactor, entriesPerBucket);

        if ((long) numBuckets * (long) entriesPerBucket > Integer.MAX_VALUE) {
            throw new IllegalArgumentException("Attempted to create [" + numBuckets * entriesPerBucket
                + "] entries which is > Integer.MAX_VALUE");
        }
        this.data = new PackedArray(numBuckets * entriesPerBucket, bitsPerEntry);

        // puts the bits at the right side of the mask, e.g. `0000000000001111` for bitsPerEntry = 4
        this.fingerprintMask = (0x80000000 >> (bitsPerEntry - 1)) >>> (Integer.SIZE - bitsPerEntry);
    }

    /**
     * This ctor is likely slow and should only be used for testing
     */
    CuckooFilter(CuckooFilter other) {
        this.numBuckets = other.numBuckets;
        this.bitsPerEntry = other.bitsPerEntry;
        this.entriesPerBucket = other.entriesPerBucket;
        this.count = other.count;
        this.evictedFingerprint = other.evictedFingerprint;
        this.rng = other.rng;
        this.fingerprintMask = other.fingerprintMask;

        // This shouldn't happen, but as a sanity check
        if ((long) numBuckets * (long) entriesPerBucket > Integer.MAX_VALUE) {
            throw new IllegalArgumentException("Attempted to create [" + numBuckets * entriesPerBucket
                + "] entries which is > Integer.MAX_VALUE");
        }
        // TODO this is probably super slow, but just used for testing atm
        this.data = new PackedArray(numBuckets * entriesPerBucket, bitsPerEntry);
        for (int i = 0; i < other.data.size(); i++) {
            data.set(i, other.data.get(i));
        }
    }

    CuckooFilter(StreamInput in, Random rng) throws IOException {
        this.numBuckets = in.readVInt();
        this.bitsPerEntry = in.readVInt();
        this.entriesPerBucket = in.readVInt();
        this.count = in.readVInt();
        this.evictedFingerprint = in.readVInt();
        this.rng = rng;

        this.fingerprintMask = (0x80000000 >> (bitsPerEntry - 1)) >>> (Integer.SIZE - bitsPerEntry);
<<<<<<< HEAD
        this.data = null; // nocommit
        /*
        data = (PackedInts.Mutable) PackedInts.getReader(new DataInput() {
            @Override
            public byte readByte() throws IOException {
                return in.readByte();
            }

            @Override
            public void readBytes(byte[] b, int offset, int len) throws IOException {
                in.readBytes(b, offset, len);
            }
        });
         */
=======
        this.data = new PackedArray(in);
>>>>>>> c061964a
    }

    @Override
    public void writeTo(StreamOutput out) throws IOException {
        out.writeVInt(numBuckets);
        out.writeVInt(bitsPerEntry);
        out.writeVInt(entriesPerBucket);
        out.writeVInt(count);
        out.writeVInt(evictedFingerprint);
<<<<<<< HEAD

        // nocommit
        /*
        data.save(new DataOutput() {
            @Override
            public void writeByte(byte b) throws IOException {
                out.writeByte(b);
            }

            @Override
            public void writeBytes(byte[] b, int offset, int length) throws IOException {
                out.writeBytes(b, offset, length);
            }
        });
         */
=======
        this.data.save(out);
>>>>>>> c061964a
    }

    /**
     * Get the number of unique items that are being tracked
     */
    public int getCount() {
        return count;
    }

    /**
     * Returns the number of buckets that has been chosen based
     * on the initial configuration
     *
     * Expert-level API
     */
    int getNumBuckets() {
        return numBuckets;
    }

    /**
     * Returns the number of bits used per entry
     *
     * Expert-level API
     */
    int getBitsPerEntry() {
        return bitsPerEntry;
    }

    /**
     * Returns the cached fingerprint mask.  This is simply a mask for the
     * first bitsPerEntry bits, used by {@link CuckooFilter#fingerprint(int, int, int)}
     * to generate the fingerprint of a hash
     *
     * Expert-level API
     */
    int getFingerprintMask() {
        return fingerprintMask;
    }

    /**
     * Returns an iterator that returns the long[] representation of each bucket.  The value
     * inside each long will be a fingerprint (or 0L, representing empty).
     *
     * Expert-level API
     */
    Iterator<long[]> getBuckets() {
        return new Iterator<>() {
            int current = 0;

            @Override
            public boolean hasNext() {
                return current < numBuckets;
            }

            @Override
            public long[] next() {
                long[] values = new long[entriesPerBucket];
                int offset = getOffset(current, 0);
                data.get(offset, values, 0, entriesPerBucket);
                current += 1;
                return values;
            }
        };
    }

    /**
     * Returns true if the set might contain the provided value, false otherwise.  False values are
     * 100% accurate, while true values may be a false-positive.
     */
    boolean mightContain(long hash) {
        int bucket = hashToIndex((int) hash, numBuckets);
        int fingerprint = fingerprint((int) (hash  >>> 32), bitsPerEntry, fingerprintMask);
        int alternateIndex = alternateIndex(bucket, fingerprint, numBuckets);

        return mightContainFingerprint(bucket, fingerprint, alternateIndex);
    }

    /**
     * Returns true if the bucket or it's alternate bucket contains the fingerprint.
     *
     * Expert-level API, use {@link CuckooFilter#mightContain(long)} to check if
     * a value is in the filter.
     */
    boolean mightContainFingerprint(int bucket, int fingerprint, int alternateBucket) {

        // check all entries for both buckets and the evicted slot
        return hasFingerprint(bucket, fingerprint) || hasFingerprint(alternateBucket, fingerprint) || evictedFingerprint == fingerprint;
    }

    /**
     * Return's true if any of the entries in the bucket contain the fingerprint
     */
    private boolean hasFingerprint(int bucket, long fingerprint) {
        long[] values = new long[entriesPerBucket];
        int offset = getOffset(bucket, 0);
        data.get(offset, values, 0, entriesPerBucket);

        for (int i = 0; i < entriesPerBucket; i++) {
            if (values[i] == fingerprint) {
                return true;
            }
        }
        return false;
    }

    /**
     * Add's the hash to the bucket or alternate bucket.  Returns true if the insertion was
     * successful, false if the filter is saturated.
     */
    boolean add(long hash) {
        // Each bucket needs 32 bits, so we truncate for the first bucket and shift/truncate for second
        int bucket = hashToIndex((int) hash, numBuckets);
        int fingerprint = fingerprint((int) (hash  >>> 32), bitsPerEntry, fingerprintMask);
        return mergeFingerprint(bucket, fingerprint);
    }

    /**
     * Attempts to merge the fingerprint into the specified bucket or it's alternate bucket.
     * Returns true if the insertion was successful, false if the filter is saturated.
     *
     * Expert-level API, use {@link CuckooFilter#add(long)} to insert
     * values into the filter
     */
    boolean mergeFingerprint(int bucket, int fingerprint) {
        // If we already have an evicted fingerprint we are full, no need to try
        if (evictedFingerprint != EMPTY) {
            return false;
        }

        int alternateBucket = alternateIndex(bucket, fingerprint, numBuckets);
        if (tryInsert(bucket, fingerprint) || tryInsert(alternateBucket, fingerprint)) {
            count += 1;
            return true;
        }

        for (int i = 0; i < MAX_EVICTIONS; i++) {
            // overwrite our alternate bucket, and a random entry
            int offset = getOffset(alternateBucket, rng.nextInt(entriesPerBucket - 1));
            int oldFingerprint = (int) data.get(offset);
            data.set(offset, fingerprint);

            // replace details and start again
            fingerprint = oldFingerprint;
            bucket = alternateBucket;
            alternateBucket = alternateIndex(bucket, fingerprint, numBuckets);

            // Only try to insert into alternate bucket
            if (tryInsert(alternateBucket, fingerprint)) {
                count += 1;
                return true;
            }
        }

        // If we get this far, we failed to insert the value after MAX_EVICTION rounds,
        // so cache the last evicted value (so we don't lose it) and signal we failed
        evictedFingerprint = fingerprint;
        return false;
    }

    /**
     * Low-level insert method. Attempts to write the fingerprint into an empty entry
     * at this bucket's position.  Returns true if that was sucessful, false if all entries
     * were occupied.
     *
     * If the fingerprint already exists in one of the entries, it will not duplicate the
     * fingerprint like the original paper.  This means the filter _cannot_ support deletes,
     * but is not sensitive to "overflowing" buckets with repeated inserts
     */
    private boolean tryInsert(int bucket, int fingerprint) {
        long[] values = new long[entriesPerBucket];
        int offset = getOffset(bucket, 0);
        data.get(offset, values, 0, entriesPerBucket);

        // TODO implement semi-sorting
        for (int i = 0; i < values.length; i++) {
            if (values[i] == EMPTY) {
                data.set(offset + i, fingerprint);
                return true;
            } else if (values[i] == fingerprint) {
                // Already have the fingerprint, no need to save
                return true;
            }
        }
        return false;
    }

    /**
     * Converts a hash into a bucket index (primary or alternate).
     *
     * If the hash is negative, this flips the bits.  The hash is then modulo numBuckets
     * to get the final index.
     *
     * Expert-level API
     */
    static int hashToIndex(int hash, int numBuckets) {
        return hash & (numBuckets - 1);
    }

    /**
     * Calculates the alternate bucket for a given bucket:fingerprint tuple
     *
     * The alternate bucket is the fingerprint multiplied by a mixing constant,
     * then xor'd against the bucket.  This new value is modulo'd against
     * the buckets via {@link CuckooFilter#hashToIndex(int, int)} to get the final
     * index.
     *
     * Note that the xor makes this operation reversible as long as we have the
     * fingerprint and current bucket (regardless of if that bucket was the primary
     * or alternate).
     *
     * Expert-level API
     */
    static int alternateIndex(int bucket, int fingerprint, int numBuckets) {
        /*
            Reference impl uses murmur2 mixing constant:
            https://github.com/efficient/cuckoofilter/blob/master/src/cuckoofilter.h#L78
                // NOTE(binfan): originally we use:
                // index ^ HashUtil::BobHash((const void*) (&tag), 4)) & table_->INDEXMASK;
                // now doing a quick-n-dirty way:
                // 0x5bd1e995 is the hash constant from MurmurHash2
                return IndexHash((uint32_t)(index ^ (tag * 0x5bd1e995)));
         */
        int index = bucket ^ (fingerprint * 0x5bd1e995);
        return hashToIndex(index, numBuckets);
    }

    /**
     * Given the bucket and entry position, returns the absolute offset
     * inside the PackedInts datastructure
     */
    private int getOffset(int bucket, int position) {
        return (bucket * entriesPerBucket) + position;
    }

    /**
     * Calculates the fingerprint for a given hash.
     *
     * The fingerprint is simply the first `bitsPerEntry` number of bits that are non-zero.
     * If the entire hash is zero, `(int) 1` is used
     *
     * Expert-level API
     */
    static int fingerprint(int hash, int bitsPerEntry, int fingerprintMask) {
        if (hash == 0) {
            // we use 0 as "empty" so if the hash actually hashes to zero... return 1
            // Some other impls will re-hash with a salt but this seems simpler
            return 1;
        }

        for (int i = 0; i + bitsPerEntry <= Long.SIZE; i += bitsPerEntry) {
            int v = (hash >> i) & fingerprintMask;
            if (v != 0) {
                return v;
            }
        }
        return 1;
    }

    /**
     * Calculate the optimal number of bits per entry
     */
    private int bitsPerEntry(double fpp, int numEntriesPerBucket) {
        return (int) Math.round(log2((2 * numEntriesPerBucket) / fpp));
    }

    /**
     * Calculate the optimal number of entries per bucket.  Will return 2, 4 or 8
     * depending on the false positive rate
     */
    private int entriesPerBucket(double fpp) {
        /*
          Empirical constants from paper:
            "the space-optimal bucket size depends on the target false positive rate ε:
             when ε > 0.002, having two entries per bucket yields slightly better results
             than using four entries per bucket; when ε decreases to 0.00001 < ε <= 0.002,
             four entries per bucket minimzes space"
         */

        if (fpp > 0.002) {
            return 2;
        } else if (fpp > 0.00001 && fpp <= 0.002) {
            return 4;
        }
        return 8;
    }

    /**
     * Calculates the optimal load factor for the filter, given the number of entries
     * per bucket.  Will return 0.84, 0.955 or 0.98 depending on b
     */
    private double getLoadFactor(int b) {
        if ((b == 2 || b == 4 || b == 8) == false) {
            throw new IllegalArgumentException("b must be one of [2,4,8]");
        }
        /*
          Empirical constants from the paper:
            "With k = 2 hash functions, the load factor α is 50% when bucket size b = 1 (i.e
            the hash table is directly mapped), but increases to 84%, 95%, 98% respectively
            using bucket size b = 2, 4, 8"
         */
        if (b == 2) {
            return 0.84D;
        } else if (b == 4) {
            return 0.955D;
        } else {
            return 0.98D;
        }
    }

    /**
     * Calculates the optimal number of buckets for this filter.  The xor used in the bucketing
     * algorithm requires this to be a power of two, so the optimal number of buckets will
     * be rounded to the next largest power of two where applicable.
     *
     * TODO: there are schemes to avoid powers of two, might want to investigate those
     */
    private int getNumBuckets(long capacity, double loadFactor, int b) {
        long buckets = Math.round((((double) capacity / loadFactor)) / (double) b);

        // Rounds up to nearest power of 2
        return 1 << -Integer.numberOfLeadingZeros((int)buckets - 1);
    }

    private double log2(double x) {
        return Math.log(x) / LN_2;
    }

    public long getSizeInBytes() {
        // (numBuckets, bitsPerEntry, fingerprintMask, entriesPerBucket, count, evictedFingerprint) * 4b == 24b
        return data.ramBytesUsed() + 24;
    }

    @Override
    public int hashCode() {
        return Objects.hash(numBuckets, bitsPerEntry, entriesPerBucket, count, evictedFingerprint);
    }

    @Override
    public boolean equals(Object other) {
        if (this == other) {
            return true;
        }
        if (other == null || getClass() != other.getClass()) {
            return false;
        }

        final CuckooFilter that = (CuckooFilter) other;
        return Objects.equals(this.numBuckets, that.numBuckets)
            && Objects.equals(this.bitsPerEntry, that.bitsPerEntry)
            && Objects.equals(this.entriesPerBucket, that.entriesPerBucket)
            && Objects.equals(this.count, that.count)
            && Objects.equals(this.evictedFingerprint, that.evictedFingerprint);
    }

    /**
     * Forked from Lucene's Packed64 class. The main difference is that this version
     * can be read from / write to Elasticsearch streams.
     */
    private static class PackedArray {
        private static final int BLOCK_SIZE = 64; // 32 = int, 64 = long
        private static final int BLOCK_BITS = 6; // The #bits representing BLOCK_SIZE
        private static final int MOD_MASK = BLOCK_SIZE - 1; // x % BLOCK_SIZE

        /**
         * Values are stores contiguously in the blocks array.
         */
        private final long[] blocks;
        /**
         * A right-aligned mask of width BitsPerValue used by {@link #get(int)}.
         */
        private final long maskRight;
        /**
         * Optimization: Saves one lookup in {@link #get(int)}.
         */
        private final int bpvMinusBlockSize;

        private final int bitsPerValue;
        private final int valueCount;

        PackedArray(int valueCount, int bitsPerValue) {
            this.bitsPerValue = bitsPerValue;
            this.valueCount = valueCount;
            final int longCount = PackedInts.Format.PACKED.longCount(PackedInts.VERSION_CURRENT, valueCount, bitsPerValue);
            this.blocks = new long[longCount];
            maskRight = ~0L << (BLOCK_SIZE-bitsPerValue) >>> (BLOCK_SIZE-bitsPerValue);
            bpvMinusBlockSize = bitsPerValue - BLOCK_SIZE;
        }

        PackedArray(StreamInput in)
            throws IOException {
            this.bitsPerValue = in.readVInt();
            this.valueCount = in.readVInt();
            this.blocks = in.readLongArray();
            maskRight = ~0L << (BLOCK_SIZE - bitsPerValue) >>> (BLOCK_SIZE - bitsPerValue);
            bpvMinusBlockSize = bitsPerValue - BLOCK_SIZE;
        }

        public void save(StreamOutput out) throws IOException {
            out.writeVInt(bitsPerValue);
            out.writeVInt(valueCount);
            out.writeLongArray(blocks);
        }

        public int size() {
            return valueCount;
        }

        public long get(final int index) {
            // The abstract index in a bit stream
            final long majorBitPos = (long)index * bitsPerValue;
            // The index in the backing long-array
            final int elementPos = (int)(majorBitPos >>> BLOCK_BITS);
            // The number of value-bits in the second long
            final long endBits = (majorBitPos & MOD_MASK) + bpvMinusBlockSize;

            if (endBits <= 0) { // Single block
                return (blocks[elementPos] >>> -endBits) & maskRight;
            }
            // Two blocks
            return ((blocks[elementPos] << endBits)
                | (blocks[elementPos+1] >>> (BLOCK_SIZE - endBits)))
                & maskRight;
        }

        public int get(int index, long[] arr, int off, int len) {
            assert len > 0 : "len must be > 0 (got " + len + ")";
            assert index >= 0 && index < valueCount;
            len = Math.min(len, valueCount - index);
            assert off + len <= arr.length;

            final int originalIndex = index;
            final PackedInts.Decoder decoder = PackedInts.getDecoder(PackedInts.Format.PACKED, PackedInts.VERSION_CURRENT, bitsPerValue);
            // go to the next block where the value does not span across two blocks
            final int offsetInBlocks = index % decoder.longValueCount();
            if (offsetInBlocks != 0) {
                for (int i = offsetInBlocks; i < decoder.longValueCount() && len > 0; ++i) {
                    arr[off++] = get(index++);
                    --len;
                }
                if (len == 0) {
                    return index - originalIndex;
                }
            }

            // bulk get
            assert index % decoder.longValueCount() == 0;
            int blockIndex = (int) (((long) index * bitsPerValue) >>> BLOCK_BITS);
            assert (((long)index * bitsPerValue) & MOD_MASK) == 0;
            final int iterations = len / decoder.longValueCount();
            decoder.decode(blocks, blockIndex, arr, off, iterations);
            final int gotValues = iterations * decoder.longValueCount();
            index += gotValues;
            len -= gotValues;
            assert len >= 0;

            if (index > originalIndex) {
                // stay at the block boundary
                return index - originalIndex;
            } else {
                // no progress so far => already at a block boundary but no full block to get
                assert index == originalIndex;
                assert len > 0 : "len must be > 0 (got " + len + ")";
                assert index >= 0 && index < size();
                assert off + len <= arr.length;

                final int gets = Math.min(size() - index, len);
                for (int i = index, o = off, end = index + gets; i < end; ++i, ++o) {
                    arr[o] = get(i);
                }
                return gets;
            }
        }

        public void set(final int index, final long value) {
            // The abstract index in a contiguous bit stream
            final long majorBitPos = (long)index * bitsPerValue;
            // The index in the backing long-array
            final int elementPos = (int)(majorBitPos >>> BLOCK_BITS); // / BLOCK_SIZE
            // The number of value-bits in the second long
            final long endBits = (majorBitPos & MOD_MASK) + bpvMinusBlockSize;

            if (endBits <= 0) { // Single block
                blocks[elementPos] = blocks[elementPos] &  ~(maskRight << -endBits)
                    | (value << -endBits);
                return;
            }
            // Two blocks
            blocks[elementPos] = blocks[elementPos] &  ~(maskRight >>> endBits)
                | (value >>> endBits);
            blocks[elementPos+1] = blocks[elementPos+1] &  (~0L >>> endBits)
                | (value << (BLOCK_SIZE - endBits));
        }

        public int set(int index, long[] arr, int off, int len) {
            assert len > 0 : "len must be > 0 (got " + len + ")";
            assert index >= 0 && index < valueCount;
            len = Math.min(len, valueCount - index);
            assert off + len <= arr.length;

            final int originalIndex = index;
            final PackedInts.Encoder encoder = PackedInts.getEncoder(PackedInts.Format.PACKED, PackedInts.VERSION_CURRENT, bitsPerValue);

            // go to the next block where the value does not span across two blocks
            final int offsetInBlocks = index % encoder.longValueCount();
            if (offsetInBlocks != 0) {
                for (int i = offsetInBlocks; i < encoder.longValueCount() && len > 0; ++i) {
                    set(index++, arr[off++]);
                    --len;
                }
                if (len == 0) {
                    return index - originalIndex;
                }
            }

            // bulk set
            assert index % encoder.longValueCount() == 0;
            int blockIndex = (int) (((long) index * bitsPerValue) >>> BLOCK_BITS);
            assert (((long)index * bitsPerValue) & MOD_MASK) == 0;
            final int iterations = len / encoder.longValueCount();
            encoder.encode(arr, off, blocks, blockIndex, iterations);
            final int setValues = iterations * encoder.longValueCount();
            index += setValues;
            len -= setValues;
            assert len >= 0;

            if (index > originalIndex) {
                // stay at the block boundary
                return index - originalIndex;
            } else {
                // no progress so far => already at a block boundary but no full block to get
                assert index == originalIndex;
                len = Math.min(len, size() - index);
                assert off + len <= arr.length;

                for (int i = index, o = off, end = index + len; i < end; ++i, ++o) {
                    set(i, arr[o]);
                }
                return len;
            }
        }

        public long ramBytesUsed() {
            return RamUsageEstimator.alignObjectSize(
                RamUsageEstimator.NUM_BYTES_OBJECT_HEADER
                + 3 * Integer.BYTES   // bpvMinusBlockSize,valueCount,bitsPerValue
                + Long.BYTES          // maskRight
                + RamUsageEstimator.NUM_BYTES_OBJECT_REF) // blocks ref
                + RamUsageEstimator.sizeOf(blocks);
        }
    }
}<|MERGE_RESOLUTION|>--- conflicted
+++ resolved
@@ -7,10 +7,7 @@
  */
 package org.elasticsearch.common.util;
 
-<<<<<<< HEAD
-=======
 import org.apache.lucene.util.RamUsageEstimator;
->>>>>>> c061964a
 import org.apache.lucene.util.packed.PackedInts;
 import org.elasticsearch.common.io.stream.StreamInput;
 import org.elasticsearch.common.io.stream.StreamOutput;
@@ -123,24 +120,7 @@
         this.rng = rng;
 
         this.fingerprintMask = (0x80000000 >> (bitsPerEntry - 1)) >>> (Integer.SIZE - bitsPerEntry);
-<<<<<<< HEAD
-        this.data = null; // nocommit
-        /*
-        data = (PackedInts.Mutable) PackedInts.getReader(new DataInput() {
-            @Override
-            public byte readByte() throws IOException {
-                return in.readByte();
-            }
-
-            @Override
-            public void readBytes(byte[] b, int offset, int len) throws IOException {
-                in.readBytes(b, offset, len);
-            }
-        });
-         */
-=======
         this.data = new PackedArray(in);
->>>>>>> c061964a
     }
 
     @Override
@@ -150,25 +130,7 @@
         out.writeVInt(entriesPerBucket);
         out.writeVInt(count);
         out.writeVInt(evictedFingerprint);
-<<<<<<< HEAD
-
-        // nocommit
-        /*
-        data.save(new DataOutput() {
-            @Override
-            public void writeByte(byte b) throws IOException {
-                out.writeByte(b);
-            }
-
-            @Override
-            public void writeBytes(byte[] b, int offset, int length) throws IOException {
-                out.writeBytes(b, offset, length);
-            }
-        });
-         */
-=======
         this.data.save(out);
->>>>>>> c061964a
     }
 
     /**
