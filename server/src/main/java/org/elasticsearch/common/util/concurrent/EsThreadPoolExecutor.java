--- conflicted
+++ resolved
@@ -85,21 +85,15 @@
             } else {
                 throw e;
             }
-<<<<<<< HEAD
-        } catch (Exception ex) {
-            if (command instanceof AbstractRunnable) {
-                assert false : ex;
-                logger.error(Message.createParameterizedMessage("execution of [{}] failed", wrappedCommand), ex);
-            }
-            throw ex;
-=======
->>>>>>> 1a3d8bd1
         }
     }
 
     // package-visible for testing
     void logException(AbstractRunnable r, Exception e) {
-        logger.error(() -> new ParameterizedMessage("[{}] unexpected exception when submitting task [{}] for execution", name, r), e);
+        logger.error(
+            () -> Message.createParameterizedMessage("[{}] unexpected exception when submitting task [{}] for execution", name, r),
+            e
+        );
         assert false : "executor throws an exception (not a rejected execution exception) before the task has been submitted " + e;
     }
 
