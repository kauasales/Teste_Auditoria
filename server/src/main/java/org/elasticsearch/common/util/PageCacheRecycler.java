/*
 * Licensed to Elasticsearch under one or more contributor
 * license agreements. See the NOTICE file distributed with
 * this work for additional information regarding copyright
 * ownership. Elasticsearch licenses this file to you under
 * the Apache License, Version 2.0 (the "License"); you may
 * not use this file except in compliance with the License.
 * You may obtain a copy of the License at
 *
 *    http://www.apache.org/licenses/LICENSE-2.0
 *
 * Unless required by applicable law or agreed to in writing,
 * software distributed under the License is distributed on an
 * "AS IS" BASIS, WITHOUT WARRANTIES OR CONDITIONS OF ANY
 * KIND, either express or implied.  See the License for the
 * specific language governing permissions and limitations
 * under the License.
 */

package org.elasticsearch.common.util;

import org.apache.lucene.util.RamUsageEstimator;
import org.elasticsearch.common.lease.Releasable;
import org.elasticsearch.common.lease.Releasables;
import org.elasticsearch.common.recycler.AbstractRecyclerC;
import org.elasticsearch.common.recycler.Recycler;
import org.elasticsearch.common.settings.Setting;
import org.elasticsearch.common.settings.Setting.Property;
import org.elasticsearch.common.settings.Settings;
import org.elasticsearch.common.unit.ByteSizeValue;
import org.elasticsearch.common.util.concurrent.ConcurrentCollections;
import org.elasticsearch.common.util.concurrent.EsExecutors;

import java.util.ArrayList;
import java.util.Arrays;
import java.util.List;
import java.util.Locale;
import java.util.Set;

import static org.elasticsearch.common.recycler.Recyclers.concurrent;
import static org.elasticsearch.common.recycler.Recyclers.concurrentDeque;
import static org.elasticsearch.common.recycler.Recyclers.dequeFactory;
import static org.elasticsearch.common.recycler.Recyclers.none;

/** A recycler of fixed-size pages. */
public class PageCacheRecycler implements Releasable {

    public static final Setting<Type> TYPE_SETTING =
        new Setting<>("cache.recycler.page.type", Type.CONCURRENT.name(), Type::parse, Property.NodeScope);
    public static final Setting<ByteSizeValue> LIMIT_HEAP_SETTING  =
        Setting.memorySizeSetting("cache.recycler.page.limit.heap", "10%", Property.NodeScope);
    public static final Setting<Double> WEIGHT_BYTES_SETTING  =
        Setting.doubleSetting("cache.recycler.page.weight.bytes", 1d, 0d, Property.NodeScope);
    public static final Setting<Double> WEIGHT_LONG_SETTING  =
        Setting.doubleSetting("cache.recycler.page.weight.longs", 1d, 0d, Property.NodeScope);
    public static final Setting<Double> WEIGHT_INT_SETTING  =
        Setting.doubleSetting("cache.recycler.page.weight.ints", 1d, 0d, Property.NodeScope);
    // object pages are less useful to us so we give them a lower weight by default
    public static final Setting<Double> WEIGHT_OBJECTS_SETTING  =
        Setting.doubleSetting("cache.recycler.page.weight.objects", 0.1d, 0d, Property.NodeScope);

    /** Page size in bytes: 16KB */
    public static final int PAGE_SIZE_IN_BYTES = 1 << 14;
    public static final int OBJECT_PAGE_SIZE = PAGE_SIZE_IN_BYTES / RamUsageEstimator.NUM_BYTES_OBJECT_REF;
    public static final int LONG_PAGE_SIZE = PAGE_SIZE_IN_BYTES / Long.BYTES;
    public static final int INT_PAGE_SIZE = PAGE_SIZE_IN_BYTES / Integer.BYTES;
    public static final int BYTE_PAGE_SIZE = PAGE_SIZE_IN_BYTES;

    private final Recycler<byte[]> bytePage;
    private final Recycler<int[]> intPage;
    private final Recycler<long[]> longPage;
    private final Recycler<Object[]> objectPage;

    private final Set<Recycler<byte[]>> managedRecyclers = ConcurrentCollections.newConcurrentSet();
    private boolean isClosed = false;

    public static final PageCacheRecycler NON_RECYCLING_INSTANCE;

    static {
        NON_RECYCLING_INSTANCE = new PageCacheRecycler(Settings.builder().put(LIMIT_HEAP_SETTING.getKey(), "0%").build());
    }

    @Override
    public synchronized void close() {
        isClosed = true;
        List<Releasable> toClose = new ArrayList<>(managedRecyclers);
        toClose.add(bytePage);
        toClose.add(intPage);
        toClose.add(longPage);
        toClose.add(objectPage);
        Releasables.close(true, toClose);
    }

    public PageCacheRecycler(Settings settings) {
        final Type type = TYPE_SETTING.get(settings);
        final long limit = LIMIT_HEAP_SETTING.get(settings).getBytes();
        final int availableProcessors = EsExecutors.numberOfProcessors(settings);

        // We have a global amount of memory that we need to divide across data types.
        // Since some types are more useful than other ones we give them different weights.
        // Trying to store all of them in a single stack would be problematic because eg.
        // a work load could fill the recycler with only byte[] pages and then another
        // workload that would work with double[] pages couldn't recycle them because there
        // is no space left in the stack/queue. LRU/LFU policies are not an option either
        // because they would make obtain/release too costly: we really need constant-time
        // operations.
        // Ultimately a better solution would be to only store one kind of data and have the
        // ability to interpret it either as a source of bytes, doubles, longs, etc. eg. thanks
        // to direct ByteBuffers or sun.misc.Unsafe on a byte[] but this would have other issues
        // that would need to be addressed such as garbage collection of native memory or safety
        // of Unsafe writes.
        final double bytesWeight = WEIGHT_BYTES_SETTING .get(settings);
        final double intsWeight = WEIGHT_INT_SETTING .get(settings);
        final double longsWeight = WEIGHT_LONG_SETTING .get(settings);
        final double objectsWeight = WEIGHT_OBJECTS_SETTING .get(settings);

        final double totalWeight = bytesWeight + intsWeight + longsWeight + objectsWeight;
        final int maxPageCount = (int) Math.min(Integer.MAX_VALUE, limit / PAGE_SIZE_IN_BYTES);

        final int maxBytePageCount = (int) (bytesWeight * maxPageCount / totalWeight);
<<<<<<< HEAD
        bytePage = build(type, maxBytePageCount, availableProcessors, byteRecycler(BYTE_PAGE_SIZE));
=======
        bytePage = build(type, maxBytePageCount, availableProcessors, new AbstractRecyclerC<byte[]>() {
            @Override
            public byte[] newInstance() {
                return new byte[BYTE_PAGE_SIZE];
            }
            @Override
            public void recycle(byte[] value) {
                // nothing to do
            }
        });
>>>>>>> 97562a87

        final int maxIntPageCount = (int) (intsWeight * maxPageCount / totalWeight);
        intPage = build(type, maxIntPageCount, availableProcessors, new AbstractRecyclerC<int[]>() {
            @Override
            public int[] newInstance() {
                return new int[INT_PAGE_SIZE];
            }
            @Override
            public void recycle(int[] value) {
                // nothing to do
            }
        });

        final int maxLongPageCount = (int) (longsWeight * maxPageCount / totalWeight);
        longPage = build(type, maxLongPageCount, availableProcessors, new AbstractRecyclerC<long[]>() {
            @Override
            public long[] newInstance() {
                return new long[LONG_PAGE_SIZE];
            }
            @Override
            public void recycle(long[] value) {
                // nothing to do
            }
        });

        final int maxObjectPageCount = (int) (objectsWeight * maxPageCount / totalWeight);
        objectPage = build(type, maxObjectPageCount, availableProcessors, new AbstractRecyclerC<Object[]>() {
            @Override
            public Object[] newInstance() {
                return new Object[OBJECT_PAGE_SIZE];
            }
            @Override
            public void recycle(Object[] value) {
                Arrays.fill(value, null); // we need to remove the strong refs on the objects stored in the array
            }
        });

        assert PAGE_SIZE_IN_BYTES * (maxBytePageCount + maxIntPageCount + maxLongPageCount + maxObjectPageCount) <= limit;
    }

    public Recycler.V<byte[]> bytePage(boolean clear) {
        final Recycler.V<byte[]> v = bytePage.obtain();
        if (v.isRecycled() && clear) {
            Arrays.fill(v.v(), (byte) 0);
        }
        return v;
    }

    public Recycler.V<int[]> intPage(boolean clear) {
        final Recycler.V<int[]> v = intPage.obtain();
        if (v.isRecycled() && clear) {
            Arrays.fill(v.v(), 0);
        }
        return v;
    }

    public Recycler.V<long[]> longPage(boolean clear) {
        final Recycler.V<long[]> v = longPage.obtain();
        if (v.isRecycled() && clear) {
            Arrays.fill(v.v(), 0L);
        }
        return v;
    }

    public Recycler.V<Object[]> objectPage() {
        // object pages are cleared on release anyway
        return objectPage.obtain();
    }

    public synchronized Recycler<byte[]> newManagedBytesRecycler(int pageSize, long maxBytes, int concurrencyLevel) {
        if (isClosed) {
            throw new IllegalStateException("PageCacheRecycler is closed");
        }
        int limitPerDeque = (int) maxBytes / pageSize / concurrencyLevel;
        Recycler<byte[]> recycler = concurrent(dequeFactory(byteRecycler(pageSize), limitPerDeque), concurrencyLevel);
        managedRecyclers.add(recycler);
        return recycler;
    }

    private static  Recycler.C<byte[]> byteRecycler(int pageSize) {
        return new AbstractRecyclerC<byte[]>() {
            @Override
            public byte[] newInstance(int sizing) {
                return new byte[pageSize];
            }
            @Override
            public void recycle(byte[] value) {
                // nothing to do
            }
        };
    }

    private static <T> Recycler<T> build(Type type, int limit, int availableProcessors, Recycler.C<T> c) {
        final Recycler<T> recycler;
        if (limit == 0) {
            recycler = none(c);
        } else {
            recycler = type.build(c, limit, availableProcessors);
        }
        return recycler;
    }

    public enum Type {
        QUEUE {
            @Override
            <T> Recycler<T> build(Recycler.C<T> c, int limit, int availableProcessors) {
                return concurrentDeque(c, limit);
            }
        },
        CONCURRENT {
            @Override
            <T> Recycler<T> build(Recycler.C<T> c, int limit, int availableProcessors) {
                return concurrent(dequeFactory(c, limit / availableProcessors), availableProcessors);
            }
        },
        NONE {
            @Override
            <T> Recycler<T> build(Recycler.C<T> c, int limit, int availableProcessors) {
                return none(c);
            }
        };

        public static Type parse(String type) {
            try {
                return Type.valueOf(type.toUpperCase(Locale.ROOT));
            } catch (IllegalArgumentException e) {
                throw new IllegalArgumentException("no type support [" + type + "]");
            }
        }

        abstract <T> Recycler<T> build(Recycler.C<T> c, int limit, int availableProcessors);
    }
}<|MERGE_RESOLUTION|>--- conflicted
+++ resolved
@@ -118,20 +118,7 @@
         final int maxPageCount = (int) Math.min(Integer.MAX_VALUE, limit / PAGE_SIZE_IN_BYTES);
 
         final int maxBytePageCount = (int) (bytesWeight * maxPageCount / totalWeight);
-<<<<<<< HEAD
         bytePage = build(type, maxBytePageCount, availableProcessors, byteRecycler(BYTE_PAGE_SIZE));
-=======
-        bytePage = build(type, maxBytePageCount, availableProcessors, new AbstractRecyclerC<byte[]>() {
-            @Override
-            public byte[] newInstance() {
-                return new byte[BYTE_PAGE_SIZE];
-            }
-            @Override
-            public void recycle(byte[] value) {
-                // nothing to do
-            }
-        });
->>>>>>> 97562a87
 
         final int maxIntPageCount = (int) (intsWeight * maxPageCount / totalWeight);
         intPage = build(type, maxIntPageCount, availableProcessors, new AbstractRecyclerC<int[]>() {
@@ -214,7 +201,7 @@
     private static  Recycler.C<byte[]> byteRecycler(int pageSize) {
         return new AbstractRecyclerC<byte[]>() {
             @Override
-            public byte[] newInstance(int sizing) {
+            public byte[] newInstance() {
                 return new byte[pageSize];
             }
             @Override
