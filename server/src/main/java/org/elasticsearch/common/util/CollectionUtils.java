--- conflicted
+++ resolved
@@ -88,64 +88,6 @@
         return new RotatedList<>(list, d);
     }
 
-<<<<<<< HEAD
-    public static void sortAndDedup(final ObjectArrayList<byte[]> array) {
-        int len = array.size();
-        if (len > 1) {
-            sort(array);
-            int uniqueCount = 1;
-            for (int i = 1; i < len; ++i) {
-                if (Arrays.equals(array.get(i), array.get(i - 1)) == false) {
-                    array.set(uniqueCount++, array.get(i));
-                }
-            }
-            array.elementsCount = uniqueCount;
-        }
-    }
-
-    public static void sort(final ObjectArrayList<byte[]> array) {
-        new IntroSorter() {
-
-            byte[] pivot;
-
-            @Override
-            protected void swap(int i, int j) {
-                final byte[] tmp = array.get(i);
-                array.set(i, array.get(j));
-                array.set(j, tmp);
-            }
-
-            @Override
-            protected int compare(int i, int j) {
-                return compare(array.get(i), array.get(j));
-            }
-
-            @Override
-            protected void setPivot(int i) {
-                pivot = array.get(i);
-            }
-
-            @Override
-            protected int comparePivot(int j) {
-                return compare(pivot, array.get(j));
-            }
-
-            private static int compare(byte[] left, byte[] right) {
-                for (int i = 0, j = 0; i < left.length && j < right.length; i++, j++) {
-                    int a = left[i] & 0xFF;
-                    int b = right[j] & 0xFF;
-                    if (a != b) {
-                        return a - b;
-                    }
-                }
-                return left.length - right.length;
-            }
-
-        }.sort(0, array.size());
-    }
-
-=======
->>>>>>> 4d189f6a
     public static int[] toArray(Collection<Integer> ints) {
         Objects.requireNonNull(ints);
         return ints.stream().mapToInt(s -> s).toArray();
