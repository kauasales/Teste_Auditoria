--- conflicted
+++ resolved
@@ -27,18 +27,9 @@
 import org.elasticsearch.common.io.stream.StreamInput;
 import org.elasticsearch.common.io.stream.StreamOutput;
 import org.elasticsearch.common.io.stream.Writeable;
-<<<<<<< HEAD
-import org.elasticsearch.common.logging.DeprecationLogger;
-import org.elasticsearch.common.logging.ESLoggerFactory;
 import org.elasticsearch.common.settings.Setting;
 import org.elasticsearch.common.settings.Setting.Property;
 import org.elasticsearch.common.settings.Settings;
-import org.elasticsearch.common.unit.ByteSizeValue;
-=======
-import org.elasticsearch.common.settings.Setting;
-import org.elasticsearch.common.settings.Setting.Property;
-import org.elasticsearch.common.settings.Settings;
->>>>>>> 0c7f6570
 import org.elasticsearch.http.HttpTransportSettings;
 
 import static org.elasticsearch.http.HttpTransportSettings.SETTING_HTTP_MAX_WARNING_HEADER_COUNT;
@@ -515,33 +506,18 @@
             //check if we can add another warning header - if max size within limits
             if (key.equals("Warning") && (maxWarningHeaderSize != -1)) { //if size is NOT unbounded, check its limits
                 if (warningHeadersSize > maxWarningHeaderSize) { // if max size has already been reached before
-<<<<<<< HEAD
-                    final String message = "Dropping a warning header, as their total size reached the maximum allowed of [" +
-                        maxWarningHeaderSize + "] bytes set in [" +
-                        HttpTransportSettings.SETTING_HTTP_MAX_WARNING_HEADER_SIZE.getKey() + "]!";
-                    ESLoggerFactory.getLogger(ThreadContext.class).warn(message);
-=======
                     logger.warn("Dropping a warning header, as their total size reached the maximum allowed of ["
                             + maxWarningHeaderSize + "] bytes set in ["
                             + HttpTransportSettings.SETTING_HTTP_MAX_WARNING_HEADER_SIZE.getKey() + "]!");
->>>>>>> 0c7f6570
                     return this;
                 }
                 newWarningHeaderSize += "Warning".getBytes(StandardCharsets.UTF_8).length + value.getBytes(StandardCharsets.UTF_8).length;
                 if (newWarningHeaderSize > maxWarningHeaderSize) {
-<<<<<<< HEAD
-                    final String message = "Dropping a warning header, as their total size reached the maximum allowed of [" +
-                        maxWarningHeaderSize + "] bytes set in [" +
-                        HttpTransportSettings.SETTING_HTTP_MAX_WARNING_HEADER_SIZE.getKey() + "]!";
-                    ESLoggerFactory.getLogger(ThreadContext.class).warn(message);
-                    return new ThreadContextStruct(requestHeaders, responseHeaders, transientHeaders, isSystemContext, newWarningHeaderSize);
-=======
                     logger.warn("Dropping a warning header, as their total size reached the maximum allowed of ["
                             + maxWarningHeaderSize + "] bytes set in ["
                             + HttpTransportSettings.SETTING_HTTP_MAX_WARNING_HEADER_SIZE.getKey() + "]!");
                     return new ThreadContextStruct(requestHeaders, responseHeaders,
                         transientHeaders, isSystemContext, newWarningHeaderSize);
->>>>>>> 0c7f6570
                 }
             }
 
@@ -565,15 +541,9 @@
             if ((key.equals("Warning")) && (maxWarningHeaderCount != -1)) { //if count is NOT unbounded, check its limits
                 final int warningHeaderCount = newResponseHeaders.containsKey("Warning") ? newResponseHeaders.get("Warning").size() : 0;
                 if (warningHeaderCount > maxWarningHeaderCount) {
-<<<<<<< HEAD
-                    final String message = "Dropping a warning header, as their total count reached the maximum allowed of [" +
-                        maxWarningHeaderCount + "] set in [" + HttpTransportSettings.SETTING_HTTP_MAX_WARNING_HEADER_COUNT.getKey() + "]!";
-                    ESLoggerFactory.getLogger(ThreadContext.class).warn(message);
-=======
                     logger.warn("Dropping a warning header, as their total count reached the maximum allowed of ["
                             + maxWarningHeaderCount + "] set in ["
                             + HttpTransportSettings.SETTING_HTTP_MAX_WARNING_HEADER_COUNT.getKey() + "]!");
->>>>>>> 0c7f6570
                     return this;
                 }
             }
