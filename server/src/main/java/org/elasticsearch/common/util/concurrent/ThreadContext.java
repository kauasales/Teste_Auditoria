--- conflicted
+++ resolved
@@ -182,11 +182,7 @@
         return () -> threadLocal.set(context);
     }
 
-<<<<<<< HEAD
-    private Map<String, String> headers(ThreadContextStruct context) {
-=======
     private static Map<String, String> headers(ThreadContextStruct context) {
->>>>>>> ca896fb5
         Map<String, String> map = Maps.newMapWithExpectedSize(org.elasticsearch.tasks.Task.HEADERS_TO_COPY.size());
         for (String header : org.elasticsearch.tasks.Task.HEADERS_TO_COPY) {
             final String value = context.requestHeaders.get(header);
