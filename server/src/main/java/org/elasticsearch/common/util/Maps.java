/*
 * Copyright Elasticsearch B.V. and/or licensed to Elasticsearch B.V. under one
 * or more contributor license agreements. Licensed under the Elastic License
 * 2.0 and the Server Side Public License, v 1; you may not use this file except
 * in compliance with, at your election, the Elastic License 2.0 or the Server
 * Side Public License, v 1.
 */

package org.elasticsearch.common.util;

import java.util.Collection;
import java.util.Collections;
import java.util.HashMap;
import java.util.LinkedHashMap;
import java.util.List;
import java.util.Map;
import java.util.NavigableMap;
import java.util.Objects;
import java.util.Set;
import java.util.TreeMap;
import java.util.function.Function;
import java.util.function.Supplier;
import java.util.stream.Collector;
import java.util.stream.Collectors;

public class Maps {

    /**
     * Adds an entry to an immutable map by copying the underlying map and adding the new entry. This method expects there is not already a
     * mapping for the specified key in the map.
     *
     * @param map   the immutable map to concatenate the entry to
     * @param key   the key of the new entry
     * @param value the value of the entry
     * @param <K>   the type of the keys in the map
     * @param <V>   the type of the values in the map
     * @return an immutable map that contains the items from the specified map and the concatenated entry
     */
    @SuppressWarnings("unchecked")
    public static <K, V> Map<K, V> copyMapWithAddedEntry(final Map<K, V> map, final K key, final V value) {
        assert assertIsImmutableMapAndNonNullKey(map, key, value);
        assert value != null;
        assert map.containsKey(key) == false : "expected entry [" + key + "] to not already be present in map";
        @SuppressWarnings("rawtypes")
        final Map.Entry<K, V>[] entries = new Map.Entry[map.size() + 1];
        map.entrySet().toArray(entries);
        entries[entries.length - 1] = Map.entry(key, value);
        return Map.ofEntries(entries);
    }

    /**
     * Adds a new entry to or replaces an existing entry in an immutable map by copying the underlying map and adding the new or replacing
     * the existing entry.
     *
     * @param map   the immutable map to add to or replace in
     * @param key   the key of the new entry
     * @param value the value of the new entry
     * @param <K>   the type of the keys in the map
     * @param <V>   the type of the values in the map
     * @return an immutable map that contains the items from the specified map and a mapping from the specified key to the specified value
     */
    @SuppressWarnings("unchecked")
    public static <K, V> Map<K, V> copyMapWithAddedOrReplacedEntry(final Map<K, V> map, final K key, final V value) {
        final V existing = map.get(key);
        if (existing == null) {
            return copyMapWithAddedEntry(map, key, value);
        }
        assert assertIsImmutableMapAndNonNullKey(map, key, value);
        assert value != null;
        @SuppressWarnings("rawtypes")
        final Map.Entry<K, V>[] entries = new Map.Entry[map.size()];
        boolean replaced = false;
        int i = 0;
        for (Map.Entry<K, V> entry : map.entrySet()) {
            if (replaced == false && entry.getKey().equals(key)) {
                entry = Map.entry(entry.getKey(), value);
                replaced = true;
            }
            entries[i++] = entry;
        }
        return Map.ofEntries(entries);
    }

    /**
     * Remove the specified key from the provided immutable map by copying the underlying map and filtering out the specified
     * key if that key exists.
     *
     * @param map   the immutable map to remove the key from
     * @param key   the key to be removed
     * @param <K>   the type of the keys in the map
     * @param <V>   the type of the values in the map
     * @return an immutable map that contains the items from the specified map with the provided key removed
     */
    public static <K, V> Map<K, V> copyMapWithRemovedEntry(final Map<K, V> map, final K key) {
        assert assertIsImmutableMapAndNonNullKey(map, key, map.get(key));
        return map.entrySet()
            .stream()
            .filter(k -> key.equals(k.getKey()) == false)
            .collect(Collectors.toUnmodifiableMap(Map.Entry::getKey, Map.Entry::getValue));
    }

    // map classes that are known to be immutable, used to speed up immutability check in #assertImmutableMap
    private static final Set<Class<?>> IMMUTABLE_MAP_CLASSES = Set.of(
        Collections.emptyMap().getClass(),
        Collections.unmodifiableMap(new HashMap<>()).getClass(),
        Map.of().getClass(),
        Map.of("a", "b").getClass()
    );

    private static <K, V> boolean assertIsImmutableMapAndNonNullKey(final Map<K, V> map, final K key, final V value) {
        assert key != null;
        // check in the known immutable classes map first, most of the time we don't need to actually do the put and throw which is slow to
        // the point of visibly slowing down internal cluster tests without this short-cut
        if (IMMUTABLE_MAP_CLASSES.contains(map.getClass())) {
            return true;
        }
        try {
            map.put(key, value);
            return false;
        } catch (final UnsupportedOperationException ignored) {}
        return true;
    }

    /**
     * A convenience method to convert a collection of map entries to a map. The primary reason this method exists is to have a single
     * source file with an unchecked suppression rather than scattered at the various call sites.
     *
     * @param entries the entries to convert to a map
     * @param <K>     the type of the keys
     * @param <V>     the type of the values
     * @return an immutable map containing the specified entries
     */
    public static <K, V> Map<K, V> ofEntries(final Collection<Map.Entry<K, V>> entries) {
        @SuppressWarnings("unchecked")
        final Map<K, V> map = Map.ofEntries(entries.toArray(Map.Entry[]::new));
        return map;
    }

    /**
     * Returns {@code true} if the two specified maps are equal to one another. Two maps are considered equal if both represent identical
     * mappings where values are checked with Objects.deepEquals. The primary use case is to check if two maps with array values are equal.
     *
     * @param left  one map to be tested for equality
     * @param right the other map to be tested for equality
     * @return {@code true} if the two maps are equal
     */
    public static <K, V> boolean deepEquals(Map<K, V> left, Map<K, V> right) {
        if (left == right) {
            return true;
        }
        if (left == null || right == null || left.size() != right.size()) {
            return false;
        }
        return left.entrySet()
            .stream()
            .allMatch(e -> right.containsKey(e.getKey()) && Objects.deepEquals(e.getValue(), right.get(e.getKey())));
    }

    /**
     * Returns an array where all internal maps and optionally arrays are flattened into the root map.
     *
     * For example the map {"foo": {"bar": 1, "baz": [2, 3]}} will become {"foo.bar": 1, "foo.baz.0": 2, "foo.baz.1": 3}. Note that if
     * maps contains keys with "." or numbers it is possible that such keys will be silently overridden. For example the map
     * {"foo": {"bar": 1}, "foo.bar": 2} will become {"foo.bar": 1} or {"foo.bar": 2}.
     *
     * @param map - input to be flattened
     * @param flattenArrays - if false, arrays will be ignored
     * @param ordered - if true the resulted map will be sorted
     * @return
     */
    public static Map<String, Object> flatten(Map<String, Object> map, boolean flattenArrays, boolean ordered) {
        return flatten(map, flattenArrays, ordered, null);
    }

    @SuppressWarnings("unchecked")
    private static Map<String, Object> flatten(Map<String, Object> map, boolean flattenArrays, boolean ordered, String parentPath) {
        Map<String, Object> flatMap = ordered ? new TreeMap<>() : new HashMap<>();
        String prefix = parentPath != null ? parentPath + "." : "";
        for (Map.Entry<String, Object> entry : map.entrySet()) {
            if (entry.getValue() instanceof Map) {
                flatMap.putAll(flatten((Map<String, Object>) entry.getValue(), flattenArrays, ordered, prefix + entry.getKey()));
            } else if (flattenArrays && entry.getValue() instanceof List) {
                flatMap.putAll(flatten((List<Object>) entry.getValue(), ordered, prefix + entry.getKey()));
            } else {
                flatMap.put(prefix + entry.getKey(), entry.getValue());
            }
        }
        return flatMap;
    }

    @SuppressWarnings("unchecked")
    private static Map<String, Object> flatten(List<Object> list, boolean ordered, String parentPath) {
        Map<String, Object> flatMap = ordered ? new TreeMap<>() : new HashMap<>();
        String prefix = parentPath != null ? parentPath + "." : "";
        for (int i = 0; i < list.size(); i++) {
            Object cur = list.get(i);
            if (cur instanceof Map) {
                flatMap.putAll(flatten((Map<String, Object>) cur, true, ordered, prefix + i));
            }
            if (cur instanceof List) {
                flatMap.putAll(flatten((List<Object>) cur, ordered, prefix + i));
            } else {
                flatMap.put(prefix + i, cur);
            }
        }
        return flatMap;
    }

    /**
     * Returns a {@link Collector} that accumulates the input elements into a sorted map and finishes the resulting set into an
     * unmodifiable sorted map. The resulting read-only view through the unmodifiable sorted map is a sorted map.
     *
     * @param <T> the type of the input elements
     * @return an unmodifiable {@link NavigableMap} where the underlying map is sorted
     */
    public static <T, K, V> Collector<T, ?, NavigableMap<K, V>> toUnmodifiableSortedMap(
        Function<T, ? extends K> keyMapper,
        Function<T, ? extends V> valueMapper
    ) {
        return Collectors.collectingAndThen(
            Collectors.toMap(
                keyMapper,
                valueMapper,
                (v1, v2) -> { throw new IllegalStateException("Duplicate key (attempted merging values " + v1 + "  and " + v2 + ")"); },
                () -> new TreeMap<K, V>()
            ),
            Collections::unmodifiableNavigableMap
        );
    }

    /**
     * Returns a {@link Collector} that accumulates the input elements into a linked hash map and finishes the resulting set into an
     * unmodifiable map. The resulting read-only view through the unmodifiable map is a linked hash map.
     *
     * @param <T> the type of the input elements
     * @return an unmodifiable {@link Map} where the underlying map has a consistent order
     */
    public static <T, K, V> Collector<T, ?, Map<K, V>> toUnmodifiableOrderedMap(
        Function<T, ? extends K> keyMapper,
        Function<T, ? extends V> valueMapper
    ) {
        return Collectors.collectingAndThen(
            Collectors.toMap(
                keyMapper,
                valueMapper,
                (v1, v2) -> { throw new IllegalStateException("Duplicate key (attempted merging values " + v1 + "  and " + v2 + ")"); },
                (Supplier<LinkedHashMap<K, V>>) LinkedHashMap::new
            ),
            Collections::unmodifiableMap
        );
    }

    /**
     * Returns a map with a capacity sufficient to keep expectedSize elements without being resized.
     *
     * @param expectedSize the expected amount of elements in the map
     * @param <K> the key type
     * @param <V> the value type
     * @return a new pre-sized {@link HashMap}
     */
    public static <K, V> Map<K, V> newMapWithExpectedSize(int expectedSize) {
        return newHashMapWithExpectedSize(expectedSize);
    }

    /**
     * Returns a hash map with a capacity sufficient to keep expectedSize elements without being resized.
     *
     * @param expectedSize the expected amount of elements in the map
     * @param <K> the key type
     * @param <V> the value type
     * @return a new pre-sized {@link HashMap}
     */
    public static <K, V> Map<K, V> newHashMapWithExpectedSize(int expectedSize) {
        return new HashMap<>(capacity(expectedSize));
    }

    /**
     * Returns a linked hash map with a capacity sufficient to keep expectedSize elements without being resized.
     *
     * @param expectedSize the expected amount of elements in the map
     * @param <K> the key type
     * @param <V> the value type
     * @return a new pre-sized {@link LinkedHashMap}
     */
    public static <K, V> LinkedHashMap<K, V> newLinkedHashMapWithExpectedSize(int expectedSize) {
        return new LinkedHashMap<>(capacity(expectedSize));
    }

    static int capacity(int expectedSize) {
        assert expectedSize >= 0;
        return expectedSize < 2 ? expectedSize + 1 : (int) (expectedSize / 0.75 + 1.0);
    }

<<<<<<< HEAD
=======
    /**
     * This method creates a copy of the {@code source} map using {@code copyValueFunction} to create a defensive copy of each value.
     */
    public static <K, V> Map<K, V> copyOf(Map<K, V> source, Function<V, V> copyValueFunction) {
        var copy = Maps.<K, V>newHashMapWithExpectedSize(source.size());
        for (var entry : source.entrySet()) {
            copy.put(entry.getKey(), copyValueFunction.apply(entry.getValue()));
        }
        return copy;
    }
>>>>>>> de710d02
}<|MERGE_RESOLUTION|>--- conflicted
+++ resolved
@@ -291,8 +291,6 @@
         return expectedSize < 2 ? expectedSize + 1 : (int) (expectedSize / 0.75 + 1.0);
     }
 
-<<<<<<< HEAD
-=======
     /**
      * This method creates a copy of the {@code source} map using {@code copyValueFunction} to create a defensive copy of each value.
      */
@@ -303,5 +301,4 @@
         }
         return copy;
     }
->>>>>>> de710d02
 }