/*
 * Copyright Elasticsearch B.V. and/or licensed to Elasticsearch B.V. under one
 * or more contributor license agreements. Licensed under the Elastic License
 * 2.0 and the Server Side Public License, v 1; you may not use this file except
 * in compliance with, at your election, the Elastic License 2.0 or the Server
 * Side Public License, v 1.
 */

package org.elasticsearch.common.util.concurrent;

import org.elasticsearch.action.ActionListener;
import org.elasticsearch.action.support.ContextPreservingActionListener;
import org.elasticsearch.action.support.FanOutListener;
import org.elasticsearch.action.support.ListenableActionFuture;
import org.elasticsearch.action.support.ThreadedActionListener;
<<<<<<< HEAD
=======
import org.elasticsearch.core.Nullable;

import java.util.ArrayList;
import java.util.List;
import java.util.concurrent.Executor;
>>>>>>> 8ad86941

/**
 * An {@link ActionListener} which allows for the result to fan out to a (dynamic) collection of other listeners, added using {@link
 * #addListener}. Listeners added before completion are retained until completion; listeners added after completion are completed
 * immediately.
 *
 * Similar to {@link ListenableActionFuture}, with the following differences:
 *
 * <ul>
 * <li>This listener must not be completed more than once, whereas {@link ListenableActionFuture} will silently ignore additional
 * completions.
 * <li>This listener optionally allows for the completions of any retained listeners to be dispatched to an executor rather than handled
 * directly by the completing thread, whilst still allowing listeners to be completed immediately on the subscribing thread. In contrast,
 * when using {@link ListenableActionFuture} you must use {@link ThreadedActionListener} if dispatching is needed, and this will always
 * dispatch.
 * <li>This listener optionally allows for the retained listeners to be completed in the thread context of the subscribing thread, captured
 * at subscription time. This is often useful when subscribing listeners from several different contexts. In contrast, when using {@link
 * ListenableActionFuture} you must remember to use {@link ContextPreservingActionListener} to capture the thread context yourself.
 * </ul>
 */
<<<<<<< HEAD
// TODO replace with superclass
@Deprecated(forRemoval = true)
public final class ListenableFuture<V> extends FanOutListener<V> {}
=======
// The name {@link ListenableFuture} dates back a long way and could be improved - TODO find a better name
public final class ListenableFuture<V> extends PlainActionFuture<V> {

    private volatile boolean done = false;
    private List<ActionListener<V>> listeners;

    /**
     * Adds a listener to this future. If the future has not yet completed, the listener will be notified of a response or exception on the
     * thread completing this future. If the future has completed, the listener will be notified immediately without forking to a different
     * thread.
     */
    public void addListener(ActionListener<V> listener) {
        addListener(listener, EsExecutors.DIRECT_EXECUTOR_SERVICE, null);
    }

    /**
     * Adds a listener to this future. If the future has not yet completed, the listener will be notified of a response or exception in a
     * runnable submitted to the {@link Executor} provided. If the future has completed, the listener will be notified immediately without
     * forking to a different thread.
     *
     * It will restore the provided {@link ThreadContext} (if not null) when completing the listener.
     */
    public void addListener(ActionListener<V> listener, Executor executor, @Nullable ThreadContext threadContext) {
        if (done || addListenerIfIncomplete(listener, executor, threadContext) == false) {
            // run the callback directly, we don't hold the lock and don't need to fork!
            notifyListener(listener);
        }
    }

    @Override
    protected void done(boolean ignored) {
        final var existingListeners = acquireExistingListeners();
        if (existingListeners != null) {
            for (final var listener : existingListeners) {
                notifyListener(listener);
            }
        }
    }

    private synchronized boolean addListenerIfIncomplete(ActionListener<V> listener, Executor executor, ThreadContext threadContext) {
        // check done under lock since it could have been modified; also protect modifications to the list under lock
        if (done) {
            return false;
        }
        if (threadContext != null) {
            listener = ContextPreservingActionListener.wrapPreservingContext(listener, threadContext);
        }
        if (executor != EsExecutors.DIRECT_EXECUTOR_SERVICE) {
            listener = new ThreadedActionListener<>(executor, listener);
        }
        if (listeners == null) {
            listeners = new ArrayList<>();
        }
        listeners.add(listener);
        return true;
    }

    private synchronized List<ActionListener<V>> acquireExistingListeners() {
        try {
            done = true;
            return listeners;
        } finally {
            listeners = null;
        }
    }

    private void notifyListener(ActionListener<V> listener) {
        assert done;
        // call non-blocking result() as we could be on a network or scheduler thread which we must not block
        ActionListener.completeWith(listener, this::result);
    }

    @Override
    public void onResponse(V v) {
        final boolean set = set(v);
        if (set == false) {
            assert false;
            throw new IllegalStateException("did not set value, value or exception already set?");
        }
    }

    @Override
    public void onFailure(Exception e) {
        final boolean set = setException(e);
        if (set == false) {
            assert false;
            throw new IllegalStateException("did not set exception, value already set or exception already set?");
        }
    }
}
>>>>>>> 8ad86941
<|MERGE_RESOLUTION|>--- conflicted
+++ resolved
@@ -13,14 +13,8 @@
 import org.elasticsearch.action.support.FanOutListener;
 import org.elasticsearch.action.support.ListenableActionFuture;
 import org.elasticsearch.action.support.ThreadedActionListener;
-<<<<<<< HEAD
-=======
-import org.elasticsearch.core.Nullable;
 
-import java.util.ArrayList;
-import java.util.List;
-import java.util.concurrent.Executor;
->>>>>>> 8ad86941
+import java.util.concurrent.ExecutionException;
 
 /**
  * An {@link ActionListener} which allows for the result to fan out to a (dynamic) collection of other listeners, added using {@link
@@ -41,99 +35,15 @@
  * ListenableActionFuture} you must remember to use {@link ContextPreservingActionListener} to capture the thread context yourself.
  * </ul>
  */
-<<<<<<< HEAD
-// TODO replace with superclass
-@Deprecated(forRemoval = true)
-public final class ListenableFuture<V> extends FanOutListener<V> {}
-=======
-// The name {@link ListenableFuture} dates back a long way and could be improved - TODO find a better name
-public final class ListenableFuture<V> extends PlainActionFuture<V> {
-
-    private volatile boolean done = false;
-    private List<ActionListener<V>> listeners;
-
-    /**
-     * Adds a listener to this future. If the future has not yet completed, the listener will be notified of a response or exception on the
-     * thread completing this future. If the future has completed, the listener will be notified immediately without forking to a different
-     * thread.
-     */
-    public void addListener(ActionListener<V> listener) {
-        addListener(listener, EsExecutors.DIRECT_EXECUTOR_SERVICE, null);
-    }
-
-    /**
-     * Adds a listener to this future. If the future has not yet completed, the listener will be notified of a response or exception in a
-     * runnable submitted to the {@link Executor} provided. If the future has completed, the listener will be notified immediately without
-     * forking to a different thread.
-     *
-     * It will restore the provided {@link ThreadContext} (if not null) when completing the listener.
-     */
-    public void addListener(ActionListener<V> listener, Executor executor, @Nullable ThreadContext threadContext) {
-        if (done || addListenerIfIncomplete(listener, executor, threadContext) == false) {
-            // run the callback directly, we don't hold the lock and don't need to fork!
-            notifyListener(listener);
+public final class ListenableFuture<V> extends FanOutListener<V> {
+    @Override
+    public V result() {
+        try {
+            return super.result();
+        } catch (RuntimeException e) {
+            throw e;
+        } catch (Exception e) {
+            throw new UncategorizedExecutionException("Failed execution", new ExecutionException(e));
         }
     }
-
-    @Override
-    protected void done(boolean ignored) {
-        final var existingListeners = acquireExistingListeners();
-        if (existingListeners != null) {
-            for (final var listener : existingListeners) {
-                notifyListener(listener);
-            }
-        }
-    }
-
-    private synchronized boolean addListenerIfIncomplete(ActionListener<V> listener, Executor executor, ThreadContext threadContext) {
-        // check done under lock since it could have been modified; also protect modifications to the list under lock
-        if (done) {
-            return false;
-        }
-        if (threadContext != null) {
-            listener = ContextPreservingActionListener.wrapPreservingContext(listener, threadContext);
-        }
-        if (executor != EsExecutors.DIRECT_EXECUTOR_SERVICE) {
-            listener = new ThreadedActionListener<>(executor, listener);
-        }
-        if (listeners == null) {
-            listeners = new ArrayList<>();
-        }
-        listeners.add(listener);
-        return true;
-    }
-
-    private synchronized List<ActionListener<V>> acquireExistingListeners() {
-        try {
-            done = true;
-            return listeners;
-        } finally {
-            listeners = null;
-        }
-    }
-
-    private void notifyListener(ActionListener<V> listener) {
-        assert done;
-        // call non-blocking result() as we could be on a network or scheduler thread which we must not block
-        ActionListener.completeWith(listener, this::result);
-    }
-
-    @Override
-    public void onResponse(V v) {
-        final boolean set = set(v);
-        if (set == false) {
-            assert false;
-            throw new IllegalStateException("did not set value, value or exception already set?");
-        }
-    }
-
-    @Override
-    public void onFailure(Exception e) {
-        final boolean set = setException(e);
-        if (set == false) {
-            assert false;
-            throw new IllegalStateException("did not set exception, value already set or exception already set?");
-        }
-    }
-}
->>>>>>> 8ad86941
+}