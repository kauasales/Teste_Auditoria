--- conflicted
+++ resolved
@@ -550,6 +550,8 @@
         if (secureSettings != null && secureSettings.getSettingNames().contains(key)) {
             throw new IllegalArgumentException("Setting [" + key + "] is a non-secure setting" +
                 " and must be stored inside elasticsearch.yml, but was found inside the Elasticsearch keystore");
+          
+          
         }
         final String found = settings.get(key);
         if (found != null) {
@@ -564,22 +566,15 @@
         if (this.isDeprecated() && this.exists(settings)) {
             // It would be convenient to show its replacement key, but replacement is often not so simple
             final String key = getKey();
-<<<<<<< HEAD
-            String message = "[{}] setting was deprecated in Elasticsearch and will be removed in a future release! "
-                + "See the breaking changes documentation for the next major version.";
-            if (this.isDeprecatedWarningOnly()) {
-                Settings.DeprecationLoggerHolder.deprecationLogger.warn(DeprecationCategory.SETTINGS, key, message, key);
-            } else {
-                Settings.DeprecationLoggerHolder.deprecationLogger.critical(DeprecationCategory.SETTINGS, key, message, key);
-=======
-
             List<String> skipTheseDeprecations = settings.getAsList("deprecation.skip_deprecated_settings");
             if (Regex.simpleMatch(skipTheseDeprecations, key) == false) {
-                Settings.DeprecationLoggerHolder.deprecationLogger
-                    .critical(DeprecationCategory.SETTINGS, key,
-                        "[{}] setting was deprecated in Elasticsearch and will be removed in a future release! "
-                        + "See the breaking changes documentation for the next major version.", key);
->>>>>>> dbb1e49e
+                String message = "[{}] setting was deprecated in Elasticsearch and will be removed in a future release! "
+                    + "See the breaking changes documentation for the next major version.";
+                if (this.isDeprecatedWarningOnly()) {
+                    Settings.DeprecationLoggerHolder.deprecationLogger.warn(DeprecationCategory.SETTINGS, key, message, key);
+                } else {
+                    Settings.DeprecationLoggerHolder.deprecationLogger.critical(DeprecationCategory.SETTINGS, key, message, key);
+                }
             }
         }
     }
