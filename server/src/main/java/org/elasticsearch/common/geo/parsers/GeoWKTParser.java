--- conflicted
+++ resolved
@@ -20,10 +20,7 @@
 
 import org.locationtech.jts.geom.Coordinate;
 import org.elasticsearch.ElasticsearchParseException;
-<<<<<<< HEAD
-=======
 import org.elasticsearch.common.Explicit;
->>>>>>> 0c7f6570
 import org.elasticsearch.common.geo.GeoPoint;
 import org.elasticsearch.common.geo.GeoShapeType;
 
@@ -83,13 +80,9 @@
             throws IOException, ElasticsearchParseException {
         StringReader reader = new StringReader(parser.text());
         try {
-<<<<<<< HEAD
-            boolean ignoreZValue = (shapeMapper != null && shapeMapper.ignoreZValue().value() == true);
-=======
             Explicit<Boolean> ignoreZValue = (shapeMapper == null) ? GeoShapeFieldMapper.Defaults.IGNORE_Z_VALUE :
                 shapeMapper.ignoreZValue();
             Explicit<Boolean> coerce = (shapeMapper == null) ? GeoShapeFieldMapper.Defaults.COERCE : shapeMapper.coerce();
->>>>>>> 0c7f6570
             // setup the tokenizer; configured to read words w/o numbers
             StreamTokenizer tokenizer = new StreamTokenizer(reader);
             tokenizer.resetSyntax();
@@ -102,11 +95,7 @@
             tokenizer.wordChars('.', '.');
             tokenizer.whitespaceChars(0, ' ');
             tokenizer.commentChar('#');
-<<<<<<< HEAD
-            ShapeBuilder builder = parseGeometry(tokenizer, shapeType, ignoreZValue);
-=======
             ShapeBuilder builder = parseGeometry(tokenizer, shapeType, ignoreZValue.value(), coerce.value());
->>>>>>> 0c7f6570
             checkEOF(tokenizer);
             return builder;
         } finally {
@@ -115,12 +104,8 @@
     }
 
     /** parse geometry from the stream tokenizer */
-<<<<<<< HEAD
-    private static ShapeBuilder parseGeometry(StreamTokenizer stream, GeoShapeType shapeType, final boolean ignoreZValue)
-=======
     private static ShapeBuilder parseGeometry(StreamTokenizer stream, GeoShapeType shapeType, final boolean ignoreZValue,
                                               final boolean coerce)
->>>>>>> 0c7f6570
             throws IOException, ElasticsearchParseException {
         final GeoShapeType type = GeoShapeType.forName(nextWord(stream));
         if (shapeType != null && shapeType != GeoShapeType.GEOMETRYCOLLECTION) {
@@ -130,23 +115,6 @@
         }
         switch (type) {
             case POINT:
-<<<<<<< HEAD
-                return parsePoint(stream, ignoreZValue);
-            case MULTIPOINT:
-                return parseMultiPoint(stream, ignoreZValue);
-            case LINESTRING:
-                return parseLine(stream, ignoreZValue);
-            case MULTILINESTRING:
-                return parseMultiLine(stream, ignoreZValue);
-            case POLYGON:
-                return parsePolygon(stream, ignoreZValue);
-            case MULTIPOLYGON:
-                return parseMultiPolygon(stream, ignoreZValue);
-            case ENVELOPE:
-                return parseBBox(stream);
-            case GEOMETRYCOLLECTION:
-                return parseGeometryCollection(stream, ignoreZValue);
-=======
                 return parsePoint(stream, ignoreZValue, coerce);
             case MULTIPOINT:
                 return parseMultiPoint(stream, ignoreZValue, coerce);
@@ -162,7 +130,6 @@
                 return parseBBox(stream);
             case GEOMETRYCOLLECTION:
                 return parseGeometryCollection(stream, ignoreZValue, coerce);
->>>>>>> 0c7f6570
             default:
                 throw new IllegalArgumentException("Unknown geometry type: " + type);
         }
@@ -183,11 +150,7 @@
         return new EnvelopeBuilder(new Coordinate(minLon, maxLat), new Coordinate(maxLon, minLat));
     }
 
-<<<<<<< HEAD
-    private static PointBuilder parsePoint(StreamTokenizer stream, final boolean ignoreZValue)
-=======
     private static PointBuilder parsePoint(StreamTokenizer stream, final boolean ignoreZValue, final boolean coerce)
->>>>>>> 0c7f6570
             throws IOException, ElasticsearchParseException {
         if (nextEmptyOrOpen(stream).equals(EMPTY)) {
             return null;
@@ -200,20 +163,12 @@
         return pt;
     }
 
-<<<<<<< HEAD
-    private static List<Coordinate> parseCoordinateList(StreamTokenizer stream, final boolean ignoreZValue)
-=======
     private static List<Coordinate> parseCoordinateList(StreamTokenizer stream, final boolean ignoreZValue, final boolean coerce)
->>>>>>> 0c7f6570
             throws IOException, ElasticsearchParseException {
         CoordinatesBuilder coordinates = new CoordinatesBuilder();
         boolean isOpenParen = false;
         if (isNumberNext(stream) || (isOpenParen = nextWord(stream).equals(LPAREN))) {
-<<<<<<< HEAD
-            coordinates.coordinate(parseCoordinate(stream, ignoreZValue));
-=======
             coordinates.coordinate(parseCoordinate(stream, ignoreZValue, coerce));
->>>>>>> 0c7f6570
         }
 
         if (isOpenParen && nextCloser(stream).equals(RPAREN) == false) {
@@ -223,11 +178,7 @@
         while (nextCloserOrComma(stream).equals(COMMA)) {
             isOpenParen = false;
             if (isNumberNext(stream) || (isOpenParen = nextWord(stream).equals(LPAREN))) {
-<<<<<<< HEAD
-                coordinates.coordinate(parseCoordinate(stream, ignoreZValue));
-=======
                 coordinates.coordinate(parseCoordinate(stream, ignoreZValue, coerce));
->>>>>>> 0c7f6570
             }
             if (isOpenParen && nextCloser(stream).equals(RPAREN) == false) {
                 throw new ElasticsearchParseException("expected: " + RPAREN + " but found: " + tokenString(stream), stream.lineno());
@@ -236,11 +187,7 @@
         return coordinates.build();
     }
 
-<<<<<<< HEAD
-    private static Coordinate parseCoordinate(StreamTokenizer stream, final boolean ignoreZValue)
-=======
     private static Coordinate parseCoordinate(StreamTokenizer stream, final boolean ignoreZValue, final boolean coerce)
->>>>>>> 0c7f6570
             throws IOException, ElasticsearchParseException {
         final double lon = nextNumber(stream);
         final double lat = nextNumber(stream);
@@ -251,9 +198,6 @@
         return z == null ? new Coordinate(lon, lat) : new Coordinate(lon, lat, z);
     }
 
-<<<<<<< HEAD
-    private static MultiPointBuilder parseMultiPoint(StreamTokenizer stream, final boolean ignoreZValue)
-=======
     private static MultiPointBuilder parseMultiPoint(StreamTokenizer stream, final boolean ignoreZValue, final boolean coerce)
             throws IOException, ElasticsearchParseException {
         String token = nextEmptyOrOpen(stream);
@@ -264,36 +208,22 @@
     }
 
     private static LineStringBuilder parseLine(StreamTokenizer stream, final boolean ignoreZValue, final boolean coerce)
->>>>>>> 0c7f6570
             throws IOException, ElasticsearchParseException {
         String token = nextEmptyOrOpen(stream);
         if (token.equals(EMPTY)) {
             return null;
         }
-<<<<<<< HEAD
-        return new MultiPointBuilder(parseCoordinateList(stream, ignoreZValue));
-    }
-
-    private static LineStringBuilder parseLine(StreamTokenizer stream, final boolean ignoreZValue)
-=======
         return new LineStringBuilder(parseCoordinateList(stream, ignoreZValue, coerce));
     }
 
     // A LinearRing is closed LineString with 4 or more positions. The first and last positions
     // are equivalent (they represent equivalent points).
     private static LineStringBuilder parseLinearRing(StreamTokenizer stream, final boolean ignoreZValue, final boolean coerce)
->>>>>>> 0c7f6570
             throws IOException, ElasticsearchParseException {
         String token = nextEmptyOrOpen(stream);
         if (token.equals(EMPTY)) {
             return null;
         }
-<<<<<<< HEAD
-        return new LineStringBuilder(parseCoordinateList(stream, ignoreZValue));
-    }
-
-    private static MultiLineStringBuilder parseMultiLine(StreamTokenizer stream, final boolean ignoreZValue)
-=======
         List<Coordinate> coordinates = parseCoordinateList(stream, ignoreZValue, coerce);
         int coordinatesNeeded = coerce ? 3 : 4;
         if (coordinates.size() >= coordinatesNeeded) {
@@ -313,90 +243,53 @@
     }
 
     private static MultiLineStringBuilder parseMultiLine(StreamTokenizer stream, final boolean ignoreZValue, final boolean coerce)
->>>>>>> 0c7f6570
             throws IOException, ElasticsearchParseException {
         String token = nextEmptyOrOpen(stream);
         if (token.equals(EMPTY)) {
             return null;
         }
         MultiLineStringBuilder builder = new MultiLineStringBuilder();
-<<<<<<< HEAD
-        builder.linestring(parseLine(stream, ignoreZValue));
-        while (nextCloserOrComma(stream).equals(COMMA)) {
-            builder.linestring(parseLine(stream, ignoreZValue));
-=======
         builder.linestring(parseLine(stream, ignoreZValue, coerce));
         while (nextCloserOrComma(stream).equals(COMMA)) {
             builder.linestring(parseLine(stream, ignoreZValue, coerce));
->>>>>>> 0c7f6570
         }
         return builder;
     }
 
-<<<<<<< HEAD
-    private static PolygonBuilder parsePolygon(StreamTokenizer stream, final boolean ignoreZValue)
-=======
     private static PolygonBuilder parsePolygon(StreamTokenizer stream, final boolean ignoreZValue, final boolean coerce)
->>>>>>> 0c7f6570
-            throws IOException, ElasticsearchParseException {
-        if (nextEmptyOrOpen(stream).equals(EMPTY)) {
-            return null;
-        }
-<<<<<<< HEAD
-        PolygonBuilder builder = new PolygonBuilder(parseLine(stream, ignoreZValue), ShapeBuilder.Orientation.RIGHT);
-        while (nextCloserOrComma(stream).equals(COMMA)) {
-            builder.hole(parseLine(stream, ignoreZValue));
-=======
+            throws IOException, ElasticsearchParseException {
+        if (nextEmptyOrOpen(stream).equals(EMPTY)) {
+            return null;
+        }
         PolygonBuilder builder = new PolygonBuilder(parseLinearRing(stream, ignoreZValue, coerce), ShapeBuilder.Orientation.RIGHT);
         while (nextCloserOrComma(stream).equals(COMMA)) {
             builder.hole(parseLinearRing(stream, ignoreZValue, coerce));
->>>>>>> 0c7f6570
         }
         return builder;
     }
 
-<<<<<<< HEAD
-    private static MultiPolygonBuilder parseMultiPolygon(StreamTokenizer stream, final boolean ignoreZValue)
-=======
     private static MultiPolygonBuilder parseMultiPolygon(StreamTokenizer stream, final boolean ignoreZValue, final boolean coerce)
->>>>>>> 0c7f6570
-            throws IOException, ElasticsearchParseException {
-        if (nextEmptyOrOpen(stream).equals(EMPTY)) {
-            return null;
-        }
-<<<<<<< HEAD
-        MultiPolygonBuilder builder = new MultiPolygonBuilder().polygon(parsePolygon(stream, ignoreZValue));
-        while (nextCloserOrComma(stream).equals(COMMA)) {
-            builder.polygon(parsePolygon(stream, ignoreZValue));
-=======
+            throws IOException, ElasticsearchParseException {
+        if (nextEmptyOrOpen(stream).equals(EMPTY)) {
+            return null;
+        }
         MultiPolygonBuilder builder = new MultiPolygonBuilder().polygon(parsePolygon(stream, ignoreZValue, coerce));
         while (nextCloserOrComma(stream).equals(COMMA)) {
             builder.polygon(parsePolygon(stream, ignoreZValue, coerce));
->>>>>>> 0c7f6570
         }
         return builder;
     }
 
-<<<<<<< HEAD
-    private static GeometryCollectionBuilder parseGeometryCollection(StreamTokenizer stream, final boolean ignoreZValue)
-=======
     private static GeometryCollectionBuilder parseGeometryCollection(StreamTokenizer stream, final boolean ignoreZValue,
                                                                      final boolean coerce)
->>>>>>> 0c7f6570
             throws IOException, ElasticsearchParseException {
         if (nextEmptyOrOpen(stream).equals(EMPTY)) {
             return null;
         }
         GeometryCollectionBuilder builder = new GeometryCollectionBuilder().shape(
-<<<<<<< HEAD
-            parseGeometry(stream, GeoShapeType.GEOMETRYCOLLECTION, ignoreZValue));
-        while (nextCloserOrComma(stream).equals(COMMA)) {
-            builder.shape(parseGeometry(stream, null, ignoreZValue));
-=======
             parseGeometry(stream, GeoShapeType.GEOMETRYCOLLECTION, ignoreZValue, coerce));
         while (nextCloserOrComma(stream).equals(COMMA)) {
             builder.shape(parseGeometry(stream, null, ignoreZValue, coerce));
->>>>>>> 0c7f6570
         }
         return builder;
     }
