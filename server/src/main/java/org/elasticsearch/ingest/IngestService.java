--- conflicted
+++ resolved
@@ -8,7 +8,6 @@
 
 package org.elasticsearch.ingest;
 
-import com.carrotsearch.hppc.cursors.ObjectCursor;
 
 import org.apache.logging.log4j.LogManager;
 import org.apache.logging.log4j.Logger;
@@ -38,10 +37,7 @@
 import org.elasticsearch.cluster.metadata.MetadataIndexTemplateService;
 import org.elasticsearch.cluster.node.DiscoveryNode;
 import org.elasticsearch.cluster.service.ClusterService;
-<<<<<<< HEAD
 import org.elasticsearch.common.collect.ImmutableOpenMap;
-=======
->>>>>>> fd4dca8e
 import org.elasticsearch.common.regex.Regex;
 import org.elasticsearch.common.settings.Settings;
 import org.elasticsearch.common.util.concurrent.AbstractRunnable;
@@ -303,8 +299,7 @@
     static void validateNotInUse(String pipeline, ImmutableOpenMap<String, IndexMetadata> indices) {
         List<String> defaultPipelineIndices = new ArrayList<>();
         List<String> finalPipelineIndices = new ArrayList<>();
-        for (ObjectCursor<IndexMetadata> cursor : indices.values()) {
-            IndexMetadata indexMetadata = cursor.value;
+        for (IndexMetadata indexMetadata : indices.values()) {
             String defaultPipeline = IndexSettings.DEFAULT_PIPELINE.get(indexMetadata.getSettings());
             String finalPipeline = IndexSettings.FINAL_PIPELINE.get(indexMetadata.getSettings());
             if (pipeline.equals(defaultPipeline)) {
