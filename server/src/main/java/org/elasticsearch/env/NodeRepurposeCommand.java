--- conflicted
+++ resolved
@@ -76,17 +76,10 @@
         NodeEnvironment.NodePath nodePath = createNodePath(dataPath);
 
         terminal.println(Terminal.Verbosity.VERBOSE, "Collecting shard data paths");
-<<<<<<< HEAD
-        List<Path> shardDataPaths = NodeEnvironment.collectShardDataPaths(new NodeEnvironment.NodePath[] { nodePath });
+        List<Path> shardDataPaths = NodeEnvironment.collectShardDataPaths(nodePath);
 
         terminal.println(Terminal.Verbosity.VERBOSE, "Collecting index metadata paths");
-        List<Path> indexMetadataPaths = NodeEnvironment.collectIndexMetadataPaths(new NodeEnvironment.NodePath[] { nodePath });
-=======
-        List<Path> shardDataPaths = NodeEnvironment.collectShardDataPaths(nodePaths[0]);
-
-        terminal.println(Terminal.Verbosity.VERBOSE, "Collecting index metadata paths");
-        List<Path> indexMetadataPaths = NodeEnvironment.collectIndexMetadataPaths(nodePaths[0]);
->>>>>>> b6436c51
+        List<Path> indexMetadataPaths = NodeEnvironment.collectIndexMetadataPaths(nodePath);
 
         Set<Path> indexPaths = uniqueParentPaths(shardDataPaths, indexMetadataPaths);
 
@@ -122,11 +115,7 @@
         NodeEnvironment.NodePath nodePath = createNodePath(dataPath);
 
         terminal.println(Terminal.Verbosity.VERBOSE, "Collecting shard data paths");
-<<<<<<< HEAD
-        List<Path> shardDataPaths = NodeEnvironment.collectShardDataPaths(new NodeEnvironment.NodePath[] { nodePath });
-=======
-        List<Path> shardDataPaths = NodeEnvironment.collectShardDataPaths(nodePaths[0]);
->>>>>>> b6436c51
+        List<Path> shardDataPaths = NodeEnvironment.collectShardDataPaths(nodePath);
         if (shardDataPaths.isEmpty()) {
             terminal.println(NO_SHARD_DATA_TO_CLEAN_UP_FOUND);
             return;
