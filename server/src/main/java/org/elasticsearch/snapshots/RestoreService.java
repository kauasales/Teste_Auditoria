/*
 * Copyright Elasticsearch B.V. and/or licensed to Elasticsearch B.V. under one
 * or more contributor license agreements. Licensed under the Elastic License
 * 2.0 and the Server Side Public License, v 1; you may not use this file except
 * in compliance with, at your election, the Elastic License 2.0 or the Server
 * Side Public License, v 1.
 */
package org.elasticsearch.snapshots;

import org.apache.logging.log4j.Level;
import org.apache.logging.log4j.LogManager;
import org.apache.logging.log4j.Logger;
import org.elasticsearch.action.ActionListener;
import org.elasticsearch.action.admin.cluster.snapshots.restore.RestoreSnapshotRequest;
import org.elasticsearch.action.support.IndicesOptions;
import org.elasticsearch.action.support.RefCountingRunnable;
import org.elasticsearch.cluster.ClusterChangedEvent;
import org.elasticsearch.cluster.ClusterState;
import org.elasticsearch.cluster.ClusterStateApplier;
import org.elasticsearch.cluster.ClusterStateUpdateTask;
import org.elasticsearch.cluster.RestoreInProgress;
import org.elasticsearch.cluster.RestoreInProgress.ShardRestoreStatus;
import org.elasticsearch.cluster.SnapshotDeletionsInProgress;
import org.elasticsearch.cluster.block.ClusterBlocks;
import org.elasticsearch.cluster.metadata.AliasMetadata;
import org.elasticsearch.cluster.metadata.DataStream;
import org.elasticsearch.cluster.metadata.DataStreamAlias;
import org.elasticsearch.cluster.metadata.IndexMetadata;
import org.elasticsearch.cluster.metadata.IndexMetadataVerifier;
import org.elasticsearch.cluster.metadata.IndexTemplateMetadata;
import org.elasticsearch.cluster.metadata.MappingMetadata;
import org.elasticsearch.cluster.metadata.Metadata;
import org.elasticsearch.cluster.metadata.MetadataCreateIndexService;
import org.elasticsearch.cluster.metadata.MetadataDeleteIndexService;
import org.elasticsearch.cluster.metadata.MetadataIndexStateService;
import org.elasticsearch.cluster.metadata.RepositoryMetadata;
import org.elasticsearch.cluster.node.DiscoveryNode;
import org.elasticsearch.cluster.routing.RecoverySource;
import org.elasticsearch.cluster.routing.RecoverySource.SnapshotRecoverySource;
import org.elasticsearch.cluster.routing.RoutingChangesObserver;
import org.elasticsearch.cluster.routing.RoutingTable;
import org.elasticsearch.cluster.routing.ShardRouting;
import org.elasticsearch.cluster.routing.UnassignedInfo;
import org.elasticsearch.cluster.routing.allocation.AllocationService;
import org.elasticsearch.cluster.routing.allocation.allocator.AllocationActionListener;
import org.elasticsearch.cluster.service.ClusterService;
import org.elasticsearch.cluster.service.MasterService;
import org.elasticsearch.common.Priority;
import org.elasticsearch.common.Strings;
import org.elasticsearch.common.UUIDs;
import org.elasticsearch.common.collect.ImmutableOpenMap;
import org.elasticsearch.common.lucene.Lucene;
import org.elasticsearch.common.regex.Regex;
import org.elasticsearch.common.settings.ClusterSettings;
import org.elasticsearch.common.settings.Setting;
import org.elasticsearch.common.settings.Settings;
import org.elasticsearch.common.util.Maps;
import org.elasticsearch.common.util.concurrent.EsExecutors;
import org.elasticsearch.common.util.concurrent.ListenableFuture;
import org.elasticsearch.common.util.set.Sets;
import org.elasticsearch.common.xcontent.XContentHelper;
import org.elasticsearch.core.Nullable;
import org.elasticsearch.core.SuppressForbidden;
import org.elasticsearch.core.Tuple;
import org.elasticsearch.index.Index;
import org.elasticsearch.index.IndexSettings;
import org.elasticsearch.index.IndexVersion;
import org.elasticsearch.index.mapper.MapperService;
import org.elasticsearch.index.mapper.Mapping;
import org.elasticsearch.index.shard.IndexLongFieldRange;
import org.elasticsearch.index.shard.IndexShard;
import org.elasticsearch.index.shard.ShardId;
import org.elasticsearch.indices.IndicesService;
import org.elasticsearch.indices.ShardLimitValidator;
import org.elasticsearch.indices.SystemDataStreamDescriptor;
import org.elasticsearch.indices.SystemIndices;
import org.elasticsearch.repositories.IndexId;
import org.elasticsearch.repositories.RepositoriesService;
import org.elasticsearch.repositories.Repository;
import org.elasticsearch.repositories.RepositoryData;
import org.elasticsearch.repositories.blobstore.BlobStoreRepository;
import org.elasticsearch.reservedstate.service.FileSettingsService;
import org.elasticsearch.threadpool.ThreadPool;

import java.io.IOException;
import java.util.ArrayList;
import java.util.Collection;
import java.util.Collections;
import java.util.HashMap;
import java.util.HashSet;
import java.util.LinkedHashMap;
import java.util.List;
import java.util.Map;
import java.util.Objects;
import java.util.Optional;
import java.util.Set;
import java.util.function.BiConsumer;
import java.util.function.Function;
import java.util.stream.Collectors;
import java.util.stream.Stream;

import static java.util.Collections.unmodifiableSet;
import static org.elasticsearch.cluster.metadata.IndexMetadata.SETTING_AUTO_EXPAND_REPLICAS;
import static org.elasticsearch.cluster.metadata.IndexMetadata.SETTING_CREATION_DATE;
import static org.elasticsearch.cluster.metadata.IndexMetadata.SETTING_HISTORY_UUID;
import static org.elasticsearch.cluster.metadata.IndexMetadata.SETTING_INDEX_UUID;
import static org.elasticsearch.cluster.metadata.IndexMetadata.SETTING_NUMBER_OF_REPLICAS;
import static org.elasticsearch.cluster.metadata.IndexMetadata.SETTING_NUMBER_OF_SHARDS;
import static org.elasticsearch.cluster.metadata.IndexMetadata.SETTING_VERSION_CREATED;
import static org.elasticsearch.core.Strings.format;
import static org.elasticsearch.index.IndexModule.INDEX_STORE_TYPE_SETTING;
import static org.elasticsearch.snapshots.SearchableSnapshotsSettings.SEARCHABLE_SNAPSHOTS_DELETE_SNAPSHOT_ON_INDEX_DELETION;
import static org.elasticsearch.snapshots.SearchableSnapshotsSettings.SEARCHABLE_SNAPSHOTS_REPOSITORY_NAME_SETTING_KEY;
import static org.elasticsearch.snapshots.SearchableSnapshotsSettings.SEARCHABLE_SNAPSHOTS_REPOSITORY_UUID_SETTING_KEY;
import static org.elasticsearch.snapshots.SearchableSnapshotsSettings.SEARCHABLE_SNAPSHOTS_SNAPSHOT_UUID_SETTING_KEY;
import static org.elasticsearch.snapshots.SnapshotUtils.filterIndices;
import static org.elasticsearch.snapshots.SnapshotsService.NO_FEATURE_STATES_VALUE;

/**
 * Service responsible for restoring snapshots
 * <p>
 * Restore operation is performed in several stages.
 * <p>
 * First {@link #restoreSnapshot(RestoreSnapshotRequest, org.elasticsearch.action.ActionListener)}
 * method reads information about snapshot and metadata from repository. In update cluster state task it checks restore
 * preconditions, restores global state if needed, creates {@link RestoreInProgress} record with list of shards that needs
 * to be restored and adds this shard to the routing table using {@link RoutingTable.Builder#addAsRestore} method.
 * <p>
 * Individual shards are getting restored as part of normal recovery process in
 * {@link IndexShard#restoreFromRepository} )}
 * method, which detects that shard should be restored from snapshot rather than recovered from gateway by looking
 * at the {@link ShardRouting#recoverySource()} property.
 * <p>
 * At the end of the successful restore process {@code RestoreService} calls {@link #removeCompletedRestoresFromClusterState()},
 * which removes {@link RestoreInProgress} when all shards are completed. In case of
 * restore failure a normal recovery fail-over process kicks in.
 */
public final class RestoreService implements ClusterStateApplier {

    private static final Logger logger = LogManager.getLogger(RestoreService.class);

    public static final Setting<Boolean> REFRESH_REPO_UUID_ON_RESTORE_SETTING = Setting.boolSetting(
        "snapshot.refresh_repo_uuid_on_restore",
        true,
        Setting.Property.NodeScope,
        Setting.Property.Dynamic
    );

    private static final Set<String> UNMODIFIABLE_SETTINGS = Set.of(
        SETTING_NUMBER_OF_SHARDS,
        SETTING_VERSION_CREATED,
        SETTING_INDEX_UUID,
        SETTING_CREATION_DATE,
        SETTING_HISTORY_UUID
    );

    // It's OK to change some settings, but we shouldn't allow simply removing them
    private static final Set<String> UNREMOVABLE_SETTINGS;

    static {
        Set<String> unremovable = Sets.newHashSetWithExpectedSize(UNMODIFIABLE_SETTINGS.size() + 4);
        unremovable.addAll(UNMODIFIABLE_SETTINGS);
        unremovable.add(SETTING_NUMBER_OF_REPLICAS);
        unremovable.add(SETTING_AUTO_EXPAND_REPLICAS);
        UNREMOVABLE_SETTINGS = unmodifiableSet(unremovable);
    }

    private final ClusterService clusterService;

    private final RepositoriesService repositoriesService;

    private final AllocationService allocationService;

    private final MetadataCreateIndexService createIndexService;

    private final IndexMetadataVerifier indexMetadataVerifier;

    private final ShardLimitValidator shardLimitValidator;

    private final ClusterSettings clusterSettings;

    private final SystemIndices systemIndices;

    private final IndicesService indicesService;

    private final FileSettingsService fileSettingsService;

    private final ThreadPool threadPool;

    private volatile boolean refreshRepositoryUuidOnRestore;

    public RestoreService(
        ClusterService clusterService,
        RepositoriesService repositoriesService,
        AllocationService allocationService,
        MetadataCreateIndexService createIndexService,
        IndexMetadataVerifier indexMetadataVerifier,
        ShardLimitValidator shardLimitValidator,
        SystemIndices systemIndices,
        IndicesService indicesService,
        FileSettingsService fileSettingsService,
        ThreadPool threadPool
    ) {
        this.clusterService = clusterService;
        this.repositoriesService = repositoriesService;
        this.allocationService = allocationService;
        this.createIndexService = createIndexService;
        this.indexMetadataVerifier = indexMetadataVerifier;
        if (DiscoveryNode.isMasterNode(clusterService.getSettings())) {
            clusterService.addStateApplier(this);
        }
        this.clusterSettings = clusterService.getClusterSettings();
        this.shardLimitValidator = shardLimitValidator;
        this.systemIndices = systemIndices;
        this.indicesService = indicesService;
        this.fileSettingsService = fileSettingsService;
        this.threadPool = threadPool;
        this.refreshRepositoryUuidOnRestore = REFRESH_REPO_UUID_ON_RESTORE_SETTING.get(clusterService.getSettings());
        clusterService.getClusterSettings()
            .addSettingsUpdateConsumer(REFRESH_REPO_UUID_ON_RESTORE_SETTING, this::setRefreshRepositoryUuidOnRestore);
    }

    /**
     * Restores snapshot specified in the restore request.
     *
     * @param request  restore request
     * @param listener restore listener
     */
    public void restoreSnapshot(final RestoreSnapshotRequest request, final ActionListener<RestoreCompletionResponse> listener) {
        restoreSnapshot(request, listener, (clusterState, builder) -> {});
    }

    /**
     * Restores snapshot specified in the restore request.
     *
     * @param request  restore request
     * @param listener restore listener
     * @param updater  handler that allows callers to make modifications to {@link Metadata}
     *                 in the same cluster state update as the restore operation
     */
    public void restoreSnapshot(
        final RestoreSnapshotRequest request,
        final ActionListener<RestoreCompletionResponse> listener,
        final BiConsumer<ClusterState, Metadata.Builder> updater
    ) {
        try {
            // Try and fill in any missing repository UUIDs in case they're needed during the restore
            final var repositoryUuidRefreshStep = new ListenableFuture<Void>();
            refreshRepositoryUuids(refreshRepositoryUuidOnRestore, repositoriesService, () -> repositoryUuidRefreshStep.onResponse(null));

            // Read snapshot info and metadata from the repository
            final String repositoryName = request.repository();
            Repository repository = repositoriesService.repository(repositoryName);
            final ListenableFuture<RepositoryData> repositoryDataListener = new ListenableFuture<>();
            repository.getRepositoryData(
                EsExecutors.DIRECT_EXECUTOR_SERVICE, // TODO contemplate threading here, do we need to fork, see #101445?
                repositoryDataListener
            );

            repositoryDataListener.addListener(
                listener.delegateFailureAndWrap(
                    (delegate, repositoryData) -> repositoryUuidRefreshStep.addListener(
                        delegate.delegateFailureAndWrap((subDelegate, ignored) -> {
                            final String snapshotName = request.snapshot();
                            final Optional<SnapshotId> matchingSnapshotId = repositoryData.getSnapshotIds()
                                .stream()
                                .filter(s -> snapshotName.equals(s.getName()))
                                .findFirst();
                            if (matchingSnapshotId.isPresent() == false) {
                                throw new SnapshotRestoreException(repositoryName, snapshotName, "snapshot does not exist");
                            }

                            final SnapshotId snapshotId = matchingSnapshotId.get();
                            if (request.snapshotUuid() != null && request.snapshotUuid().equals(snapshotId.getUUID()) == false) {
                                throw new SnapshotRestoreException(
                                    repositoryName,
                                    snapshotName,
                                    "snapshot UUID mismatch: expected ["
                                        + request.snapshotUuid()
                                        + "] but got ["
                                        + snapshotId.getUUID()
                                        + "]"
                                );
                            }
                            repository.getSnapshotInfo(
                                snapshotId,
                                subDelegate.delegateFailureAndWrap(
                                    (l, snapshotInfo) -> startRestore(snapshotInfo, repository, request, repositoryData, updater, l)
                                )
                            );
                        })
                    )
                )
            );
        } catch (Exception e) {
            logger.warn(() -> "[" + request.repository() + ":" + request.snapshot() + "] failed to restore snapshot", e);
            listener.onFailure(e);
        }
    }

    /**
     * Start the snapshot restore process. First validate that the snapshot can be restored based on the contents of the repository and
     * the restore request. If it can be restored, compute the metadata to be restored for the current restore request and submit the
     * cluster state update request to start the restore.
     *
     * @param snapshotInfo   snapshot info for the snapshot to restore
     * @param repository     the repository to restore from
     * @param request        restore request
     * @param repositoryData current repository data for the repository to restore from
     * @param updater        handler that allows callers to make modifications to {@link Metadata} in the same cluster state update as the
     *                       restore operation
     * @param listener       listener to resolve once restore has been started
     * @throws IOException   on failure to load metadata from the repository
     */
    private void startRestore(
        SnapshotInfo snapshotInfo,
        Repository repository,
        RestoreSnapshotRequest request,
        RepositoryData repositoryData,
        BiConsumer<ClusterState, Metadata.Builder> updater,
        ActionListener<RestoreCompletionResponse> listener
    ) throws IOException {
        assert Repository.assertSnapshotMetaThread();
        final SnapshotId snapshotId = snapshotInfo.snapshotId();
        final String repositoryName = repository.getMetadata().name();
        final Snapshot snapshot = new Snapshot(repositoryName, snapshotId);

        // Make sure that we can restore from this snapshot
        validateSnapshotRestorable(request, repository.getMetadata(), snapshotInfo, repositoriesService.getPreRestoreVersionChecks());

        // Get the global state if necessary
        Metadata globalMetadata = null;
        final Metadata.Builder metadataBuilder;
        if (request.includeGlobalState()) {
            globalMetadata = repository.getSnapshotGlobalMetadata(snapshotId);
            metadataBuilder = Metadata.builder(globalMetadata);
        } else {
            metadataBuilder = Metadata.builder();
        }

        final String[] indicesInRequest = request.indices();
        List<String> requestIndices = new ArrayList<>(indicesInRequest.length);
        if (indicesInRequest.length == 0) {
            // no specific indices request means restore everything
            requestIndices.add("*");
        } else {
            Collections.addAll(requestIndices, indicesInRequest);
        }

        // Determine system indices to restore from requested feature states
        final Map<String, List<String>> featureStatesToRestore = getFeatureStatesToRestore(request, snapshotInfo, snapshot);
        final Set<String> featureStateIndices = featureStatesToRestore.values()
            .stream()
            .flatMap(Collection::stream)
            .collect(Collectors.toSet());

        final Set<String> featureStateDataStreams = featureStatesToRestore.keySet().stream().filter(featureName -> {
            if (systemIndices.getFeatureNames().contains(featureName)) {
                return true;
            }
            logger.warn(
                () -> format(
                    "Restoring snapshot[%s] skipping feature [%s] because it is not available in this cluster",
                    snapshotInfo.snapshotId(),
                    featureName
                )
            );
            return false;
        })
            .map(systemIndices::getFeature)
            .flatMap(feature -> feature.getDataStreamDescriptors().stream())
            .map(SystemDataStreamDescriptor::getDataStreamName)
            .collect(Collectors.toSet());

        // Get data stream metadata for requested data streams
        Tuple<Map<String, DataStream>, Map<String, DataStreamAlias>> result = getDataStreamsToRestore(
            repository,
            snapshotId,
            snapshotInfo,
            globalMetadata,
            requestIndices,
            featureStateDataStreams,
            request.includeAliases()
        );
        Map<String, DataStream> dataStreamsToRestore = result.v1();
        Map<String, DataStreamAlias> dataStreamAliasesToRestore = result.v2();

        // Remove the data streams from the list of requested indices
        requestIndices.removeAll(dataStreamsToRestore.keySet());

        // And add the backing indices and failure indices of data streams (the distinction is important for renaming)
        final Set<String> systemDataStreamIndices;
        final Set<String> nonSystemDataStreamBackingIndices;
        final Set<String> nonSystemDataStreamFailureIndices;
        {
            Map<Boolean, Set<String>> backingIndices = dataStreamsToRestore.values()
                .stream()
                .flatMap(ds -> ds.getIndices().stream().map(idx -> new Tuple<>(ds.isSystem(), idx.getName())))
                .collect(Collectors.partitioningBy(Tuple::v1, Collectors.mapping(Tuple::v2, Collectors.toSet())));
            Map<Boolean, Set<String>> failureIndices = Map.of();
            if (DataStream.isFailureStoreFeatureFlagEnabled()) {
                failureIndices = dataStreamsToRestore.values()
                    .stream()
                    .flatMap(ds -> ds.getFailureIndices().getIndices().stream().map(idx -> new Tuple<>(ds.isSystem(), idx.getName())))
                    .collect(Collectors.partitioningBy(Tuple::v1, Collectors.mapping(Tuple::v2, Collectors.toSet())));
            }
            systemDataStreamIndices = Sets.union(backingIndices.getOrDefault(true, Set.of()), failureIndices.getOrDefault(true, Set.of()));
            nonSystemDataStreamBackingIndices = backingIndices.getOrDefault(false, Set.of());
            nonSystemDataStreamFailureIndices = failureIndices.getOrDefault(false, Set.of());
        }
        requestIndices.addAll(nonSystemDataStreamBackingIndices);
        requestIndices.addAll(nonSystemDataStreamFailureIndices);
        final Set<String> allSystemIndicesToRestore = Stream.of(systemDataStreamIndices, featureStateIndices)
            .flatMap(Collection::stream)
            .collect(Collectors.toSet());

        // Strip system indices out of the list of "available" indices - these should only come from feature states.
        List<String> availableNonSystemIndices;
        {
            Set<String> systemIndicesInSnapshot = new HashSet<>();
            snapshotInfo.featureStates().stream().flatMap(state -> state.getIndices().stream()).forEach(systemIndicesInSnapshot::add);
            // And the system data stream backing indices too
            snapshotInfo.indices().stream().filter(systemIndices::isSystemIndexBackingDataStream).forEach(systemIndicesInSnapshot::add);

            Set<String> explicitlyRequestedSystemIndices = new HashSet<>(requestIndices);
            explicitlyRequestedSystemIndices.retainAll(systemIndicesInSnapshot);

            if (explicitlyRequestedSystemIndices.size() > 0) {
                throw new IllegalArgumentException(
                    format(
                        "requested system indices %s, but system indices can only be restored as part of a feature state",
                        explicitlyRequestedSystemIndices
                    )
                );
            }

            availableNonSystemIndices = snapshotInfo.indices()
                .stream()
                .filter(idxName -> systemIndicesInSnapshot.contains(idxName) == false)
                .toList();
        }

        // Resolve the indices that were directly requested
        final List<String> requestedIndicesInSnapshot = filterIndices(
            availableNonSystemIndices,
            requestIndices.toArray(String[]::new),
            request.indicesOptions()
        );

        // Combine into the final list of indices to be restored
        final List<String> requestedIndicesIncludingSystem = Stream.of(
            requestedIndicesInSnapshot,
            featureStateIndices,
            systemDataStreamIndices
        ).flatMap(Collection::stream).distinct().toList();

        final Set<String> explicitlyRequestedSystemIndices = new HashSet<>();
        for (IndexId indexId : repositoryData.resolveIndices(requestedIndicesIncludingSystem).values()) {
            IndexMetadata snapshotIndexMetaData = repository.getSnapshotIndexMetaData(repositoryData, snapshotId, indexId);
            if (snapshotIndexMetaData.isSystem()) {
                if (requestIndices.contains(indexId.getName())) {
                    explicitlyRequestedSystemIndices.add(indexId.getName());
                }
            }
            metadataBuilder.put(snapshotIndexMetaData, false);
        }

        assert explicitlyRequestedSystemIndices.size() == 0
            : "it should be impossible to reach this point with explicitly requested system indices, but got: "
                + explicitlyRequestedSystemIndices;

        // Now we can start the actual restore process by adding shards to be recovered in the cluster state
        // and updating cluster metadata (global and index) as needed
        submitUnbatchedTask(
            "restore_snapshot[" + snapshotId.getName() + ']',
            new RestoreSnapshotStateTask(
                request,
                snapshot,
                featureStatesToRestore.keySet(),
                // Apply renaming on index names, returning a map of names where
                // the key is the renamed index and the value is the original name
                renamedIndices(
                    request,
                    requestedIndicesIncludingSystem,
                    nonSystemDataStreamBackingIndices,
                    nonSystemDataStreamFailureIndices,
                    allSystemIndicesToRestore,
                    repositoryData
                ),
                snapshotInfo,
                metadataBuilder.dataStreams(dataStreamsToRestore, dataStreamAliasesToRestore).build(),
                dataStreamsToRestore.values(),
                updater,
                clusterService.getSettings(),
                listener
            )
        );
    }

    @SuppressForbidden(reason = "legacy usage of unbatched task") // TODO add support for batching here
    private void submitUnbatchedTask(@SuppressWarnings("SameParameterValue") String source, ClusterStateUpdateTask task) {
        clusterService.submitUnbatchedStateUpdateTask(source, task);
    }

    private void setRefreshRepositoryUuidOnRestore(boolean refreshRepositoryUuidOnRestore) {
        this.refreshRepositoryUuidOnRestore = refreshRepositoryUuidOnRestore;
    }

    /**
     * Best-effort attempt to make sure that we know all the repository UUIDs. Calls {@link Repository#getRepositoryData} on every
     * {@link BlobStoreRepository} with a missing UUID.
     *
     * @param enabled If {@code false} this method completes the listener immediately
     * @param repositoriesService Supplies the repositories to check
     * @param onCompletion Action that is executed when all repositories have been refreshed.
     */
    // Exposed for tests
    static void refreshRepositoryUuids(boolean enabled, RepositoriesService repositoriesService, Runnable onCompletion) {
        try (var refs = new RefCountingRunnable(onCompletion)) {
            if (enabled == false) {
                logger.debug("repository UUID refresh is disabled");
                return;
            }

            for (Repository repository : repositoriesService.getRepositories().values()) {
                // We only care about BlobStoreRepositories because they're the only ones that can contain a searchable snapshot, and we
                // only care about ones with missing UUIDs. It's possible to have the UUID change from under us if, e.g., the repository was
                // wiped by an external force, but in this case any searchable snapshots are lost anyway so it doesn't really matter.
                if (repository instanceof BlobStoreRepository && repository.getMetadata().uuid().equals(RepositoryData.MISSING_UUID)) {
                    final var repositoryName = repository.getMetadata().name();
                    logger.info("refreshing repository UUID for repository [{}]", repositoryName);
                    repository.getRepositoryData(
                        EsExecutors.DIRECT_EXECUTOR_SERVICE, // TODO contemplate threading here, do we need to fork, see #101445?
                        ActionListener.releaseAfter(new ActionListener<>() {
                            @Override
                            public void onResponse(RepositoryData repositoryData) {
                                logger.debug(() -> format("repository UUID [%s] refresh completed", repositoryName));
                            }

                            @Override
                            public void onFailure(Exception e) {
                                logger.debug(() -> format("repository UUID [%s] refresh failed", repositoryName), e);
                            }
                        }, refs.acquire())
                    );
                }
            }
        }
    }

    private boolean isSystemIndex(IndexMetadata indexMetadata) {
        return indexMetadata.isSystem() || systemIndices.isSystemName(indexMetadata.getIndex().getName());
    }

    private static Tuple<Map<String, DataStream>, Map<String, DataStreamAlias>> getDataStreamsToRestore(
        Repository repository,
        SnapshotId snapshotId,
        SnapshotInfo snapshotInfo,
        Metadata globalMetadata,
        List<String> requestIndices,
        Collection<String> featureStateDataStreams,
        boolean includeAliases
    ) {
        Map<String, DataStream> dataStreams;
        Map<String, DataStreamAlias> dataStreamAliases;
        List<String> requestedDataStreams = filterIndices(
            snapshotInfo.dataStreams(),
            Stream.of(requestIndices, featureStateDataStreams).flatMap(Collection::stream).toArray(String[]::new),
            IndicesOptions.lenientExpand()
        );
        if (requestedDataStreams.isEmpty()) {
            dataStreams = Map.of();
            dataStreamAliases = Map.of();
        } else {
            if (globalMetadata == null) {
                globalMetadata = repository.getSnapshotGlobalMetadata(snapshotId);
            }
            final Map<String, DataStream> dataStreamsInSnapshot = globalMetadata.dataStreams();
            dataStreams = Maps.newMapWithExpectedSize(requestedDataStreams.size());
            for (String requestedDataStream : requestedDataStreams) {
                final DataStream dataStreamInSnapshot = dataStreamsInSnapshot.get(requestedDataStream);
                assert dataStreamInSnapshot != null : "DataStream [" + requestedDataStream + "] not found in snapshot";

                if (dataStreamInSnapshot.isSystem() == false) {
                    dataStreams.put(requestedDataStream, dataStreamInSnapshot);
                } else if (requestIndices.contains(requestedDataStream)) {
                    throw new IllegalArgumentException(
                        format(
                            "requested system data stream [%s], but system data streams can only be restored as part of a feature state",
                            requestedDataStream
                        )
                    );
                } else if (featureStateDataStreams.contains(requestedDataStream)) {
                    dataStreams.put(requestedDataStream, dataStreamInSnapshot);
                } else {
                    logger.debug(
                        "omitting system data stream [{}] from snapshot restoration because its feature state was not requested",
                        requestedDataStream
                    );
                }
            }
            if (includeAliases) {
                dataStreamAliases = new HashMap<>();
                final Map<String, DataStreamAlias> dataStreamAliasesInSnapshot = globalMetadata.dataStreamAliases();
                for (DataStreamAlias alias : dataStreamAliasesInSnapshot.values()) {
                    DataStreamAlias copy = alias.intersect(dataStreams.keySet()::contains);
                    if (copy.getDataStreams().isEmpty() == false) {
                        dataStreamAliases.put(alias.getName(), copy);
                    }
                }
            } else {
                dataStreamAliases = Map.of();
            }
        }
        return new Tuple<>(dataStreams, dataStreamAliases);
    }

    private Map<String, List<String>> getFeatureStatesToRestore(
        RestoreSnapshotRequest request,
        SnapshotInfo snapshotInfo,
        Snapshot snapshot
    ) {
        if (snapshotInfo.featureStates() == null) {
            return Collections.emptyMap();
        }
        final Map<String, List<String>> snapshotFeatureStates = snapshotInfo.featureStates()
            .stream()
            .collect(Collectors.toMap(SnapshotFeatureInfo::getPluginName, SnapshotFeatureInfo::getIndices));

        final Map<String, List<String>> featureStatesToRestore;
        final String[] requestedFeatureStates = request.featureStates();

        if (requestedFeatureStates == null || requestedFeatureStates.length == 0) {
            // Handle the default cases - defer to the global state value
            if (request.includeGlobalState()) {
                featureStatesToRestore = new HashMap<>(snapshotFeatureStates);
            } else {
                featureStatesToRestore = Collections.emptyMap();
            }
        } else if (requestedFeatureStates.length == 1 && NO_FEATURE_STATES_VALUE.equalsIgnoreCase(requestedFeatureStates[0])) {
            // If there's exactly one value and it's "none", include no states
            featureStatesToRestore = Collections.emptyMap();
        } else {
            // Otherwise, handle the list of requested feature states
            final Set<String> requestedStates = Set.of(requestedFeatureStates);
            if (requestedStates.contains(NO_FEATURE_STATES_VALUE)) {
                throw new SnapshotRestoreException(
                    snapshot,
                    "the feature_states value ["
                        + NO_FEATURE_STATES_VALUE
                        + "] indicates that no feature states should be restored, but other feature states were requested: "
                        + requestedStates
                );
            }
            if (snapshotFeatureStates.keySet().containsAll(requestedStates) == false) {
                Set<String> nonExistingRequestedStates = new HashSet<>(requestedStates);
                nonExistingRequestedStates.removeAll(snapshotFeatureStates.keySet());
                throw new SnapshotRestoreException(
                    snapshot,
                    "requested feature states [" + nonExistingRequestedStates + "] are not present in snapshot"
                );
            }
            featureStatesToRestore = new HashMap<>(snapshotFeatureStates);
            featureStatesToRestore.keySet().retainAll(requestedStates);
        }

        final List<String> featuresNotOnThisNode = featureStatesToRestore.keySet()
            .stream()
            .filter(s -> systemIndices.getFeatureNames().contains(s) == false)
            .toList();
        if (featuresNotOnThisNode.isEmpty() == false) {
            throw new SnapshotRestoreException(
                snapshot,
                "requested feature states "
                    + featuresNotOnThisNode
                    + " are present in "
                    + "snapshot but those features are not installed on the current master node"
            );
        }
        return featureStatesToRestore;
    }

    /**
     * Resolves a set of index names that currently exist in the cluster that are part of a feature state which is about to be restored,
     * and should therefore be removed prior to restoring those feature states from the snapshot.
     *
     * @param currentState The current cluster state
     * @param featureStatesToRestore A set of feature state names that are about to be restored
     * @return A set of index names that should be removed based on the feature states being restored
     */
    private Set<Index> resolveSystemIndicesToDelete(ClusterState currentState, Set<String> featureStatesToRestore) {
        if (featureStatesToRestore == null) {
            return Collections.emptySet();
        }

        return featureStatesToRestore.stream()
            .map(systemIndices::getFeature)
            .filter(Objects::nonNull) // Features that aren't present on this node will be warned about in `getFeatureStatesToRestore`
            .flatMap(feature -> feature.getIndexDescriptors().stream())
            .flatMap(descriptor -> descriptor.getMatchingIndices(currentState.metadata()).stream())
            .map(indexName -> {
                assert currentState.metadata().hasIndex(indexName) : "index [" + indexName + "] not found in metadata but must be present";
                return currentState.metadata().getIndices().get(indexName).getIndex();
            })
            .collect(Collectors.toUnmodifiableSet());
    }

    // visible for testing
    static DataStream updateDataStream(DataStream dataStream, Metadata.Builder metadata, RestoreSnapshotRequest request) {
        String dataStreamName = dataStream.getName();
        if (request.renamePattern() != null && request.renameReplacement() != null) {
            dataStreamName = dataStreamName.replaceAll(request.renamePattern(), request.renameReplacement());
        }
        List<Index> updatedIndices = dataStream.getIndices()
            .stream()
            .map(i -> metadata.get(renameIndex(i.getName(), request, true, false)).getIndex())
            .toList();
        List<Index> updatedFailureIndices = DataStream.isFailureStoreFeatureFlagEnabled()
            ? dataStream.getFailureIndices()
                .getIndices()
                .stream()
                .map(i -> metadata.get(renameIndex(i.getName(), request, false, true)).getIndex())
                .toList()
            : List.of();
        return dataStream.copy()
            .setName(dataStreamName)
            .setBackingIndices(dataStream.getBackingIndices().copy().setIndices(updatedIndices).build())
            .setFailureIndices(dataStream.getFailureIndices().copy().setIndices(updatedFailureIndices).build())
            .build();
    }

    public static RestoreInProgress updateRestoreStateWithDeletedIndices(RestoreInProgress oldRestore, Set<Index> deletedIndices) {
        boolean changesMade = false;
        RestoreInProgress.Builder builder = new RestoreInProgress.Builder();
        for (RestoreInProgress.Entry entry : oldRestore) {
            ImmutableOpenMap.Builder<ShardId, ShardRestoreStatus> shardsBuilder = null;
            for (Map.Entry<ShardId, ShardRestoreStatus> cursor : entry.shards().entrySet()) {
                ShardId shardId = cursor.getKey();
                if (deletedIndices.contains(shardId.getIndex())) {
                    changesMade = true;
                    if (shardsBuilder == null) {
                        shardsBuilder = ImmutableOpenMap.builder(entry.shards());
                    }
                    shardsBuilder.put(shardId, new ShardRestoreStatus(null, RestoreInProgress.State.FAILURE, "index was deleted"));
                }
            }
            if (shardsBuilder != null) {
                ImmutableOpenMap<ShardId, ShardRestoreStatus> shards = shardsBuilder.build();
                builder.add(
                    new RestoreInProgress.Entry(
                        entry.uuid(),
                        entry.snapshot(),
                        overallState(RestoreInProgress.State.STARTED, shards),
                        entry.quiet(),
                        entry.indices(),
                        shards
                    )
                );
            } else {
                builder.add(entry);
            }
        }
        if (changesMade) {
            return builder.build();
        } else {
            return oldRestore;
        }
    }

    public record RestoreCompletionResponse(String uuid, Snapshot snapshot, RestoreInfo restoreInfo) {}

    public static class RestoreInProgressUpdater implements RoutingChangesObserver {
        // Map of RestoreUUID to a of changes to the shards' restore statuses
        private final Map<String, Map<ShardId, ShardRestoreStatus>> shardChanges = new HashMap<>();

        @Override
        public void shardStarted(ShardRouting initializingShard, ShardRouting startedShard) {
            // mark snapshot as completed
            if (initializingShard.primary()) {
                RecoverySource recoverySource = initializingShard.recoverySource();
                if (recoverySource.getType() == RecoverySource.Type.SNAPSHOT) {
                    changes(recoverySource).put(
                        initializingShard.shardId(),
                        new ShardRestoreStatus(initializingShard.currentNodeId(), RestoreInProgress.State.SUCCESS)
                    );
                }
            }
        }

        @Override
        public void shardFailed(ShardRouting failedShard, UnassignedInfo unassignedInfo) {
            if (failedShard.primary() && failedShard.initializing()) {
                RecoverySource recoverySource = failedShard.recoverySource();
                if (recoverySource.getType() == RecoverySource.Type.SNAPSHOT) {
                    // mark restore entry for this shard as failed when it's due to a file corruption. There is no need wait on retries
                    // to restore this shard on another node if the snapshot files are corrupt. In case where a node just left or crashed,
                    // however, we only want to acknowledge the restore operation once it has been successfully restored on another node.
                    if (unassignedInfo.failure() != null && Lucene.isCorruptionException(unassignedInfo.failure().getCause())) {
                        changes(recoverySource).put(
                            failedShard.shardId(),
                            new ShardRestoreStatus(
                                failedShard.currentNodeId(),
                                RestoreInProgress.State.FAILURE,
                                unassignedInfo.failure().getCause().getMessage()
                            )
                        );
                    }
                }
            }
        }

        @Override
        public void shardInitialized(ShardRouting unassignedShard, ShardRouting initializedShard) {
            // if we force an empty primary, we should also fail the restore entry
            if (unassignedShard.recoverySource().getType() == RecoverySource.Type.SNAPSHOT
                && initializedShard.recoverySource().getType() != RecoverySource.Type.SNAPSHOT) {
                changes(unassignedShard.recoverySource()).put(
                    unassignedShard.shardId(),
                    new ShardRestoreStatus(
                        null,
                        RestoreInProgress.State.FAILURE,
                        "recovery source type changed from snapshot to " + initializedShard.recoverySource()
                    )
                );
            }
        }

        @Override
        public void unassignedInfoUpdated(ShardRouting unassignedShard, UnassignedInfo newUnassignedInfo) {
            RecoverySource recoverySource = unassignedShard.recoverySource();
            if (recoverySource.getType() == RecoverySource.Type.SNAPSHOT) {
                if (newUnassignedInfo.lastAllocationStatus() == UnassignedInfo.AllocationStatus.DECIDERS_NO) {
                    String reason = "shard could not be allocated to any of the nodes";
                    changes(recoverySource).put(
                        unassignedShard.shardId(),
                        new ShardRestoreStatus(unassignedShard.currentNodeId(), RestoreInProgress.State.FAILURE, reason)
                    );
                }
            }
        }

        /**
         * Helper method that creates update entry for the given recovery source's restore uuid
         * if such an entry does not exist yet.
         */
        private Map<ShardId, ShardRestoreStatus> changes(RecoverySource recoverySource) {
            assert recoverySource.getType() == RecoverySource.Type.SNAPSHOT;
            return shardChanges.computeIfAbsent(((SnapshotRecoverySource) recoverySource).restoreUUID(), k -> new HashMap<>());
        }

        public RestoreInProgress applyChanges(final RestoreInProgress oldRestore) {
            if (shardChanges.isEmpty() == false) {
                RestoreInProgress.Builder builder = new RestoreInProgress.Builder();
                for (RestoreInProgress.Entry entry : oldRestore) {
                    Map<ShardId, ShardRestoreStatus> updates = shardChanges.get(entry.uuid());
                    Map<ShardId, ShardRestoreStatus> shardStates = entry.shards();
                    if (updates != null && updates.isEmpty() == false) {
                        Map<ShardId, ShardRestoreStatus> shardsBuilder = new HashMap<>(shardStates);
                        for (Map.Entry<ShardId, ShardRestoreStatus> shard : updates.entrySet()) {
                            ShardId shardId = shard.getKey();
                            ShardRestoreStatus status = shardStates.get(shardId);
                            if (status == null || status.state().completed() == false) {
                                shardsBuilder.put(shardId, shard.getValue());
                            }
                        }

                        Map<ShardId, ShardRestoreStatus> shards = Map.copyOf(shardsBuilder);
                        RestoreInProgress.State newState = overallState(RestoreInProgress.State.STARTED, shards);
                        builder.add(
                            new RestoreInProgress.Entry(entry.uuid(), entry.snapshot(), newState, entry.quiet(), entry.indices(), shards)
                        );
                    } else {
                        builder.add(entry);
                    }
                }
                return builder.build();
            } else {
                return oldRestore;
            }
        }
    }

    private static RestoreInProgress.State overallState(
        RestoreInProgress.State nonCompletedState,
        Map<ShardId, RestoreInProgress.ShardRestoreStatus> shards
    ) {
        boolean hasFailed = false;
        for (RestoreInProgress.ShardRestoreStatus status : shards.values()) {
            if (status.state().completed() == false) {
                return nonCompletedState;
            }
            if (status.state() == RestoreInProgress.State.FAILURE) {
                hasFailed = true;
            }
        }
        if (hasFailed) {
            return RestoreInProgress.State.FAILURE;
        } else {
            return RestoreInProgress.State.SUCCESS;
        }
    }

    public static boolean completed(Map<ShardId, RestoreInProgress.ShardRestoreStatus> shards) {
        for (RestoreInProgress.ShardRestoreStatus status : shards.values()) {
            if (status.state().completed() == false) {
                return false;
            }
        }
        return true;
    }

    public static int failedShards(Map<ShardId, RestoreInProgress.ShardRestoreStatus> shards) {
        int failedShards = 0;
        for (RestoreInProgress.ShardRestoreStatus status : shards.values()) {
            if (status.state() == RestoreInProgress.State.FAILURE) {
                failedShards++;
            }
        }
        return failedShards;
    }

    private static String renameIndex(String index, RestoreSnapshotRequest request, boolean isBackingIndex, boolean isFailureStore) {
        if (request.renameReplacement() == null || request.renamePattern() == null) {
            return index;
        }
        String prefix = null;
        if (isBackingIndex && index.startsWith(DataStream.BACKING_INDEX_PREFIX)) {
            prefix = DataStream.BACKING_INDEX_PREFIX;
        }
        if (isFailureStore && index.startsWith(DataStream.FAILURE_STORE_PREFIX)) {
            prefix = DataStream.FAILURE_STORE_PREFIX;
        }
        String renamedIndex;
        if (prefix != null) {
            index = index.substring(prefix.length());
        }
        renamedIndex = index.replaceAll(request.renamePattern(), request.renameReplacement());
        if (prefix != null) {
            renamedIndex = prefix + renamedIndex;
        }
        return renamedIndex;
    }

    private static Map<String, IndexId> renamedIndices(
        RestoreSnapshotRequest request,
        List<String> filteredIndices,
        Set<String> dataStreamBackingIndices,
        Set<String> dataStreamFailureIndices,
        Set<String> featureIndices,
        RepositoryData repositoryData
    ) {
        Map<String, IndexId> renamedIndices = new HashMap<>();
        for (String index : filteredIndices) {
            String renamedIndex;
            if (featureIndices.contains(index)) {
                // Don't rename system indices
                renamedIndex = index;
            } else {
                renamedIndex = renameIndex(
                    index,
                    request,
                    dataStreamBackingIndices.contains(index),
                    dataStreamFailureIndices.contains(index)
                );
            }
            IndexId previousIndex = renamedIndices.put(renamedIndex, repositoryData.resolveIndexId(index));
            if (previousIndex != null) {
                throw new SnapshotRestoreException(
                    request.repository(),
                    request.snapshot(),
                    "indices [" + index + "] and [" + previousIndex.getName() + "] are renamed into the same index [" + renamedIndex + "]"
                );
            }
        }
        return Collections.unmodifiableMap(renamedIndices);
    }

    /**
     * Checks that snapshots can be restored and have compatible version
     * @param repository      repository name
     * @param snapshotInfo    snapshot metadata
     * @param preRestoreVersionChecks
     */
    static void validateSnapshotRestorable(
        RestoreSnapshotRequest request,
        RepositoryMetadata repository,
        SnapshotInfo snapshotInfo,
        List<BiConsumer<Snapshot, IndexVersion>> preRestoreVersionChecks
    ) {
        if (snapshotInfo.state().restorable() == false) {
            throw new SnapshotRestoreException(
                new Snapshot(repository.name(), snapshotInfo.snapshotId()),
                "unsupported snapshot state [" + snapshotInfo.state() + "]"
            );
        }
        if (IndexVersion.current().before(snapshotInfo.version())) {
            throw new SnapshotRestoreException(
                new Snapshot(repository.name(), snapshotInfo.snapshotId()),
                "the snapshot was created with version ["
                    + snapshotInfo.version().toReleaseVersion()
                    + "] which is higher than the version of this node ["
                    + IndexVersion.current().toReleaseVersion()
                    + "]"
            );
        }
        Snapshot snapshot = new Snapshot(repository.name(), snapshotInfo.snapshotId());
        preRestoreVersionChecks.forEach(c -> c.accept(snapshot, snapshotInfo.version()));
        if (request.includeGlobalState() && snapshotInfo.includeGlobalState() == Boolean.FALSE) {
            throw new SnapshotRestoreException(
                new Snapshot(repository.name(), snapshotInfo.snapshotId()),
                "cannot restore global state since the snapshot was created without global state"
            );
        }
    }

    public static boolean failed(SnapshotInfo snapshot, String index) {
        for (SnapshotShardFailure failure : snapshot.shardFailures()) {
            if (index.equals(failure.index())) {
                return true;
            }
        }
        return false;
    }

    /**
     * Returns the indices that are currently being restored and that are contained in the indices-to-check set.
     */
    public static Set<Index> restoringIndices(final ClusterState currentState, final Set<Index> indicesToCheck) {
        final Set<Index> indices = new HashSet<>();
        for (RestoreInProgress.Entry entry : RestoreInProgress.get(currentState)) {
            for (Map.Entry<ShardId, RestoreInProgress.ShardRestoreStatus> shard : entry.shards().entrySet()) {
                Index index = shard.getKey().getIndex();
                if (indicesToCheck.contains(index)
                    && shard.getValue().state().completed() == false
                    && currentState.getMetadata().index(index) != null) {
                    indices.add(index);
                }
            }
        }
        return indices;
    }

    public static RestoreInProgress.Entry restoreInProgress(ClusterState state, String restoreUUID) {
        return RestoreInProgress.get(state).get(restoreUUID);
    }

    /**
     * Set to true if {@link #removeCompletedRestoresFromClusterState()} already has an in-flight state update running that will clean up
     * all completed restores from the cluster state.
     */
    private volatile boolean cleanupInProgress = false;

    // run a cluster state update that removes all completed restores from the cluster state
    private void removeCompletedRestoresFromClusterState() {
        submitUnbatchedTask("clean up snapshot restore status", new ClusterStateUpdateTask(Priority.URGENT) {
            @Override
            public ClusterState execute(ClusterState currentState) {
                RestoreInProgress.Builder restoreInProgressBuilder = new RestoreInProgress.Builder();
                boolean changed = false;
                for (RestoreInProgress.Entry entry : RestoreInProgress.get(currentState)) {
                    if (entry.state().completed()) {
                        logger.log(
                            entry.quiet() ? Level.DEBUG : Level.INFO,
                            "completed restore of snapshot [{}] with state [{}]",
                            entry.snapshot(),
                            entry.state()
                        );
                        changed = true;
                    } else {
                        restoreInProgressBuilder.add(entry);
                    }
                }
                return changed == false
                    ? currentState
                    : ClusterState.builder(currentState).putCustom(RestoreInProgress.TYPE, restoreInProgressBuilder.build()).build();
            }

            @Override
            public void onFailure(final Exception e) {
                cleanupInProgress = false;
                logger.log(
                    MasterService.isPublishFailureException(e) ? Level.DEBUG : Level.WARN,
                    "failed to remove completed restores from cluster state",
                    e
                );
            }

            @Override
            public void clusterStateProcessed(ClusterState oldState, ClusterState newState) {
                cleanupInProgress = false;
            }
        });
    }

    @Override
    public void applyClusterState(ClusterChangedEvent event) {
        try {
            if (event.localNodeMaster() && cleanupInProgress == false) {
                for (RestoreInProgress.Entry entry : RestoreInProgress.get(event.state())) {
                    if (entry.state().completed()) {
                        assert completed(entry.shards()) : "state says completed but restore entries are not";
                        removeCompletedRestoresFromClusterState();
                        cleanupInProgress = true;
                        // the above method cleans up all completed restores, no need to keep looping
                        break;
                    }
                }
            }
        } catch (Exception t) {
            assert false : t;
            logger.warn("Failed to update restore state ", t);
        }
    }

    /**
     * Optionally updates index settings in indexMetadata by removing settings listed in ignoreSettings and
     * merging them with settings in changeSettings.
     */
    private static IndexMetadata updateIndexSettings(
        Snapshot snapshot,
        IndexMetadata indexMetadata,
        Settings changeSettings,
        String[] ignoreSettings
    ) {
        final Settings settings = indexMetadata.getSettings();
        Settings normalizedChangeSettings = Settings.builder()
            .put(changeSettings)
            .normalizePrefix(IndexMetadata.INDEX_SETTING_PREFIX)
            .build();
        if (IndexSettings.INDEX_SOFT_DELETES_SETTING.get(settings)
            && IndexSettings.INDEX_SOFT_DELETES_SETTING.exists(changeSettings)
            && IndexSettings.INDEX_SOFT_DELETES_SETTING.get(changeSettings) == false) {
            throw new SnapshotRestoreException(
                snapshot,
                "cannot disable setting [" + IndexSettings.INDEX_SOFT_DELETES_SETTING.getKey() + "] on restore"
            );
        }
        if ("snapshot".equals(INDEX_STORE_TYPE_SETTING.get(settings))) {
            final Boolean changed = changeSettings.getAsBoolean(SEARCHABLE_SNAPSHOTS_DELETE_SNAPSHOT_ON_INDEX_DELETION, null);
            if (changed != null) {
                final Boolean previous = settings.getAsBoolean(SEARCHABLE_SNAPSHOTS_DELETE_SNAPSHOT_ON_INDEX_DELETION, null);
                if (Objects.equals(previous, changed) == false) {
                    throw new SnapshotRestoreException(
                        snapshot,
                        format(
                            "cannot change value of [%s] when restoring searchable snapshot [%s:%s] as index %s",
                            SEARCHABLE_SNAPSHOTS_DELETE_SNAPSHOT_ON_INDEX_DELETION,
                            snapshot.getRepository(),
                            snapshot.getSnapshotId().getName(),
                            indexMetadata.getIndex()
                        )
                    );
                }
            }
        }
        IndexMetadata.Builder builder = IndexMetadata.builder(indexMetadata);
        Set<String> keyFilters = new HashSet<>();
        List<String> simpleMatchPatterns = new ArrayList<>();
        for (String ignoredSetting : ignoreSettings) {
            if (Regex.isSimpleMatchPattern(ignoredSetting) == false) {
                if (UNREMOVABLE_SETTINGS.contains(ignoredSetting)) {
                    throw new SnapshotRestoreException(snapshot, "cannot remove setting [" + ignoredSetting + "] on restore");
                } else {
                    keyFilters.add(ignoredSetting);
                }
            } else {
                simpleMatchPatterns.add(ignoredSetting);
            }
        }
        Settings.Builder settingsBuilder = Settings.builder().put(settings.filter(k -> {
            if (UNREMOVABLE_SETTINGS.contains(k) == false) {
                for (String filterKey : keyFilters) {
                    if (k.equals(filterKey)) {
                        return false;
                    }
                }
                for (String pattern : simpleMatchPatterns) {
                    if (Regex.simpleMatch(pattern, k)) {
                        return false;
                    }
                }
            }
            return true;
        })).put(normalizedChangeSettings.filter(k -> {
            if (UNMODIFIABLE_SETTINGS.contains(k)) {
                throw new SnapshotRestoreException(snapshot, "cannot modify setting [" + k + "] on restore");
            } else {
                return true;
            }
        }));
        settingsBuilder.remove(MetadataIndexStateService.VERIFIED_BEFORE_CLOSE_SETTING.getKey());
        return builder.settings(settingsBuilder).build();
    }

    /**
     * Cluster state update task that is executed to start a restore operation.
     */
    private final class RestoreSnapshotStateTask extends ClusterStateUpdateTask {

        /**
         * UUID to use for this restore, as returned by {@link RestoreInProgress.Entry#uuid()}.
         */
        private final String restoreUUID = UUIDs.randomBase64UUID();

        /**
         * The restore request that triggered this restore task.
         */
        private final RestoreSnapshotRequest request;

        /**
         * Feature states to restore.
         */
        private final Set<String> featureStatesToRestore;

        /**
         * Map of index names to restore to the repository index id to restore them from.
         */
        private final Map<String, IndexId> indicesToRestore;

        private final Snapshot snapshot;

        /**
         * Snapshot info of the snapshot to restore
         */
        private final SnapshotInfo snapshotInfo;

        /**
         * Metadata loaded from the snapshot
         */
        private final Metadata metadata;

        private final Collection<DataStream> dataStreamsToRestore;

        private final BiConsumer<ClusterState, Metadata.Builder> updater;

        private final AllocationActionListener<RestoreCompletionResponse> listener;
        private final Settings settings;

        @Nullable
        private RestoreInfo restoreInfo;

        RestoreSnapshotStateTask(
            RestoreSnapshotRequest request,
            Snapshot snapshot,
            Set<String> featureStatesToRestore,
            Map<String, IndexId> indicesToRestore,
            SnapshotInfo snapshotInfo,
            Metadata metadata,
            Collection<DataStream> dataStreamsToRestore,
            BiConsumer<ClusterState, Metadata.Builder> updater,
            Settings settings,
            ActionListener<RestoreCompletionResponse> listener
        ) {
            super(request.masterNodeTimeout());
            this.request = request;
            this.snapshot = snapshot;
            this.featureStatesToRestore = featureStatesToRestore;
            this.indicesToRestore = indicesToRestore;
            this.snapshotInfo = snapshotInfo;
            this.metadata = metadata;
            this.dataStreamsToRestore = dataStreamsToRestore;
            this.updater = updater;
            this.settings = settings;
            this.listener = new AllocationActionListener<>(listener, threadPool.getThreadContext());
        }

        @Override
        public ClusterState execute(ClusterState currentState) {
            // Check if the snapshot to restore is currently being deleted
            ensureSnapshotNotDeleted(currentState);

            // Clear out all existing indices which fall within a system index pattern being restored
            currentState = MetadataDeleteIndexService.deleteIndices(
                currentState,
                resolveSystemIndicesToDelete(currentState, featureStatesToRestore),
                settings
            );

            // List of searchable snapshots indices to restore
            final Set<Index> searchableSnapshotsIndices = new HashSet<>();

            // Updating cluster state
            final Metadata.Builder mdBuilder = Metadata.builder(currentState.metadata());
            final ClusterBlocks.Builder blocks = ClusterBlocks.builder().blocks(currentState.blocks());
            final RoutingTable.Builder rtBuilder = RoutingTable.builder(
                allocationService.getShardRoutingRoleStrategy(),
                currentState.routingTable()
            );

            final Map<ShardId, ShardRestoreStatus> shards = new HashMap<>();

            final IndexVersion minIndexCompatibilityVersion = currentState.getNodes().getMinSupportedIndexVersion();
            final String localNodeId = clusterService.state().nodes().getLocalNodeId();
            for (Map.Entry<String, IndexId> indexEntry : indicesToRestore.entrySet()) {
                final IndexId index = indexEntry.getValue();
                final IndexMetadata originalIndexMetadata = metadata.index(index.getName());
                repositoriesService.getPreRestoreVersionChecks()
                    .forEach(check -> check.accept(snapshot, originalIndexMetadata.getCreationVersion()));
                IndexMetadata snapshotIndexMetadata = updateIndexSettings(
                    snapshot,
                    originalIndexMetadata,
                    request.indexSettings(),
                    request.ignoreIndexSettings()
                );
                if (snapshotIndexMetadata.getCompatibilityVersion().before(minIndexCompatibilityVersion)) {
                    // adapt index metadata so that it can be understood by current version
                    snapshotIndexMetadata = convertLegacyIndex(snapshotIndexMetadata, currentState, indicesService);
                }
                try {
                    snapshotIndexMetadata = indexMetadataVerifier.verifyIndexMetadata(snapshotIndexMetadata, minIndexCompatibilityVersion);
                } catch (Exception ex) {
                    throw new SnapshotRestoreException(snapshot, "cannot restore index [" + index + "] because it cannot be upgraded", ex);
                }
                final String renamedIndexName = indexEntry.getKey();
                final IndexMetadata currentIndexMetadata = currentState.metadata().index(renamedIndexName);
                final SnapshotRecoverySource recoverySource = new SnapshotRecoverySource(
                    restoreUUID,
                    snapshot,
                    snapshotInfo.version(),
                    index
                );
                final boolean partial = checkPartial(index.getName());
                final Set<Integer> ignoreShards = new HashSet<>();
                final IndexMetadata updatedIndexMetadata;

                // different paths depending on whether we are restoring to create a new index or restoring over an existing closed index
                // that will be opened by the restore
                if (currentIndexMetadata == null) {
                    // Index doesn't exist - create it and start recovery
                    // Make sure that the index we are about to create has a valid name
                    ensureValidIndexName(currentState, snapshotIndexMetadata, renamedIndexName);
                    shardLimitValidator.validateShardLimit(snapshotIndexMetadata.getSettings(), currentState);

                    final IndexMetadata.Builder indexMdBuilder = restoreToCreateNewIndex(snapshotIndexMetadata, renamedIndexName);
                    if (request.includeAliases() == false
                        && snapshotIndexMetadata.getAliases().isEmpty() == false
                        && isSystemIndex(snapshotIndexMetadata) == false) {
                        // Remove all aliases - they shouldn't be restored
                        indexMdBuilder.removeAllAliases();
                    } else {
                        ensureNoAliasNameConflicts(snapshotIndexMetadata);
                    }
                    updatedIndexMetadata = indexMdBuilder.build();
                    if (partial) {
                        populateIgnoredShards(index.getName(), ignoreShards);
                    }
                    rtBuilder.addAsNewRestore(updatedIndexMetadata, recoverySource, ignoreShards);
                    blocks.addBlocks(updatedIndexMetadata);
                } else {
                    // Index exists and it's closed - open it in metadata and start recovery
                    validateExistingClosedIndex(currentIndexMetadata, snapshotIndexMetadata, renamedIndexName, partial);
                    final IndexMetadata.Builder indexMdBuilder = restoreOverClosedIndex(snapshotIndexMetadata, currentIndexMetadata);

                    if (request.includeAliases() == false && isSystemIndex(snapshotIndexMetadata) == false) {
                        // Remove all snapshot aliases
                        if (snapshotIndexMetadata.getAliases().isEmpty() == false) {
                            indexMdBuilder.removeAllAliases();
                        }
                        // Add existing aliases
                        for (AliasMetadata alias : currentIndexMetadata.getAliases().values()) {
                            indexMdBuilder.putAlias(alias);
                        }
                    } else {
                        ensureNoAliasNameConflicts(snapshotIndexMetadata);
                    }
                    updatedIndexMetadata = indexMdBuilder.build();
                    rtBuilder.addAsRestore(updatedIndexMetadata, recoverySource);
                    blocks.updateBlocks(updatedIndexMetadata);
                }

                mdBuilder.put(updatedIndexMetadata, true);
                final Index renamedIndex = updatedIndexMetadata.getIndex();
                for (int shard = 0; shard < snapshotIndexMetadata.getNumberOfShards(); shard++) {
                    shards.put(
                        new ShardId(renamedIndex, shard),
                        ignoreShards.contains(shard)
                            ? new ShardRestoreStatus(localNodeId, RestoreInProgress.State.FAILURE)
                            : new ShardRestoreStatus(localNodeId)
                    );
                }

                if ("snapshot".equals(INDEX_STORE_TYPE_SETTING.get(updatedIndexMetadata.getSettings()))) {
                    searchableSnapshotsIndices.add(updatedIndexMetadata.getIndex());
                }
            }

            final ClusterState.Builder builder = ClusterState.builder(currentState);
            if (shards.isEmpty() == false) {
                builder.putCustom(
                    RestoreInProgress.TYPE,
                    new RestoreInProgress.Builder(RestoreInProgress.get(currentState)).add(
                        new RestoreInProgress.Entry(
                            restoreUUID,
                            snapshot,
                            overallState(RestoreInProgress.State.INIT, shards),
                            request.quiet(),
                            List.copyOf(indicesToRestore.keySet()),
                            Map.copyOf(shards)
                        )
                    ).build()
                );
            }

            applyDataStreamRestores(currentState, mdBuilder);

            // Restore global state if needed
            if (request.includeGlobalState()) {
                applyGlobalStateRestore(currentState, mdBuilder);
                fileSettingsService.handleSnapshotRestore(currentState, mdBuilder);
            }

            if (completed(shards)) {
                // We don't have any indices to restore - we are done
                restoreInfo = new RestoreInfo(
                    snapshot.getSnapshotId().getName(),
                    List.copyOf(indicesToRestore.keySet()),
                    shards.size(),
                    shards.size() - failedShards(shards)
                );
            }

            updater.accept(currentState, mdBuilder);
            final ClusterState updatedClusterState = builder.metadata(mdBuilder).blocks(blocks).routingTable(rtBuilder.build()).build();
            if (searchableSnapshotsIndices.isEmpty() == false) {
                ensureSearchableSnapshotsRestorable(updatedClusterState, snapshotInfo, searchableSnapshotsIndices);
            }
            return allocationService.reroute(updatedClusterState, "restored snapshot [" + snapshot + "]", listener.reroute());
        }

        private void applyDataStreamRestores(ClusterState currentState, Metadata.Builder mdBuilder) {
            final Map<String, DataStream> updatedDataStreams = new HashMap<>(currentState.metadata().dataStreams());
            updatedDataStreams.putAll(
                dataStreamsToRestore.stream()
                    .map(ds -> updateDataStream(ds, mdBuilder, request))
                    .collect(Collectors.toMap(DataStream::getName, Function.identity()))
            );
            final Map<String, DataStreamAlias> updatedDataStreamAliases = new HashMap<>(currentState.metadata().dataStreamAliases());
            for (DataStreamAlias alias : metadata.dataStreamAliases().values()) {
                // Merge data stream alias from snapshot with an existing data stream aliases in target cluster:
                updatedDataStreamAliases.compute(
                    alias.getName(),
                    (key, previous) -> alias.restore(previous, request.renamePattern(), request.renameReplacement())
                );
            }
            mdBuilder.dataStreams(updatedDataStreams, updatedDataStreamAliases);
        }

        private void ensureSnapshotNotDeleted(ClusterState currentState) {
            SnapshotDeletionsInProgress deletionsInProgress = SnapshotDeletionsInProgress.get(currentState);
            if (deletionsInProgress.getEntries().stream().anyMatch(entry -> entry.snapshots().contains(snapshot.getSnapshotId()))) {
                throw new ConcurrentSnapshotExecutionException(
                    snapshot,
                    "cannot restore a snapshot while a snapshot deletion is in-progress [" + deletionsInProgress.getEntries().get(0) + "]"
                );
            }
        }

        private void applyGlobalStateRestore(ClusterState currentState, Metadata.Builder mdBuilder) {
            if (metadata.persistentSettings() != null) {
                Settings settings = metadata.persistentSettings();
                if (request.skipOperatorOnlyState()) {
                    // Skip any operator-only settings from the snapshot. This happens when operator privileges are enabled
                    final Set<String> operatorSettingKeys = Stream.concat(
                        settings.keySet().stream(),
                        currentState.metadata().persistentSettings().keySet().stream()
                    ).filter(k -> {
                        final Setting<?> setting = clusterSettings.get(k);
                        return setting != null && setting.isOperatorOnly();
                    }).collect(Collectors.toSet());
                    if (false == operatorSettingKeys.isEmpty()) {
                        settings = Settings.builder()
                            .put(settings.filter(k -> false == operatorSettingKeys.contains(k)))
                            .put(currentState.metadata().persistentSettings().filter(operatorSettingKeys::contains))
                            .build();
                    }
                }
                clusterSettings.validateUpdate(settings);
                mdBuilder.persistentSettings(settings);
            }
            if (metadata.templates() != null) {
                // TODO: Should all existing templates be deleted first?
                for (IndexTemplateMetadata cursor : metadata.templates().values()) {
                    mdBuilder.put(cursor);
                }
            }

            // override existing restorable customs (as there might be nothing in snapshot to override them)
            mdBuilder.removeCustomIf((key, value) -> value.isRestorable());

            // restore customs from the snapshot
            if (metadata.customs() != null) {
                for (var entry : metadata.customs().entrySet()) {
                    if (entry.getValue().isRestorable()) {
                        // TODO: Check request.skipOperatorOnly for Autoscaling policies (NonRestorableCustom)
                        // Don't restore repositories while we are working with them
                        // TODO: Should we restore them at the end?
                        // Also, don't restore data streams here, we already added them to the metadata builder above
                        mdBuilder.putCustom(entry.getKey(), entry.getValue());
                    }
                }
            }
        }

        private void ensureNoAliasNameConflicts(IndexMetadata snapshotIndexMetadata) {
            for (String aliasName : snapshotIndexMetadata.getAliases().keySet()) {
                final IndexId indexId = indicesToRestore.get(aliasName);
                if (indexId != null) {
                    throw new SnapshotRestoreException(
                        snapshot,
                        "cannot rename index ["
                            + indexId
                            + "] into ["
                            + aliasName
                            + "] because of conflict with an alias with the same name"
                    );
                }
            }
        }

        private void populateIgnoredShards(String index, Set<Integer> ignoreShards) {
            for (SnapshotShardFailure failure : snapshotInfo.shardFailures()) {
                if (index.equals(failure.index())) {
                    ignoreShards.add(failure.shardId());
                }
            }
        }

        private boolean checkPartial(String index) {
            // Make sure that index was fully snapshotted
            if (failed(snapshotInfo, index)) {
                if (request.partial()) {
                    return true;
                } else {
                    throw new SnapshotRestoreException(snapshot, "index [" + index + "] wasn't fully snapshotted - cannot restore");
                }
            } else {
                return false;
            }
        }

        private void validateExistingClosedIndex(
            IndexMetadata currentIndexMetadata,
            IndexMetadata snapshotIndexMetadata,
            String renamedIndex,
            boolean partial
        ) {
            // Index exist - checking that it's closed
            if (currentIndexMetadata.getState() != IndexMetadata.State.CLOSE) {
                // TODO: Enable restore for open indices
                throw new SnapshotRestoreException(
                    snapshot,
                    "cannot restore index ["
                        + renamedIndex
                        + "] because an open index "
                        + "with same name already exists in the cluster. Either close or delete the existing index or restore the "
                        + "index under a different name by providing a rename pattern and replacement name"
                );
            }
            // Index exist - checking if it's partial restore
            if (partial) {
                throw new SnapshotRestoreException(
                    snapshot,
                    "cannot restore partial index [" + renamedIndex + "] because such index already exists"
                );
            }
            // Make sure that the number of shards is the same. That's the only thing that we cannot change
            if (currentIndexMetadata.getNumberOfShards() != snapshotIndexMetadata.getNumberOfShards()) {
                throw new SnapshotRestoreException(
                    snapshot,
                    "cannot restore index ["
                        + renamedIndex
                        + "] with ["
                        + currentIndexMetadata.getNumberOfShards()
                        + "] shards from a snapshot of index ["
                        + snapshotIndexMetadata.getIndex().getName()
                        + "] with ["
                        + snapshotIndexMetadata.getNumberOfShards()
                        + "] shards"
                );
            }
        }

        @Override
        public void onFailure(Exception e) {
            logger.warn(() -> "[" + snapshot + "] failed to restore snapshot", e);
            listener.clusterStateUpdate().onFailure(e);
        }

        @Override
        public void clusterStateProcessed(ClusterState oldState, ClusterState newState) {
            logger.log(
                request.quiet() ? Level.DEBUG : Level.INFO,
                "started restore of snapshot [{}] for indices {}",
                snapshot,
                snapshotInfo.indices()
            );
            listener.clusterStateUpdate().onResponse(new RestoreCompletionResponse(restoreUUID, snapshot, restoreInfo));
        }
    }

    private static IndexMetadata convertLegacyIndex(
        IndexMetadata snapshotIndexMetadata,
        ClusterState clusterState,
        IndicesService indicesService
    ) {
        if (snapshotIndexMetadata.getCreationVersion().before(IndexVersion.fromId(5000099))) {
            throw new IllegalArgumentException("can't restore an index created before version 5.0.0");
        }
        IndexMetadata.Builder convertedIndexMetadataBuilder = IndexMetadata.builder(snapshotIndexMetadata);
        convertedIndexMetadataBuilder.settings(
            Settings.builder()
                .put(snapshotIndexMetadata.getSettings())
                .put(IndexMetadata.SETTING_INDEX_VERSION_COMPATIBILITY.getKey(), clusterState.getNodes().getMinSupportedIndexVersion())
                .put(IndexMetadata.SETTING_BLOCKS_WRITE, true)
        );
        snapshotIndexMetadata = convertedIndexMetadataBuilder.build();

        convertedIndexMetadataBuilder = IndexMetadata.builder(snapshotIndexMetadata);

        MappingMetadata mappingMetadata = snapshotIndexMetadata.mapping();
        if (mappingMetadata != null) {
            Map<String, Object> loadedMappingSource = mappingMetadata.rawSourceAsMap();

            // store old mapping under _meta/legacy_mappings
            Map<String, Object> legacyMapping = new LinkedHashMap<>();
            boolean sourceOnlySnapshot = snapshotIndexMetadata.getSettings().getAsBoolean("index.source_only", false);
            if (sourceOnlySnapshot) {
                // actual mapping is under "_meta" (but strip type first)
                Object sourceOnlyMeta = mappingMetadata.sourceAsMap().get("_meta");
                if (sourceOnlyMeta instanceof Map<?, ?> sourceOnlyMetaMap) {
                    legacyMapping.put("legacy_mappings", sourceOnlyMetaMap);
                }
            } else {
                legacyMapping.put("legacy_mappings", loadedMappingSource);
            }

            Map<String, Object> newMappingSource = new LinkedHashMap<>();

            // mappings keyed by type
            Map<String, Object> mergedMapping = new LinkedHashMap<>();
            // bring to single type by merging maps
            for (Map.Entry<String, Object> typeMapping : loadedMappingSource.entrySet()) {
                if (typeMapping.getValue() instanceof Map<?, ?>) {
                    @SuppressWarnings("unchecked")
                    Map<String, Object> mapping = ((Map<String, Object>) typeMapping.getValue());
                    if (mergedMapping.isEmpty()) {
                        mergedMapping.putAll(mapping);
                    } else {
                        XContentHelper.mergeDefaults(mergedMapping, mapping);
                    }
                }
            }

            // reorder top-level map so that _meta appears in right place
            // the order is type, dynamic, enabled, _meta, and then the rest
            if (mergedMapping.containsKey("type")) {
                newMappingSource.put("type", mergedMapping.remove("type"));
            }
            if (mergedMapping.containsKey("dynamic")) {
                newMappingSource.put("dynamic", mergedMapping.remove("dynamic"));
            }
            if (mergedMapping.containsKey("enabled")) {
                newMappingSource.put("enabled", mergedMapping.remove("enabled"));
            }

            // if existing mapping already has a _meta section, merge it with new _meta/legacy_mappings
            if (sourceOnlySnapshot == false && mergedMapping.containsKey("_meta") && mergedMapping.get("_meta") instanceof Map<?, ?>) {
                @SuppressWarnings("unchecked")
                Map<String, Object> oldMeta = (Map<String, Object>) mergedMapping.remove("_meta");
                Map<String, Object> newMeta = new LinkedHashMap<>();
                newMeta.putAll(oldMeta);
                newMeta.putAll(legacyMapping);
                newMappingSource.put("_meta", newMeta);
            } else {
                newMappingSource.put("_meta", legacyMapping);
            }

            // now add the actual mapping
            if (sourceOnlySnapshot == false) {
                newMappingSource.putAll(mergedMapping);
            } else {
                // TODO: automatically add runtime field definitions for source-only snapshots
            }

            Map<String, Object> newMapping = new LinkedHashMap<>();
            newMapping.put(mappingMetadata.type(), newMappingSource);

            MappingMetadata updatedMappingMetadata = new MappingMetadata(mappingMetadata.type(), newMapping);
            convertedIndexMetadataBuilder.putMapping(updatedMappingMetadata);
            IndexMetadata convertedIndexMetadata = convertedIndexMetadataBuilder.build();

            try {
                Mapping mapping;
                try (MapperService mapperService = indicesService.createIndexMapperServiceForValidation(convertedIndexMetadata)) {
                    // create and validate in-memory mapping
                    mapperService.merge(convertedIndexMetadata, MapperService.MergeReason.MAPPING_RECOVERY);
                    mapping = mapperService.documentMapper().mapping();
                }
                if (mapping != null) {
                    convertedIndexMetadataBuilder = IndexMetadata.builder(convertedIndexMetadata);
                    // using the recomputed mapping allows stripping some fields that we no longer support (e.g. include_in_all)
                    convertedIndexMetadataBuilder.putMapping(new MappingMetadata(mapping.toCompressedXContent()));
                    return convertedIndexMetadataBuilder.build();
                }
            } catch (Exception e) {
                final var metadata = snapshotIndexMetadata;
                logger.warn(() -> "could not import mappings for legacy index " + metadata.getIndex().getName(), e);
                // put mapping into _meta/legacy_mappings instead without adding anything else
                convertedIndexMetadataBuilder = IndexMetadata.builder(snapshotIndexMetadata);

                newMappingSource.clear();
                newMappingSource.put("_meta", legacyMapping);

                newMapping = new LinkedHashMap<>();
                newMapping.put(mappingMetadata.type(), newMappingSource);

                updatedMappingMetadata = new MappingMetadata(mappingMetadata.type(), newMapping);
                convertedIndexMetadataBuilder.putMapping(updatedMappingMetadata);
                throw new IllegalArgumentException(e);
            }
        }

        // TODO: _routing? Perhaps we don't need to obey any routing here as stuff is read-only anyway and get API will be disabled
        return convertedIndexMetadataBuilder.build();
    }

    private static IndexMetadata.Builder restoreToCreateNewIndex(IndexMetadata snapshotIndexMetadata, String renamedIndexName) {
        return IndexMetadata.builder(snapshotIndexMetadata)
            .state(IndexMetadata.State.OPEN)
            .index(renamedIndexName)
            .settings(
                Settings.builder().put(snapshotIndexMetadata.getSettings()).put(IndexMetadata.SETTING_INDEX_UUID, UUIDs.randomBase64UUID())
            )
            .timestampRange(IndexLongFieldRange.NO_SHARDS);
    }

    private static IndexMetadata.Builder restoreOverClosedIndex(IndexMetadata snapshotIndexMetadata, IndexMetadata currentIndexMetadata) {
        final IndexMetadata.Builder indexMdBuilder = IndexMetadata.builder(snapshotIndexMetadata)
            .state(IndexMetadata.State.OPEN)
            .version(Math.max(snapshotIndexMetadata.getVersion(), 1 + currentIndexMetadata.getVersion()))
            .mappingVersion(Math.max(snapshotIndexMetadata.getMappingVersion(), 1 + currentIndexMetadata.getMappingVersion()))
<<<<<<< HEAD
            .mappingsUpdatedVersion(
                IndexVersion.max(snapshotIndexMetadata.getMappingsUpdatedVersion(), currentIndexMetadata.getMappingsUpdatedVersion())
            )
=======
            .mappingsUpdatedVersion(snapshotIndexMetadata.getMappingsUpdatedVersion())
>>>>>>> 95d85592
            .settingsVersion(Math.max(snapshotIndexMetadata.getSettingsVersion(), 1 + currentIndexMetadata.getSettingsVersion()))
            .aliasesVersion(Math.max(snapshotIndexMetadata.getAliasesVersion(), 1 + currentIndexMetadata.getAliasesVersion()))
            .timestampRange(IndexLongFieldRange.NO_SHARDS)
            .index(currentIndexMetadata.getIndex().getName())
            .settings(
                Settings.builder()
                    .put(snapshotIndexMetadata.getSettings())
                    .put(IndexMetadata.SETTING_INDEX_UUID, currentIndexMetadata.getIndexUUID())
                    .put(IndexMetadata.SETTING_HISTORY_UUID, UUIDs.randomBase64UUID())
            );
        for (int shard = 0; shard < snapshotIndexMetadata.getNumberOfShards(); shard++) {
            indexMdBuilder.primaryTerm(shard, Math.max(snapshotIndexMetadata.primaryTerm(shard), currentIndexMetadata.primaryTerm(shard)));
        }
        return indexMdBuilder;
    }

    private void ensureValidIndexName(ClusterState currentState, IndexMetadata snapshotIndexMetadata, String renamedIndexName) {
        final boolean isHidden = snapshotIndexMetadata.isHidden();
        MetadataCreateIndexService.validateIndexName(renamedIndexName, currentState);
        createIndexService.validateDotIndex(renamedIndexName, isHidden);
        createIndexService.validateIndexSettings(renamedIndexName, snapshotIndexMetadata.getSettings(), false);
    }

    private static void ensureSearchableSnapshotsRestorable(
        final ClusterState currentState,
        final SnapshotInfo snapshotInfo,
        final Set<Index> indices
    ) {
        final Metadata metadata = currentState.metadata();
        for (Index index : indices) {
            final Settings indexSettings = metadata.getIndexSafe(index).getSettings();
            assert "snapshot".equals(INDEX_STORE_TYPE_SETTING.get(indexSettings)) : "not a snapshot backed index: " + index;

            final String repositoryUuid = indexSettings.get(SEARCHABLE_SNAPSHOTS_REPOSITORY_UUID_SETTING_KEY);
            final String repositoryName = indexSettings.get(SEARCHABLE_SNAPSHOTS_REPOSITORY_NAME_SETTING_KEY);
            final String snapshotUuid = indexSettings.get(SEARCHABLE_SNAPSHOTS_SNAPSHOT_UUID_SETTING_KEY);

            final boolean deleteSnapshot = indexSettings.getAsBoolean(SEARCHABLE_SNAPSHOTS_DELETE_SNAPSHOT_ON_INDEX_DELETION, false);
            if (deleteSnapshot && snapshotInfo.indices().size() != 1 && Objects.equals(snapshotUuid, snapshotInfo.snapshotId().getUUID())) {
                throw new SnapshotRestoreException(
                    repositoryName,
                    snapshotInfo.snapshotId().getName(),
                    format(
                        "cannot mount snapshot [%s/%s:%s] as index [%s] with the deletion of snapshot on index removal enabled "
                            + "[index.store.snapshot.delete_searchable_snapshot: true]; snapshot contains [%d] indices instead of 1.",
                        repositoryName,
                        repositoryUuid,
                        snapshotInfo.snapshotId().getName(),
                        index.getName(),
                        snapshotInfo.indices().size()
                    )
                );
            }

            for (IndexMetadata other : metadata) {
                if (other.getIndex().equals(index)) {
                    continue; // do not check the searchable snapshot index against itself
                }
                final Settings otherSettings = other.getSettings();
                if ("snapshot".equals(INDEX_STORE_TYPE_SETTING.get(otherSettings)) == false) {
                    continue; // other index is not a searchable snapshot index, skip
                }
                final String otherSnapshotUuid = otherSettings.get(SEARCHABLE_SNAPSHOTS_SNAPSHOT_UUID_SETTING_KEY);
                if (Objects.equals(snapshotUuid, otherSnapshotUuid) == false) {
                    continue; // other index is backed by a different snapshot, skip
                }
                final String otherRepositoryUuid = otherSettings.get(SEARCHABLE_SNAPSHOTS_REPOSITORY_UUID_SETTING_KEY);
                final String otherRepositoryName = otherSettings.get(SEARCHABLE_SNAPSHOTS_REPOSITORY_NAME_SETTING_KEY);
                if (matchRepository(repositoryUuid, repositoryName, otherRepositoryUuid, otherRepositoryName) == false) {
                    continue; // other index is backed by a snapshot from a different repository, skip
                }
                final boolean otherDeleteSnap = otherSettings.getAsBoolean(SEARCHABLE_SNAPSHOTS_DELETE_SNAPSHOT_ON_INDEX_DELETION, false);
                if (deleteSnapshot != otherDeleteSnap) {
                    throw new SnapshotRestoreException(
                        repositoryName,
                        snapshotInfo.snapshotId().getName(),
                        format(
                            "cannot mount snapshot [%s/%s:%s] as index [%s] with [index.store.snapshot.delete_searchable_snapshot: %b]; "
                                + "another index %s is mounted with [index.store.snapshot.delete_searchable_snapshot: %b].",
                            repositoryName,
                            repositoryUuid,
                            snapshotInfo.snapshotId().getName(),
                            index.getName(),
                            deleteSnapshot,
                            other.getIndex(),
                            otherDeleteSnap
                        )
                    );
                }
            }
        }
    }

    private static boolean matchRepository(
        String repositoryUuid,
        String repositoryName,
        String otherRepositoryUuid,
        String otherRepositoryName
    ) {
        if (Strings.hasLength(repositoryUuid) && Strings.hasLength(otherRepositoryUuid)) {
            return Objects.equals(repositoryUuid, otherRepositoryUuid);
        } else {
            return Objects.equals(repositoryName, otherRepositoryName);
        }
    }
}<|MERGE_RESOLUTION|>--- conflicted
+++ resolved
@@ -1739,13 +1739,7 @@
             .state(IndexMetadata.State.OPEN)
             .version(Math.max(snapshotIndexMetadata.getVersion(), 1 + currentIndexMetadata.getVersion()))
             .mappingVersion(Math.max(snapshotIndexMetadata.getMappingVersion(), 1 + currentIndexMetadata.getMappingVersion()))
-<<<<<<< HEAD
-            .mappingsUpdatedVersion(
-                IndexVersion.max(snapshotIndexMetadata.getMappingsUpdatedVersion(), currentIndexMetadata.getMappingsUpdatedVersion())
-            )
-=======
             .mappingsUpdatedVersion(snapshotIndexMetadata.getMappingsUpdatedVersion())
->>>>>>> 95d85592
             .settingsVersion(Math.max(snapshotIndexMetadata.getSettingsVersion(), 1 + currentIndexMetadata.getSettingsVersion()))
             .aliasesVersion(Math.max(snapshotIndexMetadata.getAliasesVersion(), 1 + currentIndexMetadata.getAliasesVersion()))
             .timestampRange(IndexLongFieldRange.NO_SHARDS)
