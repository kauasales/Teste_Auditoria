/*
 * Licensed to Elasticsearch under one or more contributor
 * license agreements. See the NOTICE file distributed with
 * this work for additional information regarding copyright
 * ownership. Elasticsearch licenses this file to you under
 * the Apache License, Version 2.0 (the "License"); you may
 * not use this file except in compliance with the License.
 * You may obtain a copy of the License at
 *
 *    http://www.apache.org/licenses/LICENSE-2.0
 *
 * Unless required by applicable law or agreed to in writing,
 * software distributed under the License is distributed on an
 * "AS IS" BASIS, WITHOUT WARRANTIES OR CONDITIONS OF ANY
 * KIND, either express or implied.  See the License for the
 * specific language governing permissions and limitations
 * under the License.
 */
package org.elasticsearch.snapshots;

import com.carrotsearch.hppc.IntHashSet;
import com.carrotsearch.hppc.IntSet;
import com.carrotsearch.hppc.cursors.ObjectCursor;
import com.carrotsearch.hppc.cursors.ObjectObjectCursor;
import org.apache.logging.log4j.LogManager;
import org.apache.logging.log4j.Logger;
import org.apache.logging.log4j.message.ParameterizedMessage;
import org.elasticsearch.Version;
import org.elasticsearch.action.ActionListener;
import org.elasticsearch.action.support.IndicesOptions;
import org.elasticsearch.cluster.ClusterChangedEvent;
import org.elasticsearch.cluster.ClusterState;
import org.elasticsearch.cluster.ClusterStateApplier;
import org.elasticsearch.cluster.ClusterStateTaskConfig;
import org.elasticsearch.cluster.ClusterStateTaskExecutor;
import org.elasticsearch.cluster.ClusterStateTaskListener;
import org.elasticsearch.cluster.ClusterStateUpdateTask;
import org.elasticsearch.cluster.RestoreInProgress;
import org.elasticsearch.cluster.RestoreInProgress.ShardRestoreStatus;
import org.elasticsearch.cluster.SnapshotDeletionsInProgress;
import org.elasticsearch.cluster.block.ClusterBlocks;
import org.elasticsearch.cluster.metadata.AliasMetaData;
import org.elasticsearch.cluster.metadata.IndexMetaData;
import org.elasticsearch.cluster.metadata.IndexTemplateMetaData;
import org.elasticsearch.cluster.metadata.MetaData;
import org.elasticsearch.cluster.metadata.MetaDataCreateIndexService;
import org.elasticsearch.cluster.metadata.MetaDataIndexUpgradeService;
import org.elasticsearch.cluster.metadata.RepositoriesMetaData;
import org.elasticsearch.cluster.routing.RecoverySource;
import org.elasticsearch.cluster.routing.RecoverySource.SnapshotRecoverySource;
import org.elasticsearch.cluster.routing.RoutingChangesObserver;
import org.elasticsearch.cluster.routing.RoutingTable;
import org.elasticsearch.cluster.routing.ShardRouting;
import org.elasticsearch.cluster.routing.UnassignedInfo;
import org.elasticsearch.cluster.routing.allocation.AllocationService;
import org.elasticsearch.cluster.service.ClusterService;
import org.elasticsearch.common.Priority;
import org.elasticsearch.common.UUIDs;
import org.elasticsearch.common.collect.ImmutableOpenMap;
import org.elasticsearch.common.inject.Inject;
import org.elasticsearch.common.lucene.Lucene;
import org.elasticsearch.common.regex.Regex;
import org.elasticsearch.common.settings.ClusterSettings;
import org.elasticsearch.common.settings.Settings;
import org.elasticsearch.common.unit.TimeValue;
import org.elasticsearch.index.Index;
import org.elasticsearch.index.IndexSettings;
import org.elasticsearch.index.shard.IndexShard;
import org.elasticsearch.index.shard.ShardId;
import org.elasticsearch.repositories.IndexId;
import org.elasticsearch.repositories.RepositoriesService;
import org.elasticsearch.repositories.Repository;
import org.elasticsearch.repositories.RepositoryData;

import java.util.ArrayList;
import java.util.Collections;
import java.util.HashMap;
import java.util.HashSet;
import java.util.List;
import java.util.Map;
import java.util.Objects;
import java.util.Optional;
import java.util.Set;
import java.util.function.Predicate;
import java.util.stream.Collectors;

import static java.util.Collections.unmodifiableSet;
import static org.elasticsearch.cluster.metadata.IndexMetaData.SETTING_AUTO_EXPAND_REPLICAS;
import static org.elasticsearch.cluster.metadata.IndexMetaData.SETTING_CREATION_DATE;
import static org.elasticsearch.cluster.metadata.IndexMetaData.SETTING_INDEX_UUID;
import static org.elasticsearch.cluster.metadata.IndexMetaData.SETTING_NUMBER_OF_REPLICAS;
import static org.elasticsearch.cluster.metadata.IndexMetaData.SETTING_NUMBER_OF_SHARDS;
import static org.elasticsearch.cluster.metadata.IndexMetaData.SETTING_VERSION_CREATED;
import static org.elasticsearch.cluster.metadata.IndexMetaData.SETTING_VERSION_UPGRADED;
import static org.elasticsearch.common.util.set.Sets.newHashSet;
import static org.elasticsearch.snapshots.SnapshotUtils.filterIndices;

/**
 * Service responsible for restoring snapshots
 * <p>
 * Restore operation is performed in several stages.
 * <p>
 * First {@link #restoreSnapshot(RestoreRequest, org.elasticsearch.action.ActionListener, boolean)}
 * method reads information about snapshot and metadata from repository. In update cluster state task it checks restore
 * preconditions, restores global state if needed, creates {@link RestoreInProgress} record with list of shards that needs
 * to be restored and adds this shard to the routing table using {@link RoutingTable.Builder#addAsRestore(IndexMetaData, SnapshotRecoverySource)}
 * method.
 * <p>
 * Individual shards are getting restored as part of normal recovery process in
 * {@link IndexShard#restoreFromRepository(Repository)} )}
 * method, which detects that shard should be restored from snapshot rather than recovered from gateway by looking
 * at the {@link ShardRouting#recoverySource()} property.
 * <p>
 * At the end of the successful restore process {@code RestoreService} calls {@link #cleanupRestoreState(ClusterChangedEvent)},
 * which removes {@link RestoreInProgress} when all shards are completed. In case of
 * restore failure a normal recovery fail-over process kicks in.
 */
public class RestoreService implements ClusterStateApplier {

    private static final Logger logger = LogManager.getLogger(RestoreService.class);

    private static final Set<String> UNMODIFIABLE_SETTINGS = unmodifiableSet(newHashSet(
            SETTING_NUMBER_OF_SHARDS,
            SETTING_VERSION_CREATED,
            SETTING_INDEX_UUID,
            SETTING_CREATION_DATE,
            IndexSettings.INDEX_SOFT_DELETES_SETTING.getKey()));

    // It's OK to change some settings, but we shouldn't allow simply removing them
    private static final Set<String> UNREMOVABLE_SETTINGS;

    static {
        Set<String> unremovable = new HashSet<>(UNMODIFIABLE_SETTINGS.size() + 4);
        unremovable.addAll(UNMODIFIABLE_SETTINGS);
        unremovable.add(SETTING_NUMBER_OF_REPLICAS);
        unremovable.add(SETTING_AUTO_EXPAND_REPLICAS);
        unremovable.add(SETTING_VERSION_UPGRADED);
        UNREMOVABLE_SETTINGS = unmodifiableSet(unremovable);
    }

    private final ClusterService clusterService;

    private final RepositoriesService repositoriesService;

    private final AllocationService allocationService;

    private final MetaDataCreateIndexService createIndexService;

    private final MetaDataIndexUpgradeService metaDataIndexUpgradeService;

    private final ClusterSettings clusterSettings;

    private final CleanRestoreStateTaskExecutor cleanRestoreStateTaskExecutor;

    @Inject
    public RestoreService(ClusterService clusterService, RepositoriesService repositoriesService,
                          AllocationService allocationService, MetaDataCreateIndexService createIndexService,
                          MetaDataIndexUpgradeService metaDataIndexUpgradeService, ClusterSettings clusterSettings) {
        this.clusterService = clusterService;
        this.repositoriesService = repositoriesService;
        this.allocationService = allocationService;
        this.createIndexService = createIndexService;
        this.metaDataIndexUpgradeService = metaDataIndexUpgradeService;
        clusterService.addStateApplier(this);
        this.clusterSettings = clusterSettings;
        this.cleanRestoreStateTaskExecutor = new CleanRestoreStateTaskExecutor(logger);
    }

    /**
     * Restores snapshot specified in the restore request.
     *
     * @param request  restore request
     * @param listener restore listener
     */
    public void restoreSnapshot(final RestoreRequest request, final ActionListener<RestoreCompletionResponse> listener) {
        restoreSnapshot(request, listener, true);
    }

    /**
     * Restores snapshot specified in the restore request.
     *
     * The incrementIndexVersion parameter only applies to the snapshot index version. If there is a
     * pre-existing index with a version greater than the snapshot index, we will use and increment
     * the version of the existing index.
     *
     * @param request  restore request
     * @param listener restore listener
     * @param incrementIndexVersion indicates if index version of the restored index should be incremented
     */
    public void restoreSnapshot(final RestoreRequest request, final ActionListener<RestoreCompletionResponse> listener,
                                final boolean incrementIndexVersion) {
        try {
            // Read snapshot info and metadata from the repository
            Repository repository = repositoriesService.repository(request.repositoryName);
            final RepositoryData repositoryData = repository.getRepositoryData();
            final Optional<SnapshotId> incompatibleSnapshotId =
                repositoryData.getIncompatibleSnapshotIds().stream().filter(s -> request.snapshotName.equals(s.getName())).findFirst();
            if (incompatibleSnapshotId.isPresent()) {
                throw new SnapshotRestoreException(request.repositoryName, request.snapshotName, "cannot restore incompatible snapshot");
            }
            final Optional<SnapshotId> matchingSnapshotId = repositoryData.getSnapshotIds().stream()
                .filter(s -> request.snapshotName.equals(s.getName())).findFirst();
            if (matchingSnapshotId.isPresent() == false) {
                throw new SnapshotRestoreException(request.repositoryName, request.snapshotName, "snapshot does not exist");
            }

            final SnapshotId snapshotId = matchingSnapshotId.get();
            final SnapshotInfo snapshotInfo = repository.getSnapshotInfo(snapshotId);
            final Snapshot snapshot = new Snapshot(request.repositoryName, snapshotId);

            // Make sure that we can restore from this snapshot
            validateSnapshotRestorable(request.repositoryName, snapshotInfo);

            // Resolve the indices from the snapshot that need to be restored
            final List<String> indicesInSnapshot = filterIndices(snapshotInfo.indices(), request.indices(), request.indicesOptions());

            final MetaData.Builder metaDataBuilder;
            if (request.includeGlobalState()) {
                metaDataBuilder = MetaData.builder(repository.getSnapshotGlobalMetaData(snapshotId));
            } else {
                metaDataBuilder = MetaData.builder();
            }

            final List<IndexId> indexIdsInSnapshot = repositoryData.resolveIndices(indicesInSnapshot);
            for (IndexId indexId : indexIdsInSnapshot) {
                metaDataBuilder.put(repository.getSnapshotIndexMetaData(snapshotId, indexId), false);
            }

            final MetaData metaData = metaDataBuilder.build();

            // Apply renaming on index names, returning a map of names where
            // the key is the renamed index and the value is the original name
            final Map<String, String> renamedIndices = renamedIndices(request, indicesInSnapshot);

            // Now we can start the actual restore process by adding shards to be recovered in the cluster state
            // and updating cluster metadata (global and index) as needed
            clusterService.submitStateUpdateTask(request.cause(), new ClusterStateUpdateTask() {
<<<<<<< HEAD

                RestoreInfo restoreInfo = null;

                @Override
                public ClusterState execute(ClusterState currentState) throws Exception {
                    // TODO: Evaluate if we want to keep once restore at a time behavior
                    // Check if another restore process is already running - cannot run two restore processes at the
                    // same time
=======
                String restoreUUID = UUIDs.randomBase64UUID();
                RestoreInfo restoreInfo = null;

                @Override
                public ClusterState execute(ClusterState currentState) {
>>>>>>> 4e4022b7
                    RestoreInProgress restoreInProgress = currentState.custom(RestoreInProgress.TYPE);
                    if (currentState.getNodes().getMinNodeVersion().before(Version.V_7_0_0)) {
                        // Check if another restore process is already running - cannot run two restore processes at the
                        // same time in versions prior to 7.0
                        if (restoreInProgress != null && restoreInProgress.isEmpty() == false) {
                            throw new ConcurrentSnapshotExecutionException(snapshot, "Restore process is already running in this cluster");
                        }
                    }
                    // Check if the snapshot to restore is currently being deleted
                    SnapshotDeletionsInProgress deletionsInProgress = currentState.custom(SnapshotDeletionsInProgress.TYPE);
                    if (deletionsInProgress != null && deletionsInProgress.hasDeletionsInProgress()) {
                        throw new ConcurrentSnapshotExecutionException(snapshot,
                            "cannot restore a snapshot while a snapshot deletion is in-progress [" +
                                deletionsInProgress.getEntries().get(0).getSnapshot() + "]");
                    }

                    // Updating cluster state
                    ClusterState.Builder builder = ClusterState.builder(currentState);
                    MetaData.Builder mdBuilder = MetaData.builder(currentState.metaData());
                    ClusterBlocks.Builder blocks = ClusterBlocks.builder().blocks(currentState.blocks());
                    RoutingTable.Builder rtBuilder = RoutingTable.builder(currentState.routingTable());
                    ImmutableOpenMap<ShardId, RestoreInProgress.ShardRestoreStatus> shards;
                    Set<String> aliases = new HashSet<>();

                    if (renamedIndices.isEmpty() == false) {
                        // We have some indices to restore
                        ImmutableOpenMap.Builder<ShardId, RestoreInProgress.ShardRestoreStatus> shardsBuilder = ImmutableOpenMap.builder();
                        final Version minIndexCompatibilityVersion = currentState.getNodes().getMaxNodeVersion()
                            .minimumIndexCompatibilityVersion();

                        for (Map.Entry<String, String> indexEntry : renamedIndices.entrySet()) {
                            String index = indexEntry.getValue();
                            boolean partial = checkPartial(index);
                            SnapshotRecoverySource recoverySource = new SnapshotRecoverySource(restoreUUID, snapshot, snapshotInfo.version(), index);
                            String renamedIndexName = indexEntry.getKey();
                            IndexMetaData snapshotIndexMetaData = updateIndexSettings(metaData.index(index), request.indexSettings,
                                request.ignoreIndexSettings);

                            try {
                                snapshotIndexMetaData = metaDataIndexUpgradeService.upgradeIndexMetaData(snapshotIndexMetaData,
                                    minIndexCompatibilityVersion);
                            } catch (Exception ex) {
                                throw new SnapshotRestoreException(snapshot, "cannot restore index [" + index + "] because it cannot be upgraded", ex);
                            }

                            // Check that the index is closed or doesn't exist
                            IndexMetaData currentIndexMetaData = currentState.metaData().index(renamedIndexName);
                            IntSet ignoreShards = new IntHashSet();
                            final Index renamedIndex;

                            if (currentIndexMetaData == null) {
                                // Index doesn't exist - create it and start recovery
                                // Make sure that the index we are about to create has a validate name
                                MetaDataCreateIndexService.validateIndexName(renamedIndexName, currentState);
                                createIndexService.validateIndexSettings(renamedIndexName, snapshotIndexMetaData.getSettings(),
                                    currentState, false);
                                Settings.Builder indexSettingsBuilder = Settings.builder()
                                    .put(snapshotIndexMetaData.getSettings())
                                    .put(SETTING_INDEX_UUID, UUIDs.randomBase64UUID());

                                IndexMetaData.Builder indexMdBuilder = IndexMetaData.builder(snapshotIndexMetaData)
                                    .state(IndexMetaData.State.OPEN)
                                    .index(renamedIndexName)
                                    .settings(indexSettingsBuilder.build());

                                if (!request.includeAliases() && !snapshotIndexMetaData.getAliases().isEmpty()) {
                                    // Remove all aliases - they shouldn't be restored
                                    indexMdBuilder.removeAllAliases();
                                } else {
                                    for (ObjectCursor<String> alias : snapshotIndexMetaData.getAliases().keys()) {
                                        aliases.add(alias.value);
                                    }
                                }
                                IndexMetaData updatedIndexMetaData = indexMdBuilder.build();
                                if (partial) {
                                    populateIgnoredShards(index, ignoreShards);
                                }
                                rtBuilder.addAsNewRestore(updatedIndexMetaData, recoverySource, ignoreShards);
                                blocks.addBlocks(updatedIndexMetaData);
                                mdBuilder.put(updatedIndexMetaData, incrementIndexVersion);
                                renamedIndex = updatedIndexMetaData.getIndex();
                            } else {
                                validateExistingIndex(currentIndexMetaData, snapshotIndexMetaData, renamedIndexName, partial);
                                // Index exists and it's closed - open it in metadata and start recovery
                                long newVersion = incrementIndexVersion ? snapshotIndexMetaData.getVersion() + 1 :
                                    snapshotIndexMetaData.getVersion();
                                IndexMetaData.Builder indexMdBuilder = IndexMetaData.builder(snapshotIndexMetaData)
                                    .state(IndexMetaData.State.OPEN)
                                    .version(Math.max(newVersion, currentIndexMetaData.getVersion() + 1))
                                    .mappingVersion(Math.max(snapshotIndexMetaData.getMappingVersion(),
                                        currentIndexMetaData.getMappingVersion() + 1))
                                    .settingsVersion(Math.max(snapshotIndexMetaData.getSettingsVersion(),
                                        currentIndexMetaData.getSettingsVersion() + 1));
                                if (!request.includeAliases()) {
                                    // Remove all snapshot aliases
                                    if (!snapshotIndexMetaData.getAliases().isEmpty()) {
                                        indexMdBuilder.removeAllAliases();
                                    }
                                    /// Add existing aliases
                                    for (ObjectCursor<AliasMetaData> alias : currentIndexMetaData.getAliases().values()) {
                                        indexMdBuilder.putAlias(alias.value);
                                    }
                                } else {
                                    for (ObjectCursor<String> alias : snapshotIndexMetaData.getAliases().keys()) {
                                        aliases.add(alias.value);
                                    }
                                }
                                Settings.Builder indexSettingsBuilder = Settings.builder()
                                    .put(snapshotIndexMetaData.getSettings())
                                    .put(SETTING_INDEX_UUID, currentIndexMetaData.getIndexUUID());
                                indexMdBuilder.settings(indexSettingsBuilder.build());
                                IndexMetaData updatedIndexMetaData = indexMdBuilder.index(renamedIndexName).build();
                                rtBuilder.addAsRestore(updatedIndexMetaData, recoverySource);
                                blocks.updateBlocks(updatedIndexMetaData);
                                // We already set the new version manually on the IndexMetaData.Builder
                                mdBuilder.put(updatedIndexMetaData, false);
                                renamedIndex = updatedIndexMetaData.getIndex();
                            }

                            for (int shard = 0; shard < snapshotIndexMetaData.getNumberOfShards(); shard++) {
                                String nodeId = clusterService.state().nodes().getLocalNodeId();
                                ShardRestoreStatus restoreStatus;
                                if (!ignoreShards.contains(shard)) {
                                    restoreStatus = new ShardRestoreStatus(nodeId);
                                } else {
                                    restoreStatus = new ShardRestoreStatus(nodeId, RestoreInProgress.State.FAILURE);
                                }
                                shardsBuilder.put(new ShardId(renamedIndex, shard), restoreStatus);
                            }
                        }

                        shards = shardsBuilder.build();
<<<<<<< HEAD
                        List<String> indices = Collections.unmodifiableList(new ArrayList<>(renamedIndices.keySet()));
                        RestoreInProgress.State restoreState = overallState(RestoreInProgress.State.INIT, shards);
                        RestoreInProgress.Entry restoreEntry = new RestoreInProgress.Entry(snapshot, restoreState, indices, shards);
                        builder.putCustom(RestoreInProgress.TYPE, new RestoreInProgress(restoreEntry));
                    }  else {
=======
                        RestoreInProgress.Entry restoreEntry = new RestoreInProgress.Entry(
                            restoreUUID, snapshot, overallState(RestoreInProgress.State.INIT, shards),
                            Collections.unmodifiableList(new ArrayList<>(indices.keySet())),
                            shards
                        );
                        RestoreInProgress.Builder restoreInProgressBuilder;
                        if (restoreInProgress != null) {
                            restoreInProgressBuilder = new RestoreInProgress.Builder(restoreInProgress);
                        } else {
                            restoreInProgressBuilder = new RestoreInProgress.Builder();
                        }
                        builder.putCustom(RestoreInProgress.TYPE, restoreInProgressBuilder.add(restoreEntry).build());
                    } else {
>>>>>>> 4e4022b7
                        shards = ImmutableOpenMap.of();
                    }

                    checkAliasNameConflicts(renamedIndices, aliases);

                    // Restore global state if needed
                    if (request.includeGlobalState()) {
                        if (metaData.persistentSettings() != null) {
                            Settings settings = metaData.persistentSettings();
                            clusterSettings.validateUpdate(settings);
                            mdBuilder.persistentSettings(settings);
                        }
                        if (metaData.templates() != null) {
                            // TODO: Should all existing templates be deleted first?
                            for (ObjectCursor<IndexTemplateMetaData> cursor : metaData.templates().values()) {
                                mdBuilder.put(cursor.value);
                            }
                        }
                        if (metaData.customs() != null) {
                            for (ObjectObjectCursor<String, MetaData.Custom> cursor : metaData.customs()) {
                                if (!RepositoriesMetaData.TYPE.equals(cursor.key)) {
                                    // Don't restore repositories while we are working with them
                                    // TODO: Should we restore them at the end?
                                    mdBuilder.putCustom(cursor.key, cursor.value);
                                }
                            }
                        }
                    }

                    if (completed(shards)) {
                        // We don't have any indices to restore - we are done
                        List<String> indices = Collections.unmodifiableList(new ArrayList<>(renamedIndices.keySet()));
                        restoreInfo = new RestoreInfo(snapshotId.getName(), indices, shards.size(), shards.size() - failedShards(shards));
                    }

                    ClusterState updatedState = builder.metaData(mdBuilder).blocks(blocks).routingTable(rtBuilder.build()).build();
                    return allocationService.reroute(updatedState, "restored snapshot [" + snapshot + "]");
                }

                @Override
                public void onFailure(String source, Exception e) {
                    logger.warn(() -> new ParameterizedMessage("[{}] failed to restore snapshot", snapshotId), e);
                    listener.onFailure(e);
                }

                @Override
                public TimeValue timeout() {
                    return request.masterNodeTimeout();
                }

                @Override
                public void clusterStateProcessed(String source, ClusterState oldState, ClusterState newState) {
                    listener.onResponse(new RestoreCompletionResponse(snapshot, restoreInfo));
                }

                private void checkAliasNameConflicts(Map<String, String> renamedIndices, Set<String> aliases) {
                    for (Map.Entry<String, String> renamedIndex : renamedIndices.entrySet()) {
                        if (aliases.contains(renamedIndex.getKey())) {
                            throw new SnapshotRestoreException(snapshot, "cannot rename index [" + renamedIndex.getValue() + "] into [" +
                                renamedIndex.getKey() + "] because of conflict with an alias with the same name");
                        }
                    }
                }

                private void populateIgnoredShards(String index, IntSet ignoreShards) {
                    for (SnapshotShardFailure failure : snapshotInfo.shardFailures()) {
                        if (index.equals(failure.index())) {
                            ignoreShards.add(failure.shardId());
                        }
                    }
                }

                private boolean checkPartial(String index) {
                    // Make sure that index was fully snapshoted
                    if (failed(snapshotInfo, index)) {
                        if (request.partial()) {
                            return true;
                        } else {
                            throw new SnapshotRestoreException(snapshot, "index [" + index + "] wasn't fully snapshotted - cannot restore");
                        }
                    } else {
                        return false;
                    }
                }

                private void validateExistingIndex(IndexMetaData currentIndexMetaData, IndexMetaData snapshotIndexMetaData,
                                                   String renamedIndex, boolean partial) {
                    // Index exist - checking that it's closed
                    if (currentIndexMetaData.getState() != IndexMetaData.State.CLOSE) {
                        // TODO: Enable restore for open indices
                        throw new SnapshotRestoreException(snapshot, "cannot restore index [" + renamedIndex + "] because an open index " +
                            "with same name already exists in the cluster. Either close or delete the existing index or restore the " +
                            "index under a different name by providing a rename pattern and replacement name");
                    }
                    // Index exist - checking if it's partial restore
                    if (partial) {
                        throw new SnapshotRestoreException(snapshot, "cannot restore partial index [" + renamedIndex +
                            "] because such index already exists");
                    }
                    // Make sure that the number of shards is the same. That's the only thing that we cannot change
                    int currentNumberOfShards = currentIndexMetaData.getNumberOfShards();
                    int snapshotNumberOfShards = snapshotIndexMetaData.getNumberOfShards();
                    if (currentNumberOfShards != snapshotNumberOfShards) {
                        throw new SnapshotRestoreException(snapshot, "cannot restore index [" + renamedIndex + "] with [" +
                            currentNumberOfShards + "] shards from a snapshot of index [" + snapshotIndexMetaData.getIndex().getName() +
                            "] with [" + snapshotNumberOfShards + "] shards");
                    }
                }

                /**
                 * Optionally updates index settings in indexMetaData by removing settings listed in ignoreSettings and
                 * merging them with settings in changeSettings.
                 */
                private IndexMetaData updateIndexSettings(IndexMetaData indexMetaData, Settings changeSettings, String[] ignoreSettings) {
                    if (changeSettings.names().isEmpty() && ignoreSettings.length == 0) {
                        return indexMetaData;
                    }
                    Settings normalizedChangeSettings = Settings.builder()
                        .put(changeSettings)
                        .normalizePrefix(IndexMetaData.INDEX_SETTING_PREFIX)
                        .build();

                    IndexMetaData.Builder builder = IndexMetaData.builder(indexMetaData);
                    Settings settings = indexMetaData.getSettings();
                    Set<String> keyFilters = new HashSet<>();
                    List<String> simpleMatchPatterns = new ArrayList<>();
                    for (String ignoredSetting : ignoreSettings) {
                        if (!Regex.isSimpleMatchPattern(ignoredSetting)) {
                            if (UNREMOVABLE_SETTINGS.contains(ignoredSetting)) {
                                throw new SnapshotRestoreException(snapshot, "cannot remove setting [" + ignoredSetting + "] on restore");
                            } else {
                                keyFilters.add(ignoredSetting);
                            }
                        } else {
                            simpleMatchPatterns.add(ignoredSetting);
                        }
                    }
                    Predicate<String> settingsFilter = k -> {
                        if (UNREMOVABLE_SETTINGS.contains(k) == false) {
                            for (String filterKey : keyFilters) {
                                if (k.equals(filterKey)) {
                                    return false;
                                }
                            }
                            for (String pattern : simpleMatchPatterns) {
                                if (Regex.simpleMatch(pattern, k)) {
                                    return false;
                                }
                            }
                        }
                        return true;
                    };

                    Settings.Builder settingsBuilder = Settings.builder()
                        .put(settings.filter(settingsFilter))
                        .put(normalizedChangeSettings.filter(k -> {
                            if (UNMODIFIABLE_SETTINGS.contains(k)) {
                                throw new SnapshotRestoreException(snapshot, "cannot modify setting [" + k + "] on restore");
                            } else {
                                return true;
                            }
                        }));

<<<<<<< HEAD
                    return builder.settings(settingsBuilder).build();
=======
                @Override
                public TimeValue timeout() {
                    return request.masterNodeTimeout();
                }

                @Override
                public void clusterStateProcessed(String source, ClusterState oldState, ClusterState newState) {
                    listener.onResponse(new RestoreCompletionResponse(restoreUUID, snapshot, restoreInfo));
>>>>>>> 4e4022b7
                }
            });

        } catch (Exception e) {
            logger.warn(() ->
                new ParameterizedMessage("[{}] failed to restore snapshot", request.repositoryName + ":" + request.snapshotName), e);
            listener.onFailure(e);
        }
    }

    public static RestoreInProgress updateRestoreStateWithDeletedIndices(RestoreInProgress oldRestore, Set<Index> deletedIndices) {
        boolean changesMade = false;
        RestoreInProgress.Builder builder = new RestoreInProgress.Builder();
        for (RestoreInProgress.Entry entry : oldRestore) {
            ImmutableOpenMap.Builder<ShardId, ShardRestoreStatus> shardsBuilder = null;
            for (ObjectObjectCursor<ShardId, ShardRestoreStatus> cursor : entry.shards()) {
                ShardId shardId = cursor.key;
                if (deletedIndices.contains(shardId.getIndex())) {
                    changesMade = true;
                    if (shardsBuilder == null) {
                        shardsBuilder = ImmutableOpenMap.builder(entry.shards());
                    }
                    shardsBuilder.put(shardId, new ShardRestoreStatus(null, RestoreInProgress.State.FAILURE, "index was deleted"));
                }
            }
            if (shardsBuilder != null) {
                ImmutableOpenMap<ShardId, ShardRestoreStatus> shards = shardsBuilder.build();
                builder.add(new RestoreInProgress.Entry(entry.uuid(), entry.snapshot(), overallState(RestoreInProgress.State.STARTED, shards), entry.indices(), shards));
            } else {
                builder.add(entry);
            }
        }
        if (changesMade) {
            return builder.build();
        } else {
            return oldRestore;
        }
    }

    public static final class RestoreCompletionResponse {
        private final String uuid;
        private final Snapshot snapshot;
        private final RestoreInfo restoreInfo;

        private RestoreCompletionResponse(final String uuid, final Snapshot snapshot, final RestoreInfo restoreInfo) {
            this.uuid = uuid;
            this.snapshot = snapshot;
            this.restoreInfo = restoreInfo;
        }

        public String getUuid() {
            return uuid;
        }

        public Snapshot getSnapshot() {
            return snapshot;
        }

        public RestoreInfo getRestoreInfo() {
            return restoreInfo;
        }
    }

    public static class RestoreInProgressUpdater extends RoutingChangesObserver.AbstractRoutingChangesObserver {
        private final Map<String, Updates> shardChanges = new HashMap<>();

        @Override
        public void shardStarted(ShardRouting initializingShard, ShardRouting startedShard) {
            // mark snapshot as completed
            if (initializingShard.primary()) {
                RecoverySource recoverySource = initializingShard.recoverySource();
                if (recoverySource.getType() == RecoverySource.Type.SNAPSHOT) {
                    changes(recoverySource).shards.put(
                        initializingShard.shardId(),
                        new ShardRestoreStatus(initializingShard.currentNodeId(), RestoreInProgress.State.SUCCESS));
                }
            }
        }

        @Override
        public void shardFailed(ShardRouting failedShard, UnassignedInfo unassignedInfo) {
            if (failedShard.primary() && failedShard.initializing()) {
                RecoverySource recoverySource = failedShard.recoverySource();
                if (recoverySource.getType() == RecoverySource.Type.SNAPSHOT) {
                    // mark restore entry for this shard as failed when it's due to a file corruption. There is no need wait on retries
                    // to restore this shard on another node if the snapshot files are corrupt. In case where a node just left or crashed,
                    // however, we only want to acknowledge the restore operation once it has been successfully restored on another node.
                    if (unassignedInfo.getFailure() != null && Lucene.isCorruptionException(unassignedInfo.getFailure().getCause())) {
                        changes(recoverySource).shards.put(
                            failedShard.shardId(), new ShardRestoreStatus(failedShard.currentNodeId(),
                                RestoreInProgress.State.FAILURE, unassignedInfo.getFailure().getCause().getMessage()));
                    }
                }
            }
        }

        @Override
        public void shardInitialized(ShardRouting unassignedShard, ShardRouting initializedShard) {
            // if we force an empty primary, we should also fail the restore entry
            if (unassignedShard.recoverySource().getType() == RecoverySource.Type.SNAPSHOT &&
                initializedShard.recoverySource().getType() != RecoverySource.Type.SNAPSHOT) {
                changes(unassignedShard.recoverySource()).shards.put(
                    unassignedShard.shardId(),
                    new ShardRestoreStatus(null,
                        RestoreInProgress.State.FAILURE, "recovery source type changed from snapshot to " + initializedShard.recoverySource())
                );
            }
        }

        @Override
        public void unassignedInfoUpdated(ShardRouting unassignedShard, UnassignedInfo newUnassignedInfo) {
            RecoverySource recoverySource = unassignedShard.recoverySource();
            if (recoverySource.getType() == RecoverySource.Type.SNAPSHOT) {
                if (newUnassignedInfo.getLastAllocationStatus() == UnassignedInfo.AllocationStatus.DECIDERS_NO) {
                    String reason = "shard could not be allocated to any of the nodes";
                    changes(recoverySource).shards.put(
                        unassignedShard.shardId(),
                        new ShardRestoreStatus(unassignedShard.currentNodeId(), RestoreInProgress.State.FAILURE, reason));
                }
            }
        }

        /**
         * Helper method that creates update entry for the given recovery source's restore uuid
         * if such an entry does not exist yet.
         */
        private Updates changes(RecoverySource recoverySource) {
            assert recoverySource.getType() == RecoverySource.Type.SNAPSHOT;
            return shardChanges.computeIfAbsent(((SnapshotRecoverySource) recoverySource).restoreUUID(), k -> new Updates());
        }

        private static class Updates {
            private Map<ShardId, ShardRestoreStatus> shards = new HashMap<>();
        }

        public RestoreInProgress applyChanges(final RestoreInProgress oldRestore) {
            if (shardChanges.isEmpty() == false) {
                RestoreInProgress.Builder builder = new RestoreInProgress.Builder();
                for (RestoreInProgress.Entry entry : oldRestore) {
                    Updates updates = shardChanges.get(entry.uuid());
                    ImmutableOpenMap<ShardId, ShardRestoreStatus> shardStates = entry.shards();
                    if (updates != null && updates.shards.isEmpty() == false) {
                        ImmutableOpenMap.Builder<ShardId, ShardRestoreStatus> shardsBuilder = ImmutableOpenMap.builder(shardStates);
                        for (Map.Entry<ShardId, ShardRestoreStatus> shard : updates.shards.entrySet()) {
                            ShardId shardId = shard.getKey();
                            ShardRestoreStatus status = shardStates.get(shardId);
                            if (status == null || status.state().completed() == false) {
                                shardsBuilder.put(shardId, shard.getValue());
                            }
                        }

                        ImmutableOpenMap<ShardId, ShardRestoreStatus> shards = shardsBuilder.build();
                        RestoreInProgress.State newState = overallState(RestoreInProgress.State.STARTED, shards);
                        builder.add(new RestoreInProgress.Entry(entry.uuid(), entry.snapshot(), newState, entry.indices(), shards));
                    } else {
                        builder.add(entry);
                    }
                }
                return builder.build();
            } else {
                return oldRestore;
            }
        }
    }

    public static RestoreInProgress.Entry restoreInProgress(ClusterState state, String restoreUUID) {
        final RestoreInProgress restoreInProgress = state.custom(RestoreInProgress.TYPE);
        if (restoreInProgress != null) {
            return restoreInProgress.get(restoreUUID);
        }
        return null;
    }

    static class CleanRestoreStateTaskExecutor implements ClusterStateTaskExecutor<CleanRestoreStateTaskExecutor.Task>, ClusterStateTaskListener {

        static class Task {
            final String uuid;

            Task(String uuid) {
                this.uuid = uuid;
            }

            @Override
            public String toString() {
                return "clean restore state for restore " + uuid;
            }
        }

        private final Logger logger;

        CleanRestoreStateTaskExecutor(Logger logger) {
            this.logger = logger;
        }

        @Override
        public ClusterTasksResult<Task> execute(final ClusterState currentState, final List<Task> tasks) throws Exception {
            final ClusterTasksResult.Builder<Task> resultBuilder = ClusterTasksResult.<Task>builder().successes(tasks);
            Set<String> completedRestores = tasks.stream().map(e -> e.uuid).collect(Collectors.toSet());
            RestoreInProgress.Builder restoreInProgressBuilder = new RestoreInProgress.Builder();
            final RestoreInProgress restoreInProgress = currentState.custom(RestoreInProgress.TYPE);
            boolean changed = false;
            if (restoreInProgress != null) {
                for (RestoreInProgress.Entry entry : restoreInProgress) {
                    if (completedRestores.contains(entry.uuid())) {
                        changed = true;
                    } else {
                        restoreInProgressBuilder.add(entry);
                    }
                }
            }
            if (changed == false) {
                return resultBuilder.build(currentState);
            }
            ImmutableOpenMap.Builder<String, ClusterState.Custom> builder = ImmutableOpenMap.builder(currentState.getCustoms());
            builder.put(RestoreInProgress.TYPE, restoreInProgressBuilder.build());
            ImmutableOpenMap<String, ClusterState.Custom> customs = builder.build();
            return resultBuilder.build(ClusterState.builder(currentState).customs(customs).build());
        }

        @Override
        public void onFailure(final String source, final Exception e) {
            logger.error(() -> new ParameterizedMessage("unexpected failure during [{}]", source), e);
        }

        @Override
        public void onNoLongerMaster(String source) {
            logger.debug("no longer master while processing restore state update [{}]", source);
        }

    }

    private void cleanupRestoreState(ClusterChangedEvent event) {
        ClusterState state = event.state();

        RestoreInProgress restoreInProgress = state.custom(RestoreInProgress.TYPE);
        if (restoreInProgress != null) {
            for (RestoreInProgress.Entry entry : restoreInProgress) {
                if (entry.state().completed()) {
                    assert completed(entry.shards()) : "state says completed but restore entries are not";
                    clusterService.submitStateUpdateTask(
                        "clean up snapshot restore state",
                        new CleanRestoreStateTaskExecutor.Task(entry.uuid()),
                        ClusterStateTaskConfig.build(Priority.URGENT),
                        cleanRestoreStateTaskExecutor,
                        cleanRestoreStateTaskExecutor);
                }
            }
        }
    }

    private static RestoreInProgress.State overallState(RestoreInProgress.State nonCompletedState,
                                                        ImmutableOpenMap<ShardId, RestoreInProgress.ShardRestoreStatus> shards) {
        boolean hasFailed = false;
        for (ObjectCursor<RestoreInProgress.ShardRestoreStatus> status : shards.values()) {
            if (!status.value.state().completed()) {
                return nonCompletedState;
            }
            if (status.value.state() == RestoreInProgress.State.FAILURE) {
                hasFailed = true;
            }
        }
        if (hasFailed) {
            return RestoreInProgress.State.FAILURE;
        } else {
            return RestoreInProgress.State.SUCCESS;
        }
    }

    public static boolean completed(ImmutableOpenMap<ShardId, RestoreInProgress.ShardRestoreStatus> shards) {
        for (ObjectCursor<RestoreInProgress.ShardRestoreStatus> status : shards.values()) {
            if (!status.value.state().completed()) {
                return false;
            }
        }
        return true;
    }

    public static int failedShards(ImmutableOpenMap<ShardId, RestoreInProgress.ShardRestoreStatus> shards) {
        int failedShards = 0;
        for (ObjectCursor<RestoreInProgress.ShardRestoreStatus> status : shards.values()) {
            if (status.value.state() == RestoreInProgress.State.FAILURE) {
                failedShards++;
            }
        }
        return failedShards;
    }

    private Map<String, String> renamedIndices(RestoreRequest request, List<String> filteredIndices) {
        Map<String, String> renamedIndices = new HashMap<>();
        for (String index : filteredIndices) {
            String renamedIndex = index;
            if (request.renameReplacement() != null && request.renamePattern() != null) {
                renamedIndex = index.replaceAll(request.renamePattern(), request.renameReplacement());
            }
            String previousIndex = renamedIndices.put(renamedIndex, index);
            if (previousIndex != null) {
                throw new SnapshotRestoreException(request.repositoryName, request.snapshotName,
                        "indices [" + index + "] and [" + previousIndex + "] are renamed into the same index [" + renamedIndex + "]");
            }
        }
        return Collections.unmodifiableMap(renamedIndices);
    }

    /**
     * Checks that snapshots can be restored and have compatible version
     *
     * @param repository      repository name
     * @param snapshotInfo    snapshot metadata
     */
    private void validateSnapshotRestorable(final String repository, final SnapshotInfo snapshotInfo) {
        if (!snapshotInfo.state().restorable()) {
            throw new SnapshotRestoreException(new Snapshot(repository, snapshotInfo.snapshotId()),
                                               "unsupported snapshot state [" + snapshotInfo.state() + "]");
        }
        if (Version.CURRENT.before(snapshotInfo.version())) {
            throw new SnapshotRestoreException(new Snapshot(repository, snapshotInfo.snapshotId()),
                                               "the snapshot was created with Elasticsearch version [" + snapshotInfo.version() +
                                                   "] which is higher than the version of this node [" + Version.CURRENT + "]");
        }
    }

    private boolean failed(SnapshotInfo snapshot, String index) {
        for (SnapshotShardFailure failure : snapshot.shardFailures()) {
            if (index.equals(failure.index())) {
                return true;
            }
        }
        return false;
    }

    /**
     * Check if any of the indices to be closed are currently being restored from a snapshot and fail closing if such an index
     * is found as closing an index that is being restored makes the index unusable (it cannot be recovered).
     */
    public static void checkIndexClosing(ClusterState currentState, Set<IndexMetaData> indices) {
        RestoreInProgress restore = currentState.custom(RestoreInProgress.TYPE);
        if (restore != null) {
            Set<Index> indicesToFail = null;
            for (RestoreInProgress.Entry entry : restore) {
                for (ObjectObjectCursor<ShardId, RestoreInProgress.ShardRestoreStatus> shard : entry.shards()) {
                    if (!shard.value.state().completed()) {
                        IndexMetaData indexMetaData = currentState.metaData().index(shard.key.getIndex());
                        if (indexMetaData != null && indices.contains(indexMetaData)) {
                            if (indicesToFail == null) {
                                indicesToFail = new HashSet<>();
                            }
                            indicesToFail.add(shard.key.getIndex());
                        }
                    }
                }
            }
            if (indicesToFail != null) {
                throw new IllegalArgumentException("Cannot close indices that are being restored: " + indicesToFail);
            }
        }
    }

    @Override
    public void applyClusterState(ClusterChangedEvent event) {
        try {
            if (event.localNodeMaster()) {
                cleanupRestoreState(event);
            }
        } catch (Exception t) {
            logger.warn("Failed to update restore state ", t);
        }
    }

    /**
     * Checks if a repository is currently in use by one of the snapshots
     *
     * @param clusterState cluster state
     * @param repository   repository id
     * @return true if repository is currently in use by one of the running snapshots
     */
    public static boolean isRepositoryInUse(ClusterState clusterState, String repository) {
        RestoreInProgress restoreInProgress = clusterState.custom(RestoreInProgress.TYPE);
        if (restoreInProgress != null) {
            for (RestoreInProgress.Entry entry: restoreInProgress) {
                if (repository.equals(entry.snapshot().getRepository())) {
                    return true;
                }
            }
        }
        return false;
    }

    /**
     * Restore snapshot request
     */
    public static class RestoreRequest {

        private final String cause;

        private final String repositoryName;

        private final String snapshotName;

        private final String[] indices;

        private final String renamePattern;

        private final String renameReplacement;

        private final IndicesOptions indicesOptions;

        private final Settings settings;

        private final TimeValue masterNodeTimeout;

        private final boolean includeGlobalState;

        private final boolean partial;

        private final boolean includeAliases;

        private final Settings indexSettings;

        private final String[] ignoreIndexSettings;

        /**
         * Constructs new restore request
         *
         * @param repositoryName     repositoryName
         * @param snapshotName       snapshotName
         * @param indices            list of indices to restore
         * @param indicesOptions     indices options
         * @param renamePattern      pattern to rename indices
         * @param renameReplacement  replacement for renamed indices
         * @param settings           repository specific restore settings
         * @param masterNodeTimeout  master node timeout
         * @param includeGlobalState include global state into restore
         * @param partial            allow partial restore
         * @param indexSettings      index settings that should be changed on restore
         * @param ignoreIndexSettings index settings that shouldn't be restored
         * @param cause              cause for restoring the snapshot
         */
        public RestoreRequest(String repositoryName, String snapshotName, String[] indices, IndicesOptions indicesOptions,
                              String renamePattern, String renameReplacement, Settings settings,
                              TimeValue masterNodeTimeout, boolean includeGlobalState, boolean partial, boolean includeAliases,
                              Settings indexSettings, String[] ignoreIndexSettings, String cause) {
            this.repositoryName = Objects.requireNonNull(repositoryName);
            this.snapshotName = Objects.requireNonNull(snapshotName);
            this.indices = indices;
            this.renamePattern = renamePattern;
            this.renameReplacement = renameReplacement;
            this.indicesOptions = indicesOptions;
            this.settings = settings;
            this.masterNodeTimeout = masterNodeTimeout;
            this.includeGlobalState = includeGlobalState;
            this.partial = partial;
            this.includeAliases = includeAliases;
            this.indexSettings = indexSettings;
            this.ignoreIndexSettings = ignoreIndexSettings;
            this.cause = cause;
        }

        /**
         * Returns restore operation cause
         *
         * @return restore operation cause
         */
        public String cause() {
            return cause;
        }

        /**
         * Returns repository name
         *
         * @return repository name
         */
        public String repositoryName() {
            return repositoryName;
        }

        /**
         * Returns snapshot name
         *
         * @return snapshot name
         */
        public String snapshotName() {
            return snapshotName;
        }

        /**
         * Return the list of indices to be restored
         *
         * @return the list of indices
         */
        public String[] indices() {
            return indices;
        }

        /**
         * Returns indices option flags
         *
         * @return indices options flags
         */
        public IndicesOptions indicesOptions() {
            return indicesOptions;
        }

        /**
         * Returns rename pattern
         *
         * @return rename pattern
         */
        public String renamePattern() {
            return renamePattern;
        }

        /**
         * Returns replacement pattern
         *
         * @return replacement pattern
         */
        public String renameReplacement() {
            return renameReplacement;
        }

        /**
         * Returns repository-specific restore settings
         *
         * @return restore settings
         */
        public Settings settings() {
            return settings;
        }

        /**
         * Returns true if global state should be restore during this restore operation
         *
         * @return restore global state flag
         */
        public boolean includeGlobalState() {
            return includeGlobalState;
        }

        /**
         * Returns true if incomplete indices will be restored
         *
         * @return partial indices restore flag
         */
        public boolean partial() {
            return partial;
        }

        /**
         * Returns true if aliases should be restore during this restore operation
         *
         * @return restore aliases state flag
         */
        public boolean includeAliases() {
            return includeAliases;
        }

        /**
         * Returns index settings that should be changed on restore
         *
         * @return restore aliases state flag
         */
        public Settings indexSettings() {
            return indexSettings;
        }

        /**
         * Returns index settings that that shouldn't be restored
         *
         * @return restore aliases state flag
         */
        public String[] ignoreIndexSettings() {
            return ignoreIndexSettings;
        }


        /**
         * Return master node timeout
         *
         * @return master node timeout
         */
        public TimeValue masterNodeTimeout() {
            return masterNodeTimeout;
        }

    }
}<|MERGE_RESOLUTION|>--- conflicted
+++ resolved
@@ -100,7 +100,7 @@
  * <p>
  * Restore operation is performed in several stages.
  * <p>
- * First {@link #restoreSnapshot(RestoreRequest, org.elasticsearch.action.ActionListener, boolean)}
+ * First {@link #restoreSnapshot(RestoreRequest, org.elasticsearch.action.ActionListener)}
  * method reads information about snapshot and metadata from repository. In update cluster state task it checks restore
  * preconditions, restores global state if needed, creates {@link RestoreInProgress} record with list of shards that needs
  * to be restored and adds this shard to the routing table using {@link RoutingTable.Builder#addAsRestore(IndexMetaData, SnapshotRecoverySource)}
@@ -173,22 +173,6 @@
      * @param listener restore listener
      */
     public void restoreSnapshot(final RestoreRequest request, final ActionListener<RestoreCompletionResponse> listener) {
-        restoreSnapshot(request, listener, true);
-    }
-
-    /**
-     * Restores snapshot specified in the restore request.
-     *
-     * The incrementIndexVersion parameter only applies to the snapshot index version. If there is a
-     * pre-existing index with a version greater than the snapshot index, we will use and increment
-     * the version of the existing index.
-     *
-     * @param request  restore request
-     * @param listener restore listener
-     * @param incrementIndexVersion indicates if index version of the restored index should be incremented
-     */
-    public void restoreSnapshot(final RestoreRequest request, final ActionListener<RestoreCompletionResponse> listener,
-                                final boolean incrementIndexVersion) {
         try {
             // Read snapshot info and metadata from the repository
             Repository repository = repositoriesService.repository(request.repositoryName);
@@ -230,27 +214,16 @@
 
             // Apply renaming on index names, returning a map of names where
             // the key is the renamed index and the value is the original name
-            final Map<String, String> renamedIndices = renamedIndices(request, indicesInSnapshot);
+            final Map<String, String> indices = renamedIndices(request, indicesInSnapshot);
 
             // Now we can start the actual restore process by adding shards to be recovered in the cluster state
             // and updating cluster metadata (global and index) as needed
             clusterService.submitStateUpdateTask(request.cause(), new ClusterStateUpdateTask() {
-<<<<<<< HEAD
-
-                RestoreInfo restoreInfo = null;
-
-                @Override
-                public ClusterState execute(ClusterState currentState) throws Exception {
-                    // TODO: Evaluate if we want to keep once restore at a time behavior
-                    // Check if another restore process is already running - cannot run two restore processes at the
-                    // same time
-=======
                 String restoreUUID = UUIDs.randomBase64UUID();
                 RestoreInfo restoreInfo = null;
 
                 @Override
                 public ClusterState execute(ClusterState currentState) {
->>>>>>> 4e4022b7
                     RestoreInProgress restoreInProgress = currentState.custom(RestoreInProgress.TYPE);
                     if (currentState.getNodes().getMinNodeVersion().before(Version.V_7_0_0)) {
                         // Check if another restore process is already running - cannot run two restore processes at the
@@ -275,47 +248,35 @@
                     ImmutableOpenMap<ShardId, RestoreInProgress.ShardRestoreStatus> shards;
                     Set<String> aliases = new HashSet<>();
 
-                    if (renamedIndices.isEmpty() == false) {
+                    if (indices.isEmpty() == false) {
                         // We have some indices to restore
                         ImmutableOpenMap.Builder<ShardId, RestoreInProgress.ShardRestoreStatus> shardsBuilder = ImmutableOpenMap.builder();
                         final Version minIndexCompatibilityVersion = currentState.getNodes().getMaxNodeVersion()
                             .minimumIndexCompatibilityVersion();
-
-                        for (Map.Entry<String, String> indexEntry : renamedIndices.entrySet()) {
+                        for (Map.Entry<String, String> indexEntry : indices.entrySet()) {
                             String index = indexEntry.getValue();
                             boolean partial = checkPartial(index);
                             SnapshotRecoverySource recoverySource = new SnapshotRecoverySource(restoreUUID, snapshot, snapshotInfo.version(), index);
                             String renamedIndexName = indexEntry.getKey();
-                            IndexMetaData snapshotIndexMetaData = updateIndexSettings(metaData.index(index), request.indexSettings,
-                                request.ignoreIndexSettings);
-
+                            IndexMetaData snapshotIndexMetaData = metaData.index(index);
+                            snapshotIndexMetaData = updateIndexSettings(snapshotIndexMetaData, request.indexSettings, request.ignoreIndexSettings);
                             try {
                                 snapshotIndexMetaData = metaDataIndexUpgradeService.upgradeIndexMetaData(snapshotIndexMetaData,
                                     minIndexCompatibilityVersion);
                             } catch (Exception ex) {
                                 throw new SnapshotRestoreException(snapshot, "cannot restore index [" + index + "] because it cannot be upgraded", ex);
                             }
-
                             // Check that the index is closed or doesn't exist
                             IndexMetaData currentIndexMetaData = currentState.metaData().index(renamedIndexName);
                             IntSet ignoreShards = new IntHashSet();
                             final Index renamedIndex;
-
                             if (currentIndexMetaData == null) {
                                 // Index doesn't exist - create it and start recovery
                                 // Make sure that the index we are about to create has a validate name
                                 MetaDataCreateIndexService.validateIndexName(renamedIndexName, currentState);
-                                createIndexService.validateIndexSettings(renamedIndexName, snapshotIndexMetaData.getSettings(),
-                                    currentState, false);
-                                Settings.Builder indexSettingsBuilder = Settings.builder()
-                                    .put(snapshotIndexMetaData.getSettings())
-                                    .put(SETTING_INDEX_UUID, UUIDs.randomBase64UUID());
-
-                                IndexMetaData.Builder indexMdBuilder = IndexMetaData.builder(snapshotIndexMetaData)
-                                    .state(IndexMetaData.State.OPEN)
-                                    .index(renamedIndexName)
-                                    .settings(indexSettingsBuilder.build());
-
+                                createIndexService.validateIndexSettings(renamedIndexName, snapshotIndexMetaData.getSettings(), currentState, false);
+                                IndexMetaData.Builder indexMdBuilder = IndexMetaData.builder(snapshotIndexMetaData).state(IndexMetaData.State.OPEN).index(renamedIndexName);
+                                indexMdBuilder.settings(Settings.builder().put(snapshotIndexMetaData.getSettings()).put(IndexMetaData.SETTING_INDEX_UUID, UUIDs.randomBase64UUID()));
                                 if (!request.includeAliases() && !snapshotIndexMetaData.getAliases().isEmpty()) {
                                     // Remove all aliases - they shouldn't be restored
                                     indexMdBuilder.removeAllAliases();
@@ -330,20 +291,15 @@
                                 }
                                 rtBuilder.addAsNewRestore(updatedIndexMetaData, recoverySource, ignoreShards);
                                 blocks.addBlocks(updatedIndexMetaData);
-                                mdBuilder.put(updatedIndexMetaData, incrementIndexVersion);
+                                mdBuilder.put(updatedIndexMetaData, true);
                                 renamedIndex = updatedIndexMetaData.getIndex();
                             } else {
                                 validateExistingIndex(currentIndexMetaData, snapshotIndexMetaData, renamedIndexName, partial);
                                 // Index exists and it's closed - open it in metadata and start recovery
-                                long newVersion = incrementIndexVersion ? snapshotIndexMetaData.getVersion() + 1 :
-                                    snapshotIndexMetaData.getVersion();
-                                IndexMetaData.Builder indexMdBuilder = IndexMetaData.builder(snapshotIndexMetaData)
-                                    .state(IndexMetaData.State.OPEN)
-                                    .version(Math.max(newVersion, currentIndexMetaData.getVersion() + 1))
-                                    .mappingVersion(Math.max(snapshotIndexMetaData.getMappingVersion(),
-                                        currentIndexMetaData.getMappingVersion() + 1))
-                                    .settingsVersion(Math.max(snapshotIndexMetaData.getSettingsVersion(),
-                                        currentIndexMetaData.getSettingsVersion() + 1));
+                                IndexMetaData.Builder indexMdBuilder = IndexMetaData.builder(snapshotIndexMetaData).state(IndexMetaData.State.OPEN);
+                                indexMdBuilder.version(Math.max(snapshotIndexMetaData.getVersion(), currentIndexMetaData.getVersion() + 1));
+                                indexMdBuilder.mappingVersion(Math.max(snapshotIndexMetaData.getMappingVersion(), currentIndexMetaData.getMappingVersion() + 1));
+                                indexMdBuilder.settingsVersion(Math.max(snapshotIndexMetaData.getSettingsVersion(), currentIndexMetaData.getSettingsVersion() + 1));
                                 if (!request.includeAliases()) {
                                     // Remove all snapshot aliases
                                     if (!snapshotIndexMetaData.getAliases().isEmpty()) {
@@ -358,38 +314,24 @@
                                         aliases.add(alias.value);
                                     }
                                 }
-                                Settings.Builder indexSettingsBuilder = Settings.builder()
-                                    .put(snapshotIndexMetaData.getSettings())
-                                    .put(SETTING_INDEX_UUID, currentIndexMetaData.getIndexUUID());
-                                indexMdBuilder.settings(indexSettingsBuilder.build());
+                                indexMdBuilder.settings(Settings.builder().put(snapshotIndexMetaData.getSettings()).put(IndexMetaData.SETTING_INDEX_UUID, currentIndexMetaData.getIndexUUID()));
                                 IndexMetaData updatedIndexMetaData = indexMdBuilder.index(renamedIndexName).build();
                                 rtBuilder.addAsRestore(updatedIndexMetaData, recoverySource);
                                 blocks.updateBlocks(updatedIndexMetaData);
-                                // We already set the new version manually on the IndexMetaData.Builder
-                                mdBuilder.put(updatedIndexMetaData, false);
+                                mdBuilder.put(updatedIndexMetaData, true);
                                 renamedIndex = updatedIndexMetaData.getIndex();
                             }
 
                             for (int shard = 0; shard < snapshotIndexMetaData.getNumberOfShards(); shard++) {
-                                String nodeId = clusterService.state().nodes().getLocalNodeId();
-                                ShardRestoreStatus restoreStatus;
                                 if (!ignoreShards.contains(shard)) {
-                                    restoreStatus = new ShardRestoreStatus(nodeId);
+                                    shardsBuilder.put(new ShardId(renamedIndex, shard), new RestoreInProgress.ShardRestoreStatus(clusterService.state().nodes().getLocalNodeId()));
                                 } else {
-                                    restoreStatus = new ShardRestoreStatus(nodeId, RestoreInProgress.State.FAILURE);
+                                    shardsBuilder.put(new ShardId(renamedIndex, shard), new RestoreInProgress.ShardRestoreStatus(clusterService.state().nodes().getLocalNodeId(), RestoreInProgress.State.FAILURE));
                                 }
-                                shardsBuilder.put(new ShardId(renamedIndex, shard), restoreStatus);
                             }
                         }
 
                         shards = shardsBuilder.build();
-<<<<<<< HEAD
-                        List<String> indices = Collections.unmodifiableList(new ArrayList<>(renamedIndices.keySet()));
-                        RestoreInProgress.State restoreState = overallState(RestoreInProgress.State.INIT, shards);
-                        RestoreInProgress.Entry restoreEntry = new RestoreInProgress.Entry(snapshot, restoreState, indices, shards);
-                        builder.putCustom(RestoreInProgress.TYPE, new RestoreInProgress(restoreEntry));
-                    }  else {
-=======
                         RestoreInProgress.Entry restoreEntry = new RestoreInProgress.Entry(
                             restoreUUID, snapshot, overallState(RestoreInProgress.State.INIT, shards),
                             Collections.unmodifiableList(new ArrayList<>(indices.keySet())),
@@ -403,11 +345,10 @@
                         }
                         builder.putCustom(RestoreInProgress.TYPE, restoreInProgressBuilder.add(restoreEntry).build());
                     } else {
->>>>>>> 4e4022b7
                         shards = ImmutableOpenMap.of();
                     }
 
-                    checkAliasNameConflicts(renamedIndices, aliases);
+                    checkAliasNameConflicts(indices, aliases);
 
                     // Restore global state if needed
                     if (request.includeGlobalState()) {
@@ -435,35 +376,21 @@
 
                     if (completed(shards)) {
                         // We don't have any indices to restore - we are done
-                        List<String> indices = Collections.unmodifiableList(new ArrayList<>(renamedIndices.keySet()));
-                        restoreInfo = new RestoreInfo(snapshotId.getName(), indices, shards.size(), shards.size() - failedShards(shards));
-                    }
-
-                    ClusterState updatedState = builder.metaData(mdBuilder).blocks(blocks).routingTable(rtBuilder.build()).build();
+                        restoreInfo = new RestoreInfo(snapshotId.getName(),
+                                                      Collections.unmodifiableList(new ArrayList<>(indices.keySet())),
+                                                      shards.size(),
+                                                      shards.size() - failedShards(shards));
+                    }
+
+                    RoutingTable rt = rtBuilder.build();
+                    ClusterState updatedState = builder.metaData(mdBuilder).blocks(blocks).routingTable(rt).build();
                     return allocationService.reroute(updatedState, "restored snapshot [" + snapshot + "]");
-                }
-
-                @Override
-                public void onFailure(String source, Exception e) {
-                    logger.warn(() -> new ParameterizedMessage("[{}] failed to restore snapshot", snapshotId), e);
-                    listener.onFailure(e);
-                }
-
-                @Override
-                public TimeValue timeout() {
-                    return request.masterNodeTimeout();
-                }
-
-                @Override
-                public void clusterStateProcessed(String source, ClusterState oldState, ClusterState newState) {
-                    listener.onResponse(new RestoreCompletionResponse(snapshot, restoreInfo));
                 }
 
                 private void checkAliasNameConflicts(Map<String, String> renamedIndices, Set<String> aliases) {
                     for (Map.Entry<String, String> renamedIndex : renamedIndices.entrySet()) {
                         if (aliases.contains(renamedIndex.getKey())) {
-                            throw new SnapshotRestoreException(snapshot, "cannot rename index [" + renamedIndex.getValue() + "] into [" +
-                                renamedIndex.getKey() + "] because of conflict with an alias with the same name");
+                            throw new SnapshotRestoreException(snapshot, "cannot rename index [" + renamedIndex.getValue() + "] into [" + renamedIndex.getKey() + "] because of conflict with an alias with the same name");
                         }
                     }
                 }
@@ -477,7 +404,7 @@
                 }
 
                 private boolean checkPartial(String index) {
-                    // Make sure that index was fully snapshoted
+                    // Make sure that index was fully snapshotted
                     if (failed(snapshotInfo, index)) {
                         if (request.partial()) {
                             return true;
@@ -489,27 +416,21 @@
                     }
                 }
 
-                private void validateExistingIndex(IndexMetaData currentIndexMetaData, IndexMetaData snapshotIndexMetaData,
-                                                   String renamedIndex, boolean partial) {
+                private void validateExistingIndex(IndexMetaData currentIndexMetaData, IndexMetaData snapshotIndexMetaData, String renamedIndex, boolean partial) {
                     // Index exist - checking that it's closed
                     if (currentIndexMetaData.getState() != IndexMetaData.State.CLOSE) {
                         // TODO: Enable restore for open indices
-                        throw new SnapshotRestoreException(snapshot, "cannot restore index [" + renamedIndex + "] because an open index " +
-                            "with same name already exists in the cluster. Either close or delete the existing index or restore the " +
-                            "index under a different name by providing a rename pattern and replacement name");
+                        throw new SnapshotRestoreException(snapshot, "cannot restore index [" + renamedIndex + "] because an open index with same name already exists in the cluster. " +
+                            "Either close or delete the existing index or restore the index under a different name by providing a rename pattern and replacement name");
                     }
                     // Index exist - checking if it's partial restore
                     if (partial) {
-                        throw new SnapshotRestoreException(snapshot, "cannot restore partial index [" + renamedIndex +
-                            "] because such index already exists");
+                        throw new SnapshotRestoreException(snapshot, "cannot restore partial index [" + renamedIndex + "] because such index already exists");
                     }
                     // Make sure that the number of shards is the same. That's the only thing that we cannot change
-                    int currentNumberOfShards = currentIndexMetaData.getNumberOfShards();
-                    int snapshotNumberOfShards = snapshotIndexMetaData.getNumberOfShards();
-                    if (currentNumberOfShards != snapshotNumberOfShards) {
-                        throw new SnapshotRestoreException(snapshot, "cannot restore index [" + renamedIndex + "] with [" +
-                            currentNumberOfShards + "] shards from a snapshot of index [" + snapshotIndexMetaData.getIndex().getName() +
-                            "] with [" + snapshotNumberOfShards + "] shards");
+                    if (currentIndexMetaData.getNumberOfShards() != snapshotIndexMetaData.getNumberOfShards()) {
+                        throw new SnapshotRestoreException(snapshot, "cannot restore index [" + renamedIndex + "] with [" + currentIndexMetaData.getNumberOfShards() +
+                                "] shards from a snapshot of index [" + snapshotIndexMetaData.getIndex().getName() + "] with [" + snapshotIndexMetaData.getNumberOfShards() + "] shards");
                     }
                 }
 
@@ -521,11 +442,7 @@
                     if (changeSettings.names().isEmpty() && ignoreSettings.length == 0) {
                         return indexMetaData;
                     }
-                    Settings normalizedChangeSettings = Settings.builder()
-                        .put(changeSettings)
-                        .normalizePrefix(IndexMetaData.INDEX_SETTING_PREFIX)
-                        .build();
-
+                    Settings normalizedChangeSettings = Settings.builder().put(changeSettings).normalizePrefix(IndexMetaData.INDEX_SETTING_PREFIX).build();
                     IndexMetaData.Builder builder = IndexMetaData.builder(indexMetaData);
                     Settings settings = indexMetaData.getSettings();
                     Set<String> keyFilters = new HashSet<>();
@@ -556,7 +473,6 @@
                         }
                         return true;
                     };
-
                     Settings.Builder settingsBuilder = Settings.builder()
                         .put(settings.filter(settingsFilter))
                         .put(normalizedChangeSettings.filter(k -> {
@@ -566,10 +482,15 @@
                                 return true;
                             }
                         }));
-
-<<<<<<< HEAD
                     return builder.settings(settingsBuilder).build();
-=======
+                }
+
+                @Override
+                public void onFailure(String source, Exception e) {
+                    logger.warn(() -> new ParameterizedMessage("[{}] failed to restore snapshot", snapshotId), e);
+                    listener.onFailure(e);
+                }
+
                 @Override
                 public TimeValue timeout() {
                     return request.masterNodeTimeout();
@@ -578,13 +499,12 @@
                 @Override
                 public void clusterStateProcessed(String source, ClusterState oldState, ClusterState newState) {
                     listener.onResponse(new RestoreCompletionResponse(restoreUUID, snapshot, restoreInfo));
->>>>>>> 4e4022b7
                 }
             });
 
+
         } catch (Exception e) {
-            logger.warn(() ->
-                new ParameterizedMessage("[{}] failed to restore snapshot", request.repositoryName + ":" + request.snapshotName), e);
+            logger.warn(() -> new ParameterizedMessage("[{}] failed to restore snapshot", request.repositoryName + ":" + request.snapshotName), e);
             listener.onFailure(e);
         }
     }
@@ -829,8 +749,8 @@
         }
     }
 
-    private static RestoreInProgress.State overallState(RestoreInProgress.State nonCompletedState,
-                                                        ImmutableOpenMap<ShardId, RestoreInProgress.ShardRestoreStatus> shards) {
+    public static RestoreInProgress.State overallState(RestoreInProgress.State nonCompletedState,
+                                                       ImmutableOpenMap<ShardId, RestoreInProgress.ShardRestoreStatus> shards) {
         boolean hasFailed = false;
         for (ObjectCursor<RestoreInProgress.ShardRestoreStatus> status : shards.values()) {
             if (!status.value.state().completed()) {
