--- conflicted
+++ resolved
@@ -389,12 +389,8 @@
                                         .put(IndexMetadata.SETTING_INDEX_UUID, UUIDs.randomBase64UUID()))
                                         .timestampRange(IndexLongFieldRange.NO_SHARDS);
                                     shardLimitValidator.validateShardLimit(snapshotIndexMetadata.getSettings(), currentState);
-<<<<<<< HEAD
-                                    if (!request.includeAliases() && !snapshotIndexMetadata.getAliases().isEmpty()
+                                    if (request.includeAliases() == false && snapshotIndexMetadata.getAliases().isEmpty() == false
                                             && isSystemIndex(snapshotIndexMetadata) == false) {
-=======
-                                    if (request.includeAliases() == false && snapshotIndexMetadata.getAliases().isEmpty() == false) {
->>>>>>> a448639d
                                         // Remove all aliases - they shouldn't be restored
                                         indexMdBuilder.removeAllAliases();
                                     } else {
@@ -432,11 +428,7 @@
                                             Math.max(snapshotIndexMetadata.primaryTerm(shard), currentIndexMetadata.primaryTerm(shard)));
                                     }
 
-<<<<<<< HEAD
-                                    if (!request.includeAliases() && isSystemIndex(snapshotIndexMetadata) == false) {
-=======
-                                    if (request.includeAliases() == false) {
->>>>>>> a448639d
+                                    if (request.includeAliases() == false && isSystemIndex(snapshotIndexMetadata) == false) {
                                         // Remove all snapshot aliases
                                         if (snapshotIndexMetadata.getAliases().isEmpty() == false) {
                                             indexMdBuilder.removeAllAliases();
