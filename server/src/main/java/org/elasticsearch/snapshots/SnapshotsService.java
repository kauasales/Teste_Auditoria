--- conflicted
+++ resolved
@@ -2676,54 +2676,17 @@
                                         : "Missing assignment for [" + sid + "]";
                                     updatedAssignmentsBuilder.put(sid, ShardSnapshotStatus.MISSING);
                                 } else {
-                                    markShardReassigned(shardId, reassignedShardIds);
+                                    if (updated.isActive()) {
+                                        markShardReassigned(shardId, reassignedShardIds);
+                                    }
                                     updatedAssignmentsBuilder.put(sid, updated);
                                 }
                             }
-<<<<<<< HEAD
                             final SnapshotsInProgress.Entry updatedEntry = entry.withShardStates(updatedAssignmentsBuilder.build());
                             snapshotEntries.add(updatedEntry);
                             changed = true;
                             if (updatedEntry.state().completed()) {
                                 newFinalizations.add(entry);
-=======
-                            if (canBeUpdated.isEmpty()) {
-                                // No shards can be updated in this snapshot so we just add it as is again
-                                snapshotEntries.add(entry);
-                            } else {
-                                final ImmutableOpenMap<ShardId, ShardSnapshotStatus> shardAssignments = shards(
-                                    snapshotsInProgress,
-                                    updatedDeletions,
-                                    currentState,
-                                    entry.indices().values(),
-                                    entry.version().onOrAfter(SHARD_GEN_IN_REPO_DATA_VERSION),
-                                    repositoryData,
-                                    repoName
-                                );
-                                final ImmutableOpenMap.Builder<ShardId, ShardSnapshotStatus> updatedAssignmentsBuilder = ImmutableOpenMap
-                                    .builder(entry.shards());
-                                for (RepositoryShardId shardId : canBeUpdated) {
-                                    final ShardId sid = entry.shardId(shardId);
-                                    final ShardSnapshotStatus updated = shardAssignments.get(sid);
-                                    if (updated == null) {
-                                        // We don't have a new assignment for this shard because its index was concurrently deleted
-                                        assert currentState.routingTable().hasIndex(sid.getIndex()) == false
-                                            : "Missing assignment for [" + sid + "]";
-                                        updatedAssignmentsBuilder.put(sid, ShardSnapshotStatus.MISSING);
-                                    } else {
-                                        if (updated.isActive()) {
-                                            markShardReassigned(shardId, reassignedShardIds);
-                                        }
-                                        updatedAssignmentsBuilder.put(sid, updated);
-                                    }
-                                }
-                                final SnapshotsInProgress.Entry updatedEntry = entry.withShardStates(updatedAssignmentsBuilder.build());
-                                snapshotEntries.add(updatedEntry);
-                                changed = true;
-                                if (updatedEntry.state().completed()) {
-                                    newFinalizations.add(entry);
-                                }
->>>>>>> 5d6739e9
                             }
                         }
                     }
