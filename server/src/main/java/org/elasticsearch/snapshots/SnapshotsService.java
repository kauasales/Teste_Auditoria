--- conflicted
+++ resolved
@@ -68,6 +68,7 @@
 import org.elasticsearch.common.util.concurrent.AbstractRunnable;
 import org.elasticsearch.index.Index;
 import org.elasticsearch.index.shard.ShardId;
+import org.elasticsearch.index.snapshots.IndexShardSnapshotStatus;
 import org.elasticsearch.repositories.IndexId;
 import org.elasticsearch.repositories.RepositoriesService;
 import org.elasticsearch.repositories.Repository;
@@ -77,6 +78,7 @@
 import org.elasticsearch.repositories.ShardGenerations;
 import org.elasticsearch.threadpool.ThreadPool;
 
+import java.io.IOException;
 import java.util.ArrayList;
 import java.util.Arrays;
 import java.util.Collection;
@@ -96,6 +98,7 @@
 
 import static java.util.Collections.emptySet;
 import static java.util.Collections.unmodifiableList;
+import static java.util.Collections.unmodifiableMap;
 import static org.elasticsearch.cluster.SnapshotsInProgress.completed;
 
 /**
@@ -555,7 +558,6 @@
         return unmodifiableList(builder);
     }
 
-<<<<<<< HEAD
     /**
      * Returns status of shards  currently finished snapshots
      * <p>
@@ -575,7 +577,7 @@
         final Map<ShardId, IndexShardSnapshotStatus> shardStatus = new HashMap<>();
         for (String index : snapshotInfo.indices()) {
             IndexId indexId = repositoryData.resolveIndexId(index);
-            IndexMetaData indexMetaData = repository.getSnapshotIndexMetaData(repositoryData, snapshotInfo.snapshotId(), indexId);
+            IndexMetadata indexMetaData = repository.getSnapshotIndexMetaData(repositoryData, snapshotInfo.snapshotId(), indexId);
             if (indexMetaData != null) {
                 int numberOfShards = indexMetaData.getNumberOfShards();
                 for (int i = 0; i < numberOfShards; i++) {
@@ -617,8 +619,6 @@
         return null;
     }
 
-=======
->>>>>>> 25af9397
     @Override
     public void applyClusterState(ClusterChangedEvent event) {
         try {
@@ -909,13 +909,6 @@
         threadPool.executor(ThreadPool.Names.SNAPSHOT).execute(new AbstractRunnable() {
             @Override
             protected void doRun() {
-<<<<<<< HEAD
-                final Snapshot snapshot = entry.snapshot();
-                if (entry.repositoryStateId() == RepositoryData.UNKNOWN_REPO_GEN) {
-                    throw new SnapshotException(snapshot, "Ended snapshot before starting it with entry [" + entry + "]");
-                }
-=======
->>>>>>> 25af9397
                 final Repository repository = repositoriesService.repository(snapshot.getRepository());
                 final String failure = entry.failure();
                 logger.trace("[{}] finalizing snapshot in repository, state: [{}], failure[{}]", snapshot, entry.state(), failure);
@@ -1377,7 +1370,6 @@
     }
 
     /**
-<<<<<<< HEAD
      * Checks whether the metadata version supports writing {@link ShardGenerations} to the repository.
      *
      * @param repositoryMetaVersion version to check
@@ -1387,45 +1379,7 @@
         return repositoryMetaVersion.onOrAfter(INDEX_GEN_IN_REPO_DATA_VERSION);
     }
 
-    /**
-     * Checks if a repository is currently in use by one of the snapshots
-     *
-     * @param clusterState cluster state
-     * @param repository   repository id
-     * @return true if repository is currently in use by one of the running snapshots
-     */
-    public static boolean isRepositoryInUse(ClusterState clusterState, String repository) {
-        SnapshotsInProgress snapshots = clusterState.custom(SnapshotsInProgress.TYPE);
-        if (snapshots != null) {
-            for (SnapshotsInProgress.Entry snapshot : snapshots.entries()) {
-                if (repository.equals(snapshot.snapshot().getRepository())) {
-                    return true;
-                }
-            }
-        }
-        SnapshotDeletionsInProgress deletionsInProgress = clusterState.custom(SnapshotDeletionsInProgress.TYPE);
-        if (deletionsInProgress != null) {
-            for (SnapshotDeletionsInProgress.Entry entry : deletionsInProgress.getEntries()) {
-                if (entry.getSnapshot().getRepository().equals(repository)) {
-                    return true;
-                }
-            }
-        }
-        final RepositoryCleanupInProgress repositoryCleanupInProgress = clusterState.custom(RepositoryCleanupInProgress.TYPE);
-        if (repositoryCleanupInProgress != null) {
-            for (RepositoryCleanupInProgress.Entry entry : repositoryCleanupInProgress.entries()) {
-                if (entry.repository().equals(repository)) {
-                    return true;
-                }
-            }
-        }
-        return false;
-    }
-
-    /**
-=======
->>>>>>> 25af9397
-     * Deletes snapshot from repository
+    /** Deletes snapshot from repository
      *
      * @param repoName          repository name
      * @param snapshotIds       snapshot ids
