--- conflicted
+++ resolved
@@ -1009,21 +1009,9 @@
                 // TODO: the code in this state update duplicates large chunks of the logic in #SHARD_STATE_EXECUTOR.
                 // We should refactor it to ideally also go through #SHARD_STATE_EXECUTOR by hand-crafting shard state updates
                 // that encapsulate nodes leaving or indices having been deleted and passing them to the executor instead.
-<<<<<<< HEAD
-                SnapshotsInProgress updated = snapshotsInProgress;
+                SnapshotsInProgress updatedSnapshots = snapshotsInProgress;
+
                 for (final List<SnapshotsInProgress.Entry> snapshotsInRepo : snapshotsInProgress.entriesByRepo()) {
-                    boolean changed = false;
-                    final List<SnapshotsInProgress.Entry> updatedEntriesForRepo = new ArrayList<>();
-                    final Map<RepositoryShardId, ShardSnapshotStatus> knownFailures = new HashMap<>();
-                    final String repository = snapshotsInRepo.get(0).repository();
-                    for (SnapshotsInProgress.Entry snapshot : snapshotsInRepo) {
-                        if (statesToUpdate.contains(snapshot.state())) {
-                            if (snapshot.isClone()) {
-                                if (snapshot.shardSnapshotStatusByRepoShardId().isEmpty()) {
-=======
-                SnapshotsInProgress updatedSnapshots = snapshots;
-
-                for (final List<SnapshotsInProgress.Entry> snapshotsInRepo : snapshots.entriesByRepo()) {
                     boolean changed = false;
                     final List<SnapshotsInProgress.Entry> updatedEntriesForRepo = new ArrayList<>();
                     final Map<RepositoryShardId, ShardSnapshotStatus> knownFailures = new HashMap<>();
@@ -1031,26 +1019,17 @@
                     for (SnapshotsInProgress.Entry snapshotEntry : snapshotsInRepo) {
                         if (statesToUpdate.contains(snapshotEntry.state())) {
                             if (snapshotEntry.isClone()) {
-                                if (snapshotEntry.shardsByRepoShardId().isEmpty()) {
->>>>>>> 3a82bfb9
+                                if (snapshotEntry.shardSnapshotStatusByRepoShardId().isEmpty()) {
                                     // Currently initializing clone
                                     if (initializingClones.contains(snapshotEntry.snapshot())) {
                                         updatedEntriesForRepo.add(snapshotEntry);
                                     } else {
-<<<<<<< HEAD
-                                        logger.debug("removing not yet started clone operation [{}]", snapshot);
-=======
-                                        logger.debug("removing not yet start clone operation [{}]", snapshotEntry);
->>>>>>> 3a82bfb9
+                                        logger.debug("removing not yet started clone operation [{}]", snapshotEntry);
                                         changed = true;
                                     }
                                 } else {
                                     // see if any clones may have had a shard become available for execution because of failures
-<<<<<<< HEAD
-                                    if (deletesInProgress.hasExecutingDeletion(repository)) {
-=======
-                                    if (deletes.hasExecutingDeletion(repositoryName)) {
->>>>>>> 3a82bfb9
+                                    if (deletesInProgress.hasExecutingDeletion(repositoryName)) {
                                         // Currently executing a delete for this repo, no need to try and update any clone operations.
                                         // The logic for finishing the delete will update running clones with the latest changes.
                                         updatedEntriesForRepo.add(snapshotEntry);
@@ -1060,11 +1039,7 @@
                                     InFlightShardSnapshotStates inFlightShardSnapshotStates = null;
                                     for (Map.Entry<RepositoryShardId, ShardSnapshotStatus> failureEntry : knownFailures.entrySet()) {
                                         final RepositoryShardId repositoryShardId = failureEntry.getKey();
-<<<<<<< HEAD
-                                        final ShardSnapshotStatus existingStatus = snapshot.shardSnapshotStatusByRepoShardId()
-=======
-                                        final ShardSnapshotStatus existingStatus = snapshotEntry.shardsByRepoShardId()
->>>>>>> 3a82bfb9
+                                        final ShardSnapshotStatus existingStatus = snapshotEntry.shardSnapshotStatusByRepoShardId()
                                             .get(repositoryShardId);
                                         if (ShardSnapshotStatus.UNASSIGNED_QUEUED.equals(existingStatus)) {
                                             if (inFlightShardSnapshotStates == null) {
@@ -1078,11 +1053,7 @@
                                                 continue;
                                             }
                                             if (clones == null) {
-<<<<<<< HEAD
-                                                clones = ImmutableOpenMap.builder(snapshot.shardSnapshotStatusByRepoShardId());
-=======
-                                                clones = ImmutableOpenMap.builder(snapshotEntry.shardsByRepoShardId());
->>>>>>> 3a82bfb9
+                                                clones = ImmutableOpenMap.builder(snapshotEntry.shardSnapshotStatusByRepoShardId());
                                             }
                                             // We can use the generation from the shard failure to start the clone operation here
                                             // because #processWaitingShardsAndRemovedNodes adds generations to failure statuses that
@@ -1131,15 +1102,10 @@
                             changed = true;
                             logger.debug("[{}] was found in dangling INIT or ABORTED state", snapshotEntry);
                         } else {
-<<<<<<< HEAD
-                            if (snapshot.state().completed() || completed(snapshot.shardSnapshotStatusByRepoShardId().values())) {
-                                finishedSnapshots.add(snapshot);
-=======
                             // Now we're down to completed or un-modified snapshots
 
-                            if (snapshotEntry.state().completed() || completed(snapshotEntry.shardsByRepoShardId().values())) {
+                            if (snapshotEntry.state().completed() || completed(snapshotEntry.shardSnapshotStatusByRepoShardId().values())) {
                                 finishedSnapshots.add(snapshotEntry);
->>>>>>> 3a82bfb9
                             }
                             updatedEntriesForRepo.add(snapshotEntry);
                         }
@@ -1149,13 +1115,8 @@
                     }
                 }
                 final ClusterState res = readyDeletions(
-<<<<<<< HEAD
-                    updated != snapshotsInProgress
-                        ? ClusterState.builder(currentState).putCustom(SnapshotsInProgress.TYPE, updated).build()
-=======
-                    updatedSnapshots != snapshots
+                    updatedSnapshots != snapshotsInProgress
                         ? ClusterState.builder(currentState).putCustom(SnapshotsInProgress.TYPE, updatedSnapshots).build()
->>>>>>> 3a82bfb9
                         : currentState
                 ).v1();
                 for (SnapshotDeletionsInProgress.Entry delete : SnapshotDeletionsInProgress.get(res).getEntries()) {
@@ -1221,15 +1182,9 @@
         assert snapshotEntry.isClone() == false : "clones take a different path";
         boolean snapshotChanged = false;
         ImmutableOpenMap.Builder<ShardId, ShardSnapshotStatus> shards = ImmutableOpenMap.builder();
-<<<<<<< HEAD
-        for (Map.Entry<RepositoryShardId, ShardSnapshotStatus> shardEntry : entry.shardSnapshotStatusByRepoShardId().entrySet()) {
-            ShardSnapshotStatus shardStatus = shardEntry.getValue();
-            ShardId shardId = entry.shardId(shardEntry.getKey());
-=======
-        for (Map.Entry<RepositoryShardId, ShardSnapshotStatus> shardSnapshotEntry : snapshotEntry.shardsByRepoShardId().entrySet()) {
+        for (Map.Entry<RepositoryShardId, ShardSnapshotStatus> shardSnapshotEntry : snapshotEntry.shardSnapshotStatusByRepoShardId().entrySet()) {
             ShardSnapshotStatus shardStatus = shardSnapshotEntry.getValue();
             ShardId shardId = snapshotEntry.shardId(shardSnapshotEntry.getKey());
->>>>>>> 3a82bfb9
             if (shardStatus.equals(ShardSnapshotStatus.UNASSIGNED_QUEUED)) {
                 // this shard snapshot is waiting for a previous snapshot to finish execution for this shard
                 final ShardSnapshotStatus knownFailure = knownFailures.get(shardSnapshotEntry.getKey());
@@ -1275,18 +1230,10 @@
                         } else if (shardRouting.primaryShard().started()) {
                             // Shard that we were waiting for has started on a node, let's process it
                             snapshotChanged = true;
-<<<<<<< HEAD
-                            logger.trace(
-                                "moving shard [{}] snapshot from waiting to starting, on node [{}]",
-                                shardId,
-                                shardStatus.nodeId()
-                            );
-=======
                             logger.debug("""
                                 Starting shard [{}] with shard generation [{}] that we were waiting to start on node [{}]. Previous \
                                 shard state [{}]
                                 """, shardId, shardStatus.generation(), shardStatus.nodeId(), shardStatus.state());
->>>>>>> 3a82bfb9
                             shards.put(shardId, new ShardSnapshotStatus(primaryNodeId, shardStatus.generation()));
                             continue;
                         } else if (shardRouting.primaryShard().initializing() || shardRouting.primaryShard().relocating()) {
