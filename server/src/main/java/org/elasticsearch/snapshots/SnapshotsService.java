/*
 * Licensed to Elasticsearch under one or more contributor
 * license agreements. See the NOTICE file distributed with
 * this work for additional information regarding copyright
 * ownership. Elasticsearch licenses this file to you under
 * the Apache License, Version 2.0 (the "License"); you may
 * not use this file except in compliance with the License.
 * You may obtain a copy of the License at
 *
 *    http://www.apache.org/licenses/LICENSE-2.0
 *
 * Unless required by applicable law or agreed to in writing,
 * software distributed under the License is distributed on an
 * "AS IS" BASIS, WITHOUT WARRANTIES OR CONDITIONS OF ANY
 * KIND, either express or implied.  See the License for the
 * specific language governing permissions and limitations
 * under the License.
 */

package org.elasticsearch.snapshots;

import com.carrotsearch.hppc.cursors.ObjectCursor;
import com.carrotsearch.hppc.cursors.ObjectObjectCursor;
import org.apache.logging.log4j.LogManager;
import org.apache.logging.log4j.Logger;
import org.apache.logging.log4j.message.ParameterizedMessage;
import org.elasticsearch.ExceptionsHelper;
import org.elasticsearch.Version;
import org.elasticsearch.action.ActionListener;
import org.elasticsearch.action.StepListener;
import org.elasticsearch.action.ActionRunnable;
import org.elasticsearch.action.admin.cluster.snapshots.clone.CloneSnapshotRequest;
import org.elasticsearch.action.admin.cluster.snapshots.create.CreateSnapshotRequest;
import org.elasticsearch.action.admin.cluster.snapshots.delete.DeleteSnapshotRequest;
import org.elasticsearch.action.support.ActionFilters;
import org.elasticsearch.action.support.GroupedActionListener;
import org.elasticsearch.action.support.master.TransportMasterNodeAction;
import org.elasticsearch.cluster.ClusterChangedEvent;
import org.elasticsearch.cluster.ClusterState;
import org.elasticsearch.cluster.ClusterStateApplier;
import org.elasticsearch.cluster.ClusterStateTaskConfig;
import org.elasticsearch.cluster.ClusterStateTaskExecutor;
import org.elasticsearch.cluster.ClusterStateTaskListener;
import org.elasticsearch.cluster.ClusterStateUpdateTask;
import org.elasticsearch.cluster.NotMasterException;
import org.elasticsearch.cluster.RepositoryCleanupInProgress;
import org.elasticsearch.cluster.RestoreInProgress;
import org.elasticsearch.cluster.SnapshotDeletionsInProgress;
import org.elasticsearch.cluster.SnapshotsInProgress;
import org.elasticsearch.repositories.RepositoryShardId;
import org.elasticsearch.cluster.SnapshotsInProgress.ShardSnapshotStatus;
import org.elasticsearch.cluster.SnapshotsInProgress.ShardState;
import org.elasticsearch.cluster.SnapshotsInProgress.State;
import org.elasticsearch.cluster.block.ClusterBlockException;
import org.elasticsearch.cluster.coordination.FailedToCommitClusterStateException;
import org.elasticsearch.cluster.metadata.DataStream;
import org.elasticsearch.cluster.metadata.IndexMetadata;
import org.elasticsearch.cluster.metadata.IndexNameExpressionResolver;
import org.elasticsearch.cluster.metadata.Metadata;
import org.elasticsearch.cluster.metadata.RepositoriesMetadata;
import org.elasticsearch.cluster.node.DiscoveryNode;
import org.elasticsearch.cluster.node.DiscoveryNodes;
import org.elasticsearch.cluster.routing.IndexRoutingTable;
import org.elasticsearch.cluster.routing.IndexShardRoutingTable;
import org.elasticsearch.cluster.routing.RoutingTable;
import org.elasticsearch.cluster.routing.ShardRouting;
import org.elasticsearch.cluster.service.ClusterService;
import org.elasticsearch.common.Nullable;
import org.elasticsearch.common.Priority;
import org.elasticsearch.common.Strings;
import org.elasticsearch.common.UUIDs;
import org.elasticsearch.common.collect.ImmutableOpenMap;
import org.elasticsearch.common.collect.Tuple;
import org.elasticsearch.common.component.AbstractLifecycleComponent;
import org.elasticsearch.common.io.stream.StreamInput;
import org.elasticsearch.common.regex.Regex;
import org.elasticsearch.common.settings.Setting;
import org.elasticsearch.common.settings.Settings;
import org.elasticsearch.common.unit.TimeValue;
import org.elasticsearch.common.util.concurrent.AbstractRunnable;
import org.elasticsearch.index.Index;
import org.elasticsearch.index.shard.ShardId;
import org.elasticsearch.repositories.IndexId;
import org.elasticsearch.repositories.RepositoriesService;
import org.elasticsearch.repositories.Repository;
import org.elasticsearch.repositories.RepositoryData;
import org.elasticsearch.repositories.RepositoryException;
import org.elasticsearch.repositories.RepositoryMissingException;
import org.elasticsearch.repositories.ShardGenerations;
import org.elasticsearch.threadpool.ThreadPool;
import org.elasticsearch.transport.TransportService;

import java.io.IOException;
import java.util.ArrayList;
import java.util.Arrays;
import java.util.Collection;
import java.util.Collections;
import java.util.Deque;
import java.util.EnumSet;
import java.util.HashMap;
import java.util.HashSet;
import java.util.Iterator;
import java.util.LinkedList;
import java.util.List;
import java.util.Locale;
import java.util.Map;
import java.util.Objects;
import java.util.Optional;
import java.util.Set;
import java.util.concurrent.ConcurrentHashMap;
import java.util.concurrent.CopyOnWriteArrayList;
import java.util.concurrent.Executor;
import java.util.function.Consumer;
import java.util.function.Function;
import java.util.stream.Collectors;
import java.util.stream.Stream;

import static java.util.Collections.emptySet;
import static java.util.Collections.unmodifiableList;
import static org.elasticsearch.cluster.SnapshotsInProgress.completed;

/**
 * Service responsible for creating snapshots. This service runs all the steps executed on the master node during snapshot creation and
 * deletion.
 * See package level documentation of {@link org.elasticsearch.snapshots} for details.
 */
public class SnapshotsService extends AbstractLifecycleComponent implements ClusterStateApplier {

    /**
     * Minimum node version which does not use {@link Repository#initializeSnapshot(SnapshotId, List, Metadata)} to write snapshot metadata
     * when starting a snapshot.
     */
    public static final Version NO_REPO_INITIALIZE_VERSION = Version.V_7_5_0;

    public static final Version FULL_CONCURRENCY_VERSION = Version.V_7_9_0;

    public static final Version CLONE_SNAPSHOT_VERSION = Version.V_7_10_0;

    public static final Version SHARD_GEN_IN_REPO_DATA_VERSION = Version.V_7_6_0;

    public static final Version INDEX_GEN_IN_REPO_DATA_VERSION = Version.V_7_9_0;

    public static final Version OLD_SNAPSHOT_FORMAT = Version.V_7_5_0;

    public static final Version MULTI_DELETE_VERSION = Version.V_7_8_0;

    private static final Logger logger = LogManager.getLogger(SnapshotsService.class);

    public static final String UPDATE_SNAPSHOT_STATUS_ACTION_NAME = "internal:cluster/snapshot/update_snapshot_status";

    private final ClusterService clusterService;

    private final IndexNameExpressionResolver indexNameExpressionResolver;

    private final RepositoriesService repositoriesService;

    private final ThreadPool threadPool;

    private final Map<Snapshot, List<ActionListener<Tuple<RepositoryData, SnapshotInfo>>>> snapshotCompletionListeners =
        new ConcurrentHashMap<>();


    // Set of snapshots that are currently being initialized by this node
    private final Set<Snapshot> initializingSnapshots = Collections.synchronizedSet(new HashSet<>());

    /**
     * Listeners for snapshot deletion keyed by delete uuid as returned from {@link SnapshotDeletionsInProgress.Entry#uuid()}
     */
    private final Map<String, List<ActionListener<Void>>> snapshotDeletionListeners = new HashMap<>();

    //Set of repositories currently running either a snapshot finalization or a snapshot delete.
    private final Set<String> currentlyFinalizing = Collections.synchronizedSet(new HashSet<>());

    // Set of snapshots that are currently being ended by this node
    private final Set<Snapshot> endingSnapshots = Collections.synchronizedSet(new HashSet<>());

    // Set of currently initializing clone operations
    private final Set<Snapshot> initializingClones = Collections.synchronizedSet(new HashSet<>());

    private final UpdateSnapshotStatusAction updateSnapshotStatusHandler;

    private final TransportService transportService;

    private final OngoingRepositoryOperations repositoryOperations = new OngoingRepositoryOperations();

    /**
     * Setting that specifies the maximum number of allowed concurrent snapshot create and delete operations in the
     * cluster state. The number of concurrent operations in a cluster state is defined as the sum of the sizes of
     * {@link SnapshotsInProgress#entries()} and {@link SnapshotDeletionsInProgress#getEntries()}.
     */
    public static final Setting<Integer> MAX_CONCURRENT_SNAPSHOT_OPERATIONS_SETTING =
        Setting.intSetting("snapshot.max_concurrent_operations", 1000, 1, Setting.Property.NodeScope, Setting.Property.Dynamic);

    private volatile int maxConcurrentOperations;

    public SnapshotsService(Settings settings, ClusterService clusterService, IndexNameExpressionResolver indexNameExpressionResolver,
                            RepositoriesService repositoriesService, TransportService transportService, ActionFilters actionFilters) {
        this.clusterService = clusterService;
        this.indexNameExpressionResolver = indexNameExpressionResolver;
        this.repositoriesService = repositoriesService;
        this.threadPool = transportService.getThreadPool();
        this.transportService = transportService;

        // The constructor of UpdateSnapshotStatusAction will register itself to the TransportService.
        this.updateSnapshotStatusHandler = new UpdateSnapshotStatusAction(
                transportService, clusterService, threadPool, actionFilters, indexNameExpressionResolver);
        if (DiscoveryNode.isMasterNode(settings)) {
            // addLowPriorityApplier to make sure that Repository will be created before snapshot
            clusterService.addLowPriorityApplier(this);
            maxConcurrentOperations = MAX_CONCURRENT_SNAPSHOT_OPERATIONS_SETTING.get(settings);
            clusterService.getClusterSettings().addSettingsUpdateConsumer(MAX_CONCURRENT_SNAPSHOT_OPERATIONS_SETTING,
                i -> maxConcurrentOperations = i);
        }
    }

    /**
     * Same as {@link #createSnapshot(CreateSnapshotRequest, ActionListener)} but invokes its callback on completion of
     * the snapshot.
     * Note: This method is only used in clusters that contain a node older than {@link #NO_REPO_INITIALIZE_VERSION} to ensure a backwards
     * compatible path for initializing the snapshot in the repository is executed.
     *
     * @param request snapshot request
     * @param listener snapshot completion listener
     */
    public void executeSnapshotLegacy(final CreateSnapshotRequest request, final ActionListener<SnapshotInfo> listener) {
        createSnapshotLegacy(request,
            ActionListener.wrap(snapshot -> addListener(snapshot, ActionListener.map(listener, Tuple::v2)), listener::onFailure));
    }

    /**
     * Initializes the snapshotting process.
     * <p>
     * This method is used by clients to start snapshot. It makes sure that there is no snapshots are currently running and
     * creates a snapshot record in cluster state metadata.
     * Note: This method is only used in clusters that contain a node older than {@link #NO_REPO_INITIALIZE_VERSION} to ensure a backwards
     * compatible path for initializing the snapshot in the repository is executed.
     *
     * @param request  snapshot request
     * @param listener snapshot creation listener
     */
    public void createSnapshotLegacy(final CreateSnapshotRequest request, final ActionListener<Snapshot> listener) {
        final String repositoryName = request.repository();
        final String snapshotName = indexNameExpressionResolver.resolveDateMathExpression(request.snapshot());
        validate(repositoryName, snapshotName);
        final SnapshotId snapshotId = new SnapshotId(snapshotName, UUIDs.randomBase64UUID()); // new UUID for the snapshot
        Repository repository = repositoriesService.repository(request.repository());
        final Map<String, Object> userMeta = repository.adaptUserMetadata(request.userMetadata());
        clusterService.submitStateUpdateTask("create_snapshot [" + snapshotName + ']', new ClusterStateUpdateTask() {

            private List<String> indices;

            private SnapshotsInProgress.Entry newEntry;

            @Override
            public ClusterState execute(ClusterState currentState) {
                validate(repositoryName, snapshotName, currentState);
                SnapshotDeletionsInProgress deletionsInProgress = currentState.custom(SnapshotDeletionsInProgress.TYPE);
                if (deletionsInProgress != null && deletionsInProgress.hasDeletionsInProgress()) {
                    throw new ConcurrentSnapshotExecutionException(repositoryName, snapshotName,
                        "cannot snapshot while a snapshot deletion is in-progress in [" + deletionsInProgress + "]");
                }
                final RepositoryCleanupInProgress repositoryCleanupInProgress = currentState.custom(RepositoryCleanupInProgress.TYPE);
                if (repositoryCleanupInProgress != null && repositoryCleanupInProgress.hasCleanupInProgress()) {
                    throw new ConcurrentSnapshotExecutionException(repositoryName, snapshotName,
                        "cannot snapshot while a repository cleanup is in-progress in [" + repositoryCleanupInProgress + "]");
                }
                SnapshotsInProgress snapshots = currentState.custom(SnapshotsInProgress.TYPE);
                // Fail if there are any concurrently running snapshots. The only exception to this being a snapshot in INIT state from a
                // previous master that we can simply ignore and remove from the cluster state because we would clean it up from the
                // cluster state anyway in #applyClusterState.
                if (snapshots != null && snapshots.entries().stream().anyMatch(entry ->
                    (entry.state() == State.INIT && initializingSnapshots.contains(entry.snapshot()) == false) == false)) {
                    throw new ConcurrentSnapshotExecutionException(repositoryName, snapshotName, " a snapshot is already running");
                }
                // Store newSnapshot here to be processed in clusterStateProcessed
                indices = Arrays.asList(indexNameExpressionResolver.concreteIndexNames(currentState, request));

                final List<String> dataStreams =
                        indexNameExpressionResolver.dataStreamNames(currentState, request.indicesOptions(), request.indices());

                logger.trace("[{}][{}] creating snapshot for indices [{}]", repositoryName, snapshotName, indices);
                newEntry = new SnapshotsInProgress.Entry(
                    new Snapshot(repositoryName, snapshotId),
                    request.includeGlobalState(), request.partial(),
                    State.INIT,
                    Collections.emptyList(), // We'll resolve the list of indices when moving to the STARTED state in #beginSnapshot
                    dataStreams,
                    threadPool.absoluteTimeInMillis(),
                    RepositoryData.UNKNOWN_REPO_GEN,
                    ImmutableOpenMap.of(),
                    userMeta, Version.CURRENT
                );
                initializingSnapshots.add(newEntry.snapshot());
                snapshots = SnapshotsInProgress.of(Collections.singletonList(newEntry));
                return ClusterState.builder(currentState).putCustom(SnapshotsInProgress.TYPE, snapshots).build();
            }

            @Override
            public void onFailure(String source, Exception e) {
                logger.warn(() -> new ParameterizedMessage("[{}][{}] failed to create snapshot", repositoryName, snapshotName), e);
                if (newEntry != null) {
                    initializingSnapshots.remove(newEntry.snapshot());
                }
                newEntry = null;
                listener.onFailure(e);
            }

            @Override
            public void clusterStateProcessed(String source, ClusterState oldState, final ClusterState newState) {
                if (newEntry != null) {
                    final Snapshot current = newEntry.snapshot();
                    assert initializingSnapshots.contains(current);
                    assert indices != null;
                    beginSnapshot(newState, newEntry, request.partial(), indices, repository, new ActionListener<Snapshot>() {
                        @Override
                        public void onResponse(final Snapshot snapshot) {
                            initializingSnapshots.remove(snapshot);
                            listener.onResponse(snapshot);
                        }

                        @Override
                        public void onFailure(final Exception e) {
                            initializingSnapshots.remove(current);
                            listener.onFailure(e);
                        }
                    });
                }
            }

            @Override
            public TimeValue timeout() {
                return request.masterNodeTimeout();
            }
        });
    }

    /**
     * Same as {@link #createSnapshot(CreateSnapshotRequest, ActionListener)} but invokes its callback on completion of
     * the snapshot.
     *
     * @param request snapshot request
     * @param listener snapshot completion listener
     */
    public void executeSnapshot(final CreateSnapshotRequest request, final ActionListener<SnapshotInfo> listener) {
        createSnapshot(request,
            ActionListener.wrap(snapshot -> addListener(snapshot, ActionListener.map(listener, Tuple::v2)), listener::onFailure));
    }

    /**
     * Initializes the snapshotting process.
     * <p>
     * This method is used by clients to start snapshot. It makes sure that there is no snapshots are currently running and
     * creates a snapshot record in cluster state metadata.
     *
     * @param request  snapshot request
     * @param listener snapshot creation listener
     */
    public void createSnapshot(final CreateSnapshotRequest request, final ActionListener<Snapshot> listener) {
        final String repositoryName = request.repository();
        final String snapshotName = indexNameExpressionResolver.resolveDateMathExpression(request.snapshot());
        validate(repositoryName, snapshotName);
        final SnapshotId snapshotId = new SnapshotId(snapshotName, UUIDs.randomBase64UUID()); // new UUID for the snapshot
        Repository repository = repositoriesService.repository(request.repository());
        if (repository.isReadOnly()) {
            listener.onFailure(
                    new RepositoryException(repository.getMetadata().name(), "cannot create snapshot in a readonly repository"));
            return;
        }
        final Snapshot snapshot = new Snapshot(repositoryName, snapshotId);
        final Map<String, Object> userMeta = repository.adaptUserMetadata(request.userMetadata());
        repository.executeConsistentStateUpdate(repositoryData -> new ClusterStateUpdateTask() {

            private SnapshotsInProgress.Entry newEntry;

            @Override
            public ClusterState execute(ClusterState currentState) {
                ensureSnapshotNameAvailableInRepo(repositoryData, snapshotName, repository);
                final SnapshotsInProgress snapshots = currentState.custom(SnapshotsInProgress.TYPE, SnapshotsInProgress.EMPTY);
                final List<SnapshotsInProgress.Entry> runningSnapshots = snapshots.entries();
                ensureSnapshotNameNotRunning(runningSnapshots, repositoryName, snapshotName);
                validate(repositoryName, snapshotName, currentState);
                final boolean concurrentOperationsAllowed = currentState.nodes().getMinNodeVersion().onOrAfter(FULL_CONCURRENCY_VERSION);
                final SnapshotDeletionsInProgress deletionsInProgress =
                        currentState.custom(SnapshotDeletionsInProgress.TYPE, SnapshotDeletionsInProgress.EMPTY);
                if (deletionsInProgress.hasDeletionsInProgress() && concurrentOperationsAllowed == false) {
                    throw new ConcurrentSnapshotExecutionException(repositoryName, snapshotName,
                        "cannot snapshot while a snapshot deletion is in-progress in [" + deletionsInProgress + "]");
                }
                final RepositoryCleanupInProgress repositoryCleanupInProgress =
                        currentState.custom(RepositoryCleanupInProgress.TYPE, RepositoryCleanupInProgress.EMPTY);
                if (repositoryCleanupInProgress.hasCleanupInProgress()) {
                    throw new ConcurrentSnapshotExecutionException(repositoryName, snapshotName,
                        "cannot snapshot while a repository cleanup is in-progress in [" + repositoryCleanupInProgress + "]");
                }
                // Fail if there are any concurrently running snapshots. The only exception to this being a snapshot in INIT state from a
                // previous master that we can simply ignore and remove from the cluster state because we would clean it up from the
                // cluster state anyway in #applyClusterState.
                if (concurrentOperationsAllowed == false && runningSnapshots.stream().anyMatch(entry -> entry.state() != State.INIT)) {
                    throw new ConcurrentSnapshotExecutionException(repositoryName, snapshotName, " a snapshot is already running");
                }
                ensureNoCleanupInProgress(currentState, repositoryName, snapshotName);
                ensureBelowConcurrencyLimit(repositoryName, snapshotName, snapshots, deletionsInProgress);
                // Store newSnapshot here to be processed in clusterStateProcessed
                List<String> indices = Arrays.asList(indexNameExpressionResolver.concreteIndexNames(currentState, request));

                final List<String> dataStreams =
                        indexNameExpressionResolver.dataStreamNames(currentState, request.indicesOptions(), request.indices());

                logger.trace("[{}][{}] creating snapshot for indices [{}]", repositoryName, snapshotName, indices);

                final List<IndexId> indexIds = repositoryData.resolveNewIndices(
                        indices, getInFlightIndexIds(runningSnapshots, repositoryName));
                final Version version = minCompatibleVersion(currentState.nodes().getMinNodeVersion(), repositoryData, null);
                ImmutableOpenMap<ShardId, ShardSnapshotStatus> shards = shards(snapshots, deletionsInProgress, currentState.metadata(),
                    currentState.routingTable(), indexIds, useShardGenerations(version), repositoryData, repositoryName);
                if (request.partial() == false) {
                    Set<String> missing = new HashSet<>();
                    for (ObjectObjectCursor<ShardId, SnapshotsInProgress.ShardSnapshotStatus> entry : shards) {
                        if (entry.value.state() == ShardState.MISSING) {
                            missing.add(entry.key.getIndex().getName());
                        }
                    }
                    if (missing.isEmpty() == false) {
                        throw new SnapshotException(
                                new Snapshot(repositoryName, snapshotId), "Indices don't have primary shards " + missing);
                    }
                }
                newEntry = SnapshotsInProgress.startedEntry(
                        new Snapshot(repositoryName, snapshotId), request.includeGlobalState(), request.partial(),
                        indexIds, dataStreams, threadPool.absoluteTimeInMillis(), repositoryData.getGenId(), shards, userMeta, version);
                final List<SnapshotsInProgress.Entry> newEntries = new ArrayList<>(runningSnapshots);
                newEntries.add(newEntry);
                return ClusterState.builder(currentState).putCustom(SnapshotsInProgress.TYPE,
                        SnapshotsInProgress.of(new ArrayList<>(newEntries))).build();
            }

            @Override
            public void onFailure(String source, Exception e) {
                logger.warn(() -> new ParameterizedMessage("[{}][{}] failed to create snapshot", repositoryName, snapshotName), e);
                listener.onFailure(e);
            }

            @Override
            public void clusterStateProcessed(String source, ClusterState oldState, final ClusterState newState) {
                try {
                    logger.info("snapshot [{}] started", snapshot);
                    listener.onResponse(snapshot);
                } finally {
                    if (newEntry.state().completed()) {
                        endSnapshot(newEntry, newState.metadata(), repositoryData);
                    }
                }
            }

            @Override
            public TimeValue timeout() {
                return request.masterNodeTimeout();
            }
        }, "create_snapshot [" + snapshotName + ']', listener::onFailure);
    }

    private static void ensureSnapshotNameNotRunning(List<SnapshotsInProgress.Entry> runningSnapshots, String repositoryName,
                                                     String snapshotName) {
        if (runningSnapshots.stream().anyMatch(s -> {
            final Snapshot running = s.snapshot();
            return running.getRepository().equals(repositoryName) && running.getSnapshotId().getName().equals(snapshotName);
        })) {
            throw new InvalidSnapshotNameException(repositoryName, snapshotName, "snapshot with the same name is already in-progress");
        }
    }

    private static Map<String, IndexId> getInFlightIndexIds(List<SnapshotsInProgress.Entry> runningSnapshots, String repositoryName) {
        return runningSnapshots.stream().filter(entry -> entry.repository().equals(repositoryName))
                .flatMap(entry -> entry.indices().stream()).distinct()
                .collect(Collectors.toMap(IndexId::getName, Function.identity()));
    }

    // TODO: It is worth revisiting the design choice of creating a placeholder entry in snapshots-in-progress here once we have a cache
    //       for repository metadata and loading it has predictable performance
    public void cloneSnapshot(CloneSnapshotRequest request, ActionListener<Void> listener) {
        final String repositoryName = request.repository();
        Repository repository = repositoriesService.repository(repositoryName);
        if (repository.isReadOnly()) {
            listener.onFailure(new RepositoryException(repositoryName, "cannot create snapshot in a readonly repository"));
            return;
        }
        final String snapshotName = indexNameExpressionResolver.resolveDateMathExpression(request.target());
        validate(repositoryName, snapshotName);
        final SnapshotId snapshotId = new SnapshotId(snapshotName, UUIDs.randomBase64UUID());
        final Snapshot snapshot = new Snapshot(repositoryName, snapshotId);
        initializingClones.add(snapshot);
        repository.executeConsistentStateUpdate(repositoryData -> new ClusterStateUpdateTask() {

            private SnapshotsInProgress.Entry newEntry;

            @Override
            public ClusterState execute(ClusterState currentState) {
                ensureSnapshotNameAvailableInRepo(repositoryData, snapshotName, repository);
                ensureNoCleanupInProgress(currentState, repositoryName, snapshotName);
                final SnapshotsInProgress snapshots = currentState.custom(SnapshotsInProgress.TYPE, SnapshotsInProgress.EMPTY);
                final List<SnapshotsInProgress.Entry> runningSnapshots = snapshots.entries();
                ensureSnapshotNameNotRunning(runningSnapshots, repositoryName, snapshotName);
                validate(repositoryName, snapshotName, currentState);

                final SnapshotId sourceSnapshotId = repositoryData.getSnapshotIds()
                        .stream()
                        .filter(src -> src.getName().equals(request.source()))
                        .findAny()
                        .orElseThrow(() -> new SnapshotMissingException(repositoryName, request.source()));
                final SnapshotDeletionsInProgress deletionsInProgress =
                        currentState.custom(SnapshotDeletionsInProgress.TYPE, SnapshotDeletionsInProgress.EMPTY);
                if (deletionsInProgress.getEntries().stream().anyMatch(entry -> entry.getSnapshots().contains(sourceSnapshotId))) {
                    throw new ConcurrentSnapshotExecutionException(repositoryName, sourceSnapshotId.getName(),
                            "cannot clone from snapshot that is being deleted");
                }
                ensureBelowConcurrencyLimit(repositoryName, snapshotName, snapshots, deletionsInProgress);
                final List<String> indicesForSnapshot = new ArrayList<>();
                for (IndexId indexId : repositoryData.getIndices().values()) {
                    if (repositoryData.getSnapshots(indexId).contains(sourceSnapshotId)) {
                        indicesForSnapshot.add(indexId.getName());
                    }
                }
                final List<String> matchingIndices =
                        SnapshotUtils.filterIndices(indicesForSnapshot, request.indices(), request.indicesOptions());
                if (matchingIndices.isEmpty()) {
                    throw new SnapshotException(new Snapshot(repositoryName, sourceSnapshotId),
                            "No indices in the source snapshot [" + sourceSnapshotId + "] matched requested pattern ["
                                    + Strings.arrayToCommaDelimitedString(request.indices()) + "]");
                }
                newEntry = SnapshotsInProgress.startClone(
                        snapshot, sourceSnapshotId,
                        repositoryData.resolveIndices(matchingIndices),
                        threadPool.absoluteTimeInMillis(), repositoryData.getGenId(),
                        minCompatibleVersion(currentState.nodes().getMinNodeVersion(), repositoryData, null));
                final List<SnapshotsInProgress.Entry> newEntries = new ArrayList<>(runningSnapshots);
                newEntries.add(newEntry);
                return ClusterState.builder(currentState).putCustom(SnapshotsInProgress.TYPE,
                        SnapshotsInProgress.of(newEntries)).build();
            }

            @Override
            public void onFailure(String source, Exception e) {
                initializingClones.remove(snapshot);
                logger.warn(() -> new ParameterizedMessage("[{}][{}] failed to clone snapshot", repositoryName, snapshotName), e);
                listener.onFailure(e);
            }

            @Override
            public void clusterStateProcessed(String source, ClusterState oldState, final ClusterState newState) {
                logger.info("snapshot clone [{}] started", snapshot);
                addListener(snapshot, ActionListener.wrap(r -> listener.onResponse(null), listener::onFailure));
                startCloning(repository, newEntry);
            }

            @Override
            public TimeValue timeout() {
                initializingClones.remove(snapshot);
                return request.masterNodeTimeout();
            }
        }, "clone_snapshot [" + request.source() + "][" + snapshotName + ']', listener::onFailure);
    }

    private static void ensureNoCleanupInProgress(ClusterState currentState, String repositoryName, String snapshotName) {
        final RepositoryCleanupInProgress repositoryCleanupInProgress =
                currentState.custom(RepositoryCleanupInProgress.TYPE, RepositoryCleanupInProgress.EMPTY);
        if (repositoryCleanupInProgress.hasCleanupInProgress()) {
            throw new ConcurrentSnapshotExecutionException(repositoryName, snapshotName,
                    "cannot snapshot while a repository cleanup is in-progress in [" + repositoryCleanupInProgress + "]");
        }
    }

    private static void ensureSnapshotNameAvailableInRepo(RepositoryData repositoryData, String snapshotName, Repository repository) {
        // check if the snapshot name already exists in the repository
        if (repositoryData.getSnapshotIds().stream().anyMatch(s -> s.getName().equals(snapshotName))) {
            throw new InvalidSnapshotNameException(
                    repository.getMetadata().name(), snapshotName, "snapshot with the same name already exists");
        }
    }

    /**
     * Determine the number of shards in each index of a clone operation and update the cluster state accordingly.
     *
     * @param repository     repository to run operation on
     * @param cloneEntry     clone operation in the cluster state
     */
    private void startCloning(Repository repository, SnapshotsInProgress.Entry cloneEntry) {
        final List<IndexId> indices = cloneEntry.indices();
        final SnapshotId sourceSnapshot = cloneEntry.source();
        final Snapshot targetSnapshot = cloneEntry.snapshot();

        final Executor executor = threadPool.executor(ThreadPool.Names.SNAPSHOT);
        // Exception handler for IO exceptions with loading index and repo metadata
        final Consumer<Exception> onFailure = e -> {
            initializingClones.remove(targetSnapshot);
            logger.info(() -> new ParameterizedMessage("Failed to start snapshot clone [{}]", cloneEntry), e);
            removeFailedSnapshotFromClusterState(targetSnapshot, e, null, null);
        };

        // 1. step, load SnapshotInfo to make sure that source snapshot was successful for the indices we want to clone
        // TODO: we could skip this step for snapshots with state SUCCESS
        final StepListener<SnapshotInfo> snapshotInfoListener = new StepListener<>();
        executor.execute(ActionRunnable.supply(snapshotInfoListener, () -> repository.getSnapshotInfo(sourceSnapshot)));

        final StepListener<Collection<Tuple<IndexId, Integer>>> allShardCountsListener = new StepListener<>();
        final GroupedActionListener<Tuple<IndexId, Integer>> shardCountListener =
                new GroupedActionListener<>(allShardCountsListener, indices.size());
        snapshotInfoListener.whenComplete(snapshotInfo -> {
            for (IndexId indexId : indices) {
                if (RestoreService.failed(snapshotInfo, indexId.getName())) {
                    throw new SnapshotException(targetSnapshot, "Can't clone index [" + indexId +
                            "] because its snapshot was not successful.");
                }
            }
            // 2. step, load the number of shards we have in each index to be cloned from the index metadata.
            repository.getRepositoryData(ActionListener.wrap(repositoryData -> {
                for (IndexId index : indices) {
                    executor.execute(ActionRunnable.supply(shardCountListener, () -> {
                        final IndexMetadata metadata = repository.getSnapshotIndexMetaData(repositoryData, sourceSnapshot, index);
                        return Tuple.tuple(index, metadata.getNumberOfShards());
                    }));
                }
            }, onFailure));
        }, onFailure);

        // 3. step, we have all the shard counts, now update the cluster state to have clone jobs in the snap entry
        allShardCountsListener.whenComplete(counts -> repository.executeConsistentStateUpdate(repoData -> new ClusterStateUpdateTask() {

            private SnapshotsInProgress.Entry updatedEntry;

            @Override
            public ClusterState execute(ClusterState currentState) {
                final SnapshotsInProgress snapshotsInProgress =
                        currentState.custom(SnapshotsInProgress.TYPE, SnapshotsInProgress.EMPTY);
                final List<SnapshotsInProgress.Entry> updatedEntries = new ArrayList<>(snapshotsInProgress.entries());
                boolean changed = false;
                final String localNodeId = currentState.nodes().getLocalNodeId();
                final String repoName = cloneEntry.repository();
                final Map<String, IndexId> indexIds = getInFlightIndexIds(updatedEntries, repoName);
                final ShardGenerations shardGenerations = repoData.shardGenerations();
                for (int i = 0; i < updatedEntries.size(); i++) {
                    if (cloneEntry.equals(updatedEntries.get(i))) {
                        final ImmutableOpenMap.Builder<RepositoryShardId, ShardSnapshotStatus> clonesBuilder =
                                ImmutableOpenMap.builder();
                        // TODO: could be optimized by just dealing with repo shard id directly
                        final Set<RepositoryShardId> busyShardsInRepo =
                                busyShardsForRepo(repoName, snapshotsInProgress, currentState.metadata())
                                        .stream()
                                        .map(shardId -> new RepositoryShardId(indexIds.get(shardId.getIndexName()), shardId.getId()))
                                        .collect(Collectors.toSet());
                        for (Tuple<IndexId, Integer> count : counts) {
                            for (int shardId = 0; shardId < count.v2(); shardId++) {
                                final RepositoryShardId repoShardId = new RepositoryShardId(count.v1(), shardId);
                                if (busyShardsInRepo.contains(repoShardId)) {
                                    clonesBuilder.put(repoShardId, ShardSnapshotStatus.UNASSIGNED_QUEUED);
                                } else {
                                    clonesBuilder.put(repoShardId,
                                            new ShardSnapshotStatus(localNodeId, shardGenerations.getShardGen(count.v1(), shardId)));
                                }
                            }
                        }
                        updatedEntry = cloneEntry.withClones(clonesBuilder.build());
                        updatedEntries.set(i, updatedEntry);
                        changed = true;
                        break;
                    }
                }
                return updateWithSnapshots(currentState, changed ? SnapshotsInProgress.of(updatedEntries) : null, null);
            }

            @Override
            public void onFailure(String source, Exception e) {
                initializingClones.remove(targetSnapshot);
                logger.info(() -> new ParameterizedMessage("Failed to start snapshot clone [{}]", cloneEntry), e);
                failAllListenersOnMasterFailOver(e);
            }

            @Override
            public void clusterStateProcessed(String source, ClusterState oldState, ClusterState newState) {
                initializingClones.remove(targetSnapshot);
                if (updatedEntry != null) {
                    final Snapshot target = updatedEntry.snapshot();
                    final SnapshotId sourceSnapshot = updatedEntry.source();
                    for (ObjectObjectCursor<RepositoryShardId, ShardSnapshotStatus> indexClone : updatedEntry.clones()) {
                        final ShardSnapshotStatus shardStatusBefore = indexClone.value;
                        if (shardStatusBefore.state() != ShardState.INIT) {
                            continue;
                        }
                        final RepositoryShardId repoShardId = indexClone.key;
                        runReadyClone(target, sourceSnapshot, shardStatusBefore, repoShardId, repository);
                    }
                } else {
                    // Extremely unlikely corner case of master failing over between between starting the clone and
                    // starting shard clones.
                    logger.warn("Did not find expected entry [{}] in the cluster state", cloneEntry);
                }
            }
        }, "start snapshot clone", onFailure), onFailure);
    }

    private final Set<RepositoryShardId> currentlyCloning = Collections.synchronizedSet(new HashSet<>());

    private void runReadyClone(Snapshot target, SnapshotId sourceSnapshot, ShardSnapshotStatus shardStatusBefore,
                               RepositoryShardId repoShardId, Repository repository) {
        final SnapshotId targetSnapshot = target.getSnapshotId();
        final String localNodeId = clusterService.localNode().getId();
        if (currentlyCloning.add(repoShardId)) {
            repository.cloneShardSnapshot(sourceSnapshot, targetSnapshot, repoShardId, shardStatusBefore.generation(), ActionListener.wrap(
                    generation -> innerUpdateSnapshotState(
                            new ShardSnapshotUpdate(target, repoShardId,
                                    new ShardSnapshotStatus(localNodeId, ShardState.SUCCESS, generation)),
                            ActionListener.runBefore(
                                    ActionListener.wrap(
                                            v -> logger.trace("Marked [{}] as successfully cloned from [{}] to [{}]", repoShardId,
                                                    sourceSnapshot, targetSnapshot),
                                            e -> {
                                                logger.warn("Cluster state update after successful shard clone [{}] failed", repoShardId);
                                                failAllListenersOnMasterFailOver(e);
                                            }
                                    ), () -> currentlyCloning.remove(repoShardId))
                    ), e -> innerUpdateSnapshotState(
                            new ShardSnapshotUpdate(target, repoShardId,
                                    new ShardSnapshotStatus(localNodeId, ShardState.FAILED, "failed to clone shard snapshot", null)),
                            ActionListener.runBefore(ActionListener.wrap(
                                    v -> logger.trace("Marked [{}] as failed clone from [{}] to [{}]", repoShardId,
                                            sourceSnapshot, targetSnapshot),
                                    ex -> {
                                        logger.warn("Cluster state update after failed shard clone [{}] failed", repoShardId);
                                        failAllListenersOnMasterFailOver(ex);
                                    }
                            ), () -> currentlyCloning.remove(repoShardId)))));
        }
    }

    private void ensureBelowConcurrencyLimit(String repository, String name, SnapshotsInProgress snapshotsInProgress,
                                             SnapshotDeletionsInProgress deletionsInProgress) {
        final int inProgressOperations = snapshotsInProgress.entries().size() + deletionsInProgress.getEntries().size();
        final int maxOps = maxConcurrentOperations;
        if (inProgressOperations >= maxOps) {
            throw new ConcurrentSnapshotExecutionException(repository, name,
                "Cannot start another operation, already running [" + inProgressOperations + "] operations and the current" +
                    " limit for concurrent snapshot operations is set to [" + maxOps + "]");
        }
    }

    /**
     * Validates snapshot request
     *
     * @param repositoryName repository name
     * @param snapshotName snapshot name
     * @param state   current cluster state
     */
    private static void validate(String repositoryName, String snapshotName, ClusterState state) {
        RepositoriesMetadata repositoriesMetadata = state.getMetadata().custom(RepositoriesMetadata.TYPE);
        if (repositoriesMetadata == null || repositoriesMetadata.repository(repositoryName) == null) {
            throw new RepositoryMissingException(repositoryName);
        }
        validate(repositoryName, snapshotName);
    }

    private static void validate(final String repositoryName, final String snapshotName) {
        if (Strings.hasLength(snapshotName) == false) {
            throw new InvalidSnapshotNameException(repositoryName, snapshotName, "cannot be empty");
        }
        if (snapshotName.contains(" ")) {
            throw new InvalidSnapshotNameException(repositoryName, snapshotName, "must not contain whitespace");
        }
        if (snapshotName.contains(",")) {
            throw new InvalidSnapshotNameException(repositoryName, snapshotName, "must not contain ','");
        }
        if (snapshotName.contains("#")) {
            throw new InvalidSnapshotNameException(repositoryName, snapshotName, "must not contain '#'");
        }
        if (snapshotName.charAt(0) == '_') {
            throw new InvalidSnapshotNameException(repositoryName, snapshotName, "must not start with '_'");
        }
        if (snapshotName.toLowerCase(Locale.ROOT).equals(snapshotName) == false) {
            throw new InvalidSnapshotNameException(repositoryName, snapshotName, "must be lowercase");
        }
        if (Strings.validFileName(snapshotName) == false) {
            throw new InvalidSnapshotNameException(repositoryName,
                                                   snapshotName,
                                                   "must not contain the following characters " + Strings.INVALID_FILENAME_CHARS);
        }
    }

    /**
     * Starts snapshot.
     * <p>
     * Creates snapshot in repository and updates snapshot metadata record with list of shards that needs to be processed.
     * Note: This method is only used in clusters that contain a node older than {@link #NO_REPO_INITIALIZE_VERSION} to ensure a backwards
     * compatible path for initializing the snapshot in the repository is executed.
     *
     * @param clusterState               cluster state
     * @param snapshot                   snapshot meta data
     * @param partial                    allow partial snapshots
     * @param userCreateSnapshotListener listener
     */
    private void beginSnapshot(final ClusterState clusterState,
                               final SnapshotsInProgress.Entry snapshot,
                               final boolean partial,
                               final List<String> indices,
                               final Repository repository,
                               final ActionListener<Snapshot> userCreateSnapshotListener) {
        threadPool.executor(ThreadPool.Names.SNAPSHOT).execute(new AbstractRunnable() {

            boolean hadAbortedInitializations;

            @Override
            protected void doRun() {
                assert initializingSnapshots.contains(snapshot.snapshot());
                if (repository.isReadOnly()) {
                    throw new RepositoryException(repository.getMetadata().name(), "cannot create snapshot in a readonly repository");
                }
                final String snapshotName = snapshot.snapshot().getSnapshotId().getName();
                final StepListener<RepositoryData> repositoryDataListener = new StepListener<>();
                repository.getRepositoryData(repositoryDataListener);
                repositoryDataListener.whenComplete(repositoryData -> {
                    // check if the snapshot name already exists in the repository
                    if (repositoryData.getSnapshotIds().stream().anyMatch(s -> s.getName().equals(snapshotName))) {
                        throw new InvalidSnapshotNameException(
                            repository.getMetadata().name(), snapshotName, "snapshot with the same name already exists");
                    }
                    if (clusterState.nodes().getMinNodeVersion().onOrAfter(NO_REPO_INITIALIZE_VERSION) == false) {
                        // In mixed version clusters we initialize the snapshot in the repository so that in case of a master failover to an
                        // older version master node snapshot finalization (that assumes initializeSnapshot was called) produces a valid
                        // snapshot.
                        repository.initializeSnapshot(
                            snapshot.snapshot().getSnapshotId(), snapshot.indices(),
                            metadataForSnapshot(snapshot, clusterState.metadata()));
                    }

                    logger.info("snapshot [{}] started", snapshot.snapshot());
                    final Version version =
                        minCompatibleVersion(clusterState.nodes().getMinNodeVersion(), repositoryData, null);
                    if (indices.isEmpty()) {
                        // No indices in this snapshot - we are done
                        userCreateSnapshotListener.onResponse(snapshot.snapshot());
                        endSnapshot(SnapshotsInProgress.startedEntry(
                            snapshot.snapshot(), snapshot.includeGlobalState(), snapshot.partial(), Collections.emptyList(),
                            Collections.emptyList(), threadPool.absoluteTimeInMillis(), repositoryData.getGenId(),
                            ImmutableOpenMap.of(), snapshot.userMetadata(), version), clusterState.metadata(), repositoryData);
                        return;
                    }
                    clusterService.submitStateUpdateTask("update_snapshot [" + snapshot.snapshot() + "]", new ClusterStateUpdateTask() {

                        @Override
                        public ClusterState execute(ClusterState currentState) {
                            SnapshotsInProgress snapshots = currentState.custom(SnapshotsInProgress.TYPE);
                            List<SnapshotsInProgress.Entry> entries = new ArrayList<>();
                            for (SnapshotsInProgress.Entry entry : snapshots.entries()) {
                                if (entry.snapshot().equals(snapshot.snapshot()) == false) {
                                    entries.add(entry);
                                    continue;
                                }

                                if (entry.state() == State.ABORTED) {
                                    entries.add(entry);
                                    assert entry.shards().isEmpty();
                                    hadAbortedInitializations = true;
                                } else {
                                    final List<IndexId> indexIds = repositoryData.resolveNewIndices(indices, Collections.emptyMap());
                                    // Replace the snapshot that was just initialized
                                    ImmutableOpenMap<ShardId, ShardSnapshotStatus> shards = shards(snapshots,
                                            currentState.custom(SnapshotDeletionsInProgress.TYPE, SnapshotDeletionsInProgress.EMPTY),
                                            currentState.metadata(), currentState.routingTable(), indexIds,
                                            useShardGenerations(version), repositoryData, entry.repository());
                                    if (!partial) {
                                        Tuple<Set<String>, Set<String>> indicesWithMissingShards = indicesWithMissingShards(shards,
                                            currentState.metadata());
                                        Set<String> missing = indicesWithMissingShards.v1();
                                        Set<String> closed = indicesWithMissingShards.v2();
                                        if (missing.isEmpty() == false || closed.isEmpty() == false) {
                                            final StringBuilder failureMessage = new StringBuilder();
                                            if (missing.isEmpty() == false) {
                                                failureMessage.append("Indices don't have primary shards ");
                                                failureMessage.append(missing);
                                            }
                                            if (closed.isEmpty() == false) {
                                                if (failureMessage.length() > 0) {
                                                    failureMessage.append("; ");
                                                }
                                                failureMessage.append("Indices are closed ");
                                                failureMessage.append(closed);
                                            }
                                            entries.add(new SnapshotsInProgress.Entry(entry, State.FAILED, indexIds,
                                                repositoryData.getGenId(), shards, version, failureMessage.toString()));
                                            continue;
                                        }
                                    }
                                    entries.add(new SnapshotsInProgress.Entry(entry, State.STARTED, indexIds, repositoryData.getGenId(),
                                        shards, version, null));
                                }
                            }
                            return ClusterState.builder(currentState)
                                    .putCustom(SnapshotsInProgress.TYPE, SnapshotsInProgress.of(unmodifiableList(entries))).build();
                        }

                        @Override
                        public void onFailure(String source, Exception e) {
                            logger.warn(() -> new ParameterizedMessage("[{}] failed to create snapshot",
                                snapshot.snapshot().getSnapshotId()), e);
                            removeFailedSnapshotFromClusterState(snapshot.snapshot(), e, null,
                                new CleanupAfterErrorListener(userCreateSnapshotListener, e));
                        }

                        @Override
                        public void onNoLongerMaster(String source) {
                            // We are not longer a master - we shouldn't try to do any cleanup
                            // The new master will take care of it
                            logger.warn("[{}] failed to create snapshot - no longer a master", snapshot.snapshot().getSnapshotId());
                            userCreateSnapshotListener.onFailure(
                                new SnapshotException(snapshot.snapshot(), "master changed during snapshot initialization"));
                        }

                        @Override
                        public void clusterStateProcessed(String source, ClusterState oldState, ClusterState newState) {
                            // The userCreateSnapshotListener.onResponse() notifies caller that the snapshot was accepted
                            // for processing. If client wants to wait for the snapshot completion, it can register snapshot
                            // completion listener in this method. For the snapshot completion to work properly, the snapshot
                            // should still exist when listener is registered.
                            userCreateSnapshotListener.onResponse(snapshot.snapshot());

                            if (hadAbortedInitializations) {
                                final SnapshotsInProgress snapshotsInProgress = newState.custom(SnapshotsInProgress.TYPE);
                                assert snapshotsInProgress != null;
                                final SnapshotsInProgress.Entry entry = snapshotsInProgress.snapshot(snapshot.snapshot());
                                assert entry != null;
                                endSnapshot(entry, newState.metadata(), repositoryData);
                            } else {
                                endCompletedSnapshots(newState);
                            }
                        }
                    });
                }, this::onFailure);
            }

            @Override
            public void onFailure(Exception e) {
                logger.warn(() -> new ParameterizedMessage("failed to create snapshot [{}]",
                    snapshot.snapshot().getSnapshotId()), e);
                removeFailedSnapshotFromClusterState(snapshot.snapshot(), e, null,
                    new CleanupAfterErrorListener(userCreateSnapshotListener, e));
            }
        });
    }

    private static class CleanupAfterErrorListener {

        private final ActionListener<Snapshot> userCreateSnapshotListener;
        private final Exception e;

        CleanupAfterErrorListener(ActionListener<Snapshot> userCreateSnapshotListener, Exception e) {
            this.userCreateSnapshotListener = userCreateSnapshotListener;
            this.e = e;
        }

        public void onFailure(@Nullable Exception e) {
            userCreateSnapshotListener.onFailure(ExceptionsHelper.useOrSuppress(e, this.e));
        }

        public void onNoLongerMaster() {
            userCreateSnapshotListener.onFailure(e);
        }
    }

    private static ShardGenerations buildGenerations(SnapshotsInProgress.Entry snapshot, Metadata metadata) {
        ShardGenerations.Builder builder = ShardGenerations.builder();
        final Map<String, IndexId> indexLookup = new HashMap<>();
        snapshot.indices().forEach(idx -> indexLookup.put(idx.getName(), idx));
        if (snapshot.isClone()) {
            snapshot.clones().forEach(c -> {
                final IndexId indexId = indexLookup.get(c.key.indexName());
                builder.put(indexId, c.key.shardId(), c.value.generation());
            });
        } else {
            snapshot.shards().forEach(c -> {
                if (metadata.index(c.key.getIndex()) == null) {
                    assert snapshot.partial() :
                            "Index [" + c.key.getIndex() + "] was deleted during a snapshot but snapshot was not partial.";
                    return;
                }
                final IndexId indexId = indexLookup.get(c.key.getIndexName());
                if (indexId != null) {
                    builder.put(indexId, c.key.id(), c.value.generation());
                }
            });
        }
        return builder.build();
    }

    private static Metadata metadataForSnapshot(SnapshotsInProgress.Entry snapshot, Metadata metadata) {
        final Metadata.Builder builder;
        if (snapshot.includeGlobalState() == false) {
            // Remove global state from the cluster state
            builder = Metadata.builder();
            for (IndexId index : snapshot.indices()) {
                final IndexMetadata indexMetadata = metadata.index(index.getName());
                if (indexMetadata == null) {
                    assert snapshot.partial() : "Index [" + index + "] was deleted during a snapshot but snapshot was not partial.";
                } else {
                    builder.put(indexMetadata, false);
                }
            }
        } else {
            builder = Metadata.builder(metadata);
        }
        // Only keep those data streams in the metadata that were actually requested by the initial snapshot create operation
        Map<String, DataStream> dataStreams = new HashMap<>();
        for (String dataStreamName : snapshot.dataStreams()) {
            DataStream dataStream = metadata.dataStreams().get(dataStreamName);
            if (dataStream == null) {
                assert snapshot.partial() : "Data stream [" + dataStreamName +
                        "] was deleted during a snapshot but snapshot was not partial.";
            } else {
                dataStreams.put(dataStreamName, dataStream);
            }
        }
        return builder.dataStreams(dataStreams).build();
    }

    /**
     * Returns status of the currently running snapshots
     * <p>
     * This method is executed on master node
     * </p>
     *
     * @param snapshotsInProgress snapshots in progress in the cluster state
     * @param repository          repository id
     * @param snapshots           list of snapshots that will be used as a filter, empty list means no snapshots are filtered
     * @return list of metadata for currently running snapshots
     */
    public static List<SnapshotsInProgress.Entry> currentSnapshots(@Nullable SnapshotsInProgress snapshotsInProgress, String repository,
                                                                   List<String> snapshots) {
        if (snapshotsInProgress == null || snapshotsInProgress.entries().isEmpty()) {
            return Collections.emptyList();
        }
        if ("_all".equals(repository)) {
            return snapshotsInProgress.entries();
        }
        if (snapshotsInProgress.entries().size() == 1) {
            // Most likely scenario - one snapshot is currently running
            // Check this snapshot against the query
            SnapshotsInProgress.Entry entry = snapshotsInProgress.entries().get(0);
            if (entry.snapshot().getRepository().equals(repository) == false) {
                return Collections.emptyList();
            }
            if (snapshots.isEmpty() == false) {
                for (String snapshot : snapshots) {
                    if (entry.snapshot().getSnapshotId().getName().equals(snapshot)) {
                        return snapshotsInProgress.entries();
                    }
                }
                return Collections.emptyList();
            } else {
                return snapshotsInProgress.entries();
            }
        }
        List<SnapshotsInProgress.Entry> builder = new ArrayList<>();
        for (SnapshotsInProgress.Entry entry : snapshotsInProgress.entries()) {
            if (entry.snapshot().getRepository().equals(repository) == false) {
                continue;
            }
            if (snapshots.isEmpty() == false) {
                for (String snapshot : snapshots) {
                    if (entry.snapshot().getSnapshotId().getName().equals(snapshot)) {
                        builder.add(entry);
                        break;
                    }
                }
            } else {
                builder.add(entry);
            }
        }
        return unmodifiableList(builder);
    }

    @Override
    public void applyClusterState(ClusterChangedEvent event) {
        try {
            if (event.localNodeMaster()) {
                // We don't remove old master when master flips anymore. So, we need to check for change in master
                SnapshotsInProgress snapshotsInProgress = event.state().custom(SnapshotsInProgress.TYPE, SnapshotsInProgress.EMPTY);
                final boolean newMaster = event.previousState().nodes().isLocalNodeElectedMaster() == false;
                processExternalChanges(newMaster || removedNodesCleanupNeeded(snapshotsInProgress, event.nodesDelta().removedNodes()),
                        event.routingTableChanged() && waitingShardsStartedOrUnassigned(snapshotsInProgress, event));
            } else if (snapshotCompletionListeners.isEmpty() == false) {
                // We have snapshot listeners but are not the master any more. Fail all waiting listeners except for those that already
                // have their snapshots finalizing (those that are already finalizing will fail on their own from to update the cluster
                // state).
                for (Snapshot snapshot : new HashSet<>(snapshotCompletionListeners.keySet())) {
                    if (endingSnapshots.add(snapshot)) {
                        failSnapshotCompletionListeners(snapshot, new SnapshotException(snapshot, "no longer master"));
                    }
                }
            }
        } catch (Exception e) {
            assert false : new AssertionError(e);
            logger.warn("Failed to update snapshot state ", e);
        }
        assert assertConsistentWithClusterState(event.state());
        assert assertNoDanglingSnapshots(event.state());
    }

    /**
     * Cleanup all snapshots found in the given cluster state that have no more work left:
     * 1. Completed snapshots
     * 2. Snapshots in state INIT that a previous master of an older version failed to start
     * 3. Snapshots in any other state that have all their shard tasks completed
     */
    private void endCompletedSnapshots(ClusterState state) {
        SnapshotsInProgress snapshotsInProgress = state.custom(SnapshotsInProgress.TYPE);
        assert snapshotsInProgress != null;
        snapshotsInProgress.entries().stream().filter(
                entry -> entry.state().completed() || entry.state() == State.INIT || completed(entry.shards().values())
        ).forEach(entry -> endSnapshot(entry, state.metadata(), null));
    }

    private boolean assertConsistentWithClusterState(ClusterState state) {
        final SnapshotsInProgress snapshotsInProgress = state.custom(SnapshotsInProgress.TYPE, SnapshotsInProgress.EMPTY);
        if (snapshotsInProgress.entries().isEmpty() == false) {
            synchronized (endingSnapshots) {
                final Set<Snapshot> runningSnapshots = Stream.concat(
                        snapshotsInProgress.entries().stream().map(SnapshotsInProgress.Entry::snapshot),
                        endingSnapshots.stream())
                        .collect(Collectors.toSet());
                final Set<Snapshot> snapshotListenerKeys = snapshotCompletionListeners.keySet();
                assert runningSnapshots.containsAll(snapshotListenerKeys) : "Saw completion listeners for unknown snapshots in "
                        + snapshotListenerKeys + " but running snapshots are " + runningSnapshots;
            }
        }
        final SnapshotDeletionsInProgress snapshotDeletionsInProgress =
                state.custom(SnapshotDeletionsInProgress.TYPE, SnapshotDeletionsInProgress.EMPTY);
        if (snapshotDeletionsInProgress.hasDeletionsInProgress()) {
            synchronized (repositoryOperations.runningDeletions) {
                final Set<String> runningDeletes = Stream.concat(
                        snapshotDeletionsInProgress.getEntries().stream().map(SnapshotDeletionsInProgress.Entry::uuid),
                        repositoryOperations.runningDeletions.stream())
                        .collect(Collectors.toSet());
                final Set<String> deleteListenerKeys = snapshotDeletionListeners.keySet();
                assert runningDeletes.containsAll(deleteListenerKeys) : "Saw deletions listeners for unknown uuids in "
                        + deleteListenerKeys + " but running deletes are " + runningDeletes;
            }
        }
        return true;
    }

    // Assert that there are no snapshots that have a shard that is waiting to be assigned even though the cluster state would allow for it
    // to be assigned
    private static boolean assertNoDanglingSnapshots(ClusterState state) {
        final SnapshotsInProgress snapshotsInProgress = state.custom(SnapshotsInProgress.TYPE, SnapshotsInProgress.EMPTY);
        final SnapshotDeletionsInProgress snapshotDeletionsInProgress =
                state.custom(SnapshotDeletionsInProgress.TYPE, SnapshotDeletionsInProgress.EMPTY);
        final Set<String> reposWithRunningDelete = snapshotDeletionsInProgress.getEntries().stream()
                .filter(entry -> entry.state() == SnapshotDeletionsInProgress.State.STARTED)
                .map(SnapshotDeletionsInProgress.Entry::repository).collect(Collectors.toSet());
        final Set<String> reposSeen = new HashSet<>();
        for (SnapshotsInProgress.Entry entry : snapshotsInProgress.entries()) {
            if (reposSeen.add(entry.repository())) {
                for (ObjectCursor<ShardSnapshotStatus> value : entry.shards().values()) {
                    if (value.value.equals(ShardSnapshotStatus.UNASSIGNED_QUEUED)) {
                        assert reposWithRunningDelete.contains(entry.repository())
                                : "Found shard snapshot waiting to be assigned in [" + entry +
                                "] but it is not blocked by any running delete";
                    }
                }
            }
        }
        return true;
    }

    /**
     * Updates the state of in-progress snapshots in reaction to a change in the configuration of the cluster nodes (master fail-over or
     * disconnect of a data node that was executing a snapshot) or a routing change that started shards whose snapshot state is
     * {@link SnapshotsInProgress.ShardState#WAITING}.
     *
     * @param changedNodes true iff either a master fail-over occurred or a data node that was doing snapshot work got removed from the
     *                     cluster
     * @param startShards  true iff any waiting shards were started due to a routing change
     */
    private void processExternalChanges(boolean changedNodes, boolean startShards) {
        if (changedNodes == false && startShards == false) {
            // nothing to do, no relevant external change happened
            return;
        }
        clusterService.submitStateUpdateTask("update snapshot after shards started [" + startShards +
                "] or node configuration changed [" + changedNodes + "]", new ClusterStateUpdateTask() {

            private final Collection<SnapshotsInProgress.Entry> finishedSnapshots = new ArrayList<>();

            private final Collection<SnapshotDeletionsInProgress.Entry> deletionsToExecute = new ArrayList<>();

            @Override
            public ClusterState execute(ClusterState currentState) {
                RoutingTable routingTable = currentState.routingTable();
                final SnapshotsInProgress snapshots = currentState.custom(SnapshotsInProgress.TYPE, SnapshotsInProgress.EMPTY);
                DiscoveryNodes nodes = currentState.nodes();
                boolean changed = false;
                final EnumSet<State> statesToUpdate;
                // If we are reacting to a change in the cluster node configuration we have to update the shard states of both started and
                // aborted snapshots to potentially fail shards running on the removed nodes
                if (changedNodes) {
                    statesToUpdate = EnumSet.of(State.STARTED, State.ABORTED);
                } else {
                    // We are reacting to shards that started only so which only affects the individual shard states of  started snapshots
                    statesToUpdate = EnumSet.of(State.STARTED);
                }
                ArrayList<SnapshotsInProgress.Entry> updatedSnapshotEntries = new ArrayList<>();

                // We keep a cache of shards that failed in this map. If we fail a shardId for a given repository because of
                // a node leaving or shard becoming unassigned for one snapshot, we will also fail it for all subsequent enqueued snapshots
                // for the same repository
                final Map<String, Map<ShardId, ShardSnapshotStatus>> knownFailures = new HashMap<>();

                for (final SnapshotsInProgress.Entry snapshot : snapshots.entries()) {
                    if (statesToUpdate.contains(snapshot.state())) {
<<<<<<< HEAD
                        // Currently initializing clone
                        if (snapshot.isClone() && snapshot.clones().isEmpty()) {
                            if (initializingClones.contains(snapshot.snapshot())) {
                                updatedSnapshotEntries.add(snapshot);
                            } else {
                                logger.debug("removing not yet start clone operation [{}]", snapshot);
                                changed = true;
=======
                        ImmutableOpenMap<ShardId, ShardSnapshotStatus> shards = processWaitingShardsAndRemovedNodes(snapshot.shards(),
                                routingTable, nodes, knownFailures.computeIfAbsent(snapshot.repository(), k -> new HashMap<>()));
                        if (shards != null) {
                            final SnapshotsInProgress.Entry updatedSnapshot = snapshot.withShardStates(shards);
                            changed = true;
                            if (updatedSnapshot.state().completed()) {
                                finishedSnapshots.add(updatedSnapshot);
>>>>>>> e9193651
                            }
                        } else {
                            ImmutableOpenMap<ShardId, ShardSnapshotStatus> shards = processWaitingShardsAndRemovedNodes(snapshot.shards(),
                                    routingTable, nodes, knownFailures.computeIfAbsent(snapshot.repository(), k -> new HashMap<>()));
                            if (shards != null) {
                                final SnapshotsInProgress.Entry updatedSnapshot = snapshot.withShardStates(shards);
                                changed = true;
                                if (updatedSnapshot.state().completed()) {
                                    finishedSnapshots.add(updatedSnapshot);
                                }
                                updatedSnapshotEntries.add(updatedSnapshot);
                            } else {
                                updatedSnapshotEntries.add(snapshot);
                            }
                        }
                    } else if (snapshot.repositoryStateId() == RepositoryData.UNKNOWN_REPO_GEN) {
                        // BwC path, older versions could create entries with unknown repo GEN in INIT or ABORTED state that did not yet
                        // write anything to the repository physically. This means we can simply remove these from the cluster state
                        // without having to do any additional cleanup.
                        changed = true;
                        logger.debug("[{}] was found in dangling INIT or ABORTED state", snapshot);
                    } else {
                        if (snapshot.state().completed() || completed(snapshot.shards().values())) {
                            finishedSnapshots.add(snapshot);
                        }
                        updatedSnapshotEntries.add(snapshot);
                    }
                }
                final ClusterState res = readyDeletions(
                        changed ? ClusterState.builder(currentState).putCustom(
                                SnapshotsInProgress.TYPE, SnapshotsInProgress.of(unmodifiableList(updatedSnapshotEntries))).build() :
                                currentState).v1();
                for (SnapshotDeletionsInProgress.Entry delete
                        : res.custom(SnapshotDeletionsInProgress.TYPE, SnapshotDeletionsInProgress.EMPTY).getEntries()) {
                    if (delete.state() == SnapshotDeletionsInProgress.State.STARTED) {
                        deletionsToExecute.add(delete);
                    }
                }
                return res;
            }

            @Override
            public void onFailure(String source, Exception e) {
                logger.warn(() -> new ParameterizedMessage(
                        "failed to update snapshot state after shards started or nodes removed from [{}] ", source), e);
            }

            @Override
            public void clusterStateProcessed(String source, ClusterState oldState, ClusterState newState) {
                final SnapshotDeletionsInProgress snapshotDeletionsInProgress =
                        newState.custom(SnapshotDeletionsInProgress.TYPE, SnapshotDeletionsInProgress.EMPTY);
                if (finishedSnapshots.isEmpty() == false) {
                    // If we found snapshots that should be finalized as a result of the CS update we try to initiate finalization for them
                    // unless there is an executing snapshot delete already. If there is an executing snapshot delete we don't have to
                    // enqueue the snapshot finalizations here because the ongoing delete will take care of that when removing the delete
                    // from the cluster state
                    final Set<String> reposWithRunningDeletes = snapshotDeletionsInProgress.getEntries().stream()
                            .filter(entry -> entry.state() == SnapshotDeletionsInProgress.State.STARTED)
                            .map(SnapshotDeletionsInProgress.Entry::repository).collect(Collectors.toSet());
                    for (SnapshotsInProgress.Entry entry : finishedSnapshots) {
                        if (reposWithRunningDeletes.contains(entry.repository()) == false) {
                            endSnapshot(entry, newState.metadata(), null);
                        }
                    }
                }
                startExecutableClones(newState.custom(SnapshotsInProgress.TYPE, SnapshotsInProgress.EMPTY), null);
                // run newly ready deletes
                for (SnapshotDeletionsInProgress.Entry entry : deletionsToExecute) {
                    if (tryEnterRepoLoop(entry.repository())) {
                        deleteSnapshotsFromRepository(entry, newState.nodes().getMinNodeVersion());
                    }
                }
            }
        });
    }

    private static ImmutableOpenMap<ShardId, ShardSnapshotStatus> processWaitingShardsAndRemovedNodes(
            ImmutableOpenMap<ShardId, ShardSnapshotStatus> snapshotShards, RoutingTable routingTable, DiscoveryNodes nodes,
            Map<ShardId, ShardSnapshotStatus> knownFailures) {
        boolean snapshotChanged = false;
        ImmutableOpenMap.Builder<ShardId, ShardSnapshotStatus> shards = ImmutableOpenMap.builder();
        for (ObjectObjectCursor<ShardId, ShardSnapshotStatus> shardEntry : snapshotShards) {
            ShardSnapshotStatus shardStatus = shardEntry.value;
            ShardId shardId = shardEntry.key;
            if (shardStatus.equals(ShardSnapshotStatus.UNASSIGNED_QUEUED)) {
                // this shard snapshot is waiting for a previous snapshot to finish execution for this shard
                final ShardSnapshotStatus knownFailure = knownFailures.get(shardId);
                if (knownFailure == null) {
                    // if no failure is known for the shard we keep waiting
                    shards.put(shardId, shardStatus);
                } else {
                    // If a failure is known for an execution we waited on for this shard then we fail with the same exception here
                    // as well
                    snapshotChanged = true;
                    shards.put(shardId, knownFailure);
                }
            } else if (shardStatus.state() == ShardState.WAITING) {
                IndexRoutingTable indexShardRoutingTable = routingTable.index(shardId.getIndex());
                if (indexShardRoutingTable != null) {
                    IndexShardRoutingTable shardRouting = indexShardRoutingTable.shard(shardId.id());
                    if (shardRouting != null && shardRouting.primaryShard() != null) {
                        if (shardRouting.primaryShard().started()) {
                            // Shard that we were waiting for has started on a node, let's process it
                            snapshotChanged = true;
                            logger.trace("starting shard that we were waiting for [{}] on node [{}]", shardId, shardStatus.nodeId());
                            shards.put(shardId,
                                    new ShardSnapshotStatus(shardRouting.primaryShard().currentNodeId(), shardStatus.generation()));
                            continue;
                        } else if (shardRouting.primaryShard().initializing() || shardRouting.primaryShard().relocating()) {
                            // Shard that we were waiting for hasn't started yet or still relocating - will continue to wait
                            shards.put(shardId, shardStatus);
                            continue;
                        }
                    }
                }
                // Shard that we were waiting for went into unassigned state or disappeared - giving up
                snapshotChanged = true;
                logger.warn("failing snapshot of shard [{}] on unassigned shard [{}]", shardId, shardStatus.nodeId());
                final ShardSnapshotStatus failedState = new ShardSnapshotStatus(shardStatus.nodeId(), ShardState.FAILED,
                        "shard is unassigned", shardStatus.generation());
                shards.put(shardId, failedState);
                knownFailures.put(shardId, failedState);
            } else if (shardStatus.state().completed() == false && shardStatus.nodeId() != null) {
                if (nodes.nodeExists(shardStatus.nodeId())) {
                    shards.put(shardId, shardStatus);
                } else {
                    // TODO: Restart snapshot on another node?
                    snapshotChanged = true;
                    logger.warn("failing snapshot of shard [{}] on closed node [{}]",
                            shardId, shardStatus.nodeId());
                    final ShardSnapshotStatus failedState = new ShardSnapshotStatus(shardStatus.nodeId(), ShardState.FAILED,
                            "node shutdown", shardStatus.generation());
                    shards.put(shardId, failedState);
                    knownFailures.put(shardId, failedState);
                }
            } else {
                shards.put(shardId, shardStatus);
            }
        }
        if (snapshotChanged) {
            return shards.build();
        } else {
            return null;
        }
    }

    private static boolean waitingShardsStartedOrUnassigned(SnapshotsInProgress snapshotsInProgress, ClusterChangedEvent event) {
        for (SnapshotsInProgress.Entry entry : snapshotsInProgress.entries()) {
            if (entry.state() == State.STARTED) {
                for (ObjectObjectCursor<ShardId, ShardSnapshotStatus> shardStatus : entry.shards()) {
                    if (shardStatus.value.state() != ShardState.WAITING) {
                        continue;
                    }
                    final ShardId shardId = shardStatus.key;
                    if (event.indexRoutingTableChanged(shardId.getIndexName())) {
                        IndexRoutingTable indexShardRoutingTable =
                            event.state().getRoutingTable().index(shardId.getIndex());
                        if (indexShardRoutingTable == null) {
                            // index got removed concurrently and we have to fail WAITING state shards
                            return true;
                        }
                        ShardRouting shardRouting = indexShardRoutingTable.shard(shardId.id()).primaryShard();
                        if (shardRouting != null && (shardRouting.started() || shardRouting.unassigned())) {
                            return true;
                        }
                    }
                }
            }
        }
        return false;
    }

    private static boolean removedNodesCleanupNeeded(SnapshotsInProgress snapshotsInProgress, List<DiscoveryNode> removedNodes) {
        if (removedNodes.isEmpty()) {
            // Nothing to do, no nodes removed
            return false;
        }
        final Set<String> removedNodeIds = removedNodes.stream().map(DiscoveryNode::getId).collect(Collectors.toSet());
        return snapshotsInProgress.entries().stream()
                .anyMatch(snapshot -> {
                    if (snapshot.state().completed()) {
                        // nothing to do for already completed snapshots
                        return false;
                    }
                    for (ObjectCursor<ShardSnapshotStatus> shardStatus : snapshot.shards().values()) {
                        final ShardSnapshotStatus shardSnapshotStatus = shardStatus.value;
                        if (shardSnapshotStatus.state().completed() == false && removedNodeIds.contains(shardSnapshotStatus.nodeId())) {
                            // Snapshot had an incomplete shard running on a removed node so we need to adjust that shard's snapshot status
                            return true;
                        }
                    }
                    return false;
                });
    }

    /**
     * Returns list of indices with missing shards, and list of indices that are closed
     *
     * @param shards list of shard statuses
     * @return list of failed and closed indices
     */
    private static Tuple<Set<String>, Set<String>> indicesWithMissingShards(
        ImmutableOpenMap<ShardId, SnapshotsInProgress.ShardSnapshotStatus> shards, Metadata metadata) {
        Set<String> missing = new HashSet<>();
        Set<String> closed = new HashSet<>();
        for (ObjectObjectCursor<ShardId, SnapshotsInProgress.ShardSnapshotStatus> entry : shards) {
            if (entry.value.state() == ShardState.MISSING) {
                if (metadata.hasIndex(entry.key.getIndex().getName()) &&
                    metadata.getIndexSafe(entry.key.getIndex()).getState() == IndexMetadata.State.CLOSE) {
                    closed.add(entry.key.getIndex().getName());
                } else {
                    missing.add(entry.key.getIndex().getName());
                }
            }
        }
        return new Tuple<>(missing, closed);
    }

    /**
     * Finalizes the shard in repository and then removes it from cluster state
     * <p>
     * This is non-blocking method that runs on a thread from SNAPSHOT thread pool
     * Finalizes the snapshot in the repository.
     *
     * @param entry snapshot
     */
    private void endSnapshot(SnapshotsInProgress.Entry entry, Metadata metadata, @Nullable RepositoryData repositoryData) {
        final Snapshot snapshot = entry.snapshot();
        final boolean newFinalization = endingSnapshots.add(snapshot);
        if (entry.repositoryStateId() == RepositoryData.UNKNOWN_REPO_GEN) {
            logger.debug("[{}] was aborted before starting", snapshot);
            removeFailedSnapshotFromClusterState(
                    entry.snapshot(), new SnapshotException(snapshot, "Aborted on initialization"), repositoryData, null);
            return;
        }
        if (entry.isClone() && entry.state() == State.FAILED) {
            logger.debug("Removing failed snapshot clone [{}] from cluster state", entry);
            removeFailedSnapshotFromClusterState(entry.snapshot(), new SnapshotException(entry.snapshot(), entry.failure()), null, null);
            return;
        }
        final String repoName = entry.repository();
        if (tryEnterRepoLoop(repoName)) {
            if (repositoryData == null) {
                repositoriesService.repository(repoName).getRepositoryData(new ActionListener<RepositoryData>() {
                    @Override
                    public void onResponse(RepositoryData repositoryData) {
                        finalizeSnapshotEntry(entry, metadata, repositoryData);
                    }

                    @Override
                    public void onFailure(Exception e) {
                        clusterService.submitStateUpdateTask("fail repo tasks for [" + repoName + "]",
                            new FailPendingRepoTasksTask(repoName, e));
                    }
                });
            } else {
                finalizeSnapshotEntry(entry, metadata, repositoryData);
            }
        } else {
            if (newFinalization) {
                repositoryOperations.addFinalization(entry, metadata);
            }
        }
    }

    /**
     * Try starting to run a snapshot finalization or snapshot delete for the given repository. If this method returns
     * {@code true} then snapshot finalizations and deletions for the repo may be executed. Once no more operations are
     * ready for the repository {@link #leaveRepoLoop(String)} should be invoked so that a subsequent state change that
     * causes another operation to become ready can execute.
     *
     * @return true if a finalization or snapshot delete may be started at this point
     */
    private boolean tryEnterRepoLoop(String repository) {
        return currentlyFinalizing.add(repository);
    }

    /**
     * Stop polling for ready snapshot finalizations or deletes in state {@link SnapshotDeletionsInProgress.State#STARTED} to execute
     * for the given repository.
     */
    private void leaveRepoLoop(String repository) {
        final boolean removed = currentlyFinalizing.remove(repository);
        assert removed;
    }

    private void finalizeSnapshotEntry(SnapshotsInProgress.Entry entry, Metadata metadata, RepositoryData repositoryData) {
        assert currentlyFinalizing.contains(entry.repository());
        try {
            final String failure = entry.failure();
            final Snapshot snapshot = entry.snapshot();
            logger.trace("[{}] finalizing snapshot in repository, state: [{}], failure[{}]", snapshot, entry.state(), failure);
            ArrayList<SnapshotShardFailure> shardFailures = new ArrayList<>();
            for (ObjectObjectCursor<ShardId, ShardSnapshotStatus> shardStatus : entry.shards()) {
                ShardId shardId = shardStatus.key;
                ShardSnapshotStatus status = shardStatus.value;
                final ShardState state = status.state();
                if (state.failed()) {
                    shardFailures.add(new SnapshotShardFailure(status.nodeId(), shardId, status.reason()));
                } else if (state.completed() == false) {
                    shardFailures.add(new SnapshotShardFailure(status.nodeId(), shardId, "skipped"));
                } else {
                    assert state == ShardState.SUCCESS;
                }
            }
            final ShardGenerations shardGenerations = buildGenerations(entry, metadata);
            final String repository = snapshot.getRepository();
            final SnapshotInfo snapshotInfo = new SnapshotInfo(snapshot.getSnapshotId(),
                shardGenerations.indices().stream().map(IndexId::getName).collect(Collectors.toList()),
                entry.dataStreams(),
                entry.startTime(), failure, threadPool.absoluteTimeInMillis(),
                entry.partial() ? shardGenerations.totalShards() : entry.shards().size(), shardFailures,
                entry.includeGlobalState(), entry.userMetadata());
            final StepListener<Metadata> metadataListener = new StepListener<>();
            final Repository repo = repositoriesService.repository(snapshot.getRepository());
            if (entry.isClone()) {
                threadPool.executor(ThreadPool.Names.SNAPSHOT).execute(
                        ActionRunnable.supply(metadataListener, () -> {
                            final Metadata.Builder metaBuilder = Metadata.builder(repo.getSnapshotGlobalMetadata(entry.source()));
                            for (IndexId index : entry.indices()) {
                                metaBuilder.put(repo.getSnapshotIndexMetaData(repositoryData, entry.source(), index), false);
                            }
                            return metaBuilder.build();
                        }));
            } else {
                metadataListener.onResponse(metadata);
            }
            metadataListener.whenComplete(meta -> repo.finalizeSnapshot(
                    shardGenerations,
                    repositoryData.getGenId(),
                    metadataForSnapshot(entry, meta),
                    snapshotInfo,
                    entry.version(),
                    state -> stateWithoutSnapshot(state, snapshot),
                    ActionListener.wrap(newRepoData -> {
                        endingSnapshots.remove(snapshot);
                        completeListenersIgnoringException(
                            snapshotCompletionListeners.remove(snapshot), Tuple.tuple(newRepoData, snapshotInfo));
                        logger.info("snapshot [{}] completed with state [{}]", snapshot, snapshotInfo.state());
                        runNextQueuedOperation(newRepoData, repository, true);
                    }, e -> handleFinalizationFailure(e, entry, repositoryData))),
                    e -> handleFinalizationFailure(e, entry, repositoryData));
        } catch (Exception e) {
            assert false : new AssertionError(e);
            handleFinalizationFailure(e, entry, repositoryData);
        }
    }

    /**
     * Handles failure to finalize a snapshot. If the exception indicates that this node was unable to publish a cluster state and stopped
     * being the master node, then fail all snapshot create and delete listeners executing on this node by delegating to
     * {@link #failAllListenersOnMasterFailOver}. Otherwise, i.e. as a result of failing to write to the snapshot repository for some
     * reason, remove the snapshot's {@link SnapshotsInProgress.Entry} from the cluster state and move on with other queued snapshot
     * operations if there are any.
     *
     * @param e              exception encountered
     * @param entry          snapshot entry that failed to finalize
     * @param repositoryData current repository data for the snapshot's repository
     */
    private void handleFinalizationFailure(Exception e, SnapshotsInProgress.Entry entry, RepositoryData repositoryData) {
        Snapshot snapshot = entry.snapshot();
        if (ExceptionsHelper.unwrap(e, NotMasterException.class, FailedToCommitClusterStateException.class) != null) {
            // Failure due to not being master any more, don't try to remove snapshot from cluster state the next master
            // will try ending this snapshot again
            logger.debug(() -> new ParameterizedMessage(
                "[{}] failed to update cluster state during snapshot finalization", snapshot), e);
            failSnapshotCompletionListeners(snapshot,
                    new SnapshotException(snapshot, "Failed to update cluster state during snapshot finalization", e));
            failAllListenersOnMasterFailOver(e);
        } else {
            logger.warn(() -> new ParameterizedMessage("[{}] failed to finalize snapshot", snapshot), e);
            removeFailedSnapshotFromClusterState(snapshot, e, repositoryData, null);
        }
    }

    /**
     * Run the next queued up repository operation for the given repository name.
     *
     * @param repositoryData current repository data
     * @param repository     repository name
     * @param attemptDelete  whether to try and run delete operations that are ready in the cluster state if no
     *                       snapshot create operations remain to execute
     */
    private void runNextQueuedOperation(RepositoryData repositoryData, String repository, boolean attemptDelete) {
        assert currentlyFinalizing.contains(repository);
        final Tuple<SnapshotsInProgress.Entry, Metadata> nextFinalization = repositoryOperations.pollFinalization(repository);
        if (nextFinalization == null) {
            if (attemptDelete) {
                runReadyDeletions(repositoryData, repository);
            } else {
                leaveRepoLoop(repository);
            }
        } else {
            logger.trace("Moving on to finalizing next snapshot [{}]", nextFinalization);
            finalizeSnapshotEntry(nextFinalization.v1(), nextFinalization.v2(), repositoryData);
        }
    }

    /**
     * Runs a cluster state update that checks whether we have outstanding snapshot deletions that can be executed and executes them.
     *
     * TODO: optimize this to execute in a single CS update together with finalizing the latest snapshot
     */
    private void runReadyDeletions(RepositoryData repositoryData, String repository) {
        clusterService.submitStateUpdateTask("Run ready deletions", new ClusterStateUpdateTask() {

            private SnapshotDeletionsInProgress.Entry deletionToRun;

            @Override
            public ClusterState execute(ClusterState currentState) {
                assert readyDeletions(currentState).v1() == currentState :
                        "Deletes should have been set to ready by finished snapshot deletes and finalizations";
                for (SnapshotDeletionsInProgress.Entry entry :
                        currentState.custom(SnapshotDeletionsInProgress.TYPE, SnapshotDeletionsInProgress.EMPTY).getEntries()) {
                    if (entry.repository().equals(repository) && entry.state() == SnapshotDeletionsInProgress.State.STARTED) {
                        deletionToRun = entry;
                        break;
                    }
                }
                return currentState;
            }

            @Override
            public void onFailure(String source, Exception e) {
                logger.warn("Failed to run ready delete operations", e);
                failAllListenersOnMasterFailOver(e);
            }

            @Override
            public void clusterStateProcessed(String source, ClusterState oldState, ClusterState newState) {
                if (deletionToRun == null) {
                    runNextQueuedOperation(repositoryData, repository, false);
                } else {
                    deleteSnapshotsFromRepository(deletionToRun, repositoryData, newState.nodes().getMinNodeVersion());
                }
            }
        });
    }

    /**
     * Finds snapshot delete operations that are ready to execute in the given {@link ClusterState} and computes a new cluster state that
     * has all executable deletes marked as executing. Returns a {@link Tuple} of the updated cluster state and all executable deletes.
     * This can either be {@link SnapshotDeletionsInProgress.Entry} that were already in state
     * {@link SnapshotDeletionsInProgress.State#STARTED} or waiting entries in state {@link SnapshotDeletionsInProgress.State#WAITING}
     * that were moved to {@link SnapshotDeletionsInProgress.State#STARTED} in the returned updated cluster state.
     *
     * @param currentState current cluster state
     * @return tuple of an updated cluster state and currently executable snapshot delete operations
     */
    private static Tuple<ClusterState, List<SnapshotDeletionsInProgress.Entry>> readyDeletions(ClusterState currentState) {
        final SnapshotDeletionsInProgress deletions =
                currentState.custom(SnapshotDeletionsInProgress.TYPE, SnapshotDeletionsInProgress.EMPTY);
        if (deletions.hasDeletionsInProgress() == false) {
            return Tuple.tuple(currentState, Collections.emptyList());
        }
        final SnapshotsInProgress snapshotsInProgress = currentState.custom(SnapshotsInProgress.TYPE);
        assert snapshotsInProgress != null;
        final Set<String> repositoriesSeen = new HashSet<>();
        boolean changed = false;
        final ArrayList<SnapshotDeletionsInProgress.Entry> readyDeletions = new ArrayList<>();
        final List<SnapshotDeletionsInProgress.Entry> newDeletes = new ArrayList<>();
        for (SnapshotDeletionsInProgress.Entry entry : deletions.getEntries()) {
            final String repo = entry.repository();
            if (repositoriesSeen.add(entry.repository()) && entry.state() == SnapshotDeletionsInProgress.State.WAITING
                    && snapshotsInProgress.entries().stream()
                    .filter(se -> se.repository().equals(repo)).noneMatch(SnapshotsService::isWritingToRepository)) {
                changed = true;
                final SnapshotDeletionsInProgress.Entry newEntry = entry.started();
                readyDeletions.add(newEntry);
                newDeletes.add(newEntry);
            } else {
                newDeletes.add(entry);
            }
        }
        return Tuple.tuple(changed ? ClusterState.builder(currentState).putCustom(
                SnapshotDeletionsInProgress.TYPE, SnapshotDeletionsInProgress.of(newDeletes)).build() : currentState, readyDeletions);
    }

    /**
     * Computes the cluster state resulting from removing a given snapshot create operation from the given state.
     *
     * @param state    current cluster state
     * @param snapshot snapshot for which to remove the snapshot operation
     * @return updated cluster state
     */
    private static ClusterState stateWithoutSnapshot(ClusterState state, Snapshot snapshot) {
        SnapshotsInProgress snapshots = state.custom(SnapshotsInProgress.TYPE, SnapshotsInProgress.EMPTY);
        ClusterState result = state;
        boolean changed = false;
        ArrayList<SnapshotsInProgress.Entry> entries = new ArrayList<>();
        for (SnapshotsInProgress.Entry entry : snapshots.entries()) {
            if (entry.snapshot().equals(snapshot)) {
                changed = true;
            } else {
                entries.add(entry);
            }
        }
        if (changed) {
            result = ClusterState.builder(state).putCustom(
                    SnapshotsInProgress.TYPE, SnapshotsInProgress.of(unmodifiableList(entries))).build();
        }
        return readyDeletions(result).v1();
    }

    /**
     * Removes record of running snapshot from cluster state and notifies the listener when this action is complete. This method is only
     * used when the snapshot fails for some reason. During normal operation the snapshot repository will remove the
     * {@link SnapshotsInProgress.Entry} from the cluster state once it's done finalizing the snapshot.
     *
     * @param snapshot       snapshot that failed
     * @param failure        exception that failed the snapshot
     * @param repositoryData repository data or {@code null} when cleaning up a BwC snapshot that never fully initialized
     * @param listener       listener to invoke when done with, only passed by the BwC path that has {@code repositoryData} set to
     *                       {@code null}
     */
    private void removeFailedSnapshotFromClusterState(Snapshot snapshot, Exception failure, @Nullable RepositoryData repositoryData,
                                                      @Nullable CleanupAfterErrorListener listener) {
        assert failure != null : "Failure must be supplied";
        clusterService.submitStateUpdateTask("remove snapshot metadata", new ClusterStateUpdateTask() {

            @Override
            public ClusterState execute(ClusterState currentState) {
                final ClusterState updatedState = stateWithoutSnapshot(currentState, snapshot);
                // now check if there are any delete operations that refer to the just failed snapshot and remove the snapshot from them
                return updateWithSnapshots(updatedState, null, deletionsWithoutSnapshots(
                        updatedState.custom(SnapshotDeletionsInProgress.TYPE, SnapshotDeletionsInProgress.EMPTY),
                        Collections.singletonList(snapshot.getSnapshotId()), snapshot.getRepository()));
            }

            @Override
            public void onFailure(String source, Exception e) {
                logger.warn(() -> new ParameterizedMessage("[{}] failed to remove snapshot metadata", snapshot), e);
                failSnapshotCompletionListeners(
                        snapshot, new SnapshotException(snapshot, "Failed to remove snapshot from cluster state", e));
                failAllListenersOnMasterFailOver(e);
                if (listener != null) {
                    listener.onFailure(e);
                }
            }

            @Override
            public void onNoLongerMaster(String source) {
                failure.addSuppressed(new SnapshotException(snapshot, "no longer master"));
                failSnapshotCompletionListeners(snapshot, failure);
                failAllListenersOnMasterFailOver(new NotMasterException(source));
                if (listener != null) {
                    listener.onNoLongerMaster();
                }
            }

            @Override
            public void clusterStateProcessed(String source, ClusterState oldState, ClusterState newState) {
                failSnapshotCompletionListeners(snapshot, failure);
                if (listener == null) {
                    if (repositoryData != null) {
                        runNextQueuedOperation(repositoryData, snapshot.getRepository(), true);
                    }
                } else {
                    listener.onFailure(null);
                }
            }
        });
    }

    /**
     * Remove the given {@link SnapshotId}s for the given {@code repository} from an instance of {@link SnapshotDeletionsInProgress}.
     * If no deletion contained any of the snapshot ids to remove then return {@code null}.
     *
     * @param deletions   snapshot deletions to update
     * @param snapshotIds snapshot ids to remove
     * @param repository  repository that the snapshot ids belong to
     * @return            updated {@link SnapshotDeletionsInProgress} or {@code null} if unchanged
     */
    @Nullable
    private static SnapshotDeletionsInProgress deletionsWithoutSnapshots(SnapshotDeletionsInProgress deletions,
                                                                         Collection<SnapshotId> snapshotIds, String repository) {
        boolean changed = false;
        List<SnapshotDeletionsInProgress.Entry> updatedEntries = new ArrayList<>(deletions.getEntries().size());
        for (SnapshotDeletionsInProgress.Entry entry : deletions.getEntries()) {
            if (entry.repository().equals(repository)) {
                final List<SnapshotId> updatedSnapshotIds = new ArrayList<>(entry.getSnapshots());
                if (updatedSnapshotIds.removeAll(snapshotIds)) {
                    changed = true;
                    updatedEntries.add(entry.withSnapshots(updatedSnapshotIds));
                } else {
                    updatedEntries.add(entry);
                }
            } else {
                updatedEntries.add(entry);
            }
        }
        return changed ? SnapshotDeletionsInProgress.of(updatedEntries) : null;
    }

    private void failSnapshotCompletionListeners(Snapshot snapshot, Exception e) {
        endingSnapshots.remove(snapshot);
        failListenersIgnoringException(snapshotCompletionListeners.remove(snapshot), e);
        assert repositoryOperations.assertNotQueued(snapshot);
    }

    /**
     * Deletes snapshots from the repository. In-progress snapshots matched by the delete will be aborted before deleting them.
     *
     * @param request         delete snapshot request
     * @param listener        listener
     */
    public void deleteSnapshots(final DeleteSnapshotRequest request, final ActionListener<Void> listener) {

        final String[] snapshotNames = request.snapshots();
        final String repoName = request.repository();
        logger.info(() -> new ParameterizedMessage("deleting snapshots [{}] from repository [{}]",
                Strings.arrayToCommaDelimitedString(snapshotNames), repoName));

        final Repository repository = repositoriesService.repository(repoName);
        repository.executeConsistentStateUpdate(repositoryData -> new ClusterStateUpdateTask(Priority.NORMAL) {

            private Snapshot runningSnapshot;

            private ClusterStateUpdateTask deleteFromRepoTask;

            private boolean abortedDuringInit = false;

            private List<SnapshotId> outstandingDeletes;

            @Override
            public ClusterState execute(ClusterState currentState) throws Exception {
                final Version minNodeVersion = currentState.nodes().getMinNodeVersion();
                if (snapshotNames.length > 1 && minNodeVersion.before(MULTI_DELETE_VERSION)) {
                    throw new IllegalArgumentException("Deleting multiple snapshots in a single request is only supported in version [ "
                            + MULTI_DELETE_VERSION + "] but cluster contained node of version [" + currentState.nodes().getMinNodeVersion()
                            + "]");
                }
                final SnapshotsInProgress snapshots = currentState.custom(SnapshotsInProgress.TYPE, SnapshotsInProgress.EMPTY);
                final List<SnapshotsInProgress.Entry> snapshotEntries = findInProgressSnapshots(snapshots, snapshotNames, repoName);
                final List<SnapshotId> snapshotIds = matchingSnapshotIds(
                        snapshotEntries.stream().map(e -> e.snapshot().getSnapshotId()).collect(Collectors.toList()), repositoryData,
                        snapshotNames, repoName);
                if (snapshotEntries.isEmpty() || minNodeVersion.onOrAfter(SnapshotsService.FULL_CONCURRENCY_VERSION)) {
                    deleteFromRepoTask = createDeleteStateUpdate(snapshotIds, repoName, repositoryData, Priority.NORMAL, listener);
                    return deleteFromRepoTask.execute(currentState);
                }
                assert snapshotEntries.size() == 1 : "Expected just a single running snapshot but saw " + snapshotEntries;
                final SnapshotsInProgress.Entry snapshotEntry = snapshotEntries.get(0);
                runningSnapshot = snapshotEntry.snapshot();
                final ImmutableOpenMap<ShardId, ShardSnapshotStatus> shards;

                final State state = snapshotEntry.state();
                final String failure;

                outstandingDeletes = new ArrayList<>(snapshotIds);
                if (state != State.INIT) {
                    // INIT state snapshots won't ever be physically written to the repository but all other states will end up in the repo
                    outstandingDeletes.add(runningSnapshot.getSnapshotId());
                }
                final Set<SnapshotId> activeCloneSources = snapshots.entries()
                        .stream()
                        .filter(SnapshotsInProgress.Entry::isClone)
                        .map(SnapshotsInProgress.Entry::source)
                        .collect(Collectors.toSet());
                for (SnapshotId snapshotId : snapshotIds) {
                    if (activeCloneSources.contains(snapshotId)) {
                        throw new ConcurrentSnapshotExecutionException(new Snapshot(repoName, snapshotId),
                                "cannot delete snapshot while it is being cloned");
                    }
                }
                final SnapshotDeletionsInProgress deletionsInProgress =
                        currentState.custom(SnapshotDeletionsInProgress.TYPE, SnapshotDeletionsInProgress.EMPTY);
                final RepositoryCleanupInProgress repositoryCleanupInProgress =
                        currentState.custom(RepositoryCleanupInProgress.TYPE, RepositoryCleanupInProgress.EMPTY);
                if (repositoryCleanupInProgress.hasCleanupInProgress()) {
                    throw new ConcurrentSnapshotExecutionException(new Snapshot(repoName, snapshotIds.get(0)),
                            "cannot delete snapshots while a repository cleanup is in-progress in [" + repositoryCleanupInProgress + "]");
                }
                if (state == State.INIT) {
                    // snapshot is still initializing, mark it as aborted
                    shards = snapshotEntry.shards();
                    assert shards.isEmpty();
                    failure = "Snapshot was aborted during initialization";
                    abortedDuringInit = true;
                } else if (state == State.STARTED) {
                    // snapshot is started - mark every non completed shard as aborted
                    final SnapshotsInProgress.Entry abortedEntry = snapshotEntry.abort();
                    shards = abortedEntry.shards();
                    failure = abortedEntry.failure();
                } else {
                    boolean hasUncompletedShards = false;
                    // Cleanup in case a node gone missing and snapshot wasn't updated for some reason
                    for (ObjectCursor<ShardSnapshotStatus> shardStatus : snapshotEntry.shards().values()) {
                        // Check if we still have shard running on existing nodes
                        if (shardStatus.value.state().completed() == false && shardStatus.value.nodeId() != null
                            && currentState.nodes().get(shardStatus.value.nodeId()) != null) {
                            hasUncompletedShards = true;
                            break;
                        }
                    }
                    if (hasUncompletedShards) {
                        // snapshot is being finalized - wait for shards to complete finalization process
                        logger.debug("trying to delete completed snapshot - should wait for shards to finalize on all nodes");
                        return currentState;
                    } else {
                        // no shards to wait for but a node is gone - this is the only case
                        // where we force to finish the snapshot
                        logger.debug("trying to delete completed snapshot with no finalizing shards - can delete immediately");
                        shards = snapshotEntry.shards();
                    }
                    failure = snapshotEntry.failure();
                }
                return ClusterState.builder(currentState).putCustom(SnapshotsInProgress.TYPE,
                    SnapshotsInProgress.of(snapshots.entries().stream()
                            // remove init state snapshot we found from a previous master if there was one
                            .filter(existing -> abortedDuringInit == false || existing.equals(snapshotEntry) == false)
                            .map(existing -> {
                                if (existing.equals(snapshotEntry)) {
                                    return snapshotEntry.fail(shards, State.ABORTED, failure);
                                }
                                return existing;
                            }).collect(Collectors.toList()))).build();
            }

            @Override
            public void onFailure(String source, Exception e) {
                listener.onFailure(e);
            }

            @Override
            public void clusterStateProcessed(String source, ClusterState oldState, ClusterState newState) {
                if (deleteFromRepoTask != null) {
                    assert outstandingDeletes == null : "Shouldn't have outstanding deletes after already starting delete task";
                    deleteFromRepoTask.clusterStateProcessed(source, oldState, newState);
                    return;
                }
                if (abortedDuringInit) {
                    // BwC Path where we removed an outdated INIT state snapshot from the cluster state
                    logger.info("Successfully aborted snapshot [{}]", runningSnapshot);
                    if (outstandingDeletes.isEmpty()) {
                        listener.onResponse(null);
                    } else {
                        clusterService.submitStateUpdateTask("delete snapshot",
                                createDeleteStateUpdate(outstandingDeletes, repoName, repositoryData, Priority.IMMEDIATE, listener));
                    }
                    return;
                }
                logger.trace("adding snapshot completion listener to wait for deleted snapshot to finish");
                addListener(runningSnapshot, ActionListener.wrap(
                    result -> {
                        logger.debug("deleted snapshot completed - deleting files");
                        clusterService.submitStateUpdateTask("delete snapshot",
                                createDeleteStateUpdate(outstandingDeletes, repoName, result.v1(), Priority.IMMEDIATE, listener));
                    },
                    e -> {
                       if (ExceptionsHelper.unwrap(e, NotMasterException.class, FailedToCommitClusterStateException.class) != null) {
                                logger.warn("master failover before deleted snapshot could complete", e);
                                // Just pass the exception to the transport handler as is so it is retried on the new master
                                listener.onFailure(e);
                            } else {
                                logger.warn("deleted snapshot failed", e);
                                listener.onFailure(
                                    new SnapshotMissingException(runningSnapshot.getRepository(), runningSnapshot.getSnapshotId(), e));
                            }
                        }
                ));
            }

            @Override
            public TimeValue timeout() {
                return request.masterNodeTimeout();
            }
        }, "delete snapshot", listener::onFailure);
    }

    private static List<SnapshotId> matchingSnapshotIds(List<SnapshotId> inProgress, RepositoryData repositoryData,
                                                        String[] snapshotsOrPatterns, String repositoryName) {
        final Map<String, SnapshotId> allSnapshotIds = repositoryData.getSnapshotIds().stream().collect(
                Collectors.toMap(SnapshotId::getName, Function.identity()));
        final Set<SnapshotId> foundSnapshots = new HashSet<>(inProgress);
        for (String snapshotOrPattern : snapshotsOrPatterns) {
            if (Regex.isSimpleMatchPattern(snapshotOrPattern)) {
                for (Map.Entry<String, SnapshotId> entry : allSnapshotIds.entrySet()) {
                    if (Regex.simpleMatch(snapshotOrPattern, entry.getKey())) {
                        foundSnapshots.add(entry.getValue());
                    }
                }
            } else {
                final SnapshotId foundId = allSnapshotIds.get(snapshotOrPattern);
                if (foundId == null) {
                    if (inProgress.stream().noneMatch(snapshotId -> snapshotId.getName().equals(snapshotOrPattern))) {
                        throw new SnapshotMissingException(repositoryName, snapshotOrPattern);
                    }
                } else {
                    foundSnapshots.add(allSnapshotIds.get(snapshotOrPattern));
                }
            }
        }
        return Collections.unmodifiableList(new ArrayList<>(foundSnapshots));
    }

    // Return in-progress snapshot entries by name and repository in the given cluster state or null if none is found
    private static List<SnapshotsInProgress.Entry> findInProgressSnapshots(SnapshotsInProgress snapshots, String[] snapshotNames,
                                                                           String repositoryName) {
        List<SnapshotsInProgress.Entry> entries = new ArrayList<>();
        for (SnapshotsInProgress.Entry entry : snapshots.entries()) {
            if (entry.repository().equals(repositoryName)
                    && Regex.simpleMatch(snapshotNames, entry.snapshot().getSnapshotId().getName())) {
                entries.add(entry);
            }
        }
        return entries;
    }

    private ClusterStateUpdateTask createDeleteStateUpdate(List<SnapshotId> snapshotIds, String repoName, RepositoryData repositoryData,
                                                           Priority priority, ActionListener<Void> listener) {
        // Short circuit to noop state update if there isn't anything to delete
        if (snapshotIds.isEmpty()) {
            return new ClusterStateUpdateTask() {
                @Override
                public ClusterState execute(ClusterState currentState) {
                    return currentState;
                }

                @Override
                public void onFailure(String source, Exception e) {
                    listener.onFailure(e);
                }

                @Override
                public void clusterStateProcessed(String source, ClusterState oldState, ClusterState newState) {
                    listener.onResponse(null);
                }
            };
        }
        return new ClusterStateUpdateTask(priority) {

            private SnapshotDeletionsInProgress.Entry newDelete;

            private boolean reusedExistingDelete = false;

            private final Collection<SnapshotsInProgress.Entry> completedSnapshots = new ArrayList<>();

            @Override
            public ClusterState execute(ClusterState currentState) {
                final SnapshotDeletionsInProgress deletionsInProgress =
                        currentState.custom(SnapshotDeletionsInProgress.TYPE, SnapshotDeletionsInProgress.EMPTY);
                final Version minNodeVersion = currentState.nodes().getMinNodeVersion();
                if (minNodeVersion.before(FULL_CONCURRENCY_VERSION)) {
                    if (deletionsInProgress.hasDeletionsInProgress()) {
                        throw new ConcurrentSnapshotExecutionException(new Snapshot(repoName, snapshotIds.get(0)),
                                "cannot delete - another snapshot is currently being deleted in [" + deletionsInProgress + "]");
                    }
                }
                final RepositoryCleanupInProgress repositoryCleanupInProgress =
                        currentState.custom(RepositoryCleanupInProgress.TYPE, RepositoryCleanupInProgress.EMPTY);
                if (repositoryCleanupInProgress.hasCleanupInProgress()) {
                    throw new ConcurrentSnapshotExecutionException(new Snapshot(repoName, snapshotIds.get(0)),
                            "cannot delete snapshots while a repository cleanup is in-progress in [" + repositoryCleanupInProgress + "]");
                }
                final RestoreInProgress restoreInProgress = currentState.custom(RestoreInProgress.TYPE, RestoreInProgress.EMPTY);
                // don't allow snapshot deletions while a restore is taking place,
                // otherwise we could end up deleting a snapshot that is being restored
                // and the files the restore depends on would all be gone

                for (RestoreInProgress.Entry entry : restoreInProgress) {
                    if (repoName.equals(entry.snapshot().getRepository()) && snapshotIds.contains(entry.snapshot().getSnapshotId())) {
                        throw new ConcurrentSnapshotExecutionException(new Snapshot(repoName, snapshotIds.get(0)),
                                "cannot delete snapshot during a restore in progress in [" + restoreInProgress + "]");
                    }
                }
                final SnapshotsInProgress snapshots = currentState.custom(SnapshotsInProgress.TYPE, SnapshotsInProgress.EMPTY);
                final SnapshotsInProgress updatedSnapshots;
                if (minNodeVersion.onOrAfter(FULL_CONCURRENCY_VERSION)) {
                    updatedSnapshots = SnapshotsInProgress.of(snapshots.entries().stream()
                            .map(existing -> {
                                // snapshot is started - mark every non completed shard as aborted
                                if (existing.state() == State.STARTED && snapshotIds.contains(existing.snapshot().getSnapshotId())) {
                                    final SnapshotsInProgress.Entry abortedEntry = existing.abort();
                                    if (abortedEntry.state().completed()) {
                                        completedSnapshots.add(abortedEntry);
                                    }
                                    return abortedEntry;
                                }
                                return existing;
                            }).collect(Collectors.toList()));
                } else {
                    if (snapshots.entries().isEmpty() == false) {
                        // However other snapshots are running - cannot continue
                        throw new ConcurrentSnapshotExecutionException(
                                repoName, snapshotIds.toString(), "another snapshot is currently running cannot delete");
                    }
                    updatedSnapshots = snapshots;
                }
                // add the snapshot deletion to the cluster state
                final SnapshotDeletionsInProgress.Entry replacedEntry = deletionsInProgress.getEntries().stream().filter(entry ->
                        entry.repository().equals(repoName) && entry.state() == SnapshotDeletionsInProgress.State.WAITING)
                        .findFirst().orElse(null);
                if (replacedEntry == null) {
                    final Optional<SnapshotDeletionsInProgress.Entry> foundDuplicate =
                        deletionsInProgress.getEntries().stream().filter(entry ->
                            entry.repository().equals(repoName) && entry.state() == SnapshotDeletionsInProgress.State.STARTED
                                && entry.getSnapshots().containsAll(snapshotIds)).findFirst();
                    if (foundDuplicate.isPresent()) {
                        newDelete = foundDuplicate.get();
                        reusedExistingDelete = true;
                        return currentState;
                    }
                    ensureBelowConcurrencyLimit(repoName, snapshotIds.get(0).getName(), snapshots, deletionsInProgress);
                    newDelete = new SnapshotDeletionsInProgress.Entry(
                        snapshotIds,
                        repoName,
                        threadPool.absoluteTimeInMillis(),
                        repositoryData.getGenId(),
                        updatedSnapshots.entries().stream().filter(entry -> repoName.equals(entry.repository())).noneMatch(
                            SnapshotsService::isWritingToRepository)
                            && deletionsInProgress.getEntries().stream().noneMatch(entry ->
                            repoName.equals(entry.repository()) && entry.state() == SnapshotDeletionsInProgress.State.STARTED)
                            ? SnapshotDeletionsInProgress.State.STARTED : SnapshotDeletionsInProgress.State.WAITING);
                } else {
                    newDelete = replacedEntry.withAddedSnapshots(snapshotIds);
                }
                return updateWithSnapshots(currentState, updatedSnapshots,
                    (replacedEntry == null ? deletionsInProgress : deletionsInProgress.withRemovedEntry(replacedEntry.uuid()))
                        .withAddedEntry(newDelete));
            }

            @Override
            public void onFailure(String source, Exception e) {
                listener.onFailure(e);
            }

            @Override
            public void clusterStateProcessed(String source, ClusterState oldState, ClusterState newState) {
                addDeleteListener(newDelete.uuid(), listener);
                if (reusedExistingDelete) {
                    return;
                }
                if (newDelete.state() == SnapshotDeletionsInProgress.State.STARTED) {
                    if (tryEnterRepoLoop(repoName)) {
                        deleteSnapshotsFromRepository(newDelete, repositoryData, newState.nodes().getMinNodeVersion());
                    } else {
                        logger.trace("Delete [{}] could not execute directly and was queued", newDelete);
                    }
                } else {
                    for (SnapshotsInProgress.Entry completedSnapshot : completedSnapshots) {
                        endSnapshot(completedSnapshot, newState.metadata(), repositoryData);
                    }
                }
            }
        };
    }

    /**
     * Checks if the given {@link SnapshotsInProgress.Entry} is currently writing to the repository.
     *
     * @param entry snapshot entry
     * @return true if entry is currently writing to the repository
     */
    private static boolean isWritingToRepository(SnapshotsInProgress.Entry entry) {
        if (entry.state().completed()) {
            // Entry is writing to the repo because it's finalizing on master
            return true;
        }
        for (ObjectCursor<ShardSnapshotStatus> value : entry.shards().values()) {
            if (value.value.isActive()) {
                // Entry is writing to the repo because it's writing to a shard on a data node or waiting to do so for a concrete shard
                return true;
            }
        }
        return false;
    }

    private void addDeleteListener(String deleteUUID, ActionListener<Void> listener) {
        snapshotDeletionListeners.computeIfAbsent(deleteUUID, k -> new CopyOnWriteArrayList<>()).add(listener);
    }

    /**
     * Determines the minimum {@link Version} that the snapshot repository must be compatible with from the current nodes in the cluster
     * and the contents of the repository. The minimum version is determined as the lowest version found across all snapshots in the
     * repository and all nodes in the cluster.
     *
     * @param minNodeVersion minimum node version in the cluster
     * @param repositoryData current {@link RepositoryData} of that repository
     * @param excluded       snapshot id to ignore when computing the minimum version
     *                       (used to use newer metadata version after a snapshot delete)
     * @return minimum node version that must still be able to read the repository metadata
     */
    public Version minCompatibleVersion(Version minNodeVersion, RepositoryData repositoryData, @Nullable Collection<SnapshotId> excluded) {
        Version minCompatVersion = minNodeVersion;
        final Collection<SnapshotId> snapshotIds = repositoryData.getSnapshotIds();
        for (SnapshotId snapshotId : snapshotIds.stream().filter(excluded == null ? sn -> true : sn -> excluded.contains(sn) == false)
                .collect(Collectors.toList())) {
            final Version known = repositoryData.getVersion(snapshotId);
            // If we don't have the version cached in the repository data yet we load it from the snapshot info blobs
            if (known == null) {
                assert repositoryData.shardGenerations().totalShards() == 0 :
                    "Saw shard generations [" + repositoryData.shardGenerations() +
                        "] but did not have versions tracked for snapshot [" + snapshotId + "]";
                return OLD_SNAPSHOT_FORMAT;
            } else {
                minCompatVersion = minCompatVersion.before(known) ? minCompatVersion : known;
            }
        }
        return minCompatVersion;
    }

    /**
     * Checks whether the metadata version supports writing {@link ShardGenerations} to the repository.
     *
     * @param repositoryMetaVersion version to check
     * @return true if version supports {@link ShardGenerations}
     */
    public static boolean useShardGenerations(Version repositoryMetaVersion) {
        return repositoryMetaVersion.onOrAfter(SHARD_GEN_IN_REPO_DATA_VERSION);
    }

    /**
     * Checks whether the metadata version supports writing {@link ShardGenerations} to the repository.
     *
     * @param repositoryMetaVersion version to check
     * @return true if version supports {@link ShardGenerations}
     */
    public static boolean useIndexGenerations(Version repositoryMetaVersion) {
        return repositoryMetaVersion.onOrAfter(INDEX_GEN_IN_REPO_DATA_VERSION);
    }

    /** Deletes snapshot from repository
     *
     * @param deleteEntry       delete entry in cluster state
     * @param minNodeVersion    minimum node version in the cluster
     */
    private void deleteSnapshotsFromRepository(SnapshotDeletionsInProgress.Entry deleteEntry, Version minNodeVersion) {
        final long expectedRepoGen = deleteEntry.repositoryStateId();
        repositoriesService.getRepositoryData(deleteEntry.repository(), new ActionListener<RepositoryData>() {
            @Override
            public void onResponse(RepositoryData repositoryData) {
                assert repositoryData.getGenId() == expectedRepoGen :
                        "Repository generation should not change as long as a ready delete is found in the cluster state but found ["
                                + expectedRepoGen + "] in cluster state and [" + repositoryData.getGenId() + "] in the repository";
                deleteSnapshotsFromRepository(deleteEntry, repositoryData, minNodeVersion);
            }

            @Override
            public void onFailure(Exception e) {
                clusterService.submitStateUpdateTask("fail repo tasks for [" + deleteEntry.repository() + "]",
                        new FailPendingRepoTasksTask(deleteEntry.repository(), e));
            }
        });
    }

    /** Deletes snapshot from repository
     *
     * @param deleteEntry       delete entry in cluster state
     * @param repositoryData    the {@link RepositoryData} of the repository to delete from
     * @param minNodeVersion    minimum node version in the cluster
     */
    private void deleteSnapshotsFromRepository(SnapshotDeletionsInProgress.Entry deleteEntry,
                                               RepositoryData repositoryData, Version minNodeVersion) {
        if (repositoryOperations.startDeletion(deleteEntry.uuid())) {
            assert currentlyFinalizing.contains(deleteEntry.repository());
            final List<SnapshotId> snapshotIds = deleteEntry.getSnapshots();
            assert deleteEntry.state() == SnapshotDeletionsInProgress.State.STARTED :
                    "incorrect state for entry [" + deleteEntry + "]";
            repositoriesService.repository(deleteEntry.repository()).deleteSnapshots(
                snapshotIds,
                repositoryData.getGenId(),
                minCompatibleVersion(minNodeVersion, repositoryData, snapshotIds),
                ActionListener.wrap(updatedRepoData -> {
                        logger.info("snapshots {} deleted", snapshotIds);
                        removeSnapshotDeletionFromClusterState(deleteEntry, null, updatedRepoData);
                    }, ex -> removeSnapshotDeletionFromClusterState(deleteEntry, ex, repositoryData)
                ));
        }
    }

    /**
     * Removes a {@link SnapshotDeletionsInProgress.Entry} from {@link SnapshotDeletionsInProgress} in the cluster state after it executed
     * on the repository.
     *
     * @param deleteEntry delete entry to remove from the cluster state
     * @param failure     failure encountered while executing the delete on the repository or {@code null} if the delete executed
     *                    successfully
     * @param repositoryData current {@link RepositoryData} for the repository we just ran the delete on.
     */
    private void removeSnapshotDeletionFromClusterState(final SnapshotDeletionsInProgress.Entry deleteEntry,
                                                        @Nullable final Exception failure, final RepositoryData repositoryData) {
        final ClusterStateUpdateTask clusterStateUpdateTask;
        if (failure == null) {
            // If we didn't have a failure during the snapshot delete we will remove all snapshot ids that the delete successfully removed
            // from the repository from enqueued snapshot delete entries during the cluster state update. After the cluster state update we
            // resolve the delete listeners with the latest repository data from after the delete.
            clusterStateUpdateTask = new RemoveSnapshotDeletionAndContinueTask(deleteEntry, repositoryData) {
                @Override
                protected SnapshotDeletionsInProgress filterDeletions(SnapshotDeletionsInProgress deletions) {
                    final SnapshotDeletionsInProgress updatedDeletions =
                            deletionsWithoutSnapshots(deletions, deleteEntry.getSnapshots(), deleteEntry.repository());
                    return updatedDeletions == null ? deletions : updatedDeletions;
                }

                @Override
                protected void handleListeners(List<ActionListener<Void>> deleteListeners) {
                    assert repositoryData.getSnapshotIds().stream().noneMatch(deleteEntry.getSnapshots()::contains)
                            : "Repository data contained snapshot ids " + repositoryData.getSnapshotIds()
                            + " that should should been deleted by [" + deleteEntry + "]";
                    completeListenersIgnoringException(deleteListeners, null);
                }
            };
        } else {
            // The delete failed to execute on the repository. We remove it from the cluster state and then fail all listeners associated
            // with it.
            clusterStateUpdateTask = new RemoveSnapshotDeletionAndContinueTask(deleteEntry, repositoryData) {
                @Override
                protected void handleListeners(List<ActionListener<Void>> deleteListeners) {
                    failListenersIgnoringException(deleteListeners, failure);
                }
            };
        }
        clusterService.submitStateUpdateTask("remove snapshot deletion metadata", clusterStateUpdateTask);
    }

    /**
     * Handle snapshot or delete failure due to not being master any more so we don't try to do run additional cluster state updates.
     * The next master will try handling the missing operations. All we can do is fail all the listeners on this master node so that
     * transport requests return and we don't leak listeners.
     *
     * @param e exception that caused us to realize we are not master any longer
     */
    private void failAllListenersOnMasterFailOver(Exception e) {
        logger.debug("Failing all snapshot operation listeners because this node is not master any longer", e);
        synchronized (currentlyFinalizing) {
            if (ExceptionsHelper.unwrap(e, NotMasterException.class, FailedToCommitClusterStateException.class) != null) {
                repositoryOperations.clear();
                for (Snapshot snapshot : new HashSet<>(snapshotCompletionListeners.keySet())) {
                    failSnapshotCompletionListeners(snapshot, new SnapshotException(snapshot, "no longer master"));
                }
                final Exception wrapped =
                        new RepositoryException("_all", "Failed to update cluster state during repository operation", e);
                for (Iterator<List<ActionListener<Void>>> iterator = snapshotDeletionListeners.values().iterator();
                     iterator.hasNext(); ) {
                    final List<ActionListener<Void>> listeners = iterator.next();
                    iterator.remove();
                    failListenersIgnoringException(listeners, wrapped);
                }
                assert snapshotDeletionListeners.isEmpty() :
                    "No new listeners should have been added but saw " + snapshotDeletionListeners;
            } else {
                assert false :
                        new AssertionError("Modifying snapshot state should only ever fail because we failed to publish new state", e);
                logger.error("Unexpected failure during cluster state update", e);
            }
            currentlyFinalizing.clear();
        }
    }

    /**
     * A cluster state update that will remove a given {@link SnapshotDeletionsInProgress.Entry} from the cluster state
     * and trigger running the next snapshot-delete or -finalization operation available to execute if there is one
     * ready in the cluster state as a result of this state update.
     */
    private abstract class RemoveSnapshotDeletionAndContinueTask extends ClusterStateUpdateTask {

        // Snapshots that can be finalized after the delete operation has been removed from the cluster state
        protected final List<SnapshotsInProgress.Entry> newFinalizations = new ArrayList<>();

        private List<SnapshotDeletionsInProgress.Entry> readyDeletions = Collections.emptyList();

        protected final SnapshotDeletionsInProgress.Entry deleteEntry;

        private final RepositoryData repositoryData;

        RemoveSnapshotDeletionAndContinueTask(SnapshotDeletionsInProgress.Entry deleteEntry, RepositoryData repositoryData) {
            this.deleteEntry = deleteEntry;
            this.repositoryData = repositoryData;
        }

        @Override
        public ClusterState execute(ClusterState currentState) {
            final SnapshotDeletionsInProgress deletions = currentState.custom(SnapshotDeletionsInProgress.TYPE);
            assert deletions != null : "We only run this if there were deletions in the cluster state before";
            final SnapshotDeletionsInProgress updatedDeletions = deletions.withRemovedEntry(deleteEntry.uuid());
            if (updatedDeletions == deletions) {
                return currentState;
            }
            final SnapshotDeletionsInProgress newDeletions = filterDeletions(updatedDeletions);
            final Tuple<ClusterState, List<SnapshotDeletionsInProgress.Entry>> res = readyDeletions(
                    updateWithSnapshots(currentState, updatedSnapshotsInProgress(currentState, newDeletions), newDeletions));
            readyDeletions = res.v2();
            return res.v1();
        }

        @Override
        public void onFailure(String source, Exception e) {
            logger.warn(() -> new ParameterizedMessage("{} failed to remove snapshot deletion metadata", deleteEntry), e);
            repositoryOperations.finishDeletion(deleteEntry.uuid());
            failAllListenersOnMasterFailOver(e);
        }

        protected SnapshotDeletionsInProgress filterDeletions(SnapshotDeletionsInProgress deletions) {
            return deletions;
        }

        @Override
        public final void clusterStateProcessed(String source, ClusterState oldState, ClusterState newState) {
            final List<ActionListener<Void>> deleteListeners;
            repositoryOperations.finishDeletion(deleteEntry.uuid());
            deleteListeners = snapshotDeletionListeners.remove(deleteEntry.uuid());
            handleListeners(deleteListeners);
            if (newFinalizations.isEmpty()) {
                if (readyDeletions.isEmpty()) {
                    leaveRepoLoop(deleteEntry.repository());
                } else {
                    for (SnapshotDeletionsInProgress.Entry readyDeletion : readyDeletions) {
                        deleteSnapshotsFromRepository(readyDeletion, repositoryData, newState.nodes().getMinNodeVersion());
                    }
                }
            } else {
                leaveRepoLoop(deleteEntry.repository());
                assert readyDeletions.stream().noneMatch(entry -> entry.repository().equals(deleteEntry.repository()))
                        : "New finalizations " + newFinalizations + " added even though deletes " + readyDeletions + " are ready";
                for (SnapshotsInProgress.Entry entry : newFinalizations) {
                    endSnapshot(entry, newState.metadata(), repositoryData);
                }
            }
        }

        /**
         * Invoke snapshot delete listeners for {@link #deleteEntry}.
         *
         * @param deleteListeners delete snapshot listeners or {@code null} if there weren't any for {@link #deleteEntry}.
         */
        protected abstract void handleListeners(@Nullable List<ActionListener<Void>> deleteListeners);

        /**
         * Computes an updated {@link SnapshotsInProgress} that takes into account an updated version of
         * {@link SnapshotDeletionsInProgress} that has a {@link SnapshotDeletionsInProgress.Entry} removed from it
         * relative to the {@link SnapshotDeletionsInProgress} found in {@code currentState}.
         * The removal of a delete from the cluster state can trigger two possible actions on in-progress snapshots:
         * <ul>
         *     <li>Snapshots that had unfinished shard snapshots in state {@link ShardSnapshotStatus#UNASSIGNED_QUEUED} that
         *     could not be started because the delete was running can have those started.</li>
         *     <li>Snapshots that had all their shards reach a completed state while a delete was running (e.g. as a result of
         *     nodes dropping out of the cluster or another incoming delete aborting them) need not be updated in the cluster
         *     state but need to have their finalization triggered now that it's possible with the removal of the delete
         *     from the state.</li>
         * </ul>
         *
         * @param currentState     current cluster state
         * @param updatedDeletions deletions with removed entry
         * @return updated snapshot in progress instance or {@code null} if there are no changes to it
         */
        @Nullable
        private SnapshotsInProgress updatedSnapshotsInProgress(ClusterState currentState,
                                                               SnapshotDeletionsInProgress updatedDeletions) {
            final SnapshotsInProgress snapshotsInProgress = currentState.custom(SnapshotsInProgress.TYPE, SnapshotsInProgress.EMPTY);
            final List<SnapshotsInProgress.Entry> snapshotEntries = new ArrayList<>();

            // Keep track of shardIds that we started snapshots for as a result of removing this delete so we don't assign
            // them to multiple snapshots by accident
            final Set<ShardId> reassignedShardIds = new HashSet<>();

            boolean changed = false;

            final String repoName = deleteEntry.repository();
            // Computing the new assignments can be quite costly, only do it once below if actually needed
            ImmutableOpenMap<ShardId, ShardSnapshotStatus> shardAssignments = null;
            for (SnapshotsInProgress.Entry entry : snapshotsInProgress.entries()) {
                if (entry.repository().equals(repoName)) {
                    if (entry.state().completed() == false) {
                        // Collect waiting shards that in entry that we can assign now that we are done with the deletion
                        final List<ShardId> canBeUpdated = new ArrayList<>();
                        for (ObjectObjectCursor<ShardId, ShardSnapshotStatus> value : entry.shards()) {
                            if (value.value.equals(ShardSnapshotStatus.UNASSIGNED_QUEUED)
                                    && reassignedShardIds.contains(value.key) == false) {
                                canBeUpdated.add(value.key);
                            }
                        }
                        if (canBeUpdated.isEmpty()) {
                            // No shards can be updated in this snapshot so we just add it as is again
                            snapshotEntries.add(entry);
                        } else {
                            if (shardAssignments == null) {
                                shardAssignments = shards(snapshotsInProgress,
                                        updatedDeletions, currentState.metadata(), currentState.routingTable(), entry.indices(),
                                        entry.version().onOrAfter(SHARD_GEN_IN_REPO_DATA_VERSION), repositoryData, repoName);
                            }
                            final ImmutableOpenMap.Builder<ShardId, ShardSnapshotStatus> updatedAssignmentsBuilder =
                                    ImmutableOpenMap.builder(entry.shards());
                            for (ShardId shardId : canBeUpdated) {
                                final ShardSnapshotStatus updated = shardAssignments.get(shardId);
                                if (updated == null) {
                                    // We don't have a new assignment for this shard because its index was concurrently deleted
                                    assert currentState.routingTable().hasIndex(shardId.getIndex()) == false :
                                            "Missing assignment for [" + shardId + "]";
                                    updatedAssignmentsBuilder.put(shardId, ShardSnapshotStatus.MISSING);
                                } else {
                                    final boolean added = reassignedShardIds.add(shardId);
                                    assert added;
                                    updatedAssignmentsBuilder.put(shardId, updated);
                                }
                            }
                            snapshotEntries.add(entry.withStartedShards(updatedAssignmentsBuilder.build()));
                            changed = true;
                        }
                    } else {
                        // Entry is already completed so we will finalize it now that the delete doesn't block us after
                        // this CS update finishes
                        newFinalizations.add(entry);
                        snapshotEntries.add(entry);
                    }
                } else {
                    // Entry is for another repository we just keep it as is
                    snapshotEntries.add(entry);
                }
            }
            return changed ? SnapshotsInProgress.of(snapshotEntries) : null;
        }
    }

    /**
     * Shortcut to build new {@link ClusterState} from the current state and updated values of {@link SnapshotsInProgress} and
     * {@link SnapshotDeletionsInProgress}.
     *
     * @param state                       current cluster state
     * @param snapshotsInProgress         new value for {@link SnapshotsInProgress} or {@code null} if it's unchanged
     * @param snapshotDeletionsInProgress new value for {@link SnapshotDeletionsInProgress} or {@code null} if it's unchanged
     * @return updated cluster state
     */
    public static ClusterState updateWithSnapshots(ClusterState state,
                                                   @Nullable SnapshotsInProgress snapshotsInProgress,
                                                   @Nullable SnapshotDeletionsInProgress snapshotDeletionsInProgress) {
        if (snapshotsInProgress == null && snapshotDeletionsInProgress == null) {
            return state;
        }
        ClusterState.Builder builder = ClusterState.builder(state);
        if (snapshotsInProgress != null) {
            builder.putCustom(SnapshotsInProgress.TYPE, snapshotsInProgress);
        }
        if (snapshotDeletionsInProgress != null) {
            builder.putCustom(SnapshotDeletionsInProgress.TYPE, snapshotDeletionsInProgress);
        }
        return builder.build();
    }

    private static <T> void failListenersIgnoringException(@Nullable List<ActionListener<T>> listeners, Exception failure) {
        if (listeners != null) {
            try {
                ActionListener.onFailure(listeners, failure);
            } catch (Exception ex) {
                assert false : new AssertionError(ex);
                logger.warn("Failed to notify listeners", ex);
            }
        }
    }

    private static <T> void completeListenersIgnoringException(@Nullable List<ActionListener<T>> listeners, T result) {
        if (listeners != null) {
            try {
                ActionListener.onResponse(listeners, result);
            } catch (Exception ex) {
                assert false : new AssertionError(ex);
                logger.warn("Failed to notify listeners", ex);
            }
        }
    }

    /**
     * Calculates the assignment of shards to data nodes for a new snapshot based on the given cluster state and the
     * indices that should be included in the snapshot.
     *
     * @param indices             Indices to snapshot
     * @param useShardGenerations whether to write {@link ShardGenerations} during the snapshot
     * @return list of shard to be included into current snapshot
     */
    private static ImmutableOpenMap<ShardId, SnapshotsInProgress.ShardSnapshotStatus> shards(
            @Nullable SnapshotsInProgress snapshotsInProgress, @Nullable SnapshotDeletionsInProgress deletionsInProgress,
            Metadata metadata, RoutingTable routingTable, List<IndexId> indices, boolean useShardGenerations,
            RepositoryData repositoryData, String repoName) {
        ImmutableOpenMap.Builder<ShardId, SnapshotsInProgress.ShardSnapshotStatus> builder = ImmutableOpenMap.builder();
        final ShardGenerations shardGenerations = repositoryData.shardGenerations();
        final Set<ShardId> inProgressShards = busyShardsForRepo(repoName, snapshotsInProgress, metadata);
        final boolean readyToExecute = deletionsInProgress == null || deletionsInProgress.getEntries().stream()
            .noneMatch(entry -> entry.repository().equals(repoName) && entry.state() == SnapshotDeletionsInProgress.State.STARTED);
        for (IndexId index : indices) {
            final String indexName = index.getName();
            final boolean isNewIndex = repositoryData.getIndices().containsKey(indexName) == false;
            IndexMetadata indexMetadata = metadata.index(indexName);
            if (indexMetadata == null) {
                // The index was deleted before we managed to start the snapshot - mark it as missing.
                builder.put(new ShardId(indexName, IndexMetadata.INDEX_UUID_NA_VALUE, 0), ShardSnapshotStatus.MISSING);
            } else {
                final IndexRoutingTable indexRoutingTable = routingTable.index(indexName);
                for (int i = 0; i < indexMetadata.getNumberOfShards(); i++) {
                    final ShardId shardId = indexRoutingTable.shard(i).shardId();
                    final String shardRepoGeneration;
                    if (useShardGenerations) {
                        if (isNewIndex) {
                            assert shardGenerations.getShardGen(index, shardId.getId()) == null
                                : "Found shard generation for new index [" + index + "]";
                            shardRepoGeneration = ShardGenerations.NEW_SHARD_GEN;
                        } else {
                            shardRepoGeneration = shardGenerations.getShardGen(index, shardId.getId());
                        }
                    } else {
                        shardRepoGeneration = null;
                    }
                    final ShardSnapshotStatus shardSnapshotStatus;
                    if (indexRoutingTable == null) {
                        shardSnapshotStatus = new SnapshotsInProgress.ShardSnapshotStatus(null, ShardState.MISSING,
                                "missing routing table", shardRepoGeneration);
                    } else {
                        ShardRouting primary = indexRoutingTable.shard(i).primaryShard();
                        if (readyToExecute == false || inProgressShards.contains(shardId)) {
                            shardSnapshotStatus = ShardSnapshotStatus.UNASSIGNED_QUEUED;
                        } else if (primary == null || !primary.assignedToNode()) {
                            shardSnapshotStatus = new ShardSnapshotStatus(null, ShardState.MISSING,
                                    "primary shard is not allocated", shardRepoGeneration);
                        } else if (primary.relocating() || primary.initializing()) {
                            shardSnapshotStatus = new ShardSnapshotStatus(
                                    primary.currentNodeId(), ShardState.WAITING, shardRepoGeneration);
                        } else if (!primary.started()) {
                            shardSnapshotStatus =
                                    new ShardSnapshotStatus(primary.currentNodeId(), ShardState.MISSING,
                                            "primary shard hasn't been started yet", shardRepoGeneration);
                        } else {
                            shardSnapshotStatus =
                                    new ShardSnapshotStatus(primary.currentNodeId(), shardRepoGeneration);
                        }
                    }
                    builder.put(shardId, shardSnapshotStatus);
                }
            }
        }

        return builder.build();
    }

    /**
     * Compute all shard ids that currently have an actively executing snapshot for the given repository.
     *
     * @param repoName     repository name
     * @param snapshots    snapshots in progress
     * @return shard ids that currently have an actively executing shard snapshot on a data node
     */
    private static Set<ShardId> busyShardsForRepo(String repoName, @Nullable SnapshotsInProgress snapshots, Metadata metadata) {
        final List<SnapshotsInProgress.Entry> runningSnapshots = snapshots == null ? Collections.emptyList() : snapshots.entries();
        final Set<ShardId> inProgressShards = new HashSet<>();
        for (SnapshotsInProgress.Entry runningSnapshot : runningSnapshots) {
            if (runningSnapshot.repository().equals(repoName) == false) {
                continue;
            }
            if (runningSnapshot.isClone()) {
                for (ObjectObjectCursor<RepositoryShardId, ShardSnapshotStatus> clone : runningSnapshot.clones()) {
                    final ShardSnapshotStatus shardState = clone.value;
                        if (shardState.isActive()) {
                            IndexMetadata indexMeta = metadata.index(clone.key.indexName());
                            final Index index;
                            if (indexMeta == null) {
                                index = new Index(clone.key.indexName(), IndexMetadata.INDEX_UUID_NA_VALUE);
                            } else {
                                index = indexMeta.getIndex();
                            }
                            inProgressShards.add(new ShardId(index, clone.key.shardId()));
                        }
                }
            } else {
                for (ObjectObjectCursor<ShardId, ShardSnapshotStatus> shard : runningSnapshot.shards()) {
                    if (shard.value.isActive()) {
                        inProgressShards.add(shard.key);
                    }
                }
            }
        }
        return inProgressShards;
    }

    /**
     * Returns the data streams that are currently being snapshotted (with partial == false) and that are contained in the
     * indices-to-check set.
     */
    public static Set<String> snapshottingDataStreams(final ClusterState currentState, final Set<String> dataStreamsToCheck) {
        final SnapshotsInProgress snapshots = currentState.custom(SnapshotsInProgress.TYPE);
        if (snapshots == null) {
            return emptySet();
        }

        Map<String, DataStream> dataStreams = currentState.metadata().dataStreams();
        return snapshots.entries().stream()
            .filter(e -> e.partial() == false)
            .flatMap(e -> e.dataStreams().stream())
            .filter(ds -> dataStreams.containsKey(ds) && dataStreamsToCheck.contains(ds))
            .collect(Collectors.toSet());
    }

    /**
     * Returns the indices that are currently being snapshotted (with partial == false) and that are contained in the indices-to-check set.
     */
    public static Set<Index> snapshottingIndices(final ClusterState currentState, final Set<Index> indicesToCheck) {
        final SnapshotsInProgress snapshots = currentState.custom(SnapshotsInProgress.TYPE);
        if (snapshots == null) {
            return emptySet();
        }

        final Set<Index> indices = new HashSet<>();
        for (final SnapshotsInProgress.Entry entry : snapshots.entries()) {
            if (entry.partial() == false) {
                for (IndexId index : entry.indices()) {
                    IndexMetadata indexMetadata = currentState.metadata().index(index.getName());
                    if (indexMetadata != null && indicesToCheck.contains(indexMetadata.getIndex())) {
                        indices.add(indexMetadata.getIndex());
                    }
                }
            }
        }
        return indices;
    }

    /**
     * Adds snapshot completion listener
     *
     * @param snapshot Snapshot to listen for
     * @param listener listener
     */
    private void addListener(Snapshot snapshot, ActionListener<Tuple<RepositoryData, SnapshotInfo>> listener) {
        snapshotCompletionListeners.computeIfAbsent(snapshot, k -> new CopyOnWriteArrayList<>()).add(listener);
    }

    @Override
    protected void doStart() {
        assert this.updateSnapshotStatusHandler != null;
        assert transportService.getRequestHandler(UPDATE_SNAPSHOT_STATUS_ACTION_NAME) != null;
    }

    @Override
    protected void doStop() {

    }

    @Override
    protected void doClose() {
        clusterService.removeApplier(this);
    }

    /**
     * Assert that no in-memory state for any running snapshot-create or -delete operation exists in this instance.
     */
    public boolean assertAllListenersResolved() {
        final DiscoveryNode localNode = clusterService.localNode();
        assert endingSnapshots.isEmpty() : "Found leaked ending snapshots " + endingSnapshots
            + " on [" + localNode + "]";
        assert snapshotCompletionListeners.isEmpty() : "Found leaked snapshot completion listeners " + snapshotCompletionListeners
            + " on [" + localNode + "]";
        assert currentlyFinalizing.isEmpty() : "Found leaked finalizations " + currentlyFinalizing
            + " on [" + localNode + "]";
        assert snapshotDeletionListeners.isEmpty() : "Found leaked snapshot delete listeners " + snapshotDeletionListeners
            + " on [" + localNode + "]";
        assert repositoryOperations.isEmpty() : "Found leaked snapshots to finalize " + repositoryOperations
            + " on [" + localNode + "]";
        return true;
    }

    /**
     * Executor that applies {@link ShardSnapshotUpdate}s to the current cluster state. The algorithm implemented below works as described
     * below:
     * Every shard snapshot or clone state update can result in multiple snapshots being updated. In order to determine whether or not a
     * shard update has an effect we use an outer loop over all current executing snapshot operations that iterates over them in the order
     * they were started in and an inner loop over the list of shard update tasks.
     *
     * If the inner loop finds that a shard update task applies to a given snapshot and either a shard-snapshot or shard-clone operation in
     * it then it will update the state of the snapshot entry accordingly. If that update was a noop, then the task is removed from the
     * iteration as it was already applied before and likely just arrived on the master node again due to retries upstream.
     * If the update was not a noop, then it means that the shard it applied to is now available for another snapshot or clone operation
     * to be re-assigned if there is another snapshot operation that is waiting for the shard to become available. We therefore record the
     * fact that a task was executed by adding it to a collection of executed tasks. If a subsequent execution of the outer loop finds that
     * a task in the executed tasks collection applied to a shard it was waiting for to become available, then the shard snapshot operation
     * will be started for that snapshot entry and the task removed from the collection of tasks that need to be applied to snapshot
     * entries since it can not have any further effects.
     *
     * Package private to allow for tests.
     */
    static final ClusterStateTaskExecutor<ShardSnapshotUpdate> SHARD_STATE_EXECUTOR = (currentState, tasks) -> {
        int changedCount = 0;
        int startedCount = 0;
        final List<SnapshotsInProgress.Entry> entries = new ArrayList<>();
        final String localNodeId = currentState.nodes().getLocalNodeId();
        // Tasks to check for updates for running snapshots.
        final List<ShardSnapshotUpdate> unconsumedTasks = new ArrayList<>(tasks);
        // Tasks that were used to complete an existing in-progress shard snapshot
        final Set<ShardSnapshotUpdate> executedTasks = new HashSet<>();
        // Outer loop over all snapshot entries in the order they were created in
        for (SnapshotsInProgress.Entry entry : currentState.custom(SnapshotsInProgress.TYPE, SnapshotsInProgress.EMPTY).entries()) {
            if (entry.state().completed()) {
                // completed snapshots do not require any updates so we just add them to the new list and keep going
                entries.add(entry);
                continue;
            }
            ImmutableOpenMap.Builder<ShardId, ShardSnapshotStatus> shards = null;
            ImmutableOpenMap.Builder<RepositoryShardId, ShardSnapshotStatus> clones = null;
            Map<String, IndexId> indicesLookup = null;
            // inner loop over all the shard updates that are potentially applicable to the current snapshot entry
            for (Iterator<ShardSnapshotUpdate> iterator = unconsumedTasks.iterator(); iterator.hasNext(); ) {
                final ShardSnapshotUpdate updateSnapshotState = iterator.next();
                final Snapshot updatedSnapshot = updateSnapshotState.snapshot;
                final String updatedRepository = updatedSnapshot.getRepository();
                if (entry.repository().equals(updatedRepository) == false) {
                    // the update applies to a different repository so it is irrelevant here
                    continue;
                }
                if (updateSnapshotState.isClone()) {
                    // The update applied to a shard clone operation
                    final RepositoryShardId finishedShardId = updateSnapshotState.repoShardId;
                    if (entry.snapshot().getSnapshotId().equals(updatedSnapshot.getSnapshotId())) {
                        assert entry.isClone() : "Non-clone snapshot [" + entry + "] received update for clone ["
                                + updateSnapshotState + "]";
                        final ShardSnapshotStatus existing = entry.clones().get(finishedShardId);
                        if (existing == null) {
                            logger.warn("Received clone shard snapshot status update [{}] but this shard is not tracked in [{}]",
                                    updateSnapshotState, entry);
                            assert false : "This should never happen, master will not submit a state update for a non-existing clone";
                            continue;
                        }
                        if (existing.state().completed()) {
                            // No point in doing noop updates that might happen if data nodes resends shard status after a disconnect.
                            iterator.remove();
                            continue;
                        }
                        logger.trace("[{}] Updating shard clone [{}] with status [{}]", updatedSnapshot,
                                finishedShardId, updateSnapshotState.updatedState.state());
                        if (clones == null) {
                            clones = ImmutableOpenMap.builder(entry.clones());
                        }
                        changedCount++;
                        clones.put(finishedShardId, updateSnapshotState.updatedState);
                        executedTasks.add(updateSnapshotState);
                    } else if (executedTasks.contains(updateSnapshotState)) {
                        // the update was already executed on the clone operation it applied to, now we check if it may be possible to
                        // start a shard snapshot or clone operation on the current entry
                        if (entry.isClone()) {
                            // current entry is a clone operation
                            final ShardSnapshotStatus existingStatus = entry.clones().get(finishedShardId);
                            if (existingStatus == null || existingStatus.state() != ShardState.QUEUED) {
                                continue;
                            }
                            if (clones == null) {
                                clones = ImmutableOpenMap.builder(entry.clones());
                            }
                            final ShardSnapshotStatus finishedStatus = updateSnapshotState.updatedState;
                            logger.trace("Starting clone [{}] on [{}] with generation [{}]", finishedShardId,
                                    finishedStatus.nodeId(), finishedStatus.generation());
                            assert finishedStatus.nodeId().equals(localNodeId) : "Clone updated with node id [" + finishedStatus.nodeId() +
                                    "] but local node id is [" + localNodeId + "]";
                            clones.put(finishedShardId, new ShardSnapshotStatus(finishedStatus.nodeId(), finishedStatus.generation()));
                            iterator.remove();
                        } else {
                            // current entry is a snapshot operation so we must translate the repository shard id to a routing shard id
                            final IndexMetadata indexMeta = currentState.metadata().index(finishedShardId.indexName());
                            if (indexMeta == null) {
                                // The index name that finished cloning does not exist in the cluster state so it isn't relevant to a
                                // normal snapshot
                                continue;
                            }
                            final ShardId finishedRoutingShardId = new ShardId(indexMeta.getIndex(), finishedShardId.shardId());
                            final ShardSnapshotStatus existingStatus = entry.shards().get(finishedRoutingShardId);
                            if (existingStatus == null || existingStatus.state() != ShardState.QUEUED) {
                                continue;
                            }
                            if (shards == null) {
                                shards = ImmutableOpenMap.builder(entry.shards());
                            }
                            final ShardSnapshotStatus finishedStatus = updateSnapshotState.updatedState;
                            logger.trace("Starting [{}] on [{}] with generation [{}]", finishedShardId,
                                    finishedStatus.nodeId(), finishedStatus.generation());
                            // A clone was updated, so we must use the correct data node id for the reassignment as actual shard
                            // snapshot
                            final ShardSnapshotStatus shardSnapshotStatus = startShardSnapshotAfterClone(currentState,
                                    updateSnapshotState.updatedState.generation(), finishedRoutingShardId);
                            shards.put(finishedRoutingShardId, shardSnapshotStatus);
                            if (shardSnapshotStatus.isActive()) {
                                // only remove the update from the list of tasks that might hold a reusable shard if we actually
                                // started a snapshot and didn't just fail
                                iterator.remove();
                            }
                        }
                    }
                } else {
                    // a (non-clone) shard snapshot operation was updated
                    final ShardId finishedShardId = updateSnapshotState.shardId;
                    if (entry.snapshot().getSnapshotId().equals(updatedSnapshot.getSnapshotId())) {
                        final ShardSnapshotStatus existing = entry.shards().get(finishedShardId);
                        if (existing == null) {
                            logger.warn("Received shard snapshot status update [{}] but this shard is not tracked in [{}]",
                                    updateSnapshotState, entry);
                            assert false : "This should never happen, data nodes should only send updates for expected shards";
                            continue;
                        }
                        if (existing.state().completed()) {
                            // No point in doing noop updates that might happen if data nodes resends shard status after a disconnect.
                            iterator.remove();
                            continue;
                        }
                        logger.trace("[{}] Updating shard [{}] with status [{}]", updatedSnapshot,
                                finishedShardId, updateSnapshotState.updatedState.state());
                        if (shards == null) {
                            shards = ImmutableOpenMap.builder(entry.shards());
                        }
                        shards.put(finishedShardId, updateSnapshotState.updatedState);
                        executedTasks.add(updateSnapshotState);
                        changedCount++;
                    } else if (executedTasks.contains(updateSnapshotState)) {
                        // We applied the update for a shard snapshot state to its snapshot entry, now check if we can update
                        // either a clone or a snapshot
                        if (entry.isClone()) {
                            // Since we updated a normal snapshot we need to translate its shard ids to repository shard ids which requires
                            // a lookup for the index ids
                            if (indicesLookup == null) {
                                indicesLookup = entry.indices().stream().collect(Collectors.toMap(IndexId::getName, Function.identity()));
                            }
                            // shard snapshot was completed, we check if we can start a clone operation for the same repo shard
                            final IndexId indexId = indicesLookup.get(finishedShardId.getIndexName());
                            // If the lookup finds the index id then at least the entry is concerned with the index id just updated
                            // so we check on a shard level
                            if (indexId != null) {
                                final RepositoryShardId repoShardId = new RepositoryShardId(indexId, finishedShardId.getId());
                                final ShardSnapshotStatus existingStatus = entry.clones().get(repoShardId);
                                if (existingStatus == null || existingStatus.state() != ShardState.QUEUED) {
                                    continue;
                                }
                                if (clones == null) {
                                    clones = ImmutableOpenMap.builder(entry.clones());
                                }
                                final ShardSnapshotStatus finishedStatus = updateSnapshotState.updatedState;
                                logger.trace("Starting clone [{}] on [{}] with generation [{}]", finishedShardId,
                                        finishedStatus.nodeId(), finishedStatus.generation());
                                clones.put(repoShardId, new ShardSnapshotStatus(localNodeId, finishedStatus.generation()));
                                iterator.remove();
                                startedCount++;
                            }
                        } else {
                            // shard snapshot was completed, we check if we can start another snapshot
                            final ShardSnapshotStatus existingStatus = entry.shards().get(finishedShardId);
                            if (existingStatus == null || existingStatus.state() != ShardState.QUEUED) {
                                continue;
                            }
                            if (shards == null) {
                                shards = ImmutableOpenMap.builder(entry.shards());
                            }
                            final ShardSnapshotStatus finishedStatus = updateSnapshotState.updatedState;
                            logger.trace("Starting [{}] on [{}] with generation [{}]", finishedShardId,
                                    finishedStatus.nodeId(), finishedStatus.generation());
                            shards.put(finishedShardId, new ShardSnapshotStatus(finishedStatus.nodeId(), finishedStatus.generation()));
                            iterator.remove();
                        }
                    }
                }
            }

            final SnapshotsInProgress.Entry updatedEntry;
            if (shards != null) {
                assert clones == null : "Should not have updated clones when updating shard snapshots but saw " + clones +
                        " as well as " + shards;
                updatedEntry = entry.withShardStates(shards.build());
            } else if (clones != null) {
                updatedEntry = entry.withClones(clones.build());
            } else {
                updatedEntry = entry;
            }
            entries.add(updatedEntry);
        }
        if (changedCount > 0) {
            logger.trace("changed cluster state triggered by [{}] snapshot state updates and resulted in starting " +
                    "[{}] shard snapshots", changedCount, startedCount);
            return ClusterStateTaskExecutor.ClusterTasksResult.<ShardSnapshotUpdate>builder().successes(tasks)
                    .build(ClusterState.builder(currentState).putCustom(SnapshotsInProgress.TYPE,
                            SnapshotsInProgress.of(entries)).build());
        }
        return ClusterStateTaskExecutor.ClusterTasksResult.<ShardSnapshotUpdate>builder().successes(tasks).build(currentState);
    };

    /**
     * Creates a {@link ShardSnapshotStatus} entry for a snapshot after the shard has become available for snapshotting as a result
     * of a snapshot clone completing.
     *
     * @param currentState            current cluster state
     * @param shardGeneration         shard generation of the shard in the repository
     * @param shardId shard id of the shard that just finished cloning
     * @return shard snapshot status
     */
    private static ShardSnapshotStatus startShardSnapshotAfterClone(ClusterState currentState, String shardGeneration, ShardId shardId) {
        final ShardRouting primary = currentState.routingTable().index(shardId.getIndex()).shard(shardId.id()).primaryShard();
        final ShardSnapshotStatus shardSnapshotStatus;
        if (primary == null || !primary.assignedToNode()) {
            shardSnapshotStatus = new ShardSnapshotStatus(
                    null, ShardState.MISSING, "primary shard is not allocated", shardGeneration);
        } else if (primary.relocating() || primary.initializing()) {
            shardSnapshotStatus =
                    new ShardSnapshotStatus(primary.currentNodeId(), ShardState.WAITING, shardGeneration);
        } else if (primary.started() == false) {
            shardSnapshotStatus = new ShardSnapshotStatus(primary.currentNodeId(), ShardState.MISSING,
                    "primary shard hasn't been started yet", shardGeneration);
        } else {
            shardSnapshotStatus = new ShardSnapshotStatus(primary.currentNodeId(), shardGeneration);
        }
        return shardSnapshotStatus;
    }

    /**
     * An update to the snapshot state of a shard.
     *
     * Package private for testing
     */
    static final class ShardSnapshotUpdate {

        private final Snapshot snapshot;

        private final ShardId shardId;

        private final RepositoryShardId repoShardId;

        private final ShardSnapshotStatus updatedState;

        ShardSnapshotUpdate(Snapshot snapshot, RepositoryShardId repositoryShardId, ShardSnapshotStatus updatedState) {
            this.snapshot = snapshot;
            this.shardId = null;
            this.updatedState = updatedState;
            this.repoShardId = repositoryShardId;
        }

        ShardSnapshotUpdate(Snapshot snapshot, ShardId shardId, ShardSnapshotStatus updatedState) {
            this.snapshot = snapshot;
            this.shardId = shardId;
            this.updatedState = updatedState;
            repoShardId = null;
        }


        public boolean isClone() {
            return repoShardId != null;
        }

        @Override
        public boolean equals(Object other) {
            if (this == other) {
                return true;
            }
            if ((other instanceof ShardSnapshotUpdate) == false) {
                return false;
            }
            final ShardSnapshotUpdate that = (ShardSnapshotUpdate) other;
            return this.snapshot.equals(that.snapshot) && Objects.equals(this.shardId, that.shardId)
                    && Objects.equals(this.repoShardId, that.repoShardId) && this.updatedState == that.updatedState;
        }


        @Override
        public int hashCode() {
            return Objects.hash(snapshot, shardId, updatedState, repoShardId);
        }
    }

    /**
     * Updates the shard status in the cluster state
     *
     * @param update shard snapshot status update
     */
    private void innerUpdateSnapshotState(ShardSnapshotUpdate update, ActionListener<Void> listener) {
        logger.trace("received updated snapshot restore state [{}]", update);
        clusterService.submitStateUpdateTask(
                "update snapshot state",
                update,
                ClusterStateTaskConfig.build(Priority.NORMAL),
                SHARD_STATE_EXECUTOR,
                new ClusterStateTaskListener() {
                    @Override
                    public void onFailure(String source, Exception e) {
                        listener.onFailure(e);
                    }

                    @Override
                    public void clusterStateProcessed(String source, ClusterState oldState, ClusterState newState) {
                        try {
                            listener.onResponse(null);
                        } finally {
                            // Maybe this state update completed the snapshot. If we are not already ending it because of a concurrent
                            // state update we check if its state is completed and end it if it is.
                            final SnapshotsInProgress snapshotsInProgress =
                                    newState.custom(SnapshotsInProgress.TYPE, SnapshotsInProgress.EMPTY);
                            if (endingSnapshots.contains(update.snapshot) == false) {
                                final SnapshotsInProgress.Entry updatedEntry = snapshotsInProgress.snapshot(update.snapshot);
                                // If the entry is still in the cluster state and is completed, try finalizing the snapshot in the repo
                                if (updatedEntry != null && updatedEntry.state().completed()) {
                                    endSnapshot(updatedEntry, newState.metadata(), null);
                                }
                            }
                            startExecutableClones(snapshotsInProgress, update.snapshot.getRepository());
                        }
                    }
                });
    }

    private void startExecutableClones(SnapshotsInProgress snapshotsInProgress, @Nullable String repoName) {
        for (SnapshotsInProgress.Entry entry : snapshotsInProgress.entries()) {
            if (entry.isClone() && entry.state() == State.STARTED && (repoName == null || entry.repository().equals(repoName))) {
                // this is a clone, see if new work is ready
                for (ObjectObjectCursor<RepositoryShardId, ShardSnapshotStatus> clone : entry.clones()) {
                    if (clone.value.state() == ShardState.INIT) {
                        runReadyClone(entry.snapshot(), entry.source(), clone.value, clone.key,
                                repositoriesService.repository(entry.repository()));
                    }
                }
            }
        }
    }

    private class UpdateSnapshotStatusAction
            extends TransportMasterNodeAction<UpdateIndexShardSnapshotStatusRequest, UpdateIndexShardSnapshotStatusResponse> {
        UpdateSnapshotStatusAction(TransportService transportService, ClusterService clusterService,
                                   ThreadPool threadPool, ActionFilters actionFilters,
                                   IndexNameExpressionResolver indexNameExpressionResolver) {
            super(UPDATE_SNAPSHOT_STATUS_ACTION_NAME, false, transportService, clusterService, threadPool,
                    actionFilters, UpdateIndexShardSnapshotStatusRequest::new, indexNameExpressionResolver
            );
        }

        @Override
        protected String executor() {
            return ThreadPool.Names.SAME;
        }

        @Override
        protected UpdateIndexShardSnapshotStatusResponse read(StreamInput in) throws IOException {
            return UpdateIndexShardSnapshotStatusResponse.INSTANCE;
        }

        @Override
        protected void masterOperation(UpdateIndexShardSnapshotStatusRequest request, ClusterState state,
                                       ActionListener<UpdateIndexShardSnapshotStatusResponse> listener) throws Exception {
            innerUpdateSnapshotState(new ShardSnapshotUpdate(request.snapshot(), request.shardId(), request.status()),
                    ActionListener.delegateFailure(listener, (l, v) -> l.onResponse(UpdateIndexShardSnapshotStatusResponse.INSTANCE)));
        }

        @Override
        protected ClusterBlockException checkBlock(UpdateIndexShardSnapshotStatusRequest request, ClusterState state) {
            return null;
        }
    }

    /**
     * Cluster state update task that removes all {@link SnapshotsInProgress.Entry} and {@link SnapshotDeletionsInProgress.Entry} for a
     * given repository from the cluster state and afterwards fails all relevant listeners in {@link #snapshotCompletionListeners} and
     * {@link #snapshotDeletionListeners}.
     */
    private final class FailPendingRepoTasksTask extends ClusterStateUpdateTask {

        // Snapshots to fail after the state update
        private final List<Snapshot> snapshotsToFail = new ArrayList<>();

        // Delete uuids to fail because after the state update
        private final List<String> deletionsToFail = new ArrayList<>();

        // Failure that caused the decision to fail all snapshots and deletes for a repo
        private final Exception failure;

        private final String repository;

        FailPendingRepoTasksTask(String repository, Exception failure) {
            this.repository = repository;
            this.failure = failure;
        }

        @Override
        public ClusterState execute(ClusterState currentState) {
            final SnapshotDeletionsInProgress deletionsInProgress =
                    currentState.custom(SnapshotDeletionsInProgress.TYPE, SnapshotDeletionsInProgress.EMPTY);
            boolean changed = false;
            final List<SnapshotDeletionsInProgress.Entry> remainingEntries = deletionsInProgress.getEntries();
            List<SnapshotDeletionsInProgress.Entry> updatedEntries = new ArrayList<>(remainingEntries.size());
            for (SnapshotDeletionsInProgress.Entry entry : remainingEntries) {
                if (entry.repository().equals(repository)) {
                    changed = true;
                    deletionsToFail.add(entry.uuid());
                } else {
                    updatedEntries.add(entry);
                }
            }
            final SnapshotDeletionsInProgress updatedDeletions = changed ? SnapshotDeletionsInProgress.of(updatedEntries) : null;
            final SnapshotsInProgress snapshotsInProgress =
                currentState.custom(SnapshotsInProgress.TYPE, SnapshotsInProgress.EMPTY);
            final List<SnapshotsInProgress.Entry> snapshotEntries = new ArrayList<>();
            boolean changedSnapshots = false;
            for (SnapshotsInProgress.Entry entry : snapshotsInProgress.entries()) {
                if (entry.repository().equals(repository)) {
                    // We failed to read repository data for this delete, it is not the job of SnapshotsService to
                    // retry these kinds of issues so we fail all the pending snapshots
                    snapshotsToFail.add(entry.snapshot());
                    changedSnapshots = true;
                } else {
                    // Entry is for another repository we just keep it as is
                    snapshotEntries.add(entry);
                }
            }
            final SnapshotsInProgress updatedSnapshotsInProgress = changedSnapshots ? SnapshotsInProgress.of(snapshotEntries) : null;
            return updateWithSnapshots(currentState, updatedSnapshotsInProgress, updatedDeletions);
        }

        @Override
        public void onFailure(String source, Exception e) {
            logger.info(
                    () -> new ParameterizedMessage("Failed to remove all snapshot tasks for repo [{}] from cluster state", repository), e);
            failAllListenersOnMasterFailOver(e);
        }

        @Override
        public void clusterStateProcessed(String source, ClusterState oldState, ClusterState newState) {
            logger.warn(() ->
                new ParameterizedMessage("Removed all snapshot tasks for repository [{}] from cluster state, now failing listeners",
                    repository), failure);
            synchronized (currentlyFinalizing) {
                Tuple<SnapshotsInProgress.Entry, Metadata> finalization;
                while ((finalization = repositoryOperations.pollFinalization(repository)) != null) {
                    assert snapshotsToFail.contains(finalization.v1().snapshot()) :
                        "[" + finalization.v1() + "] not found in snapshots to fail " + snapshotsToFail;
                }
                leaveRepoLoop(repository);
                for (Snapshot snapshot : snapshotsToFail) {
                    failSnapshotCompletionListeners(snapshot, failure);
                }
                for (String delete : deletionsToFail) {
                    failListenersIgnoringException(snapshotDeletionListeners.remove(delete), failure);
                    repositoryOperations.finishDeletion(delete);
                }
            }
        }
    }

    private static final class OngoingRepositoryOperations {

        /**
         * Map of repository name to a deque of {@link SnapshotsInProgress.Entry} that need to be finalized for the repository and the
         * {@link Metadata to use when finalizing}.
         */
        private final Map<String, Deque<SnapshotsInProgress.Entry>> snapshotsToFinalize = new HashMap<>();

        /**
         * Set of delete operations currently being executed against the repository. The values in this set are the delete UUIDs returned
         * by {@link SnapshotDeletionsInProgress.Entry#uuid()}.
         */
        private final Set<String> runningDeletions = Collections.synchronizedSet(new HashSet<>());

        @Nullable
        private Metadata latestKnownMetaData;

        @Nullable
        synchronized Tuple<SnapshotsInProgress.Entry, Metadata> pollFinalization(String repository) {
            assertConsistent();
            final SnapshotsInProgress.Entry nextEntry;
            final Deque<SnapshotsInProgress.Entry> queued = snapshotsToFinalize.get(repository);
            if (queued == null) {
                return null;
            }
            nextEntry = queued.pollFirst();
            assert nextEntry != null;
            final Tuple<SnapshotsInProgress.Entry, Metadata> res = Tuple.tuple(nextEntry, latestKnownMetaData);
            if (queued.isEmpty()) {
                snapshotsToFinalize.remove(repository);
            }
            if (snapshotsToFinalize.isEmpty()) {
                latestKnownMetaData = null;
            }
            assert assertConsistent();
            return res;
        }

        boolean startDeletion(String deleteUUID) {
            return runningDeletions.add(deleteUUID);
        }

        void finishDeletion(String deleteUUID) {
            runningDeletions.remove(deleteUUID);
        }

        synchronized void addFinalization(SnapshotsInProgress.Entry entry, Metadata metadata) {
            snapshotsToFinalize.computeIfAbsent(entry.repository(), k -> new LinkedList<>()).add(entry);
            this.latestKnownMetaData = metadata;
            assertConsistent();
        }

        /**
         * Clear all state associated with running snapshots. To be used on master-failover if the current node stops
         * being master.
         */
        synchronized void clear() {
            snapshotsToFinalize.clear();
            runningDeletions.clear();
            latestKnownMetaData = null;
        }

        synchronized boolean isEmpty() {
            return snapshotsToFinalize.isEmpty();
        }

        synchronized boolean assertNotQueued(Snapshot snapshot) {
            assert snapshotsToFinalize.getOrDefault(snapshot.getRepository(), new LinkedList<>()).stream()
                    .noneMatch(entry -> entry.snapshot().equals(snapshot)) : "Snapshot [" + snapshot + "] is still in finalization queue";
            return true;
        }

        synchronized boolean assertConsistent() {
            assert (latestKnownMetaData == null && snapshotsToFinalize.isEmpty())
                    || (latestKnownMetaData != null && snapshotsToFinalize.isEmpty() == false) :
                    "Should not hold on to metadata if there are no more queued snapshots";
            assert snapshotsToFinalize.values().stream().noneMatch(Collection::isEmpty) : "Found empty queue in " + snapshotsToFinalize;
            return true;
        }
    }
}<|MERGE_RESOLUTION|>--- conflicted
+++ resolved
@@ -1213,7 +1213,6 @@
 
                 for (final SnapshotsInProgress.Entry snapshot : snapshots.entries()) {
                     if (statesToUpdate.contains(snapshot.state())) {
-<<<<<<< HEAD
                         // Currently initializing clone
                         if (snapshot.isClone() && snapshot.clones().isEmpty()) {
                             if (initializingClones.contains(snapshot.snapshot())) {
@@ -1221,15 +1220,6 @@
                             } else {
                                 logger.debug("removing not yet start clone operation [{}]", snapshot);
                                 changed = true;
-=======
-                        ImmutableOpenMap<ShardId, ShardSnapshotStatus> shards = processWaitingShardsAndRemovedNodes(snapshot.shards(),
-                                routingTable, nodes, knownFailures.computeIfAbsent(snapshot.repository(), k -> new HashMap<>()));
-                        if (shards != null) {
-                            final SnapshotsInProgress.Entry updatedSnapshot = snapshot.withShardStates(shards);
-                            changed = true;
-                            if (updatedSnapshot.state().completed()) {
-                                finishedSnapshots.add(updatedSnapshot);
->>>>>>> e9193651
                             }
                         } else {
                             ImmutableOpenMap<ShardId, ShardSnapshotStatus> shards = processWaitingShardsAndRemovedNodes(snapshot.shards(),
