/*
 * Copyright Elasticsearch B.V. and/or licensed to Elasticsearch B.V. under one
 * or more contributor license agreements. Licensed under the Elastic License
 * 2.0 and the Server Side Public License, v 1; you may not use this file except
 * in compliance with, at your election, the Elastic License 2.0 or the Server
 * Side Public License, v 1.
 */

package org.elasticsearch.snapshots;

import org.elasticsearch.cluster.metadata.RepositoriesMetadata;
import org.elasticsearch.cluster.metadata.RepositoryMetadata;
import org.elasticsearch.cluster.service.ClusterService;
import org.elasticsearch.health.Diagnosis;
import org.elasticsearch.health.HealthIndicatorDetails;
import org.elasticsearch.health.HealthIndicatorImpact;
import org.elasticsearch.health.HealthIndicatorResult;
import org.elasticsearch.health.HealthIndicatorService;
import org.elasticsearch.health.ImpactArea;
import org.elasticsearch.health.SimpleHealthIndicatorDetails;
import org.elasticsearch.repositories.RepositoryData;

import java.util.Collections;
import java.util.List;
import java.util.Locale;
import java.util.Map;

import static org.elasticsearch.common.Strings.collectionToDelimitedStringWithLimit;
import static org.elasticsearch.common.util.CollectionUtils.limitSize;
import static org.elasticsearch.health.HealthStatus.GREEN;
import static org.elasticsearch.health.HealthStatus.RED;

/**
 * This indicator reports health for snapshot repositories.
 *
 * Indicator will report RED status when any of snapshot repositories is marked as corrupted.
 * Data might not be backed up in such cases.
 *
 * Corrupted repository most likely need to be manually cleaned and a new snapshot needs to be created from scratch.
 */
public class RepositoryIntegrityHealthIndicatorService implements HealthIndicatorService {

    public static final String NAME = "repository_integrity";

    public static final String HELP_URL = "https://ela.st/fix-repository-integrity";
    public static final Diagnosis.Definition CORRUPTED_REPOSITORY = new Diagnosis.Definition(
        "corrupt-repo-integrity",
        "Multiple clusters are writing to the same repository.",
        "Remove the repository from the other cluster(s), or mark it as read-only in the other cluster(s), and then re-add the repository"
            + " to this cluster.",
        HELP_URL
    );

    public static final String NO_REPOS_CONFIGURED = "No snapshot repositories configured.";
    public static final String NO_CORRUPT_REPOS = "No corrupted snapshot repositories.";

    private final ClusterService clusterService;

    public RepositoryIntegrityHealthIndicatorService(ClusterService clusterService) {
        this.clusterService = clusterService;
    }

    @Override
    public String name() {
        return NAME;
    }

    @Override
<<<<<<< HEAD
    public String helpURL() {
        return HELP_URL;
=======
    public String component() {
        return SNAPSHOT;
>>>>>>> 71d5ad6c
    }

    @Override
    public HealthIndicatorResult calculate(boolean explain) {
        var snapshotMetadata = clusterService.state().metadata().custom(RepositoriesMetadata.TYPE, RepositoriesMetadata.EMPTY);

        if (snapshotMetadata.repositories().isEmpty()) {
            return createIndicator(
                GREEN,
                NO_REPOS_CONFIGURED,
                HealthIndicatorDetails.EMPTY,
                Collections.emptyList(),
                Collections.emptyList()
            );
        }

        var corrupted = snapshotMetadata.repositories()
            .stream()
            .filter(repository -> repository.generation() == RepositoryData.CORRUPTED_REPO_GEN)
            .map(RepositoryMetadata::name)
            .toList();

        var totalRepositories = snapshotMetadata.repositories().size();
        var corruptedRepositories = corrupted.size();

        if (corrupted.isEmpty()) {
            return createIndicator(
                GREEN,
                "No corrupted snapshot repositories.",
                explain ? new SimpleHealthIndicatorDetails(Map.of("total_repositories", totalRepositories)) : HealthIndicatorDetails.EMPTY,
                Collections.emptyList(),
                Collections.emptyList()
            );
        }
        List<HealthIndicatorImpact> impacts = Collections.singletonList(
            new HealthIndicatorImpact(
                1,
                String.format(
                    Locale.ROOT,
                    "Data in corrupted snapshot repositor%s %s may be lost and cannot be restored.",
                    corrupted.size() > 1 ? "ies" : "y",
                    limitSize(corrupted, 10)
                ),
                List.of(ImpactArea.BACKUP)
            )
        );
        return createIndicator(
            RED,
            createCorruptedRepositorySummary(corrupted),
            explain
                ? new SimpleHealthIndicatorDetails(
                    Map.of(
                        "total_repositories",
                        totalRepositories,
                        "corrupted_repositories",
                        corruptedRepositories,
                        "corrupted",
                        limitSize(corrupted, 10)
                    )
                )
                : HealthIndicatorDetails.EMPTY,
            impacts,
            List.of(new Diagnosis(CORRUPTED_REPOSITORY, corrupted))
        );
    }

    private static String createCorruptedRepositorySummary(List<String> corrupted) {
        var message = new StringBuilder().append("Detected [").append(corrupted.size()).append("] corrupted snapshot repositories: ");
        collectionToDelimitedStringWithLimit(corrupted, ",", "[", "].", 1024, message);
        return message.toString();
    }
}<|MERGE_RESOLUTION|>--- conflicted
+++ resolved
@@ -63,16 +63,6 @@
     @Override
     public String name() {
         return NAME;
-    }
-
-    @Override
-<<<<<<< HEAD
-    public String helpURL() {
-        return HELP_URL;
-=======
-    public String component() {
-        return SNAPSHOT;
->>>>>>> 71d5ad6c
     }
 
     @Override
