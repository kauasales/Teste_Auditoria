/*
 * Licensed to Elasticsearch under one or more contributor
 * license agreements. See the NOTICE file distributed with
 * this work for additional information regarding copyright
 * ownership. Elasticsearch licenses this file to you under
 * the Apache License, Version 2.0 (the "License"); you may
 * not use this file except in compliance with the License.
 * You may obtain a copy of the License at
 *
 *    http://www.apache.org/licenses/LICENSE-2.0
 *
 * Unless required by applicable law or agreed to in writing,
 * software distributed under the License is distributed on an
 * "AS IS" BASIS, WITHOUT WARRANTIES OR CONDITIONS OF ANY
 * KIND, either express or implied.  See the License for the
 * specific language governing permissions and limitations
 * under the License.
 */

package org.elasticsearch.snapshots;

import com.carrotsearch.hppc.cursors.ObjectObjectCursor;
import org.apache.logging.log4j.LogManager;
import org.apache.logging.log4j.Logger;
import org.apache.logging.log4j.message.ParameterizedMessage;
import org.apache.lucene.util.SetOnce;
import org.elasticsearch.ExceptionsHelper;
import org.elasticsearch.action.ActionListener;
import org.elasticsearch.action.ActionRequestValidationException;
import org.elasticsearch.action.ActionResponse;
import org.elasticsearch.action.support.ActionFilters;
import org.elasticsearch.action.support.master.MasterNodeRequest;
import org.elasticsearch.action.support.master.TransportMasterNodeAction;
import org.elasticsearch.cluster.ClusterChangedEvent;
import org.elasticsearch.cluster.ClusterState;
import org.elasticsearch.cluster.ClusterStateListener;
import org.elasticsearch.cluster.ClusterStateTaskConfig;
import org.elasticsearch.cluster.ClusterStateTaskExecutor;
import org.elasticsearch.cluster.ClusterStateTaskListener;
import org.elasticsearch.cluster.SnapshotsInProgress;
import org.elasticsearch.cluster.SnapshotsInProgress.ShardSnapshotStatus;
import org.elasticsearch.cluster.SnapshotsInProgress.State;
import org.elasticsearch.cluster.block.ClusterBlockException;
import org.elasticsearch.cluster.metadata.IndexNameExpressionResolver;
import org.elasticsearch.cluster.node.DiscoveryNode;
import org.elasticsearch.cluster.service.ClusterService;
import org.elasticsearch.common.Nullable;
import org.elasticsearch.common.Priority;
import org.elasticsearch.common.collect.ImmutableOpenMap;
import org.elasticsearch.common.component.AbstractLifecycleComponent;
import org.elasticsearch.common.inject.Inject;
import org.elasticsearch.common.io.stream.StreamInput;
import org.elasticsearch.common.io.stream.StreamOutput;
import org.elasticsearch.common.settings.Settings;
import org.elasticsearch.common.unit.TimeValue;
import org.elasticsearch.common.util.concurrent.AbstractRunnable;
import org.elasticsearch.index.engine.Engine;
import org.elasticsearch.index.engine.SnapshotFailedEngineException;
import org.elasticsearch.index.shard.IndexEventListener;
import org.elasticsearch.index.shard.IndexShard;
import org.elasticsearch.index.shard.IndexShardState;
import org.elasticsearch.index.shard.ShardId;
import org.elasticsearch.index.snapshots.IndexShardSnapshotFailedException;
import org.elasticsearch.index.snapshots.IndexShardSnapshotStatus;
import org.elasticsearch.index.snapshots.IndexShardSnapshotStatus.Stage;
import org.elasticsearch.indices.IndicesService;
import org.elasticsearch.repositories.IndexId;
import org.elasticsearch.repositories.Repository;
import org.elasticsearch.threadpool.ThreadPool;
import org.elasticsearch.transport.EmptyTransportResponseHandler;
import org.elasticsearch.transport.TransportException;
import org.elasticsearch.transport.TransportRequestDeduplicator;
import org.elasticsearch.transport.TransportResponse;
import org.elasticsearch.transport.TransportService;

import java.io.IOException;
import java.util.ArrayList;
import java.util.HashMap;
import java.util.Iterator;
import java.util.List;
import java.util.Map;
import java.util.concurrent.Executor;
import java.util.function.Function;
import java.util.stream.Collectors;

import static java.util.Collections.emptyMap;
import static java.util.Collections.unmodifiableList;
import static org.elasticsearch.cluster.SnapshotsInProgress.completed;

/**
 * This service runs on data and master nodes and controls currently snapshotted shards on these nodes. It is responsible for
 * starting and stopping shard level snapshots
 */
public class SnapshotShardsService extends AbstractLifecycleComponent implements ClusterStateListener, IndexEventListener {
    private static final Logger logger = LogManager.getLogger(SnapshotShardsService.class);

    private static final String UPDATE_SNAPSHOT_STATUS_ACTION_NAME = "internal:cluster/snapshot/update_snapshot_status";

    private final ClusterService clusterService;

    private final IndicesService indicesService;

    private final SnapshotsService snapshotsService;

    private final TransportService transportService;

    private final ThreadPool threadPool;

    private final Map<Snapshot, Map<ShardId, IndexShardSnapshotStatus>> shardSnapshots = new HashMap<>();

    // A map of snapshots to the shardIds that we already reported to the master as failed
    private final TransportRequestDeduplicator<UpdateIndexShardSnapshotStatusRequest> remoteFailedRequestDeduplicator =
        new TransportRequestDeduplicator<>();

    private final SnapshotStateExecutor snapshotStateExecutor = new SnapshotStateExecutor();
    private final UpdateSnapshotStatusAction updateSnapshotStatusHandler;

    @Inject
    public SnapshotShardsService(Settings settings, ClusterService clusterService, SnapshotsService snapshotsService,
                                 ThreadPool threadPool, TransportService transportService, IndicesService indicesService,
                                 ActionFilters actionFilters, IndexNameExpressionResolver indexNameExpressionResolver) {
        this.indicesService = indicesService;
        this.snapshotsService = snapshotsService;
        this.transportService = transportService;
        this.clusterService = clusterService;
        this.threadPool = threadPool;
        if (DiscoveryNode.isDataNode(settings)) {
            // this is only useful on the nodes that can hold data
            clusterService.addListener(this);
        }

        // The constructor of UpdateSnapshotStatusAction will register itself to the TransportService.
        this.updateSnapshotStatusHandler =
            new UpdateSnapshotStatusAction(transportService, clusterService, threadPool, actionFilters, indexNameExpressionResolver);
    }

    @Override
    protected void doStart() {
        assert this.updateSnapshotStatusHandler != null;
        assert transportService.getRequestHandler(UPDATE_SNAPSHOT_STATUS_ACTION_NAME) != null;
    }

    @Override
    protected void doStop() {
    }

    @Override
    protected void doClose() {
        clusterService.removeListener(this);
    }

    @Override
    public void clusterChanged(ClusterChangedEvent event) {
        try {
            SnapshotsInProgress previousSnapshots = event.previousState().custom(SnapshotsInProgress.TYPE);
            SnapshotsInProgress currentSnapshots = event.state().custom(SnapshotsInProgress.TYPE);
            if ((previousSnapshots == null && currentSnapshots != null)
                || (previousSnapshots != null && previousSnapshots.equals(currentSnapshots) == false)) {
                synchronized (shardSnapshots) {
                    processIndexShardSnapshots(event);
                }
            }

            String previousMasterNodeId = event.previousState().nodes().getMasterNodeId();
            String currentMasterNodeId = event.state().nodes().getMasterNodeId();
            if (currentMasterNodeId != null && currentMasterNodeId.equals(previousMasterNodeId) == false) {
                syncShardStatsOnNewMaster(event);
            }

        } catch (Exception e) {
            logger.warn("Failed to update snapshot state ", e);
        }
    }

    @Override
    public void beforeIndexShardClosed(ShardId shardId, @Nullable IndexShard indexShard, Settings indexSettings) {
        // abort any snapshots occurring on the soon-to-be closed shard
        synchronized (shardSnapshots) {
            for (Map.Entry<Snapshot, Map<ShardId, IndexShardSnapshotStatus>> snapshotShards : shardSnapshots.entrySet()) {
                Map<ShardId, IndexShardSnapshotStatus> shards = snapshotShards.getValue();
                if (shards.containsKey(shardId)) {
                    logger.debug("[{}] shard closing, abort snapshotting for snapshot [{}]",
                        shardId, snapshotShards.getKey().getSnapshotId());
                    shards.get(shardId).abortIfNotCompleted("shard is closing, aborting");
                }
            }
        }
    }

    /**
     * Returns status of shards that are snapshotted on the node and belong to the given snapshot
     * <p>
     * This method is executed on data node
     * </p>
     *
     * @param snapshot  snapshot
     * @return map of shard id to snapshot status
     */
    public Map<ShardId, IndexShardSnapshotStatus> currentSnapshotShards(Snapshot snapshot) {
        synchronized (shardSnapshots) {
            final Map<ShardId, IndexShardSnapshotStatus> current = shardSnapshots.get(snapshot);
            return current == null ? null : new HashMap<>(current);
        }
    }

    /**
     * Checks if any new shards should be snapshotted on this node
     *
     * @param event cluster state changed event
     */
    private void processIndexShardSnapshots(ClusterChangedEvent event) {
        final SnapshotsInProgress snapshotsInProgress = event.state().custom(SnapshotsInProgress.TYPE);
        cancelRemoved(snapshotsInProgress);
        if (snapshotsInProgress != null) {
            startNewSnapshots(snapshotsInProgress);
        }
    }

    private void cancelRemoved(@Nullable SnapshotsInProgress snapshotsInProgress) {
        // First, remove snapshots that are no longer there
        Iterator<Map.Entry<Snapshot, Map<ShardId, IndexShardSnapshotStatus>>> it = shardSnapshots.entrySet().iterator();
        while (it.hasNext()) {
            final Map.Entry<Snapshot, Map<ShardId, IndexShardSnapshotStatus>> entry = it.next();
            final Snapshot snapshot = entry.getKey();
            if (snapshotsInProgress == null || snapshotsInProgress.snapshot(snapshot) == null) {
                // abort any running snapshots of shards for the removed entry;
                // this could happen if for some reason the cluster state update for aborting
                // running shards is missed, then the snapshot is removed is a subsequent cluster
                // state update, which is being processed here
                it.remove();
                for (IndexShardSnapshotStatus snapshotStatus : entry.getValue().values()) {
                    snapshotStatus.abortIfNotCompleted("snapshot has been removed in cluster state, aborting");
                }
            }
        }
    }

    private void startNewSnapshots(SnapshotsInProgress snapshotsInProgress) {
        // For now we will be mostly dealing with a single snapshot at a time but might have multiple simultaneously running
        // snapshots in the future
        // Now go through all snapshots and update existing or create missing
        for (SnapshotsInProgress.Entry entry : snapshotsInProgress.entries()) {
            final State entryState = entry.state();
            if (entryState == State.STARTED) {
                Map<ShardId, IndexShardSnapshotStatus> startedShards = new HashMap<>();
                final Snapshot snapshot = entry.snapshot();
                Map<ShardId, IndexShardSnapshotStatus> snapshotShards = shardSnapshots.getOrDefault(snapshot, emptyMap());
                final String localNodeId = clusterService.localNode().getId();
                for (ObjectObjectCursor<ShardId, ShardSnapshotStatus> shard : entry.shards()) {
                    // Add all new shards to start processing on
                    final ShardId shardId = shard.key;
                    final ShardSnapshotStatus shardSnapshotStatus = shard.value;
                    if (localNodeId.equals(shardSnapshotStatus.nodeId()) && shardSnapshotStatus.state() == State.INIT
                        && snapshotShards.containsKey(shardId) == false) {
                        logger.trace("[{}] - Adding shard to the queue", shardId);
                        startedShards.put(shardId, IndexShardSnapshotStatus.newInitializing());
                    }
<<<<<<< HEAD
                }
                if (startedShards.isEmpty() == false) {
                    shardSnapshots.computeIfAbsent(snapshot, s -> new HashMap<>()).putAll(startedShards);
                    startNewShards(entry, startedShards);
                }
            } else if (entryState == State.ABORTED) {
                // Abort all running shards for this snapshot
                final Snapshot snapshot = entry.snapshot();
                Map<ShardId, IndexShardSnapshotStatus> snapshotShards = shardSnapshots.getOrDefault(snapshot, emptyMap());
                for (ObjectObjectCursor<ShardId, ShardSnapshotStatus> shard : entry.shards()) {
                    final IndexShardSnapshotStatus snapshotStatus = snapshotShards.get(shard.key);
                    if (snapshotStatus != null) {
                        final IndexShardSnapshotStatus.Copy lastSnapshotStatus =
                            snapshotStatus.abortIfNotCompleted("snapshot has been aborted");
                        final Stage stage = lastSnapshotStatus.getStage();
                        if (stage == Stage.FINALIZE) {
                            logger.debug("[{}] trying to cancel snapshot on shard [{}] that is finalizing, " +
                                "letting it finish", snapshot, shard.key);
                        } else if (stage == Stage.DONE) {
                            logger.debug("[{}] trying to cancel snapshot on the shard [{}] that is already done, " +
                                "updating status on the master", snapshot, shard.key);
                            notifySuccessfulSnapshotShard(snapshot, shard.key);
                        } else if (stage == Stage.FAILURE) {
                            logger.debug("[{}] trying to cancel snapshot on the shard [{}] that has already failed, " +
                                "updating status on the master", snapshot, shard.key);
                            notifyFailedSnapshotShard(snapshot, shard.key, lastSnapshotStatus.getFailure());
=======
                    if (!startedShards.isEmpty()) {
                        newSnapshots.put(entry.snapshot(), startedShards);
                        if (snapshotShards != null) {
                            // We already saw this snapshot but we need to add more started shards
                            Map<ShardId, IndexShardSnapshotStatus> shards = new HashMap<>();
                            // Put all shards that were already running on this node
                            shards.putAll(snapshotShards);
                            // Put all newly started shards
                            shards.putAll(startedShards);
                            survivors.put(entry.snapshot(), unmodifiableMap(shards));
                        } else {
                            // Brand new snapshot that we haven't seen before
                            survivors.put(entry.snapshot(), unmodifiableMap(startedShards));
                        }
                    }
                } else if (entry.state() == State.ABORTED) {
                    // Abort all running shards for this snapshot
                    Map<ShardId, IndexShardSnapshotStatus> snapshotShards = shardSnapshots.get(entry.snapshot());
                    if (snapshotShards != null) {
                        for (ObjectObjectCursor<ShardId, ShardSnapshotStatus> shard : entry.shards()) {
                            final IndexShardSnapshotStatus snapshotStatus = snapshotShards.get(shard.key);
                            if (snapshotStatus != null) {
                                final IndexShardSnapshotStatus.Copy lastSnapshotStatus =
                                    snapshotStatus.abortIfNotCompleted("snapshot has been aborted");
                                final Stage stage = lastSnapshotStatus.getStage();
                                if (stage == Stage.FINALIZE) {
                                    logger.debug("[{}] trying to cancel snapshot on shard [{}] that is finalizing, " +
                                        "letting it finish", entry.snapshot(), shard.key);

                                } else if (stage == Stage.DONE) {
                                    logger.debug("[{}] trying to cancel snapshot on the shard [{}] that is already done, " +
                                        "updating status on the master", entry.snapshot(), shard.key);
                                    notifySuccessfulSnapshotShard(entry.snapshot(), shard.key, localNodeId);

                                }  else if (stage == Stage.FAILURE) {
                                    logger.debug("[{}] trying to cancel snapshot on the shard [{}] that has already failed, " +
                                        "updating status on the master", entry.snapshot(), shard.key);
                                    notifyFailedSnapshotShard(entry.snapshot(), shard.key, localNodeId, lastSnapshotStatus.getFailure());
                                }
                            }
>>>>>>> 0a604e3b
                        }
                    } else {
                        final Snapshot snapshot = entry.snapshot();
                        for (ObjectObjectCursor<ShardId, ShardSnapshotStatus> curr : entry.shards()) {
                            // due to CS batching we might have missed the INIT state and straight went into ABORTED
                            // notify master that abort has completed by moving to FAILED
                            if (curr.value.state() == State.ABORTED) {
                                notifyFailedSnapshotShard(snapshot, curr.key, localNodeId, curr.value.reason());
                            }
                        }
                    }
                }
            }
        }
    }

    private void startNewShards(SnapshotsInProgress.Entry entry, Map<ShardId, IndexShardSnapshotStatus> startedShards) {
        final Snapshot snapshot = entry.snapshot();
        final Map<String, IndexId> indicesMap = entry.indices().stream().collect(Collectors.toMap(IndexId::getName, Function.identity()));
        final Executor executor = threadPool.executor(ThreadPool.Names.SNAPSHOT);
        for (final Map.Entry<ShardId, IndexShardSnapshotStatus> shardEntry : startedShards.entrySet()) {
            final ShardId shardId = shardEntry.getKey();
            final IndexId indexId = indicesMap.get(shardId.getIndexName());
            executor.execute(new AbstractRunnable() {

                private final SetOnce<Exception> failure = new SetOnce<>();

                @Override
                public void doRun() {
                    final IndexShard indexShard =
                        indicesService.indexServiceSafe(shardId.getIndex()).getShardOrNull(shardId.id());
                    assert indexId != null;
                    snapshot(indexShard, snapshot, indexId, shardEntry.getValue());
                }

                @Override
                public void onFailure(Exception e) {
                    logger.warn(() -> new ParameterizedMessage("[{}][{}] failed to snapshot shard", shardId, snapshot), e);
                    failure.set(e);
                }

                @Override
                public void onRejection(Exception e) {
                    failure.set(e);
                }

                @Override
                public void onAfter() {
                    final Exception exception = failure.get();
                    if (exception != null) {
                        notifyFailedSnapshotShard(snapshot, shardId, ExceptionsHelper.detailedMessage(exception));
                    } else {
                        notifySuccessfulSnapshotShard(snapshot, shardId);
                    }
                }
            });
        }
    }

    /**
     * Creates shard snapshot
     *
     * @param snapshot       snapshot
     * @param snapshotStatus snapshot status
     */
    private void snapshot(final IndexShard indexShard, final Snapshot snapshot, final IndexId indexId,
                          final IndexShardSnapshotStatus snapshotStatus) {
        final ShardId shardId = indexShard.shardId();
        if (indexShard.routingEntry().primary() == false) {
            throw new IndexShardSnapshotFailedException(shardId, "snapshot should be performed only on primary");
        }
        if (indexShard.routingEntry().relocating()) {
            // do not snapshot when in the process of relocation of primaries so we won't get conflicts
            throw new IndexShardSnapshotFailedException(shardId, "cannot snapshot while relocating");
        }

        final IndexShardState indexShardState = indexShard.state();
        if (indexShardState == IndexShardState.CREATED || indexShardState == IndexShardState.RECOVERING) {
            // shard has just been created, or still recovering
            throw new IndexShardSnapshotFailedException(shardId, "shard didn't fully recover yet");
        }

        final Repository repository = snapshotsService.getRepositoriesService().repository(snapshot.getRepository());
        try {
            // we flush first to make sure we get the latest writes snapshotted
            try (Engine.IndexCommitRef snapshotRef = indexShard.acquireLastIndexCommit(true)) {
                repository.snapshotShard(indexShard, indexShard.store(), snapshot.getSnapshotId(), indexId, snapshotRef.getIndexCommit(),
                    snapshotStatus);
                if (logger.isDebugEnabled()) {
                    final IndexShardSnapshotStatus.Copy lastSnapshotStatus = snapshotStatus.asCopy();
                    logger.debug("snapshot ({}) completed to {} with {}", snapshot, repository, lastSnapshotStatus);
                }
            }
        } catch (SnapshotFailedEngineException | IndexShardSnapshotFailedException e) {
            throw e;
        } catch (Exception e) {
            throw new IndexShardSnapshotFailedException(shardId, "Failed to snapshot", e);
        }
    }

    /**
     * Checks if any shards were processed that the new master doesn't know about
     */
    private void syncShardStatsOnNewMaster(ClusterChangedEvent event) {
        SnapshotsInProgress snapshotsInProgress = event.state().custom(SnapshotsInProgress.TYPE);
        if (snapshotsInProgress == null) {
            return;
        }

        for (SnapshotsInProgress.Entry snapshot : snapshotsInProgress.entries()) {
            if (snapshot.state() == State.STARTED || snapshot.state() == State.ABORTED) {
                Map<ShardId, IndexShardSnapshotStatus> localShards = currentSnapshotShards(snapshot.snapshot());
                if (localShards != null) {
                    ImmutableOpenMap<ShardId, ShardSnapshotStatus> masterShards = snapshot.shards();
                    for(Map.Entry<ShardId, IndexShardSnapshotStatus> localShard : localShards.entrySet()) {
                        ShardId shardId = localShard.getKey();
                        ShardSnapshotStatus masterShard = masterShards.get(shardId);
                        if (masterShard != null && masterShard.state().completed() == false) {
                            final IndexShardSnapshotStatus.Copy indexShardSnapshotStatus = localShard.getValue().asCopy();
                            final Stage stage = indexShardSnapshotStatus.getStage();
                            // Master knows about the shard and thinks it has not completed
                            if (stage == Stage.DONE) {
                                // but we think the shard is done - we need to make new master know that the shard is done
                                logger.debug("[{}] new master thinks the shard [{}] is not completed but the shard is done locally, " +
                                             "updating status on the master", snapshot.snapshot(), shardId);
                                notifySuccessfulSnapshotShard(snapshot.snapshot(), shardId);

                            } else if (stage == Stage.FAILURE) {
                                // but we think the shard failed - we need to make new master know that the shard failed
                                logger.debug("[{}] new master thinks the shard [{}] is not completed but the shard failed locally, " +
                                             "updating status on master", snapshot.snapshot(), shardId);
                                notifyFailedSnapshotShard(snapshot.snapshot(), shardId, indexShardSnapshotStatus.getFailure());
                            }
                        }
                    }
                }
            }
        }
    }

    /**
     * Internal request that is used to send changes in snapshot status to master
     */
    public static class UpdateIndexShardSnapshotStatusRequest extends MasterNodeRequest<UpdateIndexShardSnapshotStatusRequest> {
        private Snapshot snapshot;
        private ShardId shardId;
        private ShardSnapshotStatus status;

        public UpdateIndexShardSnapshotStatusRequest() {

        }

        public UpdateIndexShardSnapshotStatusRequest(Snapshot snapshot, ShardId shardId, ShardSnapshotStatus status) {
            this.snapshot = snapshot;
            this.shardId = shardId;
            this.status = status;
            // By default, we keep trying to post snapshot status messages to avoid snapshot processes getting stuck.
            this.masterNodeTimeout = TimeValue.timeValueNanos(Long.MAX_VALUE);
        }

        @Override
        public ActionRequestValidationException validate() {
            return null;
        }

        @Override
        public void readFrom(StreamInput in) throws IOException {
            super.readFrom(in);
            snapshot = new Snapshot(in);
            shardId = ShardId.readShardId(in);
            status = new ShardSnapshotStatus(in);
        }

        @Override
        public void writeTo(StreamOutput out) throws IOException {
            super.writeTo(out);
            snapshot.writeTo(out);
            shardId.writeTo(out);
            status.writeTo(out);
        }

        public Snapshot snapshot() {
            return snapshot;
        }

        public ShardId shardId() {
            return shardId;
        }

        public ShardSnapshotStatus status() {
            return status;
        }

        @Override
        public String toString() {
            return snapshot + ", shardId [" + shardId + "], status [" + status.state() + "]";
        }
    }

    /** Notify the master node that the given shard has been successfully snapshotted **/
    private void notifySuccessfulSnapshotShard(final Snapshot snapshot, final ShardId shardId) {
        sendSnapshotShardUpdate(snapshot, shardId, new ShardSnapshotStatus(clusterService.localNode().getId(), State.SUCCESS));
    }

    /** Notify the master node that the given shard failed to be snapshotted **/
    private void notifyFailedSnapshotShard(final Snapshot snapshot, final ShardId shardId, final String failure) {
        sendSnapshotShardUpdate(snapshot, shardId, new ShardSnapshotStatus(clusterService.localNode().getId(), State.FAILED, failure));
    }

    /** Updates the shard snapshot status by sending a {@link UpdateIndexShardSnapshotStatusRequest} to the master node */
<<<<<<< HEAD
    private void sendSnapshotShardUpdate(final Snapshot snapshot, final ShardId shardId, final ShardSnapshotStatus status) {
        try {
            UpdateIndexShardSnapshotStatusRequest request = new UpdateIndexShardSnapshotStatusRequest(snapshot, shardId, status);
            transportService.sendRequest(transportService.getLocalNode(), UPDATE_SNAPSHOT_STATUS_ACTION_NAME, request, INSTANCE_SAME);
        } catch (Exception e) {
            logger.warn(() -> new ParameterizedMessage("[{}] [{}] failed to update snapshot state", snapshot, status), e);
        }
=======
    void sendSnapshotShardUpdate(final Snapshot snapshot, final ShardId shardId, final ShardSnapshotStatus status) {
        remoteFailedRequestDeduplicator.executeOnce(
            new UpdateIndexShardSnapshotStatusRequest(snapshot, shardId, status),
            new ActionListener<Void>() {
                @Override
                public void onResponse(Void aVoid) {
                    logger.trace("[{}] [{}] updated snapshot state", snapshot, status);
                }

                @Override
                public void onFailure(Exception e) {
                    logger.warn(
                        () -> new ParameterizedMessage("[{}] [{}] failed to update snapshot state", snapshot, status), e);
                }
            },
            (req, reqListener) -> transportService.sendRequest(transportService.getLocalNode(), UPDATE_SNAPSHOT_STATUS_ACTION_NAME, req,
                new EmptyTransportResponseHandler(ThreadPool.Names.SAME) {
                    @Override
                    public void handleResponse(TransportResponse.Empty response) {
                        reqListener.onResponse(null);
                    }

                    @Override
                    public void handleException(TransportException exp) {
                        reqListener.onFailure(exp);
                    }
                })
        );
>>>>>>> 0a604e3b
    }

    /**
     * Updates the shard status on master node
     *
     * @param request update shard status request
     */
    private void innerUpdateSnapshotState(final UpdateIndexShardSnapshotStatusRequest request,
                                          ActionListener<UpdateIndexShardSnapshotStatusResponse> listener) {
        logger.trace("received updated snapshot restore state [{}]", request);
        clusterService.submitStateUpdateTask(
            "update snapshot state",
            request,
            ClusterStateTaskConfig.build(Priority.NORMAL),
            snapshotStateExecutor,
            new ClusterStateTaskListener() {
                @Override
                public void onFailure(String source, Exception e) {
                    listener.onFailure(e);
                }

                @Override
                public void clusterStateProcessed(String source, ClusterState oldState, ClusterState newState) {
                    listener.onResponse(new UpdateIndexShardSnapshotStatusResponse());
                }
            });
    }

    private class SnapshotStateExecutor implements ClusterStateTaskExecutor<UpdateIndexShardSnapshotStatusRequest> {

        @Override
        public ClusterTasksResult<UpdateIndexShardSnapshotStatusRequest>
                        execute(ClusterState currentState, List<UpdateIndexShardSnapshotStatusRequest> tasks) {
            final SnapshotsInProgress snapshots = currentState.custom(SnapshotsInProgress.TYPE);
            if (snapshots != null) {
                int changedCount = 0;
                final List<SnapshotsInProgress.Entry> entries = new ArrayList<>();
                for (SnapshotsInProgress.Entry entry : snapshots.entries()) {
                    ImmutableOpenMap.Builder<ShardId, ShardSnapshotStatus> shards = ImmutableOpenMap.builder();
                    boolean updated = false;

                    for (UpdateIndexShardSnapshotStatusRequest updateSnapshotState : tasks) {
                        if (entry.snapshot().equals(updateSnapshotState.snapshot())) {
                            logger.trace("[{}] Updating shard [{}] with status [{}]", updateSnapshotState.snapshot(),
                                updateSnapshotState.shardId(), updateSnapshotState.status().state());
                            if (updated == false) {
                                shards.putAll(entry.shards());
                                updated = true;
                            }
                            shards.put(updateSnapshotState.shardId(), updateSnapshotState.status());
                            changedCount++;
                        }
                    }

                    if (updated) {
                        if (completed(shards.values()) == false) {
                            entries.add(new SnapshotsInProgress.Entry(entry, shards.build()));
                        } else {
                            // Snapshot is finished - mark it as done
                            // TODO: Add PARTIAL_SUCCESS status?
                            SnapshotsInProgress.Entry updatedEntry = new SnapshotsInProgress.Entry(entry, State.SUCCESS, shards.build());
                            entries.add(updatedEntry);
                            // Finalize snapshot in the repository
                            snapshotsService.endSnapshot(updatedEntry);
                        }
                    } else {
                        entries.add(entry);
                    }
                }
                if (changedCount > 0) {
                    logger.trace("changed cluster state triggered by {} snapshot state updates", changedCount);
                    return ClusterTasksResult.<UpdateIndexShardSnapshotStatusRequest>builder().successes(tasks)
                        .build(ClusterState.builder(currentState).putCustom(SnapshotsInProgress.TYPE,
                            new SnapshotsInProgress(unmodifiableList(entries))).build());
                }
            }
            return ClusterTasksResult.<UpdateIndexShardSnapshotStatusRequest>builder().successes(tasks).build(currentState);
        }
    }

    static class UpdateIndexShardSnapshotStatusResponse extends ActionResponse {

    }

    private class UpdateSnapshotStatusAction
        extends TransportMasterNodeAction<UpdateIndexShardSnapshotStatusRequest, UpdateIndexShardSnapshotStatusResponse> {
            UpdateSnapshotStatusAction(TransportService transportService, ClusterService clusterService,
                ThreadPool threadPool, ActionFilters actionFilters, IndexNameExpressionResolver indexNameExpressionResolver) {
                    super(
                        SnapshotShardsService.UPDATE_SNAPSHOT_STATUS_ACTION_NAME, transportService, clusterService, threadPool,
                        actionFilters, indexNameExpressionResolver, UpdateIndexShardSnapshotStatusRequest::new
                    );
        }

        @Override
        protected String executor() {
            return ThreadPool.Names.SAME;
        }

        @Override
        protected UpdateIndexShardSnapshotStatusResponse newResponse() {
            return new UpdateIndexShardSnapshotStatusResponse();
        }

        @Override
        protected void masterOperation(UpdateIndexShardSnapshotStatusRequest request, ClusterState state,
                                       ActionListener<UpdateIndexShardSnapshotStatusResponse> listener) {
            innerUpdateSnapshotState(request, listener);
        }

        @Override
        protected ClusterBlockException checkBlock(UpdateIndexShardSnapshotStatusRequest request, ClusterState state) {
            return null;
        }
    }

}<|MERGE_RESOLUTION|>--- conflicted
+++ resolved
@@ -255,7 +255,6 @@
                         logger.trace("[{}] - Adding shard to the queue", shardId);
                         startedShards.put(shardId, IndexShardSnapshotStatus.newInitializing());
                     }
-<<<<<<< HEAD
                 }
                 if (startedShards.isEmpty() == false) {
                     shardSnapshots.computeIfAbsent(snapshot, s -> new HashMap<>()).putAll(startedShards);
@@ -282,56 +281,13 @@
                             logger.debug("[{}] trying to cancel snapshot on the shard [{}] that has already failed, " +
                                 "updating status on the master", snapshot, shard.key);
                             notifyFailedSnapshotShard(snapshot, shard.key, lastSnapshotStatus.getFailure());
-=======
-                    if (!startedShards.isEmpty()) {
-                        newSnapshots.put(entry.snapshot(), startedShards);
-                        if (snapshotShards != null) {
-                            // We already saw this snapshot but we need to add more started shards
-                            Map<ShardId, IndexShardSnapshotStatus> shards = new HashMap<>();
-                            // Put all shards that were already running on this node
-                            shards.putAll(snapshotShards);
-                            // Put all newly started shards
-                            shards.putAll(startedShards);
-                            survivors.put(entry.snapshot(), unmodifiableMap(shards));
-                        } else {
-                            // Brand new snapshot that we haven't seen before
-                            survivors.put(entry.snapshot(), unmodifiableMap(startedShards));
-                        }
-                    }
-                } else if (entry.state() == State.ABORTED) {
-                    // Abort all running shards for this snapshot
-                    Map<ShardId, IndexShardSnapshotStatus> snapshotShards = shardSnapshots.get(entry.snapshot());
-                    if (snapshotShards != null) {
-                        for (ObjectObjectCursor<ShardId, ShardSnapshotStatus> shard : entry.shards()) {
-                            final IndexShardSnapshotStatus snapshotStatus = snapshotShards.get(shard.key);
-                            if (snapshotStatus != null) {
-                                final IndexShardSnapshotStatus.Copy lastSnapshotStatus =
-                                    snapshotStatus.abortIfNotCompleted("snapshot has been aborted");
-                                final Stage stage = lastSnapshotStatus.getStage();
-                                if (stage == Stage.FINALIZE) {
-                                    logger.debug("[{}] trying to cancel snapshot on shard [{}] that is finalizing, " +
-                                        "letting it finish", entry.snapshot(), shard.key);
-
-                                } else if (stage == Stage.DONE) {
-                                    logger.debug("[{}] trying to cancel snapshot on the shard [{}] that is already done, " +
-                                        "updating status on the master", entry.snapshot(), shard.key);
-                                    notifySuccessfulSnapshotShard(entry.snapshot(), shard.key, localNodeId);
-
-                                }  else if (stage == Stage.FAILURE) {
-                                    logger.debug("[{}] trying to cancel snapshot on the shard [{}] that has already failed, " +
-                                        "updating status on the master", entry.snapshot(), shard.key);
-                                    notifyFailedSnapshotShard(entry.snapshot(), shard.key, localNodeId, lastSnapshotStatus.getFailure());
-                                }
-                            }
->>>>>>> 0a604e3b
                         }
                     } else {
-                        final Snapshot snapshot = entry.snapshot();
                         for (ObjectObjectCursor<ShardId, ShardSnapshotStatus> curr : entry.shards()) {
                             // due to CS batching we might have missed the INIT state and straight went into ABORTED
                             // notify master that abort has completed by moving to FAILED
                             if (curr.value.state() == State.ABORTED) {
-                                notifyFailedSnapshotShard(snapshot, curr.key, localNodeId, curr.value.reason());
+                                notifyFailedSnapshotShard(snapshot, curr.key, curr.value.reason());
                             }
                         }
                     }
@@ -534,15 +490,6 @@
     }
 
     /** Updates the shard snapshot status by sending a {@link UpdateIndexShardSnapshotStatusRequest} to the master node */
-<<<<<<< HEAD
-    private void sendSnapshotShardUpdate(final Snapshot snapshot, final ShardId shardId, final ShardSnapshotStatus status) {
-        try {
-            UpdateIndexShardSnapshotStatusRequest request = new UpdateIndexShardSnapshotStatusRequest(snapshot, shardId, status);
-            transportService.sendRequest(transportService.getLocalNode(), UPDATE_SNAPSHOT_STATUS_ACTION_NAME, request, INSTANCE_SAME);
-        } catch (Exception e) {
-            logger.warn(() -> new ParameterizedMessage("[{}] [{}] failed to update snapshot state", snapshot, status), e);
-        }
-=======
     void sendSnapshotShardUpdate(final Snapshot snapshot, final ShardId shardId, final ShardSnapshotStatus status) {
         remoteFailedRequestDeduplicator.executeOnce(
             new UpdateIndexShardSnapshotStatusRequest(snapshot, shardId, status),
@@ -571,7 +518,6 @@
                     }
                 })
         );
->>>>>>> 0a604e3b
     }
 
     /**
