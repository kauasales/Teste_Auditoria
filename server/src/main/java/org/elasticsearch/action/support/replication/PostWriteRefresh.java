--- conflicted
+++ resolved
@@ -45,13 +45,8 @@
             case WAIT_UNTIL -> waitUntil(indexShard, location, new ActionListener<>() {
                 @Override
                 public void onResponse(Boolean forced) {
-<<<<<<< HEAD
-                    if (indexShard.getReplicationGroup().getRoutingTable().unpromotableShards().size() > 0) {
-                        refreshUnpromotables(indexShard, location, listener, forced, postWriteRefreshTimeout);
-=======
                     if (indexShard.getReplicationGroup().getRoutingTable().unpromotableShards().size() > 0 && location != null) {
                         refreshUnpromotables(indexShard, location, listener, forced);
->>>>>>> 545a51df
                     } else {
                         listener.onResponse(forced);
                     }
