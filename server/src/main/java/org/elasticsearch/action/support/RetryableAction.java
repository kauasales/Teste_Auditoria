/*
 * Licensed to Elasticsearch under one or more contributor
 * license agreements. See the NOTICE file distributed with
 * this work for additional information regarding copyright
 * ownership. Elasticsearch licenses this file to you under
 * the Apache License, Version 2.0 (the "License"); you may
 * not use this file except in compliance with the License.
 * You may obtain a copy of the License at
 *
 *     http://www.apache.org/licenses/LICENSE-2.0
 *
 * Unless required by applicable law or agreed to in writing,
 * software distributed under the License is distributed on an
 * "AS IS" BASIS, WITHOUT WARRANTIES OR CONDITIONS OF ANY
 * KIND, either express or implied.  See the License for the
 * specific language governing permissions and limitations
 * under the License.
 */

package org.elasticsearch.action.support;

import org.apache.logging.log4j.Logger;
import org.apache.logging.log4j.message.ParameterizedMessage;
import org.elasticsearch.action.ActionListener;
import org.elasticsearch.action.ActionRunnable;
import org.elasticsearch.common.Randomness;
import org.elasticsearch.common.unit.TimeValue;
import org.elasticsearch.threadpool.Scheduler;
import org.elasticsearch.threadpool.ThreadPool;

import java.util.ArrayDeque;
import java.util.concurrent.atomic.AtomicBoolean;

/**
 * A action that will be retried on failure if {@link RetryableAction#shouldRetry(Exception)} returns true.
 * The executor the action will be executed on can be defined in the constructor. Otherwise, SAME is the
 * default. The action will be retried with exponentially increasing delay periods until the timeout period
 * has been reached.
 */
public abstract class RetryableAction<Response> {

    private final Logger logger;

    private final AtomicBoolean isDone = new AtomicBoolean(false);
    private final ThreadPool threadPool;
    private final long initialDelayMillis;
    private final long timeoutMillis;
    private final long startMillis;
    private final ActionListener<Response> finalListener;
    private final String executor;

    private volatile Scheduler.ScheduledCancellable retryTask;

    public RetryableAction(Logger logger, ThreadPool threadPool, TimeValue initialDelay, TimeValue timeoutValue,
                           ActionListener<Response> listener) {
        this(logger, threadPool, initialDelay, timeoutValue, listener, ThreadPool.Names.SAME);
    }

    public RetryableAction(Logger logger, ThreadPool threadPool, TimeValue initialDelay, TimeValue timeoutValue,
                           ActionListener<Response> listener, String executor) {
        this.logger = logger;
        this.threadPool = threadPool;
        this.initialDelayMillis = initialDelay.getMillis();
        if (initialDelayMillis < 1) {
            throw new IllegalArgumentException("Initial delay was less than 1 millisecond: " + initialDelay);
        }
        this.timeoutMillis = Math.max(timeoutValue.getMillis(), 1);
        this.startMillis = threadPool.relativeTimeInMillis();
        this.finalListener = listener;
        this.executor = executor;
    }

    public void run() {
        final RetryingListener retryingListener = new RetryingListener(initialDelayMillis, null);
        final Runnable runnable = createRunnable(retryingListener);
        threadPool.executor(executor).execute(runnable);
    }

    public void cancel(Exception e) {
        if (isDone.compareAndSet(false, true)) {
            Scheduler.ScheduledCancellable localRetryTask = this.retryTask;
            if (localRetryTask != null) {
                localRetryTask.cancel();
            }
            finalListener.onFailure(e);
            onFinished();
        }
    }

    private Runnable createRunnable(RetryingListener retryingListener) {
        return new ActionRunnable<>(retryingListener) {

            @Override
            protected void doRun() {
                retryTask = null;
                // It is possible that the task was cancelled in between the retry being dispatched and now
                if (isDone.get() == false) {
                    tryAction(listener);
                }
            }

            @Override
            public void onRejection(Exception e) {
                retryTask = null;
                // TODO: The only implementations of this class use SAME which means the execution will not be
                //  rejected. Future implementations can adjust this functionality as needed.
                onFailure(e);
            }
        };
    }

    public abstract void tryAction(ActionListener<Response> listener);

    public abstract boolean shouldRetry(Exception e);

    public void onSchedulingRetry() {
    }

    public void onFinished() {
    }

    private class RetryingListener implements ActionListener<Response> {

        private static final int MAX_EXCEPTIONS = 4;

        private final long delayMillisBound;
        private ArrayDeque<Exception> caughtExceptions;

        private RetryingListener(long delayMillisBound, ArrayDeque<Exception> caughtExceptions) {
            this.delayMillisBound = delayMillisBound;
            this.caughtExceptions = caughtExceptions;
        }

        @Override
        public void onResponse(Response response) {
            if (isDone.compareAndSet(false, true)) {
                finalListener.onResponse(response);
                onFinished();
            }
        }

        @Override
        public void onFailure(Exception e) {
            if (shouldRetry(e)) {
                final long elapsedMillis = threadPool.relativeTimeInMillis() - startMillis;
                if (elapsedMillis >= timeoutMillis) {
                    logger.debug(() -> new ParameterizedMessage("retryable action timed out after {}",
                        TimeValue.timeValueMillis(elapsedMillis)), e);
                    addException(e);
                    if (isDone.compareAndSet(false, true)) {
                        finalListener.onFailure(buildFinalException());
                        onFinished();
                    }
                } else {
                    addException(e);

                    final long nextDelayMillisBound = Math.min(delayMillisBound * 2, Integer.MAX_VALUE);
                    final RetryingListener retryingListener = new RetryingListener(nextDelayMillisBound, caughtExceptions);
                    final Runnable runnable = createRunnable(retryingListener);
                    final long delayMillis = Randomness.get().nextInt(Math.toIntExact(delayMillisBound)) + 1;
                    if (isDone.get() == false) {
                        final TimeValue delay = TimeValue.timeValueMillis(delayMillis);
                        logger.debug(() -> new ParameterizedMessage("retrying action that failed in {}", delay), e);
<<<<<<< HEAD
                        onSchedulingRetry();
                        threadPool.schedule(runnable, delay, executor);
=======
                        retryTask = threadPool.schedule(runnable, delay, executor);
>>>>>>> f2cf9e9a
                    }
                }
            } else {
                addException(e);
                if (isDone.compareAndSet(false,true)) {
                    finalListener.onFailure(buildFinalException());
                    onFinished();
                }
            }
        }

        private Exception buildFinalException() {
            final Exception topLevel = caughtExceptions.removeFirst();
            Exception suppressed;
            while ((suppressed = caughtExceptions.pollFirst()) != null) {
                topLevel.addSuppressed(suppressed);
            }
            return topLevel;
        }

        private void addException(Exception e) {
            if (caughtExceptions != null) {
                if (caughtExceptions.size() == MAX_EXCEPTIONS) {
                    caughtExceptions.removeLast();
                }
            } else {
                caughtExceptions = new ArrayDeque<>(MAX_EXCEPTIONS);
            }
            caughtExceptions.addFirst(e);
        }
    }
}<|MERGE_RESOLUTION|>--- conflicted
+++ resolved
@@ -161,12 +161,8 @@
                     if (isDone.get() == false) {
                         final TimeValue delay = TimeValue.timeValueMillis(delayMillis);
                         logger.debug(() -> new ParameterizedMessage("retrying action that failed in {}", delay), e);
-<<<<<<< HEAD
                         onSchedulingRetry();
-                        threadPool.schedule(runnable, delay, executor);
-=======
                         retryTask = threadPool.schedule(runnable, delay, executor);
->>>>>>> f2cf9e9a
                     }
                 }
             } else {
