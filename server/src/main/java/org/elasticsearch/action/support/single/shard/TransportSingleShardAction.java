/*
 * Licensed to Elasticsearch under one or more contributor
 * license agreements. See the NOTICE file distributed with
 * this work for additional information regarding copyright
 * ownership. Elasticsearch licenses this file to you under
 * the Apache License, Version 2.0 (the "License"); you may
 * not use this file except in compliance with the License.
 * You may obtain a copy of the License at
 *
 *    http://www.apache.org/licenses/LICENSE-2.0
 *
 * Unless required by applicable law or agreed to in writing,
 * software distributed under the License is distributed on an
 * "AS IS" BASIS, WITHOUT WARRANTIES OR CONDITIONS OF ANY
 * KIND, either express or implied.  See the License for the
 * specific language governing permissions and limitations
 * under the License.
 */

package org.elasticsearch.action.support.single.shard;

import org.apache.logging.log4j.message.ParameterizedMessage;
import org.elasticsearch.action.ActionListener;
import org.elasticsearch.action.ActionResponse;
import org.elasticsearch.action.NoShardAvailableActionException;
import org.elasticsearch.action.support.ActionFilters;
import org.elasticsearch.action.support.ChannelActionListener;
import org.elasticsearch.action.support.TransportAction;
import org.elasticsearch.action.support.TransportActions;
import org.elasticsearch.cluster.ClusterState;
import org.elasticsearch.cluster.block.ClusterBlockException;
import org.elasticsearch.cluster.block.ClusterBlockLevel;
import org.elasticsearch.cluster.metadata.IndexNameExpressionResolver;
import org.elasticsearch.cluster.node.DiscoveryNode;
import org.elasticsearch.cluster.node.DiscoveryNodes;
import org.elasticsearch.cluster.routing.ShardRouting;
import org.elasticsearch.cluster.routing.ShardsIterator;
import org.elasticsearch.cluster.service.ClusterService;
import org.elasticsearch.common.Nullable;
import org.elasticsearch.common.io.stream.StreamInput;
import org.elasticsearch.common.io.stream.Writeable;
import org.elasticsearch.common.logging.LoggerMessageFormat;
import org.elasticsearch.common.util.concurrent.AbstractRunnable;
import org.elasticsearch.index.shard.ShardId;
import org.elasticsearch.tasks.Task;
import org.elasticsearch.threadpool.ThreadPool;
import org.elasticsearch.transport.TransportChannel;
import org.elasticsearch.transport.TransportException;
import org.elasticsearch.transport.TransportRequestHandler;
import org.elasticsearch.transport.TransportResponseHandler;
import org.elasticsearch.transport.TransportService;

import java.io.IOException;
import java.util.function.Supplier;

import static org.elasticsearch.action.support.TransportActions.isShardNotAvailableException;

/**
 * A base class for operations that need to perform a read operation on a single shard copy. If the operation fails,
 * the read operation can be performed on other shard copies. Concrete implementations can provide their own list
 * of candidate shards to try the read operation on.
 */
public abstract class TransportSingleShardAction<Request extends SingleShardRequest<Request>, Response extends ActionResponse>
        extends TransportAction<Request, Response> {

    protected final ThreadPool threadPool;
    protected final ClusterService clusterService;
    protected final TransportService transportService;
    protected final IndexNameExpressionResolver indexNameExpressionResolver;

    private final String transportShardAction;
    private final String executor;

    protected TransportSingleShardAction(String actionName, ThreadPool threadPool, ClusterService clusterService,
                                         TransportService transportService, ActionFilters actionFilters,
                                         IndexNameExpressionResolver indexNameExpressionResolver, Supplier<Request> request,
                                         String executor) {
        super(actionName, actionFilters, transportService.getTaskManager());
        this.threadPool = threadPool;
        this.clusterService = clusterService;
        this.transportService = transportService;
        this.indexNameExpressionResolver = indexNameExpressionResolver;

        this.transportShardAction = actionName + "[s]";
        this.executor = executor;

        if (!isSubAction()) {
            transportService.registerRequestHandler(actionName, request, ThreadPool.Names.SAME, new TransportHandler());
        }
        transportService.registerRequestHandler(transportShardAction, request, ThreadPool.Names.SAME, new ShardTransportHandler());
    }

    /**
     * Tells whether the action is a main one or a subaction. Used to decide whether we need to register
     * the main transport handler. In fact if the action is a subaction, its execute method
     * will be called locally to its parent action.
     */
    protected boolean isSubAction() {
        return false;
    }

    @Override
    protected void doExecute(Task task, Request request, ActionListener<Response> listener) {
        new AsyncSingleAction(request, listener).start();
    }

    protected abstract Response shardOperation(Request request, ShardId shardId) throws IOException;

    protected void asyncShardOperation(Request request, ShardId shardId, ActionListener<Response> listener) throws IOException {
        threadPool.executor(getExecutor(request, shardId)).execute(new AbstractRunnable() {
            @Override
            public void onFailure(Exception e) {
                listener.onFailure(e);
            }

            @Override
            protected void doRun() throws Exception {
                listener.onResponse(shardOperation(request, shardId));
            }
        });
    }

<<<<<<< HEAD
    protected abstract Writeable.Reader<Response> getResponseReader();
=======
    @Deprecated
    protected abstract Response newResponse();
>>>>>>> 8a068935

    protected Writeable.Reader<Response> getResponseReader() {
        return in -> {
            Response response = newResponse();
            response.readFrom(in);
            return response;
        };
    }

    protected abstract boolean resolveIndex(Request request);

    protected ClusterBlockException checkGlobalBlock(ClusterState state) {
        return state.blocks().globalBlockedException(ClusterBlockLevel.READ);
    }

    protected ClusterBlockException checkRequestBlock(ClusterState state, InternalRequest request) {
        return state.blocks().indexBlockedException(ClusterBlockLevel.READ, request.concreteIndex());
    }

    protected void resolveRequest(ClusterState state, InternalRequest request) {

    }

    /**
     * Returns the candidate shards to execute the operation on or <code>null</code> the execute
     * the operation locally (the node that received the request)
     */
    @Nullable
    protected abstract ShardsIterator shards(ClusterState state, InternalRequest request);

    class AsyncSingleAction {

        private final ActionListener<Response> listener;
        private final ShardsIterator shardIt;
        private final InternalRequest internalRequest;
        private final DiscoveryNodes nodes;
        private volatile Exception lastFailure;

        private AsyncSingleAction(Request request, ActionListener<Response> listener) {
            this.listener = listener;

            ClusterState clusterState = clusterService.state();
            if (logger.isTraceEnabled()) {
                logger.trace("executing [{}] based on cluster state version [{}]", request, clusterState.version());
            }
            nodes = clusterState.nodes();
            ClusterBlockException blockException = checkGlobalBlock(clusterState);
            if (blockException != null) {
                throw blockException;
            }

            String concreteSingleIndex;
            if (resolveIndex(request)) {
                concreteSingleIndex = indexNameExpressionResolver.concreteSingleIndex(clusterState, request).getName();
            } else {
                concreteSingleIndex = request.index();
            }
            this.internalRequest = new InternalRequest(request, concreteSingleIndex);
            resolveRequest(clusterState, internalRequest);

            blockException = checkRequestBlock(clusterState, internalRequest);
            if (blockException != null) {
                throw blockException;
            }

            this.shardIt = shards(clusterState, internalRequest);
        }

        public void start() {
            if (shardIt == null) {
                // just execute it on the local node
                final Writeable.Reader<Response> reader = getResponseReader();
                transportService.sendRequest(clusterService.localNode(), transportShardAction, internalRequest.request(),
                    new TransportResponseHandler<Response>() {
                    @Override
                    public Response read(StreamInput in) throws IOException {
<<<<<<< HEAD
                        return getResponseReader().read(in);
=======
                        return reader.read(in);
>>>>>>> 8a068935
                    }

                    @Override
                    public String executor() {
                        return ThreadPool.Names.SAME;
                    }

                    @Override
                    public void handleResponse(final Response response) {
                        listener.onResponse(response);
                    }

                    @Override
                    public void handleException(TransportException exp) {
                        listener.onFailure(exp);
                    }
                });
            } else {
                perform(null);
            }
        }

        private void onFailure(ShardRouting shardRouting, Exception e) {
            if (e != null) {
                logger.trace(() -> new ParameterizedMessage("{}: failed to execute [{}]", shardRouting,
                    internalRequest.request()), e);
            }
            perform(e);
        }

        private void perform(@Nullable final Exception currentFailure) {
            Exception lastFailure = this.lastFailure;
            if (lastFailure == null || TransportActions.isReadOverrideException(currentFailure)) {
                lastFailure = currentFailure;
                this.lastFailure = currentFailure;
            }
            final ShardRouting shardRouting = shardIt.nextOrNull();
            if (shardRouting == null) {
                Exception failure = lastFailure;
                if (failure == null || isShardNotAvailableException(failure)) {
                    failure = new NoShardAvailableActionException(null,
                        LoggerMessageFormat.format("No shard available for [{}]", internalRequest.request()), failure);
                } else {
                    logger.debug(() -> new ParameterizedMessage("{}: failed to execute [{}]", null,
                        internalRequest.request()), failure);
                }
                listener.onFailure(failure);
                return;
            }
            DiscoveryNode node = nodes.get(shardRouting.currentNodeId());
            if (node == null) {
                onFailure(shardRouting, new NoShardAvailableActionException(shardRouting.shardId()));
            } else {
                internalRequest.request().internalShardId = shardRouting.shardId();
                if (logger.isTraceEnabled()) {
                    logger.trace(
                            "sending request [{}] to shard [{}] on node [{}]",
                            internalRequest.request(),
                            internalRequest.request().internalShardId,
                            node
                    );
                }
                final Writeable.Reader<Response> reader = getResponseReader();
                transportService.sendRequest(node, transportShardAction, internalRequest.request(),
                    new TransportResponseHandler<Response>() {

                        @Override
                        public Response read(StreamInput in) throws IOException {
<<<<<<< HEAD
                            return getResponseReader().read(in);
=======
                            return reader.read(in);
>>>>>>> 8a068935
                        }

                        @Override
                        public String executor() {
                            return ThreadPool.Names.SAME;
                        }

                        @Override
                        public void handleResponse(final Response response) {
                            listener.onResponse(response);
                        }

                        @Override
                        public void handleException(TransportException exp) {
                            onFailure(shardRouting, exp);
                        }
                });
            }
        }
    }

    private class TransportHandler implements TransportRequestHandler<Request> {

        @Override
        public void messageReceived(Request request, final TransportChannel channel, Task task) throws Exception {
            // if we have a local operation, execute it on a thread since we don't spawn
            execute(request, new ChannelActionListener<>(channel, actionName, request));
        }
    }

    private class ShardTransportHandler implements TransportRequestHandler<Request> {

        @Override
        public void messageReceived(final Request request, final TransportChannel channel, Task task) throws Exception {
            if (logger.isTraceEnabled()) {
                logger.trace("executing [{}] on shard [{}]", request, request.internalShardId);
            }
            asyncShardOperation(request, request.internalShardId, new ChannelActionListener<>(channel, transportShardAction, request));
        }
    }
    /**
     * Internal request class that gets built on each node. Holds the original request plus additional info.
     */
    protected class InternalRequest {
        final Request request;
        final String concreteIndex;

        InternalRequest(Request request, String concreteIndex) {
            this.request = request;
            this.concreteIndex = concreteIndex;
        }

        public Request request() {
            return request;
        }

        public String concreteIndex() {
            return concreteIndex;
        }
    }

    protected String getExecutor(Request request, ShardId shardId) {
        return executor;
    }
}<|MERGE_RESOLUTION|>--- conflicted
+++ resolved
@@ -120,20 +120,7 @@
         });
     }
 
-<<<<<<< HEAD
     protected abstract Writeable.Reader<Response> getResponseReader();
-=======
-    @Deprecated
-    protected abstract Response newResponse();
->>>>>>> 8a068935
-
-    protected Writeable.Reader<Response> getResponseReader() {
-        return in -> {
-            Response response = newResponse();
-            response.readFrom(in);
-            return response;
-        };
-    }
 
     protected abstract boolean resolveIndex(Request request);
 
@@ -202,11 +189,7 @@
                     new TransportResponseHandler<Response>() {
                     @Override
                     public Response read(StreamInput in) throws IOException {
-<<<<<<< HEAD
-                        return getResponseReader().read(in);
-=======
                         return reader.read(in);
->>>>>>> 8a068935
                     }
 
                     @Override
@@ -275,11 +258,7 @@
 
                         @Override
                         public Response read(StreamInput in) throws IOException {
-<<<<<<< HEAD
-                            return getResponseReader().read(in);
-=======
                             return reader.read(in);
->>>>>>> 8a068935
                         }
 
                         @Override
