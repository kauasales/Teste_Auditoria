/*
 * Licensed to Elasticsearch under one or more contributor
 * license agreements. See the NOTICE file distributed with
 * this work for additional information regarding copyright
 * ownership. Elasticsearch licenses this file to you under
 * the Apache License, Version 2.0 (the "License"); you may
 * not use this file except in compliance with the License.
 * You may obtain a copy of the License at
 *
 *    http://www.apache.org/licenses/LICENSE-2.0
 *
 * Unless required by applicable law or agreed to in writing,
 * software distributed under the License is distributed on an
 * "AS IS" BASIS, WITHOUT WARRANTIES OR CONDITIONS OF ANY
 * KIND, either express or implied.  See the License for the
 * specific language governing permissions and limitations
 * under the License.
 */

package org.elasticsearch.action;

import org.apache.logging.log4j.LogManager;
import org.apache.logging.log4j.Logger;
import org.elasticsearch.Build;
import org.elasticsearch.action.admin.cluster.allocation.ClusterAllocationExplainAction;
import org.elasticsearch.action.admin.cluster.allocation.TransportClusterAllocationExplainAction;
import org.elasticsearch.action.admin.cluster.configuration.AddVotingConfigExclusionsAction;
import org.elasticsearch.action.admin.cluster.configuration.ClearVotingConfigExclusionsAction;
import org.elasticsearch.action.admin.cluster.configuration.TransportAddVotingConfigExclusionsAction;
import org.elasticsearch.action.admin.cluster.configuration.TransportClearVotingConfigExclusionsAction;
import org.elasticsearch.action.admin.indices.datastream.DeleteDataStreamAction;
import org.elasticsearch.action.admin.indices.datastream.GetDataStreamsAction;
import org.elasticsearch.action.admin.indices.datastream.CreateDataStreamAction;
import org.elasticsearch.action.admin.cluster.health.ClusterHealthAction;
import org.elasticsearch.action.admin.cluster.health.TransportClusterHealthAction;
import org.elasticsearch.action.admin.cluster.node.hotthreads.NodesHotThreadsAction;
import org.elasticsearch.action.admin.cluster.node.hotthreads.TransportNodesHotThreadsAction;
import org.elasticsearch.action.admin.cluster.node.info.NodesInfoAction;
import org.elasticsearch.action.admin.cluster.node.info.TransportNodesInfoAction;
import org.elasticsearch.action.admin.cluster.node.reload.NodesReloadSecureSettingsAction;
import org.elasticsearch.action.admin.cluster.node.reload.TransportNodesReloadSecureSettingsAction;
import org.elasticsearch.action.admin.cluster.node.stats.NodesStatsAction;
import org.elasticsearch.action.admin.cluster.node.stats.TransportNodesStatsAction;
import org.elasticsearch.action.admin.cluster.node.tasks.cancel.CancelTasksAction;
import org.elasticsearch.action.admin.cluster.node.tasks.cancel.TransportCancelTasksAction;
import org.elasticsearch.action.admin.cluster.node.tasks.get.GetTaskAction;
import org.elasticsearch.action.admin.cluster.node.tasks.get.TransportGetTaskAction;
import org.elasticsearch.action.admin.cluster.node.tasks.list.ListTasksAction;
import org.elasticsearch.action.admin.cluster.node.tasks.list.TransportListTasksAction;
import org.elasticsearch.action.admin.cluster.node.usage.NodesUsageAction;
import org.elasticsearch.action.admin.cluster.node.usage.TransportNodesUsageAction;
import org.elasticsearch.action.admin.cluster.remote.RemoteInfoAction;
import org.elasticsearch.action.admin.cluster.remote.TransportRemoteInfoAction;
import org.elasticsearch.action.admin.cluster.repositories.cleanup.CleanupRepositoryAction;
import org.elasticsearch.action.admin.cluster.repositories.cleanup.TransportCleanupRepositoryAction;
import org.elasticsearch.action.admin.cluster.repositories.delete.DeleteRepositoryAction;
import org.elasticsearch.action.admin.cluster.repositories.delete.TransportDeleteRepositoryAction;
import org.elasticsearch.action.admin.cluster.repositories.get.GetRepositoriesAction;
import org.elasticsearch.action.admin.cluster.repositories.get.TransportGetRepositoriesAction;
import org.elasticsearch.action.admin.cluster.repositories.put.PutRepositoryAction;
import org.elasticsearch.action.admin.cluster.repositories.put.TransportPutRepositoryAction;
import org.elasticsearch.action.admin.cluster.repositories.verify.TransportVerifyRepositoryAction;
import org.elasticsearch.action.admin.cluster.repositories.verify.VerifyRepositoryAction;
import org.elasticsearch.action.admin.cluster.reroute.ClusterRerouteAction;
import org.elasticsearch.action.admin.cluster.reroute.TransportClusterRerouteAction;
import org.elasticsearch.action.admin.cluster.settings.ClusterUpdateSettingsAction;
import org.elasticsearch.action.admin.cluster.settings.TransportClusterUpdateSettingsAction;
import org.elasticsearch.action.admin.cluster.shards.ClusterSearchShardsAction;
import org.elasticsearch.action.admin.cluster.shards.TransportClusterSearchShardsAction;
import org.elasticsearch.action.admin.cluster.snapshots.create.CreateSnapshotAction;
import org.elasticsearch.action.admin.cluster.snapshots.create.TransportCreateSnapshotAction;
import org.elasticsearch.action.admin.cluster.snapshots.delete.DeleteSnapshotAction;
import org.elasticsearch.action.admin.cluster.snapshots.delete.TransportDeleteSnapshotAction;
import org.elasticsearch.action.admin.cluster.snapshots.get.GetSnapshotsAction;
import org.elasticsearch.action.admin.cluster.snapshots.get.TransportGetSnapshotsAction;
import org.elasticsearch.action.admin.cluster.snapshots.restore.RestoreSnapshotAction;
import org.elasticsearch.action.admin.cluster.snapshots.restore.TransportRestoreSnapshotAction;
import org.elasticsearch.action.admin.cluster.snapshots.status.SnapshotsStatusAction;
import org.elasticsearch.action.admin.cluster.snapshots.status.TransportNodesSnapshotsStatus;
import org.elasticsearch.action.admin.cluster.snapshots.status.TransportSnapshotsStatusAction;
import org.elasticsearch.action.admin.cluster.state.ClusterStateAction;
import org.elasticsearch.action.admin.cluster.state.TransportClusterStateAction;
import org.elasticsearch.action.admin.cluster.stats.ClusterStatsAction;
import org.elasticsearch.action.admin.cluster.stats.TransportClusterStatsAction;
import org.elasticsearch.action.admin.cluster.storedscripts.DeleteStoredScriptAction;
import org.elasticsearch.action.admin.cluster.storedscripts.GetScriptContextAction;
import org.elasticsearch.action.admin.cluster.storedscripts.GetScriptLanguageAction;
import org.elasticsearch.action.admin.cluster.storedscripts.GetStoredScriptAction;
import org.elasticsearch.action.admin.cluster.storedscripts.PutStoredScriptAction;
import org.elasticsearch.action.admin.cluster.storedscripts.TransportDeleteStoredScriptAction;
import org.elasticsearch.action.admin.cluster.storedscripts.TransportGetScriptContextAction;
import org.elasticsearch.action.admin.cluster.storedscripts.TransportGetScriptLanguageAction;
import org.elasticsearch.action.admin.cluster.storedscripts.TransportGetStoredScriptAction;
import org.elasticsearch.action.admin.cluster.storedscripts.TransportPutStoredScriptAction;
import org.elasticsearch.action.admin.cluster.tasks.PendingClusterTasksAction;
import org.elasticsearch.action.admin.cluster.tasks.TransportPendingClusterTasksAction;
import org.elasticsearch.action.admin.indices.alias.IndicesAliasesAction;
import org.elasticsearch.action.admin.indices.alias.IndicesAliasesRequest;
import org.elasticsearch.action.admin.indices.alias.TransportIndicesAliasesAction;
import org.elasticsearch.action.admin.indices.alias.get.GetAliasesAction;
import org.elasticsearch.action.admin.indices.alias.get.TransportGetAliasesAction;
import org.elasticsearch.action.admin.indices.analyze.AnalyzeAction;
import org.elasticsearch.action.admin.indices.analyze.TransportAnalyzeAction;
import org.elasticsearch.action.admin.indices.cache.clear.ClearIndicesCacheAction;
import org.elasticsearch.action.admin.indices.cache.clear.TransportClearIndicesCacheAction;
import org.elasticsearch.action.admin.indices.close.CloseIndexAction;
import org.elasticsearch.action.admin.indices.close.TransportCloseIndexAction;
import org.elasticsearch.action.admin.indices.close.TransportVerifyShardBeforeCloseAction;
import org.elasticsearch.action.admin.indices.create.CreateIndexAction;
import org.elasticsearch.action.admin.indices.create.TransportCreateIndexAction;
import org.elasticsearch.action.admin.indices.delete.DeleteIndexAction;
import org.elasticsearch.action.admin.indices.delete.TransportDeleteIndexAction;
import org.elasticsearch.action.admin.indices.flush.FlushAction;
import org.elasticsearch.action.admin.indices.flush.TransportFlushAction;
import org.elasticsearch.action.admin.indices.flush.TransportShardFlushAction;
import org.elasticsearch.action.admin.indices.forcemerge.ForceMergeAction;
import org.elasticsearch.action.admin.indices.forcemerge.TransportForceMergeAction;
import org.elasticsearch.action.admin.indices.get.GetIndexAction;
import org.elasticsearch.action.admin.indices.get.TransportGetIndexAction;
import org.elasticsearch.action.admin.indices.mapping.get.GetFieldMappingsAction;
import org.elasticsearch.action.admin.indices.mapping.get.GetMappingsAction;
import org.elasticsearch.action.admin.indices.mapping.get.TransportGetFieldMappingsAction;
import org.elasticsearch.action.admin.indices.mapping.get.TransportGetFieldMappingsIndexAction;
import org.elasticsearch.action.admin.indices.mapping.get.TransportGetMappingsAction;
import org.elasticsearch.action.admin.indices.mapping.put.PutMappingAction;
import org.elasticsearch.action.admin.indices.mapping.put.PutMappingRequest;
import org.elasticsearch.action.admin.indices.mapping.put.TransportPutMappingAction;
import org.elasticsearch.action.admin.indices.open.OpenIndexAction;
import org.elasticsearch.action.admin.indices.open.TransportOpenIndexAction;
import org.elasticsearch.action.admin.indices.recovery.RecoveryAction;
import org.elasticsearch.action.admin.indices.recovery.TransportRecoveryAction;
import org.elasticsearch.action.admin.indices.refresh.RefreshAction;
import org.elasticsearch.action.admin.indices.refresh.TransportRefreshAction;
import org.elasticsearch.action.admin.indices.refresh.TransportShardRefreshAction;
import org.elasticsearch.action.admin.indices.rollover.RolloverAction;
import org.elasticsearch.action.admin.indices.rollover.TransportRolloverAction;
import org.elasticsearch.action.admin.indices.segments.IndicesSegmentsAction;
import org.elasticsearch.action.admin.indices.segments.TransportIndicesSegmentsAction;
import org.elasticsearch.action.admin.indices.settings.get.GetSettingsAction;
import org.elasticsearch.action.admin.indices.settings.get.TransportGetSettingsAction;
import org.elasticsearch.action.admin.indices.settings.put.TransportUpdateSettingsAction;
import org.elasticsearch.action.admin.indices.settings.put.UpdateSettingsAction;
import org.elasticsearch.action.admin.indices.shards.IndicesShardStoresAction;
import org.elasticsearch.action.admin.indices.shards.TransportIndicesShardStoresAction;
import org.elasticsearch.action.admin.indices.shrink.ResizeAction;
import org.elasticsearch.action.admin.indices.shrink.TransportResizeAction;
import org.elasticsearch.action.admin.indices.stats.IndicesStatsAction;
import org.elasticsearch.action.admin.indices.stats.TransportIndicesStatsAction;
import org.elasticsearch.action.admin.indices.template.delete.DeleteComponentTemplateAction;
import org.elasticsearch.action.admin.indices.template.delete.DeleteIndexTemplateAction;
import org.elasticsearch.action.admin.indices.template.delete.TransportDeleteComponentTemplateAction;
import org.elasticsearch.action.admin.indices.template.delete.TransportDeleteIndexTemplateAction;
import org.elasticsearch.action.admin.indices.template.get.GetComponentTemplateAction;
import org.elasticsearch.action.admin.indices.template.get.GetIndexTemplatesAction;
import org.elasticsearch.action.admin.indices.template.get.TransportGetComponentTemplateAction;
import org.elasticsearch.action.admin.indices.template.get.TransportGetIndexTemplatesAction;
import org.elasticsearch.action.admin.indices.template.put.PutComponentTemplateAction;
import org.elasticsearch.action.admin.indices.template.put.PutIndexTemplateAction;
import org.elasticsearch.action.admin.indices.template.put.TransportPutComponentTemplateAction;
import org.elasticsearch.action.admin.indices.template.put.TransportPutIndexTemplateAction;
import org.elasticsearch.action.admin.indices.upgrade.get.TransportUpgradeStatusAction;
import org.elasticsearch.action.admin.indices.upgrade.get.UpgradeStatusAction;
import org.elasticsearch.action.admin.indices.upgrade.post.TransportUpgradeAction;
import org.elasticsearch.action.admin.indices.upgrade.post.TransportUpgradeSettingsAction;
import org.elasticsearch.action.admin.indices.upgrade.post.UpgradeAction;
import org.elasticsearch.action.admin.indices.upgrade.post.UpgradeSettingsAction;
import org.elasticsearch.action.admin.indices.validate.query.TransportValidateQueryAction;
import org.elasticsearch.action.admin.indices.validate.query.ValidateQueryAction;
import org.elasticsearch.action.bulk.BulkAction;
import org.elasticsearch.action.bulk.TransportBulkAction;
import org.elasticsearch.action.bulk.TransportShardBulkAction;
import org.elasticsearch.action.delete.DeleteAction;
import org.elasticsearch.action.delete.TransportDeleteAction;
import org.elasticsearch.action.explain.ExplainAction;
import org.elasticsearch.action.explain.TransportExplainAction;
import org.elasticsearch.action.fieldcaps.FieldCapabilitiesAction;
import org.elasticsearch.action.fieldcaps.TransportFieldCapabilitiesAction;
import org.elasticsearch.action.fieldcaps.TransportFieldCapabilitiesIndexAction;
import org.elasticsearch.action.get.GetAction;
import org.elasticsearch.action.get.MultiGetAction;
import org.elasticsearch.action.get.TransportGetAction;
import org.elasticsearch.action.get.TransportMultiGetAction;
import org.elasticsearch.action.get.TransportShardMultiGetAction;
import org.elasticsearch.action.index.IndexAction;
import org.elasticsearch.action.index.TransportIndexAction;
import org.elasticsearch.action.ingest.DeletePipelineAction;
import org.elasticsearch.action.ingest.DeletePipelineTransportAction;
import org.elasticsearch.action.ingest.GetPipelineAction;
import org.elasticsearch.action.ingest.GetPipelineTransportAction;
import org.elasticsearch.action.ingest.PutPipelineAction;
import org.elasticsearch.action.ingest.PutPipelineTransportAction;
import org.elasticsearch.action.ingest.SimulatePipelineAction;
import org.elasticsearch.action.ingest.SimulatePipelineTransportAction;
import org.elasticsearch.action.main.MainAction;
import org.elasticsearch.action.main.TransportMainAction;
import org.elasticsearch.action.search.ClearScrollAction;
import org.elasticsearch.action.search.MultiSearchAction;
import org.elasticsearch.action.search.SearchAction;
import org.elasticsearch.action.search.SearchScrollAction;
import org.elasticsearch.action.search.TransportClearScrollAction;
import org.elasticsearch.action.search.TransportMultiSearchAction;
import org.elasticsearch.action.search.TransportSearchAction;
import org.elasticsearch.action.search.TransportSearchScrollAction;
import org.elasticsearch.action.support.ActionFilters;
import org.elasticsearch.action.support.AutoCreateIndex;
import org.elasticsearch.action.support.DestructiveOperations;
import org.elasticsearch.action.support.TransportAction;
import org.elasticsearch.action.termvectors.MultiTermVectorsAction;
import org.elasticsearch.action.termvectors.TermVectorsAction;
import org.elasticsearch.action.termvectors.TransportMultiTermVectorsAction;
import org.elasticsearch.action.termvectors.TransportShardMultiTermsVectorAction;
import org.elasticsearch.action.termvectors.TransportTermVectorsAction;
import org.elasticsearch.action.update.TransportUpdateAction;
import org.elasticsearch.action.update.UpdateAction;
import org.elasticsearch.client.node.NodeClient;
import org.elasticsearch.cluster.metadata.IndexNameExpressionResolver;
import org.elasticsearch.cluster.node.DiscoveryNodes;
import org.elasticsearch.common.NamedRegistry;
import org.elasticsearch.common.inject.AbstractModule;
import org.elasticsearch.common.inject.TypeLiteral;
import org.elasticsearch.common.inject.multibindings.MapBinder;
import org.elasticsearch.common.settings.ClusterSettings;
import org.elasticsearch.common.settings.IndexScopedSettings;
import org.elasticsearch.common.settings.Settings;
import org.elasticsearch.common.settings.SettingsFilter;
import org.elasticsearch.gateway.TransportNodesListGatewayMetaState;
import org.elasticsearch.gateway.TransportNodesListGatewayStartedShards;
import org.elasticsearch.index.seqno.GlobalCheckpointSyncAction;
import org.elasticsearch.index.seqno.RetentionLeaseActions;
import org.elasticsearch.indices.breaker.CircuitBreakerService;
import org.elasticsearch.indices.store.TransportNodesListShardStoreMetaData;
import org.elasticsearch.persistent.CompletionPersistentTaskAction;
import org.elasticsearch.persistent.RemovePersistentTaskAction;
import org.elasticsearch.persistent.StartPersistentTaskAction;
import org.elasticsearch.persistent.UpdatePersistentTaskStatusAction;
import org.elasticsearch.plugins.ActionPlugin;
import org.elasticsearch.plugins.ActionPlugin.ActionHandler;
import org.elasticsearch.rest.RestController;
import org.elasticsearch.rest.RestHandler;
import org.elasticsearch.rest.RestHeaderDefinition;
import org.elasticsearch.rest.action.RestFieldCapabilitiesAction;
import org.elasticsearch.rest.action.RestMainAction;
import org.elasticsearch.rest.action.admin.cluster.RestAddVotingConfigExclusionAction;
import org.elasticsearch.rest.action.admin.cluster.RestCancelTasksAction;
import org.elasticsearch.rest.action.admin.cluster.RestCleanupRepositoryAction;
import org.elasticsearch.rest.action.admin.cluster.RestClearVotingConfigExclusionsAction;
import org.elasticsearch.rest.action.admin.cluster.RestClusterAllocationExplainAction;
import org.elasticsearch.rest.action.admin.cluster.RestClusterGetSettingsAction;
import org.elasticsearch.rest.action.admin.cluster.RestClusterHealthAction;
import org.elasticsearch.rest.action.admin.cluster.RestClusterRerouteAction;
import org.elasticsearch.rest.action.admin.cluster.RestClusterSearchShardsAction;
import org.elasticsearch.rest.action.admin.cluster.RestClusterStateAction;
import org.elasticsearch.rest.action.admin.cluster.RestClusterStatsAction;
import org.elasticsearch.rest.action.admin.cluster.RestClusterUpdateSettingsAction;
import org.elasticsearch.rest.action.admin.cluster.RestCreateSnapshotAction;
import org.elasticsearch.rest.action.admin.cluster.RestDeleteDataStreamAction;
import org.elasticsearch.rest.action.admin.cluster.RestDeleteRepositoryAction;
import org.elasticsearch.rest.action.admin.cluster.RestDeleteSnapshotAction;
import org.elasticsearch.rest.action.admin.cluster.RestDeleteStoredScriptAction;
import org.elasticsearch.rest.action.admin.cluster.RestGetDataStreamsAction;
import org.elasticsearch.rest.action.admin.cluster.RestGetRepositoriesAction;
import org.elasticsearch.rest.action.admin.cluster.RestGetScriptContextAction;
import org.elasticsearch.rest.action.admin.cluster.RestGetScriptLanguageAction;
import org.elasticsearch.rest.action.admin.cluster.RestGetSnapshotsAction;
import org.elasticsearch.rest.action.admin.cluster.RestGetStoredScriptAction;
import org.elasticsearch.rest.action.admin.cluster.RestGetTaskAction;
import org.elasticsearch.rest.action.admin.cluster.RestListTasksAction;
import org.elasticsearch.rest.action.admin.cluster.RestNodesHotThreadsAction;
import org.elasticsearch.rest.action.admin.cluster.RestNodesInfoAction;
import org.elasticsearch.rest.action.admin.cluster.RestNodesStatsAction;
import org.elasticsearch.rest.action.admin.cluster.RestNodesUsageAction;
import org.elasticsearch.rest.action.admin.cluster.RestPendingClusterTasksAction;
import org.elasticsearch.rest.action.admin.cluster.RestCreateDataStreamAction;
import org.elasticsearch.rest.action.admin.cluster.RestPutRepositoryAction;
import org.elasticsearch.rest.action.admin.cluster.RestPutStoredScriptAction;
import org.elasticsearch.rest.action.admin.cluster.RestReloadSecureSettingsAction;
import org.elasticsearch.rest.action.admin.cluster.RestRemoteClusterInfoAction;
import org.elasticsearch.rest.action.admin.cluster.RestRestoreSnapshotAction;
import org.elasticsearch.rest.action.admin.cluster.RestSnapshotsStatusAction;
import org.elasticsearch.rest.action.admin.cluster.RestVerifyRepositoryAction;
import org.elasticsearch.rest.action.admin.indices.RestAnalyzeAction;
import org.elasticsearch.rest.action.admin.indices.RestClearIndicesCacheAction;
import org.elasticsearch.rest.action.admin.indices.RestCloseIndexAction;
import org.elasticsearch.rest.action.admin.indices.RestCreateIndexAction;
import org.elasticsearch.rest.action.admin.indices.RestDeleteComponentTemplateAction;
import org.elasticsearch.rest.action.admin.indices.RestDeleteIndexAction;
import org.elasticsearch.rest.action.admin.indices.RestDeleteIndexTemplateAction;
import org.elasticsearch.rest.action.admin.indices.RestFlushAction;
import org.elasticsearch.rest.action.admin.indices.RestForceMergeAction;
import org.elasticsearch.rest.action.admin.indices.RestGetAliasesAction;
import org.elasticsearch.rest.action.admin.indices.RestGetComponentTemplateAction;
import org.elasticsearch.rest.action.admin.indices.RestGetFieldMappingAction;
import org.elasticsearch.rest.action.admin.indices.RestGetIndexTemplateAction;
import org.elasticsearch.rest.action.admin.indices.RestGetIndicesAction;
import org.elasticsearch.rest.action.admin.indices.RestGetMappingAction;
import org.elasticsearch.rest.action.admin.indices.RestGetSettingsAction;
import org.elasticsearch.rest.action.admin.indices.RestIndexDeleteAliasesAction;
import org.elasticsearch.rest.action.admin.indices.RestIndexPutAliasAction;
import org.elasticsearch.rest.action.admin.indices.RestIndicesAliasesAction;
import org.elasticsearch.rest.action.admin.indices.RestIndicesSegmentsAction;
import org.elasticsearch.rest.action.admin.indices.RestIndicesShardStoresAction;
import org.elasticsearch.rest.action.admin.indices.RestIndicesStatsAction;
import org.elasticsearch.rest.action.admin.indices.RestOpenIndexAction;
import org.elasticsearch.rest.action.admin.indices.RestPutComponentTemplateAction;
import org.elasticsearch.rest.action.admin.indices.RestPutIndexTemplateAction;
import org.elasticsearch.rest.action.admin.indices.RestPutMappingAction;
import org.elasticsearch.rest.action.admin.indices.RestRecoveryAction;
import org.elasticsearch.rest.action.admin.indices.RestRefreshAction;
import org.elasticsearch.rest.action.admin.indices.RestResizeHandler;
import org.elasticsearch.rest.action.admin.indices.RestRolloverIndexAction;
import org.elasticsearch.rest.action.admin.indices.RestSyncedFlushAction;
import org.elasticsearch.rest.action.admin.indices.RestUpdateSettingsAction;
import org.elasticsearch.rest.action.admin.indices.RestUpgradeActionDeprecated;
import org.elasticsearch.rest.action.admin.indices.RestUpgradeStatusActionDeprecated;
import org.elasticsearch.rest.action.admin.indices.RestValidateQueryAction;
import org.elasticsearch.rest.action.cat.AbstractCatAction;
import org.elasticsearch.rest.action.cat.RestAliasAction;
import org.elasticsearch.rest.action.cat.RestAllocationAction;
import org.elasticsearch.rest.action.cat.RestCatAction;
import org.elasticsearch.rest.action.cat.RestCatRecoveryAction;
import org.elasticsearch.rest.action.cat.RestFielddataAction;
import org.elasticsearch.rest.action.cat.RestHealthAction;
import org.elasticsearch.rest.action.cat.RestIndicesAction;
import org.elasticsearch.rest.action.cat.RestMasterAction;
import org.elasticsearch.rest.action.cat.RestNodeAttrsAction;
import org.elasticsearch.rest.action.cat.RestNodesAction;
import org.elasticsearch.rest.action.cat.RestPluginsAction;
import org.elasticsearch.rest.action.cat.RestRepositoriesAction;
import org.elasticsearch.rest.action.cat.RestSegmentsAction;
import org.elasticsearch.rest.action.cat.RestShardsAction;
import org.elasticsearch.rest.action.cat.RestSnapshotAction;
import org.elasticsearch.rest.action.cat.RestTasksAction;
import org.elasticsearch.rest.action.cat.RestTemplatesAction;
import org.elasticsearch.rest.action.cat.RestThreadPoolAction;
import org.elasticsearch.rest.action.document.RestBulkAction;
import org.elasticsearch.rest.action.document.RestDeleteAction;
import org.elasticsearch.rest.action.document.RestGetAction;
import org.elasticsearch.rest.action.document.RestGetSourceAction;
import org.elasticsearch.rest.action.document.RestIndexAction;
import org.elasticsearch.rest.action.document.RestIndexAction.AutoIdHandler;
import org.elasticsearch.rest.action.document.RestIndexAction.CreateHandler;
import org.elasticsearch.rest.action.document.RestMultiGetAction;
import org.elasticsearch.rest.action.document.RestMultiTermVectorsAction;
import org.elasticsearch.rest.action.document.RestTermVectorsAction;
import org.elasticsearch.rest.action.document.RestUpdateAction;
import org.elasticsearch.rest.action.ingest.RestDeletePipelineAction;
import org.elasticsearch.rest.action.ingest.RestGetPipelineAction;
import org.elasticsearch.rest.action.ingest.RestPutPipelineAction;
import org.elasticsearch.rest.action.ingest.RestSimulatePipelineAction;
import org.elasticsearch.rest.action.search.RestClearScrollAction;
import org.elasticsearch.rest.action.search.RestCountAction;
import org.elasticsearch.rest.action.search.RestExplainAction;
import org.elasticsearch.rest.action.search.RestMultiSearchAction;
import org.elasticsearch.rest.action.search.RestSearchAction;
import org.elasticsearch.rest.action.search.RestSearchScrollAction;
import org.elasticsearch.tasks.Task;
import org.elasticsearch.threadpool.ThreadPool;
import org.elasticsearch.usage.UsageService;

import java.util.ArrayList;
import java.util.Collections;
import java.util.List;
import java.util.Map;
import java.util.Set;
import java.util.function.Consumer;
import java.util.function.Supplier;
import java.util.function.UnaryOperator;
import java.util.stream.Collectors;
import java.util.stream.Stream;

import static java.util.Collections.unmodifiableMap;

/**
 * Builds and binds the generic action map, all {@link TransportAction}s, and {@link ActionFilters}.
 */
public class ActionModule extends AbstractModule {

    private static final Logger logger = LogManager.getLogger(ActionModule.class);

<<<<<<< HEAD
    private static final boolean DATASTREAMS_FEATURE_FLAG_REGISTERED;

    static {
        final String property = System.getProperty("es.datastreams_feature_flag_registered");
        if (Build.CURRENT.isSnapshot() && property != null) {
            throw new IllegalArgumentException("es.datastreams_feature_flag_registered is only supported in non-snapshot builds");
        }
        if (Build.CURRENT.isSnapshot() || "true".equals(property)) {
            DATASTREAMS_FEATURE_FLAG_REGISTERED = true;
        } else if ("false".equals(property) || property == null) {
            DATASTREAMS_FEATURE_FLAG_REGISTERED = false;
        } else {
            throw new IllegalArgumentException(
                "expected es.datastreams_feature_flag_registered to be unset or [true|false] but was [" + property + "]"
            );
=======
    private static final boolean ITV2_FEATURE_FLAG_REGISTERED;

    static {
        final String property = System.getProperty("es.itv2_feature_flag_registered");
        if (Build.CURRENT.isSnapshot() && property != null) {
            throw new IllegalArgumentException("es.itv2_feature_flag_registered is only supported in non-snapshot builds");
        }
        if (Build.CURRENT.isSnapshot() || "true".equals(property)) {
            ITV2_FEATURE_FLAG_REGISTERED = true;
        } else if ("false".equals(property) || property == null) {
            ITV2_FEATURE_FLAG_REGISTERED = false;
        } else {
            throw new IllegalArgumentException("expected es.itv2_feature_flag_registered to be unset, true, or false but was [" +
                property + "]");
>>>>>>> 07eefa98
        }
    }

    private final Settings settings;
    private final IndexNameExpressionResolver indexNameExpressionResolver;
    private final IndexScopedSettings indexScopedSettings;
    private final ClusterSettings clusterSettings;
    private final SettingsFilter settingsFilter;
    private final List<ActionPlugin> actionPlugins;
    private final Map<String, ActionHandler<?, ?>> actions;
    private final ActionFilters actionFilters;
    private final AutoCreateIndex autoCreateIndex;
    private final DestructiveOperations destructiveOperations;
    private final RestController restController;
    private final RequestValidators<PutMappingRequest> mappingRequestValidators;
    private final RequestValidators<IndicesAliasesRequest> indicesAliasesRequestRequestValidators;

    public ActionModule(Settings settings, IndexNameExpressionResolver indexNameExpressionResolver,
                        IndexScopedSettings indexScopedSettings, ClusterSettings clusterSettings, SettingsFilter settingsFilter,
                        ThreadPool threadPool, List<ActionPlugin> actionPlugins, NodeClient nodeClient,
                        CircuitBreakerService circuitBreakerService, UsageService usageService) {
        this.settings = settings;
        this.indexNameExpressionResolver = indexNameExpressionResolver;
        this.indexScopedSettings = indexScopedSettings;
        this.clusterSettings = clusterSettings;
        this.settingsFilter = settingsFilter;
        this.actionPlugins = actionPlugins;
        actions = setupActions(actionPlugins);
        actionFilters = setupActionFilters(actionPlugins);
        autoCreateIndex = new AutoCreateIndex(settings, clusterSettings, indexNameExpressionResolver);
        destructiveOperations = new DestructiveOperations(settings, clusterSettings);
        Set<RestHeaderDefinition> headers = Stream.concat(
            actionPlugins.stream().flatMap(p -> p.getRestHeaders().stream()),
            Stream.of(new RestHeaderDefinition(Task.X_OPAQUE_ID, false))
        ).collect(Collectors.toSet());
        UnaryOperator<RestHandler> restWrapper = null;
        for (ActionPlugin plugin : actionPlugins) {
            UnaryOperator<RestHandler> newRestWrapper = plugin.getRestHandlerWrapper(threadPool.getThreadContext());
            if (newRestWrapper != null) {
                logger.debug("Using REST wrapper from plugin " + plugin.getClass().getName());
                if (restWrapper != null) {
                    throw new IllegalArgumentException("Cannot have more than one plugin implementing a REST wrapper");
                }
                restWrapper = newRestWrapper;
            }
        }
        mappingRequestValidators = new RequestValidators<>(
            actionPlugins.stream().flatMap(p -> p.mappingRequestValidators().stream()).collect(Collectors.toList()));
        indicesAliasesRequestRequestValidators = new RequestValidators<>(
                actionPlugins.stream().flatMap(p -> p.indicesAliasesRequestValidators().stream()).collect(Collectors.toList()));

        final boolean restrictSystemIndices = RestController.RESTRICT_SYSTEM_INDICES.get(settings);
        restController = new RestController(headers, restWrapper, nodeClient, circuitBreakerService, usageService, restrictSystemIndices);
    }

    public Map<String, ActionHandler<?, ?>> getActions() {
        return actions;
    }

    static Map<String, ActionHandler<?, ?>> setupActions(List<ActionPlugin> actionPlugins) {
        // Subclass NamedRegistry for easy registration
        class ActionRegistry extends NamedRegistry<ActionHandler<?, ?>> {
            ActionRegistry() {
                super("action");
            }

            public void register(ActionHandler<?, ?> handler) {
                register(handler.getAction().name(), handler);
            }

            public <Request extends ActionRequest, Response extends ActionResponse> void register(
                ActionType<Response> action, Class<? extends TransportAction<Request, Response>> transportAction) {
                register(new ActionHandler<>(action, transportAction));
            }
        }
        ActionRegistry actions = new ActionRegistry();

        actions.register(MainAction.INSTANCE, TransportMainAction.class);
        actions.register(NodesInfoAction.INSTANCE, TransportNodesInfoAction.class);
        actions.register(RemoteInfoAction.INSTANCE, TransportRemoteInfoAction.class);
        actions.register(NodesStatsAction.INSTANCE, TransportNodesStatsAction.class);
        actions.register(NodesUsageAction.INSTANCE, TransportNodesUsageAction.class);
        actions.register(NodesHotThreadsAction.INSTANCE, TransportNodesHotThreadsAction.class);
        actions.register(ListTasksAction.INSTANCE, TransportListTasksAction.class);
        actions.register(GetTaskAction.INSTANCE, TransportGetTaskAction.class);
        actions.register(CancelTasksAction.INSTANCE, TransportCancelTasksAction.class);

        actions.register(AddVotingConfigExclusionsAction.INSTANCE, TransportAddVotingConfigExclusionsAction.class);
        actions.register(ClearVotingConfigExclusionsAction.INSTANCE, TransportClearVotingConfigExclusionsAction.class);
        actions.register(ClusterAllocationExplainAction.INSTANCE, TransportClusterAllocationExplainAction.class);
        actions.register(ClusterStatsAction.INSTANCE, TransportClusterStatsAction.class);
        actions.register(ClusterStateAction.INSTANCE, TransportClusterStateAction.class);
        actions.register(ClusterHealthAction.INSTANCE, TransportClusterHealthAction.class);
        actions.register(ClusterUpdateSettingsAction.INSTANCE, TransportClusterUpdateSettingsAction.class);
        actions.register(ClusterRerouteAction.INSTANCE, TransportClusterRerouteAction.class);
        actions.register(ClusterSearchShardsAction.INSTANCE, TransportClusterSearchShardsAction.class);
        actions.register(PendingClusterTasksAction.INSTANCE, TransportPendingClusterTasksAction.class);
        actions.register(PutRepositoryAction.INSTANCE, TransportPutRepositoryAction.class);
        actions.register(GetRepositoriesAction.INSTANCE, TransportGetRepositoriesAction.class);
        actions.register(DeleteRepositoryAction.INSTANCE, TransportDeleteRepositoryAction.class);
        actions.register(VerifyRepositoryAction.INSTANCE, TransportVerifyRepositoryAction.class);
        actions.register(CleanupRepositoryAction.INSTANCE, TransportCleanupRepositoryAction.class);
        actions.register(GetSnapshotsAction.INSTANCE, TransportGetSnapshotsAction.class);
        actions.register(DeleteSnapshotAction.INSTANCE, TransportDeleteSnapshotAction.class);
        actions.register(CreateSnapshotAction.INSTANCE, TransportCreateSnapshotAction.class);
        actions.register(RestoreSnapshotAction.INSTANCE, TransportRestoreSnapshotAction.class);
        actions.register(SnapshotsStatusAction.INSTANCE, TransportSnapshotsStatusAction.class);

        actions.register(IndicesStatsAction.INSTANCE, TransportIndicesStatsAction.class);
        actions.register(IndicesSegmentsAction.INSTANCE, TransportIndicesSegmentsAction.class);
        actions.register(IndicesShardStoresAction.INSTANCE, TransportIndicesShardStoresAction.class);
        actions.register(CreateIndexAction.INSTANCE, TransportCreateIndexAction.class);
        actions.register(ResizeAction.INSTANCE, TransportResizeAction.class);
        actions.register(RolloverAction.INSTANCE, TransportRolloverAction.class);
        actions.register(DeleteIndexAction.INSTANCE, TransportDeleteIndexAction.class);
        actions.register(GetIndexAction.INSTANCE, TransportGetIndexAction.class);
        actions.register(OpenIndexAction.INSTANCE, TransportOpenIndexAction.class);
        actions.register(CloseIndexAction.INSTANCE, TransportCloseIndexAction.class);
        actions.register(GetMappingsAction.INSTANCE, TransportGetMappingsAction.class);
        actions.register(GetFieldMappingsAction.INSTANCE, TransportGetFieldMappingsAction.class);
        actions.register(TransportGetFieldMappingsIndexAction.TYPE, TransportGetFieldMappingsIndexAction.class);
        actions.register(PutMappingAction.INSTANCE, TransportPutMappingAction.class);
        actions.register(IndicesAliasesAction.INSTANCE, TransportIndicesAliasesAction.class);
        actions.register(UpdateSettingsAction.INSTANCE, TransportUpdateSettingsAction.class);
        actions.register(AnalyzeAction.INSTANCE, TransportAnalyzeAction.class);
        actions.register(PutIndexTemplateAction.INSTANCE, TransportPutIndexTemplateAction.class);
        actions.register(GetIndexTemplatesAction.INSTANCE, TransportGetIndexTemplatesAction.class);
        actions.register(DeleteIndexTemplateAction.INSTANCE, TransportDeleteIndexTemplateAction.class);
        if (ITV2_FEATURE_FLAG_REGISTERED) {
            actions.register(PutComponentTemplateAction.INSTANCE, TransportPutComponentTemplateAction.class);
            actions.register(GetComponentTemplateAction.INSTANCE, TransportGetComponentTemplateAction.class);
            actions.register(DeleteComponentTemplateAction.INSTANCE, TransportDeleteComponentTemplateAction.class);
        }
        actions.register(ValidateQueryAction.INSTANCE, TransportValidateQueryAction.class);
        actions.register(RefreshAction.INSTANCE, TransportRefreshAction.class);
        actions.register(FlushAction.INSTANCE, TransportFlushAction.class);
        actions.register(ForceMergeAction.INSTANCE, TransportForceMergeAction.class);
        actions.register(UpgradeAction.INSTANCE, TransportUpgradeAction.class);
        actions.register(UpgradeStatusAction.INSTANCE, TransportUpgradeStatusAction.class);
        actions.register(UpgradeSettingsAction.INSTANCE, TransportUpgradeSettingsAction.class);
        actions.register(ClearIndicesCacheAction.INSTANCE, TransportClearIndicesCacheAction.class);
        actions.register(GetAliasesAction.INSTANCE, TransportGetAliasesAction.class);
        actions.register(GetSettingsAction.INSTANCE, TransportGetSettingsAction.class);

        actions.register(IndexAction.INSTANCE, TransportIndexAction.class);
        actions.register(GetAction.INSTANCE, TransportGetAction.class);
        actions.register(TermVectorsAction.INSTANCE, TransportTermVectorsAction.class);
        actions.register(MultiTermVectorsAction.INSTANCE, TransportMultiTermVectorsAction.class);
        actions.register(TransportShardMultiTermsVectorAction.TYPE, TransportShardMultiTermsVectorAction.class);
        actions.register(DeleteAction.INSTANCE, TransportDeleteAction.class);
        actions.register(UpdateAction.INSTANCE, TransportUpdateAction.class);
        actions.register(MultiGetAction.INSTANCE, TransportMultiGetAction.class);
        actions.register(TransportShardMultiGetAction.TYPE, TransportShardMultiGetAction.class);
        actions.register(BulkAction.INSTANCE, TransportBulkAction.class);
        actions.register(TransportShardBulkAction.TYPE, TransportShardBulkAction.class);
        actions.register(SearchAction.INSTANCE, TransportSearchAction.class);
        actions.register(SearchScrollAction.INSTANCE, TransportSearchScrollAction.class);
        actions.register(MultiSearchAction.INSTANCE, TransportMultiSearchAction.class);
        actions.register(ExplainAction.INSTANCE, TransportExplainAction.class);
        actions.register(ClearScrollAction.INSTANCE, TransportClearScrollAction.class);
        actions.register(RecoveryAction.INSTANCE, TransportRecoveryAction.class);
        actions.register(NodesReloadSecureSettingsAction.INSTANCE, TransportNodesReloadSecureSettingsAction.class);

        //Indexed scripts
        actions.register(PutStoredScriptAction.INSTANCE, TransportPutStoredScriptAction.class);
        actions.register(GetStoredScriptAction.INSTANCE, TransportGetStoredScriptAction.class);
        actions.register(DeleteStoredScriptAction.INSTANCE, TransportDeleteStoredScriptAction.class);
        actions.register(GetScriptContextAction.INSTANCE, TransportGetScriptContextAction.class);
        actions.register(GetScriptLanguageAction.INSTANCE, TransportGetScriptLanguageAction.class);

        actions.register(FieldCapabilitiesAction.INSTANCE, TransportFieldCapabilitiesAction.class);
        actions.register(TransportFieldCapabilitiesIndexAction.TYPE, TransportFieldCapabilitiesIndexAction.class);

        actions.register(PutPipelineAction.INSTANCE, PutPipelineTransportAction.class);
        actions.register(GetPipelineAction.INSTANCE, GetPipelineTransportAction.class);
        actions.register(DeletePipelineAction.INSTANCE, DeletePipelineTransportAction.class);
        actions.register(SimulatePipelineAction.INSTANCE, SimulatePipelineTransportAction.class);

        actionPlugins.stream().flatMap(p -> p.getActions().stream()).forEach(actions::register);

        // Data streams:
        if (DATASTREAMS_FEATURE_FLAG_REGISTERED) {
            actions.register(CreateDataStreamAction.INSTANCE, CreateDataStreamAction.TransportAction.class);
            actions.register(DeleteDataStreamAction.INSTANCE, DeleteDataStreamAction.TransportAction.class);
            actions.register(GetDataStreamsAction.INSTANCE, GetDataStreamsAction.TransportAction.class);
        }

        // Persistent tasks:
        actions.register(StartPersistentTaskAction.INSTANCE, StartPersistentTaskAction.TransportAction.class);
        actions.register(UpdatePersistentTaskStatusAction.INSTANCE, UpdatePersistentTaskStatusAction.TransportAction.class);
        actions.register(CompletionPersistentTaskAction.INSTANCE, CompletionPersistentTaskAction.TransportAction.class);
        actions.register(RemovePersistentTaskAction.INSTANCE, RemovePersistentTaskAction.TransportAction.class);

        // retention leases
        actions.register(RetentionLeaseActions.Add.INSTANCE, RetentionLeaseActions.Add.TransportAction.class);
        actions.register(RetentionLeaseActions.Renew.INSTANCE, RetentionLeaseActions.Renew.TransportAction.class);
        actions.register(RetentionLeaseActions.Remove.INSTANCE, RetentionLeaseActions.Remove.TransportAction.class);

        // internal actions
        actions.register(GlobalCheckpointSyncAction.TYPE, GlobalCheckpointSyncAction.class);
        actions.register(TransportNodesSnapshotsStatus.TYPE, TransportNodesSnapshotsStatus.class);
        actions.register(TransportNodesListGatewayMetaState.TYPE, TransportNodesListGatewayMetaState.class);
        actions.register(TransportVerifyShardBeforeCloseAction.TYPE, TransportVerifyShardBeforeCloseAction.class);
        actions.register(TransportNodesListGatewayStartedShards.TYPE, TransportNodesListGatewayStartedShards.class);
        actions.register(TransportNodesListShardStoreMetaData.TYPE, TransportNodesListShardStoreMetaData.class);
        actions.register(TransportShardFlushAction.TYPE, TransportShardFlushAction.class);
        actions.register(TransportShardRefreshAction.TYPE, TransportShardRefreshAction.class);

        return unmodifiableMap(actions.getRegistry());
    }

    private ActionFilters setupActionFilters(List<ActionPlugin> actionPlugins) {
        return new ActionFilters(
            Collections.unmodifiableSet(actionPlugins.stream().flatMap(p -> p.getActionFilters().stream()).collect(Collectors.toSet())));
    }

    public void initRestHandlers(Supplier<DiscoveryNodes> nodesInCluster) {
        List<AbstractCatAction> catActions = new ArrayList<>();
        Consumer<RestHandler> registerHandler = handler -> {
            if (handler instanceof AbstractCatAction) {
                catActions.add((AbstractCatAction) handler);
            }
            restController.registerHandler(handler);
        };
        registerHandler.accept(new RestAddVotingConfigExclusionAction());
        registerHandler.accept(new RestClearVotingConfigExclusionsAction());
        registerHandler.accept(new RestMainAction());
        registerHandler.accept(new RestNodesInfoAction(settingsFilter));
        registerHandler.accept(new RestRemoteClusterInfoAction());
        registerHandler.accept(new RestNodesStatsAction());
        registerHandler.accept(new RestNodesUsageAction());
        registerHandler.accept(new RestNodesHotThreadsAction());
        registerHandler.accept(new RestClusterAllocationExplainAction());
        registerHandler.accept(new RestClusterStatsAction());
        registerHandler.accept(new RestClusterStateAction(settingsFilter));
        registerHandler.accept(new RestClusterHealthAction());
        registerHandler.accept(new RestClusterUpdateSettingsAction());
        registerHandler.accept(new RestClusterGetSettingsAction(settings, clusterSettings, settingsFilter));
        registerHandler.accept(new RestClusterRerouteAction(settingsFilter));
        registerHandler.accept(new RestClusterSearchShardsAction());
        registerHandler.accept(new RestPendingClusterTasksAction());
        registerHandler.accept(new RestPutRepositoryAction());
        registerHandler.accept(new RestGetRepositoriesAction(settingsFilter));
        registerHandler.accept(new RestDeleteRepositoryAction());
        registerHandler.accept(new RestVerifyRepositoryAction());
        registerHandler.accept(new RestCleanupRepositoryAction());
        registerHandler.accept(new RestGetSnapshotsAction());
        registerHandler.accept(new RestCreateSnapshotAction());
        registerHandler.accept(new RestRestoreSnapshotAction());
        registerHandler.accept(new RestDeleteSnapshotAction());
        registerHandler.accept(new RestSnapshotsStatusAction());
        registerHandler.accept(new RestGetIndicesAction());
        registerHandler.accept(new RestIndicesStatsAction());
        registerHandler.accept(new RestIndicesSegmentsAction());
        registerHandler.accept(new RestIndicesShardStoresAction());
        registerHandler.accept(new RestGetAliasesAction());
        registerHandler.accept(new RestIndexDeleteAliasesAction());
        registerHandler.accept(new RestIndexPutAliasAction());
        registerHandler.accept(new RestIndicesAliasesAction());
        registerHandler.accept(new RestCreateIndexAction());
        registerHandler.accept(new RestResizeHandler.RestShrinkIndexAction());
        registerHandler.accept(new RestResizeHandler.RestSplitIndexAction());
        registerHandler.accept(new RestResizeHandler.RestCloneIndexAction());
        registerHandler.accept(new RestRolloverIndexAction());
        registerHandler.accept(new RestDeleteIndexAction());
        registerHandler.accept(new RestCloseIndexAction());
        registerHandler.accept(new RestOpenIndexAction());

        registerHandler.accept(new RestUpdateSettingsAction());
        registerHandler.accept(new RestGetSettingsAction());

        registerHandler.accept(new RestAnalyzeAction());
        registerHandler.accept(new RestGetIndexTemplateAction());
        registerHandler.accept(new RestPutIndexTemplateAction());
        registerHandler.accept(new RestDeleteIndexTemplateAction());
        if (ITV2_FEATURE_FLAG_REGISTERED) {
            registerHandler.accept(new RestPutComponentTemplateAction());
            registerHandler.accept(new RestGetComponentTemplateAction());
            registerHandler.accept(new RestDeleteComponentTemplateAction());
        }

        registerHandler.accept(new RestPutMappingAction());
        registerHandler.accept(new RestGetMappingAction());
        registerHandler.accept(new RestGetFieldMappingAction());

        registerHandler.accept(new RestRefreshAction());
        registerHandler.accept(new RestFlushAction());
        registerHandler.accept(new RestSyncedFlushAction());
        registerHandler.accept(new RestForceMergeAction());
        registerHandler.accept(new RestUpgradeActionDeprecated());
        registerHandler.accept(new RestUpgradeStatusActionDeprecated());
        registerHandler.accept(new RestClearIndicesCacheAction());

        registerHandler.accept(new RestIndexAction());
        registerHandler.accept(new CreateHandler());
        registerHandler.accept(new AutoIdHandler(nodesInCluster));
        registerHandler.accept(new RestGetAction());
        registerHandler.accept(new RestGetSourceAction());
        registerHandler.accept(new RestMultiGetAction(settings));
        registerHandler.accept(new RestDeleteAction());
        registerHandler.accept(new RestCountAction());
        registerHandler.accept(new RestTermVectorsAction());
        registerHandler.accept(new RestMultiTermVectorsAction());
        registerHandler.accept(new RestBulkAction(settings));
        registerHandler.accept(new RestUpdateAction());

        registerHandler.accept(new RestSearchAction());
        registerHandler.accept(new RestSearchScrollAction());
        registerHandler.accept(new RestClearScrollAction());
        registerHandler.accept(new RestMultiSearchAction(settings));

        registerHandler.accept(new RestValidateQueryAction());

        registerHandler.accept(new RestExplainAction());

        registerHandler.accept(new RestRecoveryAction());

        registerHandler.accept(new RestReloadSecureSettingsAction());

        // Scripts API
        registerHandler.accept(new RestGetStoredScriptAction());
        registerHandler.accept(new RestPutStoredScriptAction());
        registerHandler.accept(new RestDeleteStoredScriptAction());
        registerHandler.accept(new RestGetScriptContextAction());
        registerHandler.accept(new RestGetScriptLanguageAction());

        registerHandler.accept(new RestFieldCapabilitiesAction());

        // Tasks API
        registerHandler.accept(new RestListTasksAction(nodesInCluster));
        registerHandler.accept(new RestGetTaskAction());
        registerHandler.accept(new RestCancelTasksAction(nodesInCluster));

        // Ingest API
        registerHandler.accept(new RestPutPipelineAction());
        registerHandler.accept(new RestGetPipelineAction());
        registerHandler.accept(new RestDeletePipelineAction());
        registerHandler.accept(new RestSimulatePipelineAction());

        // Data Stream API
        if (DATASTREAMS_FEATURE_FLAG_REGISTERED) {
            registerHandler.accept(new RestCreateDataStreamAction());
            registerHandler.accept(new RestDeleteDataStreamAction());
            registerHandler.accept(new RestGetDataStreamsAction());
        }

        // CAT API
        registerHandler.accept(new RestAllocationAction());
        registerHandler.accept(new RestShardsAction());
        registerHandler.accept(new RestMasterAction());
        registerHandler.accept(new RestNodesAction());
        registerHandler.accept(new RestTasksAction(nodesInCluster));
        registerHandler.accept(new RestIndicesAction());
        registerHandler.accept(new RestSegmentsAction());
        // Fully qualified to prevent interference with rest.action.count.RestCountAction
        registerHandler.accept(new org.elasticsearch.rest.action.cat.RestCountAction());
        // Fully qualified to prevent interference with rest.action.indices.RestRecoveryAction
        registerHandler.accept(new RestCatRecoveryAction());
        registerHandler.accept(new RestHealthAction());
        registerHandler.accept(new org.elasticsearch.rest.action.cat.RestPendingClusterTasksAction());
        registerHandler.accept(new RestAliasAction());
        registerHandler.accept(new RestThreadPoolAction());
        registerHandler.accept(new RestPluginsAction());
        registerHandler.accept(new RestFielddataAction());
        registerHandler.accept(new RestNodeAttrsAction());
        registerHandler.accept(new RestRepositoriesAction());
        registerHandler.accept(new RestSnapshotAction());
        registerHandler.accept(new RestTemplatesAction());
        for (ActionPlugin plugin : actionPlugins) {
            for (RestHandler handler : plugin.getRestHandlers(settings, restController, clusterSettings, indexScopedSettings,
                    settingsFilter, indexNameExpressionResolver, nodesInCluster)) {
                registerHandler.accept(handler);
            }
        }
        registerHandler.accept(new RestCatAction(catActions));
    }

    @Override
    protected void configure() {
        bind(ActionFilters.class).toInstance(actionFilters);
        bind(DestructiveOperations.class).toInstance(destructiveOperations);
        bind(new TypeLiteral<RequestValidators<PutMappingRequest>>() {}).toInstance(mappingRequestValidators);
        bind(new TypeLiteral<RequestValidators<IndicesAliasesRequest>>() {}).toInstance(indicesAliasesRequestRequestValidators);
        bind(AutoCreateIndex.class).toInstance(autoCreateIndex);

        // register ActionType -> transportAction Map used by NodeClient
        @SuppressWarnings("rawtypes")
        MapBinder<ActionType, TransportAction> transportActionsBinder
                = MapBinder.newMapBinder(binder(), ActionType.class, TransportAction.class);
        for (ActionHandler<?, ?> action : actions.values()) {
            // bind the action as eager singleton, so the map binder one will reuse it
            bind(action.getTransportAction()).asEagerSingleton();
            transportActionsBinder.addBinding(action.getAction()).to(action.getTransportAction()).asEagerSingleton();
        }

    }

    public ActionFilters getActionFilters() {
        return actionFilters;
    }

    public RestController getRestController() {
        return restController;
    }
}<|MERGE_RESOLUTION|>--- conflicted
+++ resolved
@@ -377,10 +377,23 @@
 
     private static final Logger logger = LogManager.getLogger(ActionModule.class);
 
-<<<<<<< HEAD
+    private static final boolean ITV2_FEATURE_FLAG_REGISTERED;
     private static final boolean DATASTREAMS_FEATURE_FLAG_REGISTERED;
 
     static {
+        final String property = System.getProperty("es.itv2_feature_flag_registered");
+        if (Build.CURRENT.isSnapshot() && property != null) {
+            throw new IllegalArgumentException("es.itv2_feature_flag_registered is only supported in non-snapshot builds");
+        }
+        if (Build.CURRENT.isSnapshot() || "true".equals(property)) {
+            ITV2_FEATURE_FLAG_REGISTERED = true;
+        } else if ("false".equals(property) || property == null) {
+            ITV2_FEATURE_FLAG_REGISTERED = false;
+        } else {
+            throw new IllegalArgumentException("expected es.itv2_feature_flag_registered to be unset, true, or false but was [" +
+                property + "]");
+        }
+
         final String property = System.getProperty("es.datastreams_feature_flag_registered");
         if (Build.CURRENT.isSnapshot() && property != null) {
             throw new IllegalArgumentException("es.datastreams_feature_flag_registered is only supported in non-snapshot builds");
@@ -393,22 +406,6 @@
             throw new IllegalArgumentException(
                 "expected es.datastreams_feature_flag_registered to be unset or [true|false] but was [" + property + "]"
             );
-=======
-    private static final boolean ITV2_FEATURE_FLAG_REGISTERED;
-
-    static {
-        final String property = System.getProperty("es.itv2_feature_flag_registered");
-        if (Build.CURRENT.isSnapshot() && property != null) {
-            throw new IllegalArgumentException("es.itv2_feature_flag_registered is only supported in non-snapshot builds");
-        }
-        if (Build.CURRENT.isSnapshot() || "true".equals(property)) {
-            ITV2_FEATURE_FLAG_REGISTERED = true;
-        } else if ("false".equals(property) || property == null) {
-            ITV2_FEATURE_FLAG_REGISTERED = false;
-        } else {
-            throw new IllegalArgumentException("expected es.itv2_feature_flag_registered to be unset, true, or false but was [" +
-                property + "]");
->>>>>>> 07eefa98
         }
     }
 
