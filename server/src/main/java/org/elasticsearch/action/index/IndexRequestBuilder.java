/*
 * Licensed to Elasticsearch under one or more contributor
 * license agreements. See the NOTICE file distributed with
 * this work for additional information regarding copyright
 * ownership. Elasticsearch licenses this file to you under
 * the Apache License, Version 2.0 (the "License"); you may
 * not use this file except in compliance with the License.
 * You may obtain a copy of the License at
 *
 *    http://www.apache.org/licenses/LICENSE-2.0
 *
 * Unless required by applicable law or agreed to in writing,
 * software distributed under the License is distributed on an
 * "AS IS" BASIS, WITHOUT WARRANTIES OR CONDITIONS OF ANY
 * KIND, either express or implied.  See the License for the
 * specific language governing permissions and limitations
 * under the License.
 */

package org.elasticsearch.action.index;

import org.elasticsearch.action.DocWriteRequest;
import org.elasticsearch.action.support.WriteRequestBuilder;
import org.elasticsearch.action.support.replication.ReplicationRequestBuilder;
import org.elasticsearch.client.ElasticsearchClient;
import org.elasticsearch.common.Nullable;
import org.elasticsearch.common.bytes.BytesReference;
import org.elasticsearch.common.xcontent.XContentBuilder;
import org.elasticsearch.common.xcontent.XContentType;
import org.elasticsearch.index.VersionType;

import java.util.Map;

/**
 * An index document action request builder.
 */
public class IndexRequestBuilder extends ReplicationRequestBuilder<IndexRequest, IndexResponse, IndexRequestBuilder>
        implements WriteRequestBuilder<IndexRequestBuilder> {

    public IndexRequestBuilder(ElasticsearchClient client, IndexAction action) {
        super(client, action, new IndexRequest());
    }

    public IndexRequestBuilder(ElasticsearchClient client, IndexAction action, @Nullable String index) {
        super(client, action, new IndexRequest(index));
    }

    /**
     * Sets the type to index the document to.
     */
    public IndexRequestBuilder setType(String type) {
        request.type(type);
        return this;
    }

    /**
     * Sets the id to index the document under. Optional, and if not set, one will be automatically
     * generated.
     */
    public IndexRequestBuilder setId(String id) {
        request.id(id);
        return this;
    }

    /**
     * Controls the shard routing of the request. Using this value to hash the shard
     * and not the id.
     */
    public IndexRequestBuilder setRouting(String routing) {
        request.routing(routing);
        return this;
    }

    /**
     * Sets the source.
     */
    public IndexRequestBuilder setSource(BytesReference source, XContentType xContentType) {
        request.source(source, xContentType);
        return this;
    }

    /**
     * Index the Map as a JSON.
     *
     * @param source The map to index
     */
    public IndexRequestBuilder setSource(Map<String, ?> source) {
        request.source(source);
        return this;
    }

    /**
     * Index the Map as the provided content type.
     *
     * @param source The map to index
     */
    public IndexRequestBuilder setSource(Map<String, ?> source, XContentType contentType) {
        request.source(source, contentType);
        return this;
    }

    /**
     * Sets the document source to index.
     * <p>
     * Note, its preferable to either set it using {@link #setSource(org.elasticsearch.common.xcontent.XContentBuilder)}
     * or using the {@link #setSource(byte[], XContentType)}.
     */
    public IndexRequestBuilder setSource(String source, XContentType xContentType) {
        request.source(source, xContentType);
        return this;
    }

    /**
     * Sets the content source to index.
     */
    public IndexRequestBuilder setSource(XContentBuilder sourceBuilder) {
        request.source(sourceBuilder);
        return this;
    }

    /**
     * Sets the document to index in bytes form.
     */
    public IndexRequestBuilder setSource(byte[] source, XContentType xContentType) {
        request.source(source, xContentType);
        return this;
    }

    /**
     * Sets the document to index in bytes form (assumed to be safe to be used from different
     * threads).
     *
     * @param source The source to index
     * @param offset The offset in the byte array
     * @param length The length of the data
     * @param xContentType The type/format of the source
     */
    public IndexRequestBuilder setSource(byte[] source, int offset, int length, XContentType xContentType) {
        request.source(source, offset, length, xContentType);
        return this;
    }

    /**
     * Constructs a simple document with a field name and value pairs.
     * <p>
     * <b>Note: the number of objects passed to this method must be an even
     * number. Also the first argument in each pair (the field name) must have a
     * valid String representation.</b>
     * </p>
     */
    public IndexRequestBuilder setSource(Object... source) {
        request.source(source);
        return this;
    }

    /**
     * Constructs a simple document with a field name and value pairs.
     * <p>
     * <b>Note: the number of objects passed as varargs to this method must be an even
     * number. Also the first argument in each pair (the field name) must have a
     * valid String representation.</b>
     * </p>
     */
    public IndexRequestBuilder setSource(XContentType xContentType, Object... source) {
        request.source(xContentType, source);
        return this;
    }

    /**
     * Sets the type of operation to perform.
     */
    public IndexRequestBuilder setOpType(DocWriteRequest.OpType opType) {
        request.opType(opType);
        return this;
    }

    /**
     * Set to {@code true} to force this index to use {@link org.elasticsearch.action.index.IndexRequest.OpType#CREATE}.
     */
    public IndexRequestBuilder setCreate(boolean create) {
        request.create(create);
        return this;
    }

    /**
     * Sets the version, which will cause the index operation to only be performed if a matching
     * version exists and no changes happened on the doc since then.
     */
    public IndexRequestBuilder setVersion(long version) {
        request.version(version);
        return this;
    }

    /**
     * Sets the versioning type. Defaults to {@link VersionType#INTERNAL}.
     */
    public IndexRequestBuilder setVersionType(VersionType versionType) {
        request.versionType(versionType);
        return this;
    }

    /**
     * only performs this indexing request if the document was last modification was assigned the given
     * sequence number and primary term
     */
<<<<<<< HEAD
    public IndexRequestBuilder setCompareAndSet(long seqNo, long term) {
        request.compareAndSet(seqNo, term);
=======
    public IndexRequestBuilder setIfMatch(long seqNo, long term) {
        request.ifMatch(seqNo, term);
>>>>>>> 733a6d34
        return this;
    }

    /**
     * Sets the ingest pipeline to be executed before indexing the document
     */
    public IndexRequestBuilder setPipeline(String pipeline) {
        request.setPipeline(pipeline);
        return this;
    }
}<|MERGE_RESOLUTION|>--- conflicted
+++ resolved
@@ -203,13 +203,8 @@
      * only performs this indexing request if the document was last modification was assigned the given
      * sequence number and primary term
      */
-<<<<<<< HEAD
-    public IndexRequestBuilder setCompareAndSet(long seqNo, long term) {
-        request.compareAndSet(seqNo, term);
-=======
     public IndexRequestBuilder setIfMatch(long seqNo, long term) {
         request.ifMatch(seqNo, term);
->>>>>>> 733a6d34
         return this;
     }
 
