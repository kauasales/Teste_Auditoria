--- conflicted
+++ resolved
@@ -215,34 +215,6 @@
     }
 
     /**
-<<<<<<< HEAD
-=======
-     * The type of the indexed document.
-     * @deprecated Types are in the process of being removed.
-     */
-    @Deprecated
-    @Override
-    public String type() {
-        if (type == null) {
-            return MapperService.SINGLE_MAPPING_NAME;
-        }
-        return type;
-    }
-
-    /**
-     * Sets the type of the indexed document.
-     * @deprecated Types are in the process of being removed.
-     */
-    @Deprecated
-    @Override
-    public IndexRequest type(String type) {
-        this.type = type;
-        return this;
-    }
-
-
-    /**
->>>>>>> 7a622f02
      * The id of the indexed document. If not set, will be automatically generated.
      */
     @Override
