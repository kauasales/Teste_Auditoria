/*
 * Copyright Elasticsearch B.V. and/or licensed to Elasticsearch B.V. under one
 * or more contributor license agreements. Licensed under the Elastic License
 * 2.0 and the Server Side Public License, v 1; you may not use this file except
 * in compliance with, at your election, the Elastic License 2.0 or the Server
 * Side Public License, v 1.
 */
package org.elasticsearch.action.admin.indices.create;

import org.apache.logging.log4j.LogManager;
import org.apache.logging.log4j.Logger;
import org.elasticsearch.ResourceAlreadyExistsException;
import org.elasticsearch.action.ActionListener;
import org.elasticsearch.action.ActionType;
import org.elasticsearch.action.admin.indices.alias.Alias;
import org.elasticsearch.action.support.ActionFilters;
import org.elasticsearch.action.support.ActiveShardCount;
import org.elasticsearch.action.support.ActiveShardsObserver;
import org.elasticsearch.action.support.AutoCreateIndex;
import org.elasticsearch.action.support.master.TransportMasterNodeAction;
import org.elasticsearch.cluster.ClusterState;
import org.elasticsearch.cluster.ClusterStateAckListener;
import org.elasticsearch.cluster.ClusterStateTaskConfig;
import org.elasticsearch.cluster.ClusterStateTaskExecutor;
import org.elasticsearch.cluster.ClusterStateTaskListener;
import org.elasticsearch.cluster.block.ClusterBlockException;
import org.elasticsearch.cluster.block.ClusterBlockLevel;
import org.elasticsearch.cluster.metadata.ComposableIndexTemplate;
import org.elasticsearch.cluster.metadata.IndexNameExpressionResolver;
import org.elasticsearch.cluster.metadata.Metadata;
import org.elasticsearch.cluster.metadata.MetadataCreateDataStreamService;
import org.elasticsearch.cluster.metadata.MetadataCreateDataStreamService.CreateDataStreamClusterStateUpdateRequest;
import org.elasticsearch.cluster.metadata.MetadataCreateIndexService;
import org.elasticsearch.cluster.metadata.MetadataIndexTemplateService;
import org.elasticsearch.cluster.node.DiscoveryNode;
import org.elasticsearch.cluster.routing.allocation.AllocationService;
import org.elasticsearch.cluster.service.ClusterService;
import org.elasticsearch.common.Priority;
import org.elasticsearch.common.inject.Inject;
import org.elasticsearch.common.settings.Settings;
import org.elasticsearch.common.util.Maps;
import org.elasticsearch.core.TimeValue;
import org.elasticsearch.index.IndexNotFoundException;
import org.elasticsearch.indices.SystemDataStreamDescriptor;
import org.elasticsearch.indices.SystemIndexDescriptor;
import org.elasticsearch.indices.SystemIndices;
import org.elasticsearch.tasks.Task;
import org.elasticsearch.threadpool.ThreadPool;
import org.elasticsearch.transport.TransportService;

import java.util.Map;
import java.util.Objects;
import java.util.Set;

import static org.elasticsearch.cluster.metadata.IndexMetadata.SETTING_INDEX_HIDDEN;

/**
 * Api that auto creates an index or data stream that originate from requests that write into an index that doesn't yet exist.
 */
public final class AutoCreateAction extends ActionType<CreateIndexResponse> {

    private static final Logger logger = LogManager.getLogger(AutoCreateAction.class);

    public static final AutoCreateAction INSTANCE = new AutoCreateAction();
    public static final String NAME = "indices:admin/auto_create";

    private AutoCreateAction() {
        super(NAME, CreateIndexResponse::new);
    }

    public static final class TransportAction extends TransportMasterNodeAction<CreateIndexRequest, CreateIndexResponse> {

        private final ActiveShardsObserver activeShardsObserver;
        private final MetadataCreateIndexService createIndexService;
        private final MetadataCreateDataStreamService metadataCreateDataStreamService;
        private final AutoCreateIndex autoCreateIndex;
        private final SystemIndices systemIndices;

        private final ClusterStateTaskExecutor<CreateIndexTask> executor;

        @Inject
        public TransportAction(
            TransportService transportService,
            ClusterService clusterService,
            ThreadPool threadPool,
            ActionFilters actionFilters,
            IndexNameExpressionResolver indexNameExpressionResolver,
            MetadataCreateIndexService createIndexService,
            MetadataCreateDataStreamService metadataCreateDataStreamService,
            AutoCreateIndex autoCreateIndex,
            SystemIndices systemIndices,
            AllocationService allocationService
        ) {
            super(
                NAME,
                transportService,
                clusterService,
                threadPool,
                actionFilters,
                CreateIndexRequest::new,
                indexNameExpressionResolver,
                CreateIndexResponse::new,
                ThreadPool.Names.SAME
            );
            this.systemIndices = systemIndices;
            this.activeShardsObserver = new ActiveShardsObserver(clusterService, threadPool);
            this.createIndexService = createIndexService;
            this.metadataCreateDataStreamService = metadataCreateDataStreamService;
            this.autoCreateIndex = autoCreateIndex;
<<<<<<< HEAD
            this.executor = (currentState, taskContexts, dropHeadersContextSupplier) -> {
                ClusterState state = currentState;
=======
            this.executor = batchExecutionContext -> {
                final var taskContexts = batchExecutionContext.taskContexts();
>>>>>>> 4779893b
                final Map<CreateIndexRequest, String> successfulRequests = Maps.newMapWithExpectedSize(taskContexts.size());
                ClusterState state = batchExecutionContext.initialState();
                for (final var taskContext : taskContexts) {
                    final var task = taskContext.getTask();
                    try (var ignored = taskContext.captureResponseHeaders()) {
                        state = task.execute(state, successfulRequests, taskContext);
                        assert successfulRequests.containsKey(task.request);
                    } catch (Exception e) {
                        taskContext.onFailure(e);
                    }
                }
                if (state != batchExecutionContext.initialState()) {
                    state = allocationService.reroute(state, "auto-create");
                }
                return state;
            };
        }

        @Override
        protected void masterOperation(
            Task task,
            CreateIndexRequest request,
            ClusterState state,
            ActionListener<CreateIndexResponse> listener
        ) {
            clusterService.submitStateUpdateTask(
                "auto create [" + request.index() + "]",
                new CreateIndexTask(request, listener),
                ClusterStateTaskConfig.build(Priority.URGENT, request.masterNodeTimeout()),
                executor
            );
        }

        @Override
        protected ClusterBlockException checkBlock(CreateIndexRequest request, ClusterState state) {
            return state.blocks().indexBlockedException(ClusterBlockLevel.METADATA_WRITE, request.index());
        }

        private final class CreateIndexTask implements ClusterStateTaskListener {
            private final CreateIndexRequest request;
            private final ActionListener<CreateIndexResponse> listener;

            private CreateIndexTask(CreateIndexRequest request, ActionListener<CreateIndexResponse> listener) {
                this.request = request;
                this.listener = listener;
            }

            @Override
            public void onFailure(Exception e) {
                listener.onFailure(e);
            }

            @Override
            public void clusterStateProcessed(ClusterState oldState, ClusterState newState) {
                assert false : "should not be called";
            }

            private ClusterStateAckListener getAckListener(String indexName) {
                return new ClusterStateAckListener() {
                    @Override
                    public boolean mustAck(DiscoveryNode discoveryNode) {
                        return true;
                    }

                    @Override
                    public void onAllNodesAcked() {
                        activeShardsObserver.waitForActiveShards(
                            new String[] { indexName },
                            ActiveShardCount.DEFAULT,
                            request.timeout(),
                            shardsAcked -> listener.onResponse(new CreateIndexResponse(true, shardsAcked, indexName)),
                            listener::onFailure
                        );
                    }

                    @Override
                    public void onAckFailure(Exception e) {
                        listener.onResponse(new CreateIndexResponse(false, false, indexName));
                    }

                    @Override
                    public void onAckTimeout() {
                        listener.onResponse(new CreateIndexResponse(false, false, indexName));
                    }

                    @Override
                    public TimeValue ackTimeout() {
                        return request.ackTimeout();
                    }
                };
            }

            /**
             * @param successfulRequests Cache of successful requests executed by this batch, to avoid failing duplicate requests with a
             *                           {@link ResourceAlreadyExistsException}. If this method executes a request it should update this
             *                           map.
             */
            ClusterState execute(
                ClusterState currentState,
                Map<CreateIndexRequest, String> successfulRequests,
                ClusterStateTaskExecutor.TaskContext<CreateIndexTask> taskContext
            ) throws Exception {
                final var previousIndexName = successfulRequests.get(request);
                if (previousIndexName != null) {
                    taskContext.success(getAckListener(previousIndexName));
                    return currentState;
                }

                final SystemDataStreamDescriptor dataStreamDescriptor = systemIndices.validateDataStreamAccess(
                    request.index(),
                    threadPool.getThreadContext()
                );
                final boolean isSystemDataStream = dataStreamDescriptor != null;
                final boolean isSystemIndex = isSystemDataStream == false && systemIndices.isSystemIndex(request.index());
                final ComposableIndexTemplate template = resolveTemplate(request, currentState.metadata());
                final boolean isDataStream = isSystemIndex == false
                    && (isSystemDataStream || (template != null && template.getDataStreamTemplate() != null));

                if (isDataStream) {
                    // This expression only evaluates to true when the argument is non-null and false
                    if (isSystemDataStream == false && Boolean.FALSE.equals(template.getAllowAutoCreate())) {
                        throw new IndexNotFoundException(
                            "composable template " + template.indexPatterns() + " forbids index auto creation"
                        );
                    }

                    CreateDataStreamClusterStateUpdateRequest createRequest = new CreateDataStreamClusterStateUpdateRequest(
                        request.index(),
                        dataStreamDescriptor,
                        request.masterNodeTimeout(),
                        request.timeout(),
                        false
                    );
                    ClusterState clusterState = metadataCreateDataStreamService.createDataStream(createRequest, currentState);

                    final var indexName = clusterState.metadata().dataStreams().get(request.index()).getIndices().get(0).getName();
                    taskContext.success(getAckListener(indexName));
                    successfulRequests.put(request, indexName);
                    return clusterState;
                } else {
                    final var indexName = IndexNameExpressionResolver.resolveDateMathExpression(request.index());
                    if (isSystemIndex) {
                        if (indexName.equals(request.index()) == false) {
                            throw new IllegalStateException("system indices do not support date math expressions");
                        }
                    } else {
                        // This will throw an exception if the index does not exist and creating it is prohibited
                        final boolean shouldAutoCreate = autoCreateIndex.shouldAutoCreate(indexName, currentState);

                        if (shouldAutoCreate == false) {
                            // The index already exists.
                            taskContext.success(getAckListener(indexName));
                            successfulRequests.put(request, indexName);
                            return currentState;
                        }
                    }

                    final SystemIndexDescriptor mainDescriptor = isSystemIndex ? systemIndices.findMatchingDescriptor(indexName) : null;
                    final boolean isManagedSystemIndex = mainDescriptor != null && mainDescriptor.isAutomaticallyManaged();

                    final CreateIndexClusterStateUpdateRequest updateRequest;

                    if (isManagedSystemIndex) {
                        final SystemIndexDescriptor descriptor = mainDescriptor.getDescriptorCompatibleWith(
                            currentState.nodes().getSmallestNonClientNodeVersion()
                        );
                        if (descriptor == null) {
                            final String message = mainDescriptor.getMinimumNodeVersionMessage("auto-create index");
                            logger.warn(message);
                            throw new IllegalStateException(message);
                        }

                        updateRequest = buildSystemIndexUpdateRequest(indexName, descriptor);
                    } else if (isSystemIndex) {
                        updateRequest = buildUpdateRequest(indexName);

                        if (Objects.isNull(request.settings())) {
                            updateRequest.settings(SystemIndexDescriptor.DEFAULT_SETTINGS);
                        } else if (false == request.settings().hasValue(SETTING_INDEX_HIDDEN)) {
                            updateRequest.settings(Settings.builder().put(request.settings()).put(SETTING_INDEX_HIDDEN, true).build());
                        } else if ("false".equals(request.settings().get(SETTING_INDEX_HIDDEN))) {
                            final String message = "Cannot auto-create system index [" + indexName + "] with [index.hidden] set to 'false'";
                            logger.warn(message);
                            throw new IllegalStateException(message);
                        }
                    } else {
                        updateRequest = buildUpdateRequest(indexName);
                    }

                    final var clusterState = createIndexService.applyCreateIndexRequest(currentState, updateRequest, false);
                    taskContext.success(getAckListener(indexName));
                    successfulRequests.put(request, indexName);
                    return clusterState;
                }
            }

            private CreateIndexClusterStateUpdateRequest buildUpdateRequest(String indexName) {
                CreateIndexClusterStateUpdateRequest updateRequest = new CreateIndexClusterStateUpdateRequest(
                    request.cause(),
                    indexName,
                    request.index()
                ).ackTimeout(request.timeout()).performReroute(false).masterNodeTimeout(request.masterNodeTimeout());
                logger.debug("Auto-creating index {}", indexName);
                return updateRequest;
            }

            private CreateIndexClusterStateUpdateRequest buildSystemIndexUpdateRequest(String indexName, SystemIndexDescriptor descriptor) {
                String mappings = descriptor.getMappings();
                Settings settings = descriptor.getSettings();
                String aliasName = descriptor.getAliasName();

                // if we are writing to the alias name, we should create the primary index here
                String concreteIndexName = indexName.equals(aliasName) ? descriptor.getPrimaryIndex() : indexName;

                CreateIndexClusterStateUpdateRequest updateRequest = new CreateIndexClusterStateUpdateRequest(
                    request.cause(),
                    concreteIndexName,
                    request.index()
                ).ackTimeout(request.timeout()).masterNodeTimeout(request.masterNodeTimeout()).performReroute(false);

                updateRequest.waitForActiveShards(ActiveShardCount.ALL);

                if (mappings != null) {
                    updateRequest.mappings(mappings);
                }
                if (settings != null) {
                    updateRequest.settings(settings);
                }
                if (aliasName != null) {
                    Alias systemAlias = new Alias(aliasName).isHidden(true);
                    if (concreteIndexName.equals(descriptor.getPrimaryIndex())) {
                        systemAlias.writeIndex(true);
                    }
                    updateRequest.aliases(Set.of(systemAlias));
                }

                if (logger.isDebugEnabled()) {
                    if (concreteIndexName.equals(indexName) == false) {
                        logger.debug("Auto-creating backing system index {} for alias {}", concreteIndexName, indexName);
                    } else {
                        logger.debug("Auto-creating system index {}", concreteIndexName);
                    }
                }

                return updateRequest;
            }
        }
    }

    static ComposableIndexTemplate resolveTemplate(CreateIndexRequest request, Metadata metadata) {
        String v2Template = MetadataIndexTemplateService.findV2Template(metadata, request.index(), false);
        return v2Template != null ? metadata.templatesV2().get(v2Template) : null;
    }
}<|MERGE_RESOLUTION|>--- conflicted
+++ resolved
@@ -107,13 +107,8 @@
             this.createIndexService = createIndexService;
             this.metadataCreateDataStreamService = metadataCreateDataStreamService;
             this.autoCreateIndex = autoCreateIndex;
-<<<<<<< HEAD
-            this.executor = (currentState, taskContexts, dropHeadersContextSupplier) -> {
-                ClusterState state = currentState;
-=======
             this.executor = batchExecutionContext -> {
                 final var taskContexts = batchExecutionContext.taskContexts();
->>>>>>> 4779893b
                 final Map<CreateIndexRequest, String> successfulRequests = Maps.newMapWithExpectedSize(taskContexts.size());
                 ClusterState state = batchExecutionContext.initialState();
                 for (final var taskContext : taskContexts) {
