/*
 * Copyright Elasticsearch B.V. and/or licensed to Elasticsearch B.V. under one
 * or more contributor license agreements. Licensed under the Elastic License
 * 2.0 and the Server Side Public License, v 1; you may not use this file except
 * in compliance with, at your election, the Elastic License 2.0 or the Server
 * Side Public License, v 1.
 */

package org.elasticsearch.action.admin.cluster.node.info;

import org.elasticsearch.Build;
import org.elasticsearch.TransportVersion;
import org.elasticsearch.Version;
import org.elasticsearch.action.support.nodes.BaseNodeResponse;
import org.elasticsearch.cluster.node.DiscoveryNode;
import org.elasticsearch.common.io.stream.StreamInput;
import org.elasticsearch.common.io.stream.StreamOutput;
import org.elasticsearch.common.settings.Settings;
import org.elasticsearch.common.unit.ByteSizeValue;
import org.elasticsearch.core.Nullable;
import org.elasticsearch.http.HttpInfo;
import org.elasticsearch.ingest.IngestInfo;
import org.elasticsearch.monitor.jvm.JvmInfo;
import org.elasticsearch.monitor.os.OsInfo;
import org.elasticsearch.monitor.process.ProcessInfo;
import org.elasticsearch.node.ReportingService;
import org.elasticsearch.search.aggregations.support.AggregationInfo;
import org.elasticsearch.threadpool.ThreadPoolInfo;
import org.elasticsearch.transport.RemoteClusterServerInfo;
import org.elasticsearch.transport.TransportInfo;

import java.io.IOException;
import java.util.HashMap;
import java.util.Map;

import static org.elasticsearch.transport.RemoteClusterPortSettings.TRANSPORT_VERSION_REMOTE_CLUSTER_SECURITY;

/**
 * Node information (static, does not change over time).
 */
public class NodeInfo extends BaseNodeResponse {

    private final Version version;
    private final TransportVersion transportVersion;
    private final Build build;

    @Nullable
    private final Settings settings;

    /**
     * Do not expose this map to other classes. For type safety, use {@link #getInfo(Class)}
     * to retrieve items from this map and {@link #addInfoIfNonNull(Class, ReportingService.Info)}
     * to retrieve items from it.
     */
    private final Map<Class<? extends ReportingService.Info>, ReportingService.Info> infoMap = new HashMap<>();

    @Nullable
    private final ByteSizeValue totalIndexingBuffer;

    public NodeInfo(StreamInput in) throws IOException {
        super(in);
        version = Version.readVersion(in);
        if (in.getTransportVersion().onOrAfter(TransportVersion.V_8_8_0)) {
            transportVersion = TransportVersion.readVersion(in);
        } else {
<<<<<<< HEAD
            assert version.before(Version.V_8_8_0);
=======
>>>>>>> dc6ccbbe
            transportVersion = TransportVersion.fromId(version.id);
        }
        build = Build.readBuild(in);
        if (in.readBoolean()) {
            totalIndexingBuffer = ByteSizeValue.ofBytes(in.readLong());
        } else {
            totalIndexingBuffer = null;
        }
        if (in.readBoolean()) {
            settings = Settings.readSettingsFromStream(in);
        } else {
            settings = null;
        }
        addInfoIfNonNull(OsInfo.class, in.readOptionalWriteable(OsInfo::new));
        addInfoIfNonNull(ProcessInfo.class, in.readOptionalWriteable(ProcessInfo::new));
        addInfoIfNonNull(JvmInfo.class, in.readOptionalWriteable(JvmInfo::new));
        addInfoIfNonNull(ThreadPoolInfo.class, in.readOptionalWriteable(ThreadPoolInfo::new));
        addInfoIfNonNull(TransportInfo.class, in.readOptionalWriteable(TransportInfo::new));
        addInfoIfNonNull(HttpInfo.class, in.readOptionalWriteable(HttpInfo::new));
        addInfoIfNonNull(PluginsAndModules.class, in.readOptionalWriteable(PluginsAndModules::new));
        addInfoIfNonNull(IngestInfo.class, in.readOptionalWriteable(IngestInfo::new));
        if (in.getTransportVersion().onOrAfter(TransportVersion.V_7_10_0)) {
            addInfoIfNonNull(AggregationInfo.class, in.readOptionalWriteable(AggregationInfo::new));
        }
        if (in.getTransportVersion().onOrAfter(TRANSPORT_VERSION_REMOTE_CLUSTER_SECURITY)) {
            addInfoIfNonNull(RemoteClusterServerInfo.class, in.readOptionalWriteable(RemoteClusterServerInfo::new));
        }
    }

    public NodeInfo(
        Version version,
        TransportVersion transportVersion,
        Build build,
        DiscoveryNode node,
        @Nullable Settings settings,
        @Nullable OsInfo os,
        @Nullable ProcessInfo process,
        @Nullable JvmInfo jvm,
        @Nullable ThreadPoolInfo threadPool,
        @Nullable TransportInfo transport,
        @Nullable HttpInfo http,
        @Nullable RemoteClusterServerInfo remoteClusterServer,
        @Nullable PluginsAndModules plugins,
        @Nullable IngestInfo ingest,
        @Nullable AggregationInfo aggsInfo,
        @Nullable ByteSizeValue totalIndexingBuffer
    ) {
        super(node);
        this.version = version;
        this.transportVersion = transportVersion;
        this.build = build;
        this.settings = settings;
        addInfoIfNonNull(OsInfo.class, os);
        addInfoIfNonNull(ProcessInfo.class, process);
        addInfoIfNonNull(JvmInfo.class, jvm);
        addInfoIfNonNull(ThreadPoolInfo.class, threadPool);
        addInfoIfNonNull(TransportInfo.class, transport);
        addInfoIfNonNull(HttpInfo.class, http);
        addInfoIfNonNull(RemoteClusterServerInfo.class, remoteClusterServer);
        addInfoIfNonNull(PluginsAndModules.class, plugins);
        addInfoIfNonNull(IngestInfo.class, ingest);
        addInfoIfNonNull(AggregationInfo.class, aggsInfo);
        this.totalIndexingBuffer = totalIndexingBuffer;
    }

    /**
     * System's hostname. <code>null</code> in case of UnknownHostException
     */
    @Nullable
    public String getHostname() {
        return getNode().getHostName();
    }

    /**
     * The current ES version
     */
    public Version getVersion() {
        return version;
    }

    /**
     * The most recent transport version that can be used by this node
     */
    public TransportVersion getTransportVersion() {
        return transportVersion;
    }

    /**
     * The build version of the node.
     */
    public Build getBuild() {
        return this.build;
    }

    /**
     * The settings of the node.
     */
    @Nullable
    public Settings getSettings() {
        return this.settings;
    }

    /**
     * Get a particular info object, e.g. {@link JvmInfo} or {@link OsInfo}. This
     * generic method handles all casting in order to spare client classes the
     * work of explicit casts. This {@link NodeInfo} class guarantees type
     * safety for these stored info blocks.
     *
     * @param clazz Class for retrieval.
     * @param <T>   Specific subtype of ReportingService.Info to retrieve.
     * @return      An object of type T.
     */
    public <T extends ReportingService.Info> T getInfo(Class<T> clazz) {
        return clazz.cast(infoMap.get(clazz));
    }

    @Nullable
    public ByteSizeValue getTotalIndexingBuffer() {
        return totalIndexingBuffer;
    }

    /**
     * Add a value to the map of information blocks. This method guarantees the
     * type safety of the storage of heterogeneous types of reporting service information.
     */
    private <T extends ReportingService.Info> void addInfoIfNonNull(Class<T> clazz, T info) {
        if (info != null) {
            infoMap.put(clazz, info);
        }
    }

    @Override
    public void writeTo(StreamOutput out) throws IOException {
        super.writeTo(out);
        Version.writeVersion(version, out);
        if (out.getTransportVersion().onOrAfter(TransportVersion.V_8_8_0)) {
            TransportVersion.writeVersion(transportVersion, out);
        }
        Build.writeBuild(build, out);
        if (totalIndexingBuffer == null) {
            out.writeBoolean(false);
        } else {
            out.writeBoolean(true);
            out.writeLong(totalIndexingBuffer.getBytes());
        }
        if (settings == null) {
            out.writeBoolean(false);
        } else {
            out.writeBoolean(true);
            settings.writeTo(out);
        }
        out.writeOptionalWriteable(getInfo(OsInfo.class));
        out.writeOptionalWriteable(getInfo(ProcessInfo.class));
        out.writeOptionalWriteable(getInfo(JvmInfo.class));
        out.writeOptionalWriteable(getInfo(ThreadPoolInfo.class));
        out.writeOptionalWriteable(getInfo(TransportInfo.class));
        out.writeOptionalWriteable(getInfo(HttpInfo.class));
        out.writeOptionalWriteable(getInfo(PluginsAndModules.class));
        out.writeOptionalWriteable(getInfo(IngestInfo.class));
        if (out.getTransportVersion().onOrAfter(TransportVersion.V_7_10_0)) {
            out.writeOptionalWriteable(getInfo(AggregationInfo.class));
        }
        if (out.getTransportVersion().onOrAfter(TRANSPORT_VERSION_REMOTE_CLUSTER_SECURITY)) {
            out.writeOptionalWriteable(getInfo(RemoteClusterServerInfo.class));
        }
    }
}<|MERGE_RESOLUTION|>--- conflicted
+++ resolved
@@ -63,10 +63,6 @@
         if (in.getTransportVersion().onOrAfter(TransportVersion.V_8_8_0)) {
             transportVersion = TransportVersion.readVersion(in);
         } else {
-<<<<<<< HEAD
-            assert version.before(Version.V_8_8_0);
-=======
->>>>>>> dc6ccbbe
             transportVersion = TransportVersion.fromId(version.id);
         }
         build = Build.readBuild(in);
