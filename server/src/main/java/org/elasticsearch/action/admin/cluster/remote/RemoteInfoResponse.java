/*
 * Licensed to Elasticsearch under one or more contributor
 * license agreements. See the NOTICE file distributed with
 * this work for additional information regarding copyright
 * ownership. Elasticsearch licenses this file to you under
 * the Apache License, Version 2.0 (the "License"); you may
 * not use this file except in compliance with the License.
 * You may obtain a copy of the License at
 *
 *    http://www.apache.org/licenses/LICENSE-2.0
 *
 * Unless required by applicable law or agreed to in writing,
 * software distributed under the License is distributed on an
 * "AS IS" BASIS, WITHOUT WARRANTIES OR CONDITIONS OF ANY
 * KIND, either express or implied.  See the License for the
 * specific language governing permissions and limitations
 * under the License.
 */

package org.elasticsearch.action.admin.cluster.remote;

import org.elasticsearch.action.ActionResponse;
import org.elasticsearch.common.io.stream.StreamInput;
import org.elasticsearch.common.io.stream.StreamOutput;
import org.elasticsearch.common.xcontent.ToXContentObject;
import org.elasticsearch.common.xcontent.XContentBuilder;
import org.elasticsearch.transport.RemoteConnectionInfo;

import java.io.IOException;
import java.util.Collection;
import java.util.List;

public final class RemoteInfoResponse extends ActionResponse implements ToXContentObject {

    private List<RemoteConnectionInfo> infos;

<<<<<<< HEAD
    public RemoteInfoResponse(StreamInput in) throws IOException {
=======
    RemoteInfoResponse(StreamInput in) throws IOException {
>>>>>>> 22a30418
        super(in);
        infos = in.readList(RemoteConnectionInfo::new);
    }

    RemoteInfoResponse(Collection<RemoteConnectionInfo> infos) {
        this.infos = List.copyOf(infos);
    }

    public List<RemoteConnectionInfo> getInfos() {
        return infos;
    }

    @Override
    public void writeTo(StreamOutput out) throws IOException {
        out.writeList(infos);
    }

    @Override
<<<<<<< HEAD
=======
    public void readFrom(StreamInput in) throws IOException {
        throw new UnsupportedOperationException("usage of Streamable is to be replaced by Writeable");
    }

    @Override
>>>>>>> 22a30418
    public XContentBuilder toXContent(XContentBuilder builder, Params params) throws IOException {
        builder.startObject();
        for (RemoteConnectionInfo info : infos) {
            info.toXContent(builder, params);
        }
        builder.endObject();
        return builder;
    }
}<|MERGE_RESOLUTION|>--- conflicted
+++ resolved
@@ -34,11 +34,7 @@
 
     private List<RemoteConnectionInfo> infos;
 
-<<<<<<< HEAD
-    public RemoteInfoResponse(StreamInput in) throws IOException {
-=======
     RemoteInfoResponse(StreamInput in) throws IOException {
->>>>>>> 22a30418
         super(in);
         infos = in.readList(RemoteConnectionInfo::new);
     }
@@ -57,14 +53,6 @@
     }
 
     @Override
-<<<<<<< HEAD
-=======
-    public void readFrom(StreamInput in) throws IOException {
-        throw new UnsupportedOperationException("usage of Streamable is to be replaced by Writeable");
-    }
-
-    @Override
->>>>>>> 22a30418
     public XContentBuilder toXContent(XContentBuilder builder, Params params) throws IOException {
         builder.startObject();
         for (RemoteConnectionInfo info : infos) {
