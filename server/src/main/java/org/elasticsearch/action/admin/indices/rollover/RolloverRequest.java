--- conflicted
+++ resolved
@@ -48,13 +48,10 @@
     private static final ParseField MAX_DOCS_CONDITION = new ParseField(MaxDocsCondition.NAME);
     private static final ParseField MAX_SIZE_CONDITION = new ParseField(MaxSizeCondition.NAME);
     private static final ParseField MAX_PRIMARY_SHARD_SIZE_CONDITION = new ParseField(MaxPrimaryShardSizeCondition.NAME);
-<<<<<<< HEAD
+    private static final ParseField MAX_PRIMARY_SHARD_DOCS_CONDITION = new ParseField(MaxPrimaryShardDocsCondition.NAME);
     private static final ParseField MIN_AGE_CONDITION = new ParseField(MinAgeCondition.NAME);
     private static final ParseField MIN_DOCS_CONDITION = new ParseField(MinDocsCondition.NAME);
     private static final ParseField MIN_PRIMARY_SHARD_SIZE_CONDITION = new ParseField(MinPrimaryShardSizeCondition.NAME);
-=======
-    private static final ParseField MAX_PRIMARY_SHARD_DOCS_CONDITION = new ParseField(MaxPrimaryShardDocsCondition.NAME);
->>>>>>> 078bea2d
 
     static {
         CONDITION_PARSER.declareString(
@@ -79,7 +76,10 @@
             ),
             MAX_PRIMARY_SHARD_SIZE_CONDITION
         );
-<<<<<<< HEAD
+        CONDITION_PARSER.declareLong(
+            (conditions, value) -> conditions.put(MaxPrimaryShardDocsCondition.NAME, new MaxPrimaryShardDocsCondition(value)),
+            MAX_PRIMARY_SHARD_DOCS_CONDITION
+        );
         CONDITION_PARSER.declareString(
             (conditions, s) -> conditions.put(MinAgeCondition.NAME, new MinAgeCondition(TimeValue.parseTimeValue(s, MinAgeCondition.NAME))),
             MIN_AGE_CONDITION
@@ -94,11 +94,6 @@
                 new MinPrimaryShardSizeCondition(ByteSizeValue.parseBytesSizeValue(s, MinPrimaryShardSizeCondition.NAME))
             ),
             MIN_PRIMARY_SHARD_SIZE_CONDITION
-=======
-        CONDITION_PARSER.declareLong(
-            (conditions, value) -> conditions.put(MaxPrimaryShardDocsCondition.NAME, new MaxPrimaryShardDocsCondition(value)),
-            MAX_PRIMARY_SHARD_DOCS_CONDITION
->>>>>>> 078bea2d
         );
 
         PARSER.declareField(
@@ -287,7 +282,17 @@
     }
 
     /**
-<<<<<<< HEAD
+     * Adds a size-based condition to check if the docs of the largest primary shard has at least <code>numDocs</code>
+     */
+    public void addMaxPrimaryShardDocsCondition(long numDocs) {
+        MaxPrimaryShardDocsCondition maxPrimaryShardDocsCondition = new MaxPrimaryShardDocsCondition(numDocs);
+        if (this.conditions.containsKey(maxPrimaryShardDocsCondition.name)) {
+            throw new IllegalArgumentException(maxPrimaryShardDocsCondition.name + " condition is already set");
+        }
+        this.conditions.put(maxPrimaryShardDocsCondition.name, maxPrimaryShardDocsCondition);
+    }
+
+    /**
      * Adds required condition to check if the index is at least <code>age</code> old
      */
     public void addMinIndexAgeCondition(TimeValue age) {
@@ -318,16 +323,6 @@
             throw new IllegalArgumentException(minPrimaryShardSizeCondition + " condition is already set");
         }
         this.conditions.put(minPrimaryShardSizeCondition.name, minPrimaryShardSizeCondition);
-=======
-     * Adds a size-based condition to check if the docs of the largest primary shard has at least <code>numDocs</code>
-     */
-    public void addMaxPrimaryShardDocsCondition(long numDocs) {
-        MaxPrimaryShardDocsCondition maxPrimaryShardDocsCondition = new MaxPrimaryShardDocsCondition(numDocs);
-        if (this.conditions.containsKey(maxPrimaryShardDocsCondition.name)) {
-            throw new IllegalArgumentException(maxPrimaryShardDocsCondition.name + " condition is already set");
-        }
-        this.conditions.put(maxPrimaryShardDocsCondition.name, maxPrimaryShardDocsCondition);
->>>>>>> 078bea2d
     }
 
     public boolean isDryRun() {
