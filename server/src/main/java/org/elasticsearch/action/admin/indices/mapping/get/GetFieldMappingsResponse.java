--- conflicted
+++ resolved
@@ -95,17 +95,9 @@
             if (indexEntry.getValue() != null) {
                 if (builder.getRestApiVersion() == RestApiVersion.V_7 &&
                     params.paramAsBoolean(BaseRestHandler.INCLUDE_TYPE_NAME_PARAMETER, DEFAULT_INCLUDE_TYPE_NAME_POLICY)) {
-<<<<<<< HEAD
-                    if(indexEntry.getValue().size()>0){
-                        builder.startObject(MapperService.SINGLE_MAPPING_NAME);
-                        addFieldMappingsToBuilder(builder, params, indexEntry.getValue());
-                        builder.endObject();
-                    }
-=======
                     builder.startObject(MapperService.SINGLE_MAPPING_NAME);
                     addFieldMappingsToBuilder(builder, params, indexEntry.getValue());
                     builder.endObject();
->>>>>>> 3ef5e4c6
                 } else {
                     addFieldMappingsToBuilder(builder, params, indexEntry.getValue());
                 }
