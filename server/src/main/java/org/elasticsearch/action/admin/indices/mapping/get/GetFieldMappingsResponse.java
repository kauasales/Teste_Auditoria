--- conflicted
+++ resolved
@@ -52,12 +52,7 @@
 
     private static final ParseField MAPPINGS = new ParseField("mappings");
 
-<<<<<<< HEAD
     private final Map<String, Map<String, FieldMappingMetaData>> mappings;
-=======
-    // TODO remove the middle `type` level of this
-    private final Map<String, Map<String, Map<String, FieldMappingMetaData>>> mappings;
->>>>>>> 403b9389
 
     GetFieldMappingsResponse(Map<String, Map<String, FieldMappingMetaData>> mappings) {
         this.mappings = mappings;
