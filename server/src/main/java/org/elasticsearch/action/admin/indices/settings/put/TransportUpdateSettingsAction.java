/*
 * Copyright Elasticsearch B.V. and/or licensed to Elasticsearch B.V. under one
 * or more contributor license agreements. Licensed under the Elastic License
 * 2.0 and the Server Side Public License, v 1; you may not use this file except
 * in compliance with, at your election, the Elastic License 2.0 or the Server
 * Side Public License, v 1.
 */

package org.elasticsearch.action.admin.indices.settings.put;

import org.apache.logging.log4j.LogManager;
import org.apache.logging.log4j.Logger;
import org.apache.logging.log4j.message.ParameterizedMessage;
import org.elasticsearch.action.ActionListener;
import org.elasticsearch.action.support.ActionFilters;
import org.elasticsearch.action.support.master.AcknowledgedResponse;
import org.elasticsearch.action.support.master.AcknowledgedTransportMasterNodeAction;
import org.elasticsearch.cluster.ClusterState;
import org.elasticsearch.cluster.block.ClusterBlockException;
import org.elasticsearch.cluster.block.ClusterBlockLevel;
import org.elasticsearch.cluster.metadata.IndexMetadata;
import org.elasticsearch.cluster.metadata.IndexNameExpressionResolver;
import org.elasticsearch.cluster.metadata.MetadataUpdateSettingsService;
import org.elasticsearch.cluster.service.ClusterService;
import org.elasticsearch.common.Strings;
import org.elasticsearch.common.inject.Inject;
import org.elasticsearch.common.settings.Settings;
import org.elasticsearch.index.Index;
import org.elasticsearch.indices.SystemIndexDescriptor;
import org.elasticsearch.indices.SystemIndices;
import org.elasticsearch.tasks.Task;
import org.elasticsearch.threadpool.ThreadPool;
import org.elasticsearch.transport.TransportService;

import java.util.ArrayList;
import java.util.HashMap;
import java.util.List;
import java.util.Map;
import java.util.Objects;
import java.util.stream.Collectors;

public class TransportUpdateSettingsAction extends AcknowledgedTransportMasterNodeAction<UpdateSettingsRequest> {

    private static final Logger logger = LogManager.getLogger(TransportUpdateSettingsAction.class);

    private final MetadataUpdateSettingsService updateSettingsService;
    private final SystemIndices systemIndices;

    @Inject
    public TransportUpdateSettingsAction(
        TransportService transportService,
        ClusterService clusterService,
        ThreadPool threadPool,
        MetadataUpdateSettingsService updateSettingsService,
        ActionFilters actionFilters,
        IndexNameExpressionResolver indexNameExpressionResolver,
        SystemIndices systemIndices
    ) {
        super(
            UpdateSettingsAction.NAME,
            transportService,
            clusterService,
            threadPool,
            actionFilters,
            UpdateSettingsRequest::new,
            indexNameExpressionResolver,
            ThreadPool.Names.SAME
        );
        this.updateSettingsService = updateSettingsService;
        this.systemIndices = systemIndices;
    }

    @Override
    protected ClusterBlockException checkBlock(UpdateSettingsRequest request, ClusterState state) {
        // allow for dedicated changes to the metadata blocks, so we don't block those to allow to "re-enable" it
        ClusterBlockException globalBlock = state.blocks().globalBlockedException(ClusterBlockLevel.METADATA_WRITE);
        if (globalBlock != null) {
            return globalBlock;
        }
        if (request.settings().size() == 1 &&  // we have to allow resetting these settings otherwise users can't unblock an index
            IndexMetadata.INDEX_BLOCKS_METADATA_SETTING.exists(request.settings())
            || IndexMetadata.INDEX_READ_ONLY_SETTING.exists(request.settings())
            || IndexMetadata.INDEX_BLOCKS_READ_ONLY_ALLOW_DELETE_SETTING.exists(request.settings())) {
            return null;
        }
        return state.blocks()
            .indicesBlockedException(ClusterBlockLevel.METADATA_WRITE, indexNameExpressionResolver.concreteIndexNames(state, request));
    }

    @Override
    protected void masterOperation(
        Task task,
        final UpdateSettingsRequest request,
        final ClusterState state,
        final ActionListener<AcknowledgedResponse> listener
    ) {
        final Index[] concreteIndices = indexNameExpressionResolver.concreteIndices(state, request);
        final Settings requestSettings = request.settings();

        final Map<String, List<String>> systemIndexViolations = checkForSystemIndexViolations(concreteIndices, request);
        if (systemIndexViolations.isEmpty() == false) {
            final String message = "Cannot override settings on system indices: "
                + systemIndexViolations.entrySet()
                    .stream()
                    .map(entry -> "[" + entry.getKey() + "] -> " + entry.getValue())
                    .collect(Collectors.joining(", "));
            logger.warn(message);
            listener.onFailure(new IllegalStateException(message));
            return;
        }

<<<<<<< HEAD
        final List<String> unhiddenSystemIndexViolations = checkForUnhidingSystemIndex(concreteIndices, request);
        if (unhiddenSystemIndexViolations.isEmpty() == false) {
            final String message = "Cannot set [index.hidden] to 'false' on system indices: "
                + unhiddenSystemIndexViolations.stream()
                    .map(entry -> "[" + entry + "]")
                    .collect(Collectors.joining(", "));
=======
        final List<String> hiddenSystemIndexViolations = checkForHidingSystemIndex(concreteIndices, request);
        if (hiddenSystemIndexViolations.isEmpty() == false) {
            final String message = "Cannot set [index.hidden] to 'true' on system indices: "
                + hiddenSystemIndexViolations.stream().map(entry -> "[" + entry + "]").collect(Collectors.joining(", "));
>>>>>>> 30e15ba8
            logger.warn(message);
            listener.onFailure(new IllegalStateException(message));
            return;
        }

        UpdateSettingsClusterStateUpdateRequest clusterStateUpdateRequest = new UpdateSettingsClusterStateUpdateRequest().indices(
            concreteIndices
        )
            .settings(requestSettings)
            .setPreserveExisting(request.isPreserveExisting())
            .ackTimeout(request.timeout())
            .masterNodeTimeout(request.masterNodeTimeout());

        updateSettingsService.updateSettings(clusterStateUpdateRequest, listener.delegateResponse((l, e) -> {
            logger.debug(() -> new ParameterizedMessage("failed to update settings on indices [{}]", (Object) concreteIndices), e);
            l.onFailure(e);
        }));
    }

    /**
     * Checks that if the request is trying to apply settings changes to any system indices, then the settings' values match those
     * that the system index's descriptor expects.
     *
     * @param concreteIndices the indices being updated
     * @param request the update request
     * @return a mapping from system index pattern to the settings whose values would be overridden. Empty if there are no violations.
     */
    private Map<String, List<String>> checkForSystemIndexViolations(Index[] concreteIndices, UpdateSettingsRequest request) {
        // Requests that a cluster generates itself are permitted to have a difference in settings
        // so that rolling upgrade scenarios still work. We check this via the request's origin.
        if (Strings.isNullOrEmpty(request.origin()) == false) {
            return Map.of();
        }

        final Map<String, List<String>> violationsByIndex = new HashMap<>();
        final Settings requestSettings = request.settings();

        for (Index index : concreteIndices) {
            final SystemIndexDescriptor descriptor = systemIndices.findMatchingDescriptor(index.getName());
            if (descriptor != null && descriptor.isAutomaticallyManaged()) {
                final Settings descriptorSettings = descriptor.getSettings();
                List<String> failedKeys = new ArrayList<>();
                for (String key : requestSettings.keySet()) {
                    final String expectedValue = descriptorSettings.get(key);
                    final String actualValue = requestSettings.get(key);

                    if (Objects.equals(expectedValue, actualValue) == false) {
                        failedKeys.add(key);
                    }
                }

                if (failedKeys.isEmpty() == false) {
                    violationsByIndex.put(descriptor.getIndexPattern(), failedKeys);
                }
            }
        }

        return violationsByIndex;
    }

    /**
     * Checks that the request isn't trying to remove the "hidden" setting on a system
     * index
     *
     * @param concreteIndices the indices being updated
     * @param request the update request
     * @return a list of system indexes that this request would make visible
     */
    private List<String> checkForUnhidingSystemIndex(Index[] concreteIndices, UpdateSettingsRequest request) {
        // Requests that a cluster generates itself are permitted to have a difference in settings
        // so that rolling upgrade scenarios still work. We check this via the request's origin.
        if (request.settings().getAsBoolean(IndexMetadata.SETTING_INDEX_HIDDEN, true)) {
            return List.of();
        }

        final List<String> systemPatterns = new ArrayList<>();

        for (Index index : concreteIndices) {
            final SystemIndexDescriptor descriptor = systemIndices.findMatchingDescriptor(index.getName());
            if (descriptor != null) {
                systemPatterns.add(index.getName());
            }
        }

        return systemPatterns;
    }
}<|MERGE_RESOLUTION|>--- conflicted
+++ resolved
@@ -109,19 +109,12 @@
             return;
         }
 
-<<<<<<< HEAD
         final List<String> unhiddenSystemIndexViolations = checkForUnhidingSystemIndex(concreteIndices, request);
         if (unhiddenSystemIndexViolations.isEmpty() == false) {
             final String message = "Cannot set [index.hidden] to 'false' on system indices: "
                 + unhiddenSystemIndexViolations.stream()
                     .map(entry -> "[" + entry + "]")
                     .collect(Collectors.joining(", "));
-=======
-        final List<String> hiddenSystemIndexViolations = checkForHidingSystemIndex(concreteIndices, request);
-        if (hiddenSystemIndexViolations.isEmpty() == false) {
-            final String message = "Cannot set [index.hidden] to 'true' on system indices: "
-                + hiddenSystemIndexViolations.stream().map(entry -> "[" + entry + "]").collect(Collectors.joining(", "));
->>>>>>> 30e15ba8
             logger.warn(message);
             listener.onFailure(new IllegalStateException(message));
             return;
