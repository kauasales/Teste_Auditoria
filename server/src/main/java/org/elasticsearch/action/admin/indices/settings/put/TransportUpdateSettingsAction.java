/*
 * Licensed to Elasticsearch under one or more contributor
 * license agreements. See the NOTICE file distributed with
 * this work for additional information regarding copyright
 * ownership. Elasticsearch licenses this file to you under
 * the Apache License, Version 2.0 (the "License"); you may
 * not use this file except in compliance with the License.
 * You may obtain a copy of the License at
 *
 *    http://www.apache.org/licenses/LICENSE-2.0
 *
 * Unless required by applicable law or agreed to in writing,
 * software distributed under the License is distributed on an
 * "AS IS" BASIS, WITHOUT WARRANTIES OR CONDITIONS OF ANY
 * KIND, either express or implied.  See the License for the
 * specific language governing permissions and limitations
 * under the License.
 */

package org.elasticsearch.action.admin.indices.settings.put;

import org.apache.logging.log4j.message.ParameterizedMessage;
import org.elasticsearch.action.ActionListener;
import org.elasticsearch.action.support.ActionFilters;
import org.elasticsearch.action.support.master.AcknowledgedResponse;
import org.elasticsearch.action.support.master.TransportMasterNodeAction;
import org.elasticsearch.cluster.ClusterState;
import org.elasticsearch.cluster.ack.ClusterStateUpdateResponse;
import org.elasticsearch.cluster.block.ClusterBlockException;
import org.elasticsearch.cluster.block.ClusterBlockLevel;
import org.elasticsearch.cluster.metadata.IndexMetaData;
import org.elasticsearch.cluster.metadata.IndexNameExpressionResolver;
import org.elasticsearch.cluster.metadata.MetaDataUpdateSettingsService;
import org.elasticsearch.cluster.service.ClusterService;
import org.elasticsearch.common.inject.Inject;
import org.elasticsearch.common.settings.Settings;
import org.elasticsearch.index.Index;
import org.elasticsearch.tasks.Task;
import org.elasticsearch.threadpool.ThreadPool;
import org.elasticsearch.transport.TransportService;

public class TransportUpdateSettingsAction extends TransportMasterNodeAction<UpdateSettingsRequest, AcknowledgedResponse> {

    private final MetaDataUpdateSettingsService updateSettingsService;

    @Inject
    public TransportUpdateSettingsAction(Settings settings, TransportService transportService, ClusterService clusterService, ThreadPool threadPool,
                                         MetaDataUpdateSettingsService updateSettingsService, ActionFilters actionFilters, IndexNameExpressionResolver indexNameExpressionResolver) {
        super(settings, UpdateSettingsAction.NAME, transportService, clusterService, threadPool, actionFilters, indexNameExpressionResolver, UpdateSettingsRequest::new);
        this.updateSettingsService = updateSettingsService;
    }

    @Override
    protected String executor() {
        // we go async right away....
        return ThreadPool.Names.SAME;
    }

    @Override
    protected ClusterBlockException checkBlock(UpdateSettingsRequest request, ClusterState state) {
        // allow for dedicated changes to the metadata blocks, so we don't block those to allow to "re-enable" it
        ClusterBlockException globalBlock = state.blocks().globalBlockedException(ClusterBlockLevel.METADATA_WRITE);
        if (globalBlock != null) {
            return globalBlock;
        }
        if (request.settings().size() == 1 &&  // we have to allow resetting these settings otherwise users can't unblock an index
            IndexMetaData.INDEX_BLOCKS_METADATA_SETTING.exists(request.settings())
            || IndexMetaData.INDEX_READ_ONLY_SETTING.exists(request.settings())
            || IndexMetaData.INDEX_BLOCKS_READ_ONLY_ALLOW_DELETE_SETTING.exists(request.settings())) {
            return null;
        }
        return state.blocks().indicesBlockedException(ClusterBlockLevel.METADATA_WRITE, indexNameExpressionResolver.concreteIndexNames(state, request));
    }

    @Override
    protected AcknowledgedResponse newResponse() {
        return new AcknowledgedResponse();
    }

    @Override
<<<<<<< HEAD
    protected void masterOperation(Task task, final UpdateSettingsRequest request, final ClusterState state, final ActionListener<UpdateSettingsResponse> listener) {
=======
    protected void masterOperation(final UpdateSettingsRequest request, final ClusterState state, final ActionListener<AcknowledgedResponse> listener) {
>>>>>>> c783488e
        final Index[] concreteIndices = indexNameExpressionResolver.concreteIndices(state, request);
        UpdateSettingsClusterStateUpdateRequest clusterStateUpdateRequest = new UpdateSettingsClusterStateUpdateRequest()
                .indices(concreteIndices)
                .settings(request.settings())
                .setPreserveExisting(request.isPreserveExisting())
                .ackTimeout(request.timeout())
                .masterNodeTimeout(request.masterNodeTimeout());

        updateSettingsService.updateSettings(clusterStateUpdateRequest, new ActionListener<ClusterStateUpdateResponse>() {
            @Override
            public void onResponse(ClusterStateUpdateResponse response) {
                listener.onResponse(new AcknowledgedResponse(response.isAcknowledged()));
            }

            @Override
            public void onFailure(Exception t) {
                logger.debug(() -> new ParameterizedMessage("failed to update settings on indices [{}]", (Object) concreteIndices), t);
                listener.onFailure(t);
            }
        });
    }
}<|MERGE_RESOLUTION|>--- conflicted
+++ resolved
@@ -78,11 +78,7 @@
     }
 
     @Override
-<<<<<<< HEAD
-    protected void masterOperation(Task task, final UpdateSettingsRequest request, final ClusterState state, final ActionListener<UpdateSettingsResponse> listener) {
-=======
-    protected void masterOperation(final UpdateSettingsRequest request, final ClusterState state, final ActionListener<AcknowledgedResponse> listener) {
->>>>>>> c783488e
+    protected void masterOperation(Task task, final UpdateSettingsRequest request, final ClusterState state, final ActionListener<AcknowledgedResponse> listener) {
         final Index[] concreteIndices = indexNameExpressionResolver.concreteIndices(state, request);
         UpdateSettingsClusterStateUpdateRequest clusterStateUpdateRequest = new UpdateSettingsClusterStateUpdateRequest()
                 .indices(concreteIndices)
