--- conflicted
+++ resolved
@@ -38,7 +38,7 @@
     private static final ConstructingObjectParser<GetSnapshotsResponse, Void> GET_SNAPSHOT_PARSER = new ConstructingObjectParser<>(
         GetSnapshotsResponse.class.getName(),
         true,
-        (args) -> new GetSnapshotsResponse((List<SnapshotInfo>) args[0], (Map<String, ElasticsearchException>) args[1])
+        (args) -> new GetSnapshotsResponse((List<SnapshotInfo>) args[0], (Map<String, ElasticsearchException>) args[1], (String) args[2])
     );
 
     static {
@@ -47,111 +47,25 @@
             (p, c) -> SnapshotInfo.SNAPSHOT_INFO_PARSER.apply(p, c).build(),
             new ParseField("snapshots")
         );
-<<<<<<< HEAD
-    }
-
-    public GetSnapshotsResponse(StreamInput in) throws IOException {
-        if (in.getVersion().onOrAfter(GetSnapshotsRequest.MULTIPLE_REPOSITORIES_SUPPORT_ADDED)) {
-            Map<String, List<SnapshotInfo>> successfulResponses = in.readMapOfLists(StreamInput::readString, SnapshotInfo::readFrom);
-            Map<String, ElasticsearchException> failedResponses = in.readMap(StreamInput::readString, StreamInput::readException);
-            this.successfulResponses = Collections.unmodifiableMap(successfulResponses);
-            this.failedResponses = Collections.unmodifiableMap(failedResponses);
-        } else {
-            this.successfulResponses = Collections.singletonMap("unknown", in.readList(SnapshotInfo::readFrom));
-            this.failedResponses = Collections.emptyMap();
-        }
-        if (in.getVersion().onOrAfter(GetSnapshotsRequest.PAGINATED_GET_SNAPSHOTS_VERSION)) {
-            this.next = Collections.unmodifiableMap(in.readMap(StreamInput::readString, StreamInput::readString));
-        } else {
-            this.next = Collections.emptyMap();
-        }
-    }
-
-    public static class Response {
-        private final String repository;
-        private final List<SnapshotInfo> snapshots;
-        private final String next;
-        private final ElasticsearchException error;
-
-        private static final ConstructingObjectParser<Response, Void> RESPONSE_PARSER = new ConstructingObjectParser<>(
-            Response.class.getName(),
-            true,
-            (args) -> new Response((String) args[0], (List<SnapshotInfo>) args[1], (ElasticsearchException) args[2], (String) args[3])
-=======
         GET_SNAPSHOT_PARSER.declareObject(
             ConstructingObjectParser.optionalConstructorArg(),
             (p, c) -> p.map(HashMap::new, ElasticsearchException::fromXContent),
             new ParseField("failures")
->>>>>>> c256039b
         );
+        GET_SNAPSHOT_PARSER.declareStringOrNull(ConstructingObjectParser.optionalConstructorArg(), new ParseField("next"));
     }
 
-<<<<<<< HEAD
-        static {
-            RESPONSE_PARSER.declareString(ConstructingObjectParser.constructorArg(), new ParseField("repository"));
-            RESPONSE_PARSER.declareObjectArray(
-                ConstructingObjectParser.optionalConstructorArg(),
-                (p, c) -> SnapshotInfo.SNAPSHOT_INFO_PARSER.apply(p, c).build(),
-                new ParseField("snapshots")
-            );
-            RESPONSE_PARSER.declareObject(
-                ConstructingObjectParser.optionalConstructorArg(),
-                (p, c) -> ElasticsearchException.fromXContent(p),
-                new ParseField("error")
-            );
-            RESPONSE_PARSER.declareString(ConstructingObjectParser.optionalConstructorArg(), new ParseField("next"));
-        }
-
-        private Response(String repository, List<SnapshotInfo> snapshots, @Nullable ElasticsearchException error, @Nullable String next) {
-            this.repository = repository;
-            this.snapshots = snapshots;
-            this.error = error;
-            this.next = next;
-        }
-
-        public static Response snapshots(String repository, List<SnapshotInfo> snapshots, @Nullable String next) {
-            return new Response(repository, snapshots, null, next);
-        }
-
-        public static Response error(String repository, ElasticsearchException error) {
-            return new Response(repository, null, error, null);
-        }
-=======
     private final List<SnapshotInfo> snapshots;
->>>>>>> c256039b
 
     private final Map<String, ElasticsearchException> failures;
 
-<<<<<<< HEAD
-    private final Map<String, List<SnapshotInfo>> successfulResponses;
-    private final Map<String, String> next;
-    private final Map<String, ElasticsearchException> failedResponses;
+    @Nullable
+    private final String next;
 
-    public GetSnapshotsResponse(Collection<Response> responses) {
-        Map<String, List<SnapshotInfo>> successfulResponses = new HashMap<>();
-        Map<String, String> next = new HashMap<>();
-        Map<String, ElasticsearchException> failedResponses = new HashMap<>();
-        for (Response response : responses) {
-            if (response.snapshots != null) {
-                assert response.error == null;
-                successfulResponses.put(response.repository, response.snapshots);
-                if (response.next != null) {
-                    next.put(response.repository, response.next);
-                }
-            } else {
-                assert response.snapshots == null;
-                assert response.next == null;
-                failedResponses.put(response.repository, response.error);
-            }
-        }
-        this.successfulResponses = Collections.unmodifiableMap(successfulResponses);
-        this.next = Map.copyOf(next);
-        this.failedResponses = Collections.unmodifiableMap(failedResponses);
-=======
-    public GetSnapshotsResponse(List<SnapshotInfo> snapshots, Map<String, ElasticsearchException> failures) {
+    public GetSnapshotsResponse(List<SnapshotInfo> snapshots, Map<String, ElasticsearchException> failures, @Nullable String next) {
         this.snapshots = List.copyOf(snapshots);
         this.failures = failures == null ? Map.of() : Map.copyOf(failures);
->>>>>>> c256039b
+        this.next = next;
     }
 
     public GetSnapshotsResponse(StreamInput in) throws IOException {
@@ -159,32 +73,11 @@
         if (in.getVersion().onOrAfter(GetSnapshotsRequest.MULTIPLE_REPOSITORIES_SUPPORT_ADDED)) {
             final Map<String, ElasticsearchException> failedResponses = in.readMap(StreamInput::readString, StreamInput::readException);
             this.failures = Collections.unmodifiableMap(failedResponses);
+            this.next = in.readOptionalString();
         } else {
             this.failures = Collections.emptyMap();
+            this.next = null;
         }
-<<<<<<< HEAD
-        throw error;
-    }
-
-    /**
-     * Pagination offset for the next request if the request for this response used a size limit and there may be additional snapshots to
-     * fetch.
-     *
-     * @param repo repository name
-     * @return pagination offset for more results if there might be any or {@code null} otherwise
-     */
-    @Nullable
-    public String getNext(String repo) {
-        return next.get(repo);
-    }
-
-    /**
-     * Returns list of repositories for both successful and unsuccessful responses.
-     */
-    public Set<String> getRepositories() {
-        return Sets.union(successfulResponses.keySet(), failedResponses.keySet());
-=======
->>>>>>> c256039b
     }
 
     /**
@@ -203,6 +96,11 @@
         return failures;
     }
 
+    @Nullable
+    public String next() {
+        return next;
+    }
+
     /**
      * Returns true if there is a least one failed response.
      */
@@ -215,20 +113,12 @@
         out.writeList(snapshots);
         if (out.getVersion().onOrAfter(GetSnapshotsRequest.MULTIPLE_REPOSITORIES_SUPPORT_ADDED)) {
             out.writeMap(failures, StreamOutput::writeString, StreamOutput::writeException);
+            out.writeOptionalString(next);
         } else {
             if (failures.isEmpty() == false) {
                 assert false : "transport action should have thrown directly for old version but saw " + failures;
                 throw failures.values().iterator().next();
             }
-<<<<<<< HEAD
-            builder.endArray();
-            final String nextVal = next.get(snapshots.getKey());
-            if (nextVal != null) {
-                builder.field("next", nextVal);
-            }
-            builder.endObject();
-=======
->>>>>>> c256039b
         }
     }
 
@@ -252,6 +142,9 @@
             }
             builder.endObject();
         }
+        if (next != null) {
+            builder.field("next", next);
+        }
         builder.endObject();
         return builder;
     }
@@ -260,29 +153,12 @@
         return GET_SNAPSHOT_PARSER.parse(parser, null);
     }
 
-<<<<<<< HEAD
-            if (failedResponses.isEmpty() == false) {
-                throw failedResponses.values().iterator().next();
-            }
-        }
-        if (out.getVersion().onOrAfter(GetSnapshotsRequest.PAGINATED_GET_SNAPSHOTS_VERSION)) {
-            out.writeMap(next, StreamOutput::writeString, StreamOutput::writeString);
-        } else {
-            if (next.isEmpty() == false) {
-                throw new IllegalArgumentException(
-                    "Requesting paginated results is not supported in versions prior to "
-                        + GetSnapshotsRequest.PAGINATED_GET_SNAPSHOTS_VERSION
-                );
-            }
-        }
-=======
     @Override
     public boolean equals(Object o) {
         if (this == o) return true;
         if (o == null || getClass() != o.getClass()) return false;
         GetSnapshotsResponse that = (GetSnapshotsResponse) o;
         return Objects.equals(snapshots, that.snapshots) && Objects.equals(failures, that.failures);
->>>>>>> c256039b
     }
 
     @Override
