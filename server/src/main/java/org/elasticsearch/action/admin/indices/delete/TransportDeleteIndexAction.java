--- conflicted
+++ resolved
@@ -81,11 +81,7 @@
     }
 
     @Override
-<<<<<<< HEAD
-    protected void masterOperation(Task task, final DeleteIndexRequest request, final ClusterState state, final ActionListener<DeleteIndexResponse> listener) {
-=======
-    protected void masterOperation(final DeleteIndexRequest request, final ClusterState state, final ActionListener<AcknowledgedResponse> listener) {
->>>>>>> c783488e
+    protected void masterOperation(Task task, final DeleteIndexRequest request, final ClusterState state, final ActionListener<AcknowledgedResponse> listener) {
         final Set<Index> concreteIndices = new HashSet<>(Arrays.asList(indexNameExpressionResolver.concreteIndices(state, request)));
         if (concreteIndices.isEmpty()) {
             listener.onResponse(new AcknowledgedResponse(true));
