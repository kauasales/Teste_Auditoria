--- conflicted
+++ resolved
@@ -64,13 +64,8 @@
     @Inject
     public TransportUpgradeAction(Settings settings, ClusterService clusterService,
                                   TransportService transportService, IndicesService indicesService, ActionFilters actionFilters,
-<<<<<<< HEAD
-                                  IndexNameExpressionResolver indexNameExpressionResolver, TransportUpgradeSettingsAction upgradeSettingsAction) {
+                                  IndexNameExpressionResolver indexNameExpressionResolver, NodeClient client) {
         super(settings, UpgradeAction.NAME, clusterService, transportService, actionFilters, indexNameExpressionResolver, UpgradeRequest::new, ThreadPool.Names.FORCE_MERGE);
-=======
-                                  IndexNameExpressionResolver indexNameExpressionResolver, NodeClient client) {
-        super(settings, UpgradeAction.NAME, threadPool, clusterService, transportService, actionFilters, indexNameExpressionResolver, UpgradeRequest::new, ThreadPool.Names.FORCE_MERGE);
->>>>>>> 0a324b99
         this.indicesService = indicesService;
         this.client = client;
     }
