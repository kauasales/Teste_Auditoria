/*
 * Licensed to Elasticsearch under one or more contributor
 * license agreements. See the NOTICE file distributed with
 * this work for additional information regarding copyright
 * ownership. Elasticsearch licenses this file to you under
 * the Apache License, Version 2.0 (the "License"); you may
 * not use this file except in compliance with the License.
 * You may obtain a copy of the License at
 *
 *    http://www.apache.org/licenses/LICENSE-2.0
 *
 * Unless required by applicable law or agreed to in writing,
 * software distributed under the License is distributed on an
 * "AS IS" BASIS, WITHOUT WARRANTIES OR CONDITIONS OF ANY
 * KIND, either express or implied.  See the License for the
 * specific language governing permissions and limitations
 * under the License.
 */

package org.elasticsearch.action.admin.indices.mapping.get;

import org.elasticsearch.action.ActionRequest;
import org.elasticsearch.action.ActionRequestValidationException;
import org.elasticsearch.action.IndicesRequest;
import org.elasticsearch.action.support.IndicesOptions;
import org.elasticsearch.common.Strings;
import org.elasticsearch.common.io.stream.StreamInput;
import org.elasticsearch.common.io.stream.StreamOutput;

import java.io.IOException;

/**
 * Request the mappings of specific fields
 *
 * Note: there is a new class with the same name for the Java HLRC that uses a typeless format.
 * Any changes done to this class should go to that client class as well.
 */
public class GetFieldMappingsRequest extends ActionRequest implements IndicesRequest.Replaceable {

    protected boolean local = false;

    private String[] fields = Strings.EMPTY_ARRAY;

    private boolean includeDefaults = false;

    private String[] indices = Strings.EMPTY_ARRAY;
    private String[] types = Strings.EMPTY_ARRAY;

    private IndicesOptions indicesOptions = IndicesOptions.strictExpandOpen();

    public GetFieldMappingsRequest(StreamInput in) throws IOException {
        super(in);
        indices = in.readStringArray();
        types = in.readStringArray();
        indicesOptions = IndicesOptions.readIndicesOptions(in);
        local = in.readBoolean();
        fields = in.readStringArray();
        includeDefaults = in.readBoolean();
    }

    public GetFieldMappingsRequest() {

    }

    public GetFieldMappingsRequest(StreamInput in) throws IOException {
        super(in);
        indices = in.readStringArray();
        types = in.readStringArray();
        indicesOptions = IndicesOptions.readIndicesOptions(in);
        local = in.readBoolean();
        fields = in.readStringArray();
        includeDefaults = in.readBoolean();
    }

    /**
     * Indicate whether the receiving node should operate based on local index information or forward requests,
     * where needed, to other nodes. If running locally, request will not raise errors if running locally &amp; missing indices.
     */
    public GetFieldMappingsRequest local(boolean local) {
        this.local = local;
        return this;
    }

    public boolean local() {
        return local;
    }

    @Override
    public GetFieldMappingsRequest indices(String... indices) {
        this.indices = indices;
        return this;
    }

    public GetFieldMappingsRequest types(String... types) {
        this.types = types;
        return this;
    }

    public GetFieldMappingsRequest indicesOptions(IndicesOptions indicesOptions) {
        this.indicesOptions = indicesOptions;
        return this;
    }

    @Override
    public String[] indices() {
        return indices;
    }

    public String[] types() {
        return types;
    }

    @Override
    public IndicesOptions indicesOptions() {
        return indicesOptions;
    }

    /** @param fields a list of fields to retrieve the mapping for */
    public GetFieldMappingsRequest fields(String... fields) {
        this.fields = fields;
        return this;
    }

    public String[] fields() {
        return fields;
    }

    public boolean includeDefaults() {
        return includeDefaults;
    }

    /** Indicates whether default mapping settings should be returned */
    public GetFieldMappingsRequest includeDefaults(boolean includeDefaults) {
        this.includeDefaults = includeDefaults;
        return this;
    }

    @Override
    public ActionRequestValidationException validate() {
        return null;
    }

    @Override
    public void writeTo(StreamOutput out) throws IOException {
        super.writeTo(out);
        out.writeStringArray(indices);
        out.writeStringArray(types);
        indicesOptions.writeIndicesOptions(out);
        out.writeBoolean(local);
        out.writeStringArray(fields);
        out.writeBoolean(includeDefaults);
    }

<<<<<<< HEAD
    }
=======
    @Override
    public void readFrom(StreamInput in) throws IOException {
        throw new UnsupportedOperationException("usage of Streamable is to be replaced by Writeable");
    }
}
>>>>>>> 22a30418
<|MERGE_RESOLUTION|>--- conflicted
+++ resolved
@@ -48,19 +48,7 @@
 
     private IndicesOptions indicesOptions = IndicesOptions.strictExpandOpen();
 
-    public GetFieldMappingsRequest(StreamInput in) throws IOException {
-        super(in);
-        indices = in.readStringArray();
-        types = in.readStringArray();
-        indicesOptions = IndicesOptions.readIndicesOptions(in);
-        local = in.readBoolean();
-        fields = in.readStringArray();
-        includeDefaults = in.readBoolean();
-    }
-
-    public GetFieldMappingsRequest() {
-
-    }
+    public GetFieldMappingsRequest() {}
 
     public GetFieldMappingsRequest(StreamInput in) throws IOException {
         super(in);
@@ -150,13 +138,4 @@
         out.writeStringArray(fields);
         out.writeBoolean(includeDefaults);
     }
-
-<<<<<<< HEAD
-    }
-=======
-    @Override
-    public void readFrom(StreamInput in) throws IOException {
-        throw new UnsupportedOperationException("usage of Streamable is to be replaced by Writeable");
-    }
-}
->>>>>>> 22a30418
+}