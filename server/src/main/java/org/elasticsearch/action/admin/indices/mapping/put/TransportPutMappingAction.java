/*
 * Licensed to Elasticsearch under one or more contributor
 * license agreements. See the NOTICE file distributed with
 * this work for additional information regarding copyright
 * ownership. Elasticsearch licenses this file to you under
 * the Apache License, Version 2.0 (the "License"); you may
 * not use this file except in compliance with the License.
 * You may obtain a copy of the License at
 *
 *    http://www.apache.org/licenses/LICENSE-2.0
 *
 * Unless required by applicable law or agreed to in writing,
 * software distributed under the License is distributed on an
 * "AS IS" BASIS, WITHOUT WARRANTIES OR CONDITIONS OF ANY
 * KIND, either express or implied.  See the License for the
 * specific language governing permissions and limitations
 * under the License.
 */

package org.elasticsearch.action.admin.indices.mapping.put;

import org.apache.logging.log4j.LogManager;
import org.apache.logging.log4j.Logger;
import org.apache.logging.log4j.message.ParameterizedMessage;
import org.elasticsearch.action.ActionListener;
import org.elasticsearch.action.RequestValidators;
import org.elasticsearch.action.support.ActionFilters;
import org.elasticsearch.action.support.master.AcknowledgedResponse;
import org.elasticsearch.action.support.master.TransportMasterNodeAction;
import org.elasticsearch.cluster.ClusterState;
import org.elasticsearch.cluster.ack.ClusterStateUpdateResponse;
import org.elasticsearch.cluster.block.ClusterBlockException;
import org.elasticsearch.cluster.block.ClusterBlockLevel;
import org.elasticsearch.cluster.metadata.IndexNameExpressionResolver;
import org.elasticsearch.cluster.metadata.MetadataMappingService;
import org.elasticsearch.cluster.service.ClusterService;
import org.elasticsearch.common.inject.Inject;
import org.elasticsearch.common.io.stream.StreamInput;
import org.elasticsearch.index.Index;
import org.elasticsearch.index.IndexNotFoundException;
import org.elasticsearch.tasks.Task;
import org.elasticsearch.threadpool.ThreadPool;
import org.elasticsearch.transport.TransportService;

import java.io.IOException;
import java.util.Arrays;
import java.util.Objects;
import java.util.Optional;

/**
 * Put mapping action.
 */
public class TransportPutMappingAction extends TransportMasterNodeAction<PutMappingRequest, AcknowledgedResponse> {

    private static final Logger logger = LogManager.getLogger(TransportPutMappingAction.class);

    private final MetadataMappingService metadataMappingService;
    private final RequestValidators<PutMappingRequest> requestValidators;

    @Inject
    public TransportPutMappingAction(
            final TransportService transportService,
            final ClusterService clusterService,
            final ThreadPool threadPool,
            final MetadataMappingService metadataMappingService,
            final ActionFilters actionFilters,
            final IndexNameExpressionResolver indexNameExpressionResolver,
            final RequestValidators<PutMappingRequest> requestValidators) {
        super(PutMappingAction.NAME, transportService, clusterService, threadPool, actionFilters, PutMappingRequest::new,
            indexNameExpressionResolver);
        this.metadataMappingService = metadataMappingService;
        this.requestValidators = Objects.requireNonNull(requestValidators);
    }

    @Override
    protected String executor() {
        // we go async right away
        return ThreadPool.Names.SAME;
    }

    @Override
    protected AcknowledgedResponse read(StreamInput in) throws IOException {
        return new AcknowledgedResponse(in);
    }

    @Override
    protected ClusterBlockException checkBlock(PutMappingRequest request, ClusterState state) {
        String[] indices;
        if (request.getConcreteIndex() == null) {
            indices = indexNameExpressionResolver.concreteIndexNames(state, request, true);
        } else {
            indices = new String[] {request.getConcreteIndex().getName()};
        }
        return state.blocks().indicesBlockedException(ClusterBlockLevel.METADATA_WRITE, indices);
    }

    @Override
    protected void masterOperation(Task task, final PutMappingRequest request, final ClusterState state,
                                   final ActionListener<AcknowledgedResponse> listener) {
        try {
            final Index[] concreteIndices = request.getConcreteIndex() == null ?
                indexNameExpressionResolver.concreteIndices(state, request, true)
                : new Index[] {request.getConcreteIndex()};
            final Optional<Exception> maybeValidationException = requestValidators.validateRequest(request, state, concreteIndices);
            if (maybeValidationException.isPresent()) {
                listener.onFailure(maybeValidationException.get());
                return;
            }
<<<<<<< HEAD
            PutMappingClusterStateUpdateRequest updateRequest = new PutMappingClusterStateUpdateRequest(request.source())
                .indices(concreteIndices)
                .ackTimeout(request.timeout()).masterNodeTimeout(request.masterNodeTimeout());

            metadataMappingService.putMapping(updateRequest, new ActionListener<>() {

                @Override
                public void onResponse(ClusterStateUpdateResponse response) {
                    listener.onResponse(new AcknowledgedResponse(response.isAcknowledged()));
                }

                @Override
                public void onFailure(Exception t) {
                    logger.debug(() -> new ParameterizedMessage("failed to put mappings on indices [{}]",
                        Arrays.asList(concreteIndices)), t);
                    listener.onFailure(t);
                }
            });
=======
            performMappingUpdate(concreteIndices, request, listener, metadataMappingService);
>>>>>>> 1be135f9
        } catch (IndexNotFoundException ex) {
            logger.debug(() -> new ParameterizedMessage("failed to put mappings on indices [{}]",
                Arrays.asList(request.indices())), ex);
            throw ex;
        }
    }

    static void performMappingUpdate(Index[] concreteIndices,
                                     PutMappingRequest request,
                                     ActionListener<AcknowledgedResponse> listener,
                                     MetadataMappingService metadataMappingService) {
        PutMappingClusterStateUpdateRequest updateRequest = new PutMappingClusterStateUpdateRequest(request.source())
            .indices(concreteIndices)
            .ackTimeout(request.timeout()).masterNodeTimeout(request.masterNodeTimeout());

        metadataMappingService.putMapping(updateRequest, new ActionListener<>() {

            @Override
            public void onResponse(ClusterStateUpdateResponse response) {
                listener.onResponse(new AcknowledgedResponse(response.isAcknowledged()));
            }

            @Override
            public void onFailure(Exception t) {
                logger.debug(() -> new ParameterizedMessage("failed to put mappings on indices [{}]",
                    Arrays.asList(concreteIndices)), t);
                listener.onFailure(t);
            }
        });
    }

}<|MERGE_RESOLUTION|>--- conflicted
+++ resolved
@@ -106,28 +106,7 @@
                 listener.onFailure(maybeValidationException.get());
                 return;
             }
-<<<<<<< HEAD
-            PutMappingClusterStateUpdateRequest updateRequest = new PutMappingClusterStateUpdateRequest(request.source())
-                .indices(concreteIndices)
-                .ackTimeout(request.timeout()).masterNodeTimeout(request.masterNodeTimeout());
-
-            metadataMappingService.putMapping(updateRequest, new ActionListener<>() {
-
-                @Override
-                public void onResponse(ClusterStateUpdateResponse response) {
-                    listener.onResponse(new AcknowledgedResponse(response.isAcknowledged()));
-                }
-
-                @Override
-                public void onFailure(Exception t) {
-                    logger.debug(() -> new ParameterizedMessage("failed to put mappings on indices [{}]",
-                        Arrays.asList(concreteIndices)), t);
-                    listener.onFailure(t);
-                }
-            });
-=======
             performMappingUpdate(concreteIndices, request, listener, metadataMappingService);
->>>>>>> 1be135f9
         } catch (IndexNotFoundException ex) {
             logger.debug(() -> new ParameterizedMessage("failed to put mappings on indices [{}]",
                 Arrays.asList(request.indices())), ex);
