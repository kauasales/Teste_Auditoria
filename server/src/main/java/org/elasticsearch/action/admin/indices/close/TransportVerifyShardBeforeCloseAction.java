/*
 * Copyright Elasticsearch B.V. and/or licensed to Elasticsearch B.V. under one
 * or more contributor license agreements. Licensed under the Elastic License
 * 2.0 and the Server Side Public License, v 1; you may not use this file except
 * in compliance with, at your election, the Elastic License 2.0 or the Server
 * Side Public License, v 1.
 */
package org.elasticsearch.action.admin.indices.close;

import org.apache.logging.log4j.LogManager;
import org.apache.logging.log4j.Logger;
import org.elasticsearch.action.ActionListener;
import org.elasticsearch.action.ActionType;
import org.elasticsearch.action.admin.indices.flush.FlushRequest;
import org.elasticsearch.action.support.ActionFilters;
import org.elasticsearch.action.support.replication.ReplicationOperation;
import org.elasticsearch.action.support.replication.ReplicationRequest;
import org.elasticsearch.action.support.replication.ReplicationResponse;
import org.elasticsearch.action.support.replication.TransportReplicationAction;
import org.elasticsearch.cluster.action.shard.ShardStateAction;
import org.elasticsearch.cluster.block.ClusterBlock;
import org.elasticsearch.cluster.block.ClusterBlocks;
import org.elasticsearch.cluster.service.ClusterService;
import org.elasticsearch.common.inject.Inject;
import org.elasticsearch.common.io.stream.StreamInput;
import org.elasticsearch.common.io.stream.StreamOutput;
import org.elasticsearch.common.settings.Settings;
import org.elasticsearch.core.Releasable;
import org.elasticsearch.index.shard.IndexShard;
import org.elasticsearch.index.shard.ShardId;
import org.elasticsearch.indices.IndicesService;
import org.elasticsearch.tasks.TaskId;
import org.elasticsearch.threadpool.ThreadPool;
import org.elasticsearch.transport.TransportService;

import java.io.IOException;
import java.util.Objects;

public class TransportVerifyShardBeforeCloseAction extends TransportReplicationAction<
    TransportVerifyShardBeforeCloseAction.ShardRequest,
    TransportVerifyShardBeforeCloseAction.ShardRequest,
    ReplicationResponse> {

    public static final String NAME = TransportCloseIndexAction.NAME + "[s]";
    public static final ActionType<ReplicationResponse> TYPE = new ActionType<>(NAME);
    private static final Logger logger = LogManager.getLogger(TransportVerifyShardBeforeCloseAction.class);

    @Inject
    public TransportVerifyShardBeforeCloseAction(
        final Settings settings,
        final TransportService transportService,
        final ClusterService clusterService,
        final IndicesService indicesService,
        final ThreadPool threadPool,
        final ShardStateAction stateAction,
        final ActionFilters actionFilters
    ) {
        super(
            settings,
            NAME,
            transportService,
            clusterService,
            indicesService,
            threadPool,
            stateAction,
            actionFilters,
            ShardRequest::new,
            ShardRequest::new,
            threadPool.executor(ThreadPool.Names.MANAGEMENT),
            SyncGlobalCheckpointAfterOperation.DoNotSync,
<<<<<<< HEAD
            PrimaryActionExecution.Normal,
            ReplicaActionExecution.Normal
=======
            PrimaryActionExecution.RejectOnOverload
>>>>>>> 251c6526
        );
    }

    @Override
    protected ReplicationResponse newResponseInstance(StreamInput in) throws IOException {
        return new ReplicationResponse(in);
    }

    @Override
    protected void acquirePrimaryOperationPermit(
        final IndexShard primary,
        final ShardRequest request,
        final ActionListener<Releasable> onAcquired
    ) {
        primary.acquireAllPrimaryOperationsPermits(onAcquired, request.timeout());
    }

    @Override
    protected void acquireReplicaOperationPermit(
        final IndexShard replica,
        final ShardRequest request,
        final ActionListener<Releasable> onAcquired,
        final long primaryTerm,
        final long globalCheckpoint,
        final long maxSeqNoOfUpdateOrDeletes
    ) {
        replica.acquireAllReplicaOperationsPermits(primaryTerm, globalCheckpoint, maxSeqNoOfUpdateOrDeletes, onAcquired, request.timeout());
    }

    @Override
    protected void shardOperationOnPrimary(
        final ShardRequest shardRequest,
        final IndexShard primary,
        ActionListener<PrimaryResult<ShardRequest, ReplicationResponse>> listener
    ) {
        ActionListener.completeWith(listener, () -> {
            executeShardOperation(shardRequest, primary);
            return new PrimaryResult<>(shardRequest, new ReplicationResponse());
        });
    }

    @Override
    protected void shardOperationOnReplica(ShardRequest shardRequest, IndexShard replica, ActionListener<ReplicaResult> listener) {
        ActionListener.completeWith(listener, () -> {
            executeShardOperation(shardRequest, replica);
            return new ReplicaResult();
        });
    }

    private void executeShardOperation(final ShardRequest request, final IndexShard indexShard) throws IOException {
        final ShardId shardId = indexShard.shardId();
        if (indexShard.getActiveOperationsCount() != IndexShard.OPERATIONS_BLOCKED) {
            throw new IllegalStateException("Index shard " + shardId + " is not blocking all operations during closing");
        }

        final ClusterBlocks clusterBlocks = clusterService.state().blocks();
        if (clusterBlocks.hasIndexBlock(shardId.getIndexName(), request.clusterBlock()) == false) {
            throw new IllegalStateException("Index shard " + shardId + " must be blocked by " + request.clusterBlock() + " before closing");
        }
        if (request.isPhase1()) {
            // in order to advance the global checkpoint to the maximum sequence number, the (persisted) local checkpoint needs to be
            // advanced first, which, when using async translog syncing, does not automatically hold at the time where we have acquired
            // all operation permits. Instead, this requires and explicit sync, which communicates the updated (persisted) local checkpoint
            // to the primary (we call this phase1), and phase2 can then use the fact that the global checkpoint has moved to the maximum
            // sequence number to pass the verifyShardBeforeIndexClosing check and create a safe commit where the maximum sequence number
            // is equal to the global checkpoint.
            indexShard.sync();
        } else {
            indexShard.verifyShardBeforeIndexClosing();
            indexShard.flush(new FlushRequest().force(true).waitIfOngoing(true));
            logger.trace("{} shard is ready for closing", shardId);
        }
    }

    @Override
    protected ReplicationOperation.Replicas<ShardRequest> newReplicasProxy() {
        return new VerifyShardBeforeCloseActionReplicasProxy();
    }

    /**
     * A {@link ReplicasProxy} that marks as stale the shards that are unavailable during the verification
     * and the flush of the shard. This is done to ensure that such shards won't be later promoted as primary
     * or reopened in an unverified state with potential non flushed translog operations.
     */
    class VerifyShardBeforeCloseActionReplicasProxy extends ReplicasProxy {
        @Override
        public void markShardCopyAsStaleIfNeeded(
            final ShardId shardId,
            final String allocationId,
            final long primaryTerm,
            final ActionListener<Void> listener
        ) {
            shardStateAction.remoteShardFailed(shardId, allocationId, primaryTerm, true, "mark copy as stale", null, listener);
        }
    }

    public static final class ShardRequest extends ReplicationRequest<ShardRequest> {

        private final ClusterBlock clusterBlock;

        private final boolean phase1;

        ShardRequest(StreamInput in) throws IOException {
            super(in);
            clusterBlock = new ClusterBlock(in);
            phase1 = in.readBoolean();
        }

        public ShardRequest(final ShardId shardId, final ClusterBlock clusterBlock, final boolean phase1, final TaskId parentTaskId) {
            super(shardId);
            this.clusterBlock = Objects.requireNonNull(clusterBlock);
            this.phase1 = phase1;
            setParentTask(parentTaskId);
        }

        @Override
        public String toString() {
            return "verify shard " + shardId + " before close with block " + clusterBlock;
        }

        @Override
        public void writeTo(final StreamOutput out) throws IOException {
            super.writeTo(out);
            clusterBlock.writeTo(out);
            out.writeBoolean(phase1);
        }

        public ClusterBlock clusterBlock() {
            return clusterBlock;
        }

        public boolean isPhase1() {
            return phase1;
        }
    }
}<|MERGE_RESOLUTION|>--- conflicted
+++ resolved
@@ -68,12 +68,8 @@
             ShardRequest::new,
             threadPool.executor(ThreadPool.Names.MANAGEMENT),
             SyncGlobalCheckpointAfterOperation.DoNotSync,
-<<<<<<< HEAD
-            PrimaryActionExecution.Normal,
+            PrimaryActionExecution.RejectOnOverload,
             ReplicaActionExecution.Normal
-=======
-            PrimaryActionExecution.RejectOnOverload
->>>>>>> 251c6526
         );
     }
 
