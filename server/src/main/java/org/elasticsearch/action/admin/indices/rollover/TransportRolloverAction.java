--- conflicted
+++ resolved
@@ -321,13 +321,7 @@
                 .values()
                 .stream()
                 .filter(condition -> postConditionResults.get(condition.toString()))
-<<<<<<< HEAD
                 .toList();
-            // Update the final condition results so they can be used when returning the response
-            conditionResults.set(postConditionResults);
-=======
-                .collect(Collectors.toList());
->>>>>>> b1abccf3
 
             if (postConditionResults.size() == 0 || metConditions.size() > 0) {
 
