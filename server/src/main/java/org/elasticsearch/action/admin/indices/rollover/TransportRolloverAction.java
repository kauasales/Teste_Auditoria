/*
 * Copyright Elasticsearch B.V. and/or licensed to Elasticsearch B.V. under one
 * or more contributor license agreements. Licensed under the Elastic License
 * 2.0 and the Server Side Public License, v 1; you may not use this file except
 * in compliance with, at your election, the Elastic License 2.0 or the Server
 * Side Public License, v 1.
 */

package org.elasticsearch.action.admin.indices.rollover;

import org.apache.logging.log4j.LogManager;
import org.apache.logging.log4j.Logger;
import org.elasticsearch.action.ActionListener;
import org.elasticsearch.action.admin.indices.stats.IndexStats;
import org.elasticsearch.action.admin.indices.stats.IndicesStatsAction;
import org.elasticsearch.action.admin.indices.stats.IndicesStatsRequest;
import org.elasticsearch.action.admin.indices.stats.IndicesStatsResponse;
import org.elasticsearch.action.admin.indices.stats.ShardStats;
import org.elasticsearch.action.support.ActionFilters;
import org.elasticsearch.action.support.ActiveShardsObserver;
import org.elasticsearch.action.support.IndicesOptions;
import org.elasticsearch.action.support.master.TransportMasterNodeAction;
import org.elasticsearch.client.internal.Client;
import org.elasticsearch.cluster.ClusterState;
import org.elasticsearch.cluster.ClusterStateTaskConfig;
import org.elasticsearch.cluster.ClusterStateTaskExecutor;
import org.elasticsearch.cluster.ClusterStateTaskListener;
import org.elasticsearch.cluster.block.ClusterBlockException;
import org.elasticsearch.cluster.block.ClusterBlockLevel;
import org.elasticsearch.cluster.metadata.IndexMetadata;
import org.elasticsearch.cluster.metadata.IndexNameExpressionResolver;
import org.elasticsearch.cluster.metadata.Metadata;
import org.elasticsearch.cluster.routing.allocation.AllocationService;
import org.elasticsearch.cluster.routing.allocation.allocator.AllocationActionMultiListener;
import org.elasticsearch.cluster.service.ClusterService;
import org.elasticsearch.common.Priority;
import org.elasticsearch.common.Strings;
import org.elasticsearch.common.inject.Inject;
import org.elasticsearch.common.unit.ByteSizeValue;
import org.elasticsearch.core.Nullable;
import org.elasticsearch.index.shard.DocsStats;
import org.elasticsearch.tasks.CancellableTask;
import org.elasticsearch.tasks.Task;
import org.elasticsearch.threadpool.ThreadPool;
import org.elasticsearch.transport.TransportService;

import java.time.Instant;
import java.util.ArrayList;
import java.util.Arrays;
import java.util.Collection;
import java.util.List;
import java.util.Map;
import java.util.Objects;
import java.util.Optional;
import java.util.stream.Collectors;

/**
 * Main class to swap the index pointed to by an alias, given some conditions
 */
public class TransportRolloverAction extends TransportMasterNodeAction<RolloverRequest, RolloverResponse> {

    private static final Logger logger = LogManager.getLogger(TransportRolloverAction.class);

    private final Client client;
    private final RolloverExecutor rolloverTaskExecutor;

    @Inject
    public TransportRolloverAction(
        TransportService transportService,
        ClusterService clusterService,
        ThreadPool threadPool,
        ActionFilters actionFilters,
        IndexNameExpressionResolver indexNameExpressionResolver,
        MetadataRolloverService rolloverService,
        Client client,
        AllocationService allocationService
    ) {
        super(
            RolloverAction.NAME,
            transportService,
            clusterService,
            threadPool,
            actionFilters,
            RolloverRequest::new,
            indexNameExpressionResolver,
            RolloverResponse::new,
            ThreadPool.Names.SAME
        );
        this.client = client;
<<<<<<< HEAD
        this.rolloverTaskExecutor = new RolloverExecutor(
            allocationService,
            rolloverService,
            new ActiveShardsObserver(clusterService, threadPool),
            threadPool
        );
=======
        this.rolloverTaskExecutor = new RolloverExecutor(clusterService, allocationService, rolloverService);
>>>>>>> 97f5b0bc
    }

    @Override
    protected ClusterBlockException checkBlock(RolloverRequest request, ClusterState state) {
        IndicesOptions indicesOptions = IndicesOptions.fromOptions(
            true,
            true,
            request.indicesOptions().expandWildcardsOpen(),
            request.indicesOptions().expandWildcardsClosed()
        );

        return state.blocks()
            .indicesBlockedException(
                ClusterBlockLevel.METADATA_WRITE,
                indexNameExpressionResolver.concreteIndexNames(state, indicesOptions, request)
            );
    }

    @Override
    protected void masterOperation(
        Task task,
        final RolloverRequest rolloverRequest,
        final ClusterState oldState,
        final ActionListener<RolloverResponse> listener
    ) throws Exception {

        assert task instanceof CancellableTask;
        Metadata metadata = oldState.metadata();

        IndicesStatsRequest statsRequest = new IndicesStatsRequest().indices(rolloverRequest.getRolloverTarget())
            .clear()
            .indicesOptions(IndicesOptions.fromOptions(true, false, true, true))
            .docs(true);
        statsRequest.setParentTask(clusterService.localNode().getId(), task.getId());
        // Rollover can sometimes happen concurrently, to handle these cases, we treat rollover in the same way we would treat a
        // "synchronized" block, in that we have a "before" world, where we calculate naming and condition matching, we then enter our
        // synchronization (in this case, the submitStateUpdateTask which is serialized on the master node), where we then regenerate the
        // names and re-check conditions. More explanation follows inline below.
        client.execute(
            IndicesStatsAction.INSTANCE,
            statsRequest,

            ActionListener.wrap(statsResponse -> {
                // Now that we have the stats for the cluster, we need to know the names of the index for which we should evaluate
                // conditions, as well as what our newly created index *would* be.
                final MetadataRolloverService.NameResolution trialRolloverNames = MetadataRolloverService.resolveRolloverNames(
                    oldState,
                    rolloverRequest.getRolloverTarget(),
                    rolloverRequest.getNewIndexName(),
                    rolloverRequest.getCreateIndexRequest()
                );
                final String trialSourceIndexName = trialRolloverNames.sourceName();
                final String trialRolloverIndexName = trialRolloverNames.rolloverName();

                MetadataRolloverService.validateIndexName(oldState, trialRolloverIndexName);

                // Evaluate the conditions, so that we can tell without a cluster state update whether a rollover would occur.
                final Map<String, Boolean> trialConditionResults = evaluateConditions(
                    rolloverRequest.getConditions().values(),
                    buildStats(metadata.index(trialSourceIndexName), statsResponse)
                );

                final RolloverResponse trialRolloverResponse = new RolloverResponse(
                    trialSourceIndexName,
                    trialRolloverIndexName,
                    trialConditionResults,
                    rolloverRequest.isDryRun(),
                    false,
                    false,
                    false
                );

                // If this is a dry run, return with the results without invoking a cluster state update
                if (rolloverRequest.isDryRun()) {
                    listener.onResponse(trialRolloverResponse);
                    return;
                }

                // Pre-check the conditions to see whether we should submit a new cluster state task
                if (rolloverRequest.areConditionsMet(trialConditionResults)) {
                    String source = "rollover_index source [" + trialRolloverIndexName + "] to target [" + trialRolloverIndexName + "]";
                    RolloverTask rolloverTask = new RolloverTask(rolloverRequest, statsResponse, trialRolloverResponse, listener);
                    ClusterStateTaskConfig config = ClusterStateTaskConfig.build(Priority.NORMAL, rolloverRequest.masterNodeTimeout());
                    clusterService.submitStateUpdateTask(source, rolloverTask, config, rolloverTaskExecutor);
                } else {
                    // conditions not met
                    listener.onResponse(trialRolloverResponse);
                }
            }, listener::onFailure)
        );
    }

    static Map<String, Boolean> evaluateConditions(final Collection<Condition<?>> conditions, @Nullable final Condition.Stats stats) {
        Objects.requireNonNull(conditions, "conditions must not be null");

        if (stats != null) {
            return conditions.stream()
                .map(condition -> condition.evaluate(stats))
                .collect(Collectors.toMap(result -> result.condition().toString(), Condition.Result::matched));
        } else {
            // no conditions matched
            return conditions.stream().collect(Collectors.toMap(Condition::toString, cond -> false));
        }
    }

    static Condition.Stats buildStats(@Nullable final IndexMetadata metadata, @Nullable final IndicesStatsResponse statsResponse) {
        if (metadata == null) {
            return null;
        } else {
            final Optional<IndexStats> indexStats = Optional.ofNullable(statsResponse)
                .map(stats -> stats.getIndex(metadata.getIndex().getName()));

            final DocsStats docsStats = indexStats.map(stats -> stats.getPrimaries().getDocs()).orElse(null);

            final long maxPrimaryShardSize = indexStats.stream()
                .map(IndexStats::getShards)
                .filter(Objects::nonNull)
                .flatMap(Arrays::stream)
                .filter(shard -> shard.getShardRouting().primary())
                .map(ShardStats::getStats)
                .mapToLong(shard -> shard.docs.getTotalSizeInBytes())
                .max()
                .orElse(0);

            final long maxPrimaryShardDocs = indexStats.stream()
                .map(IndexStats::getShards)
                .filter(Objects::nonNull)
                .flatMap(Arrays::stream)
                .filter(shard -> shard.getShardRouting().primary())
                .map(ShardStats::getStats)
                .mapToLong(shard -> shard.docs.getCount())
                .max()
                .orElse(0);

            return new Condition.Stats(
                docsStats == null ? 0 : docsStats.getCount(),
                metadata.getCreationDate(),
                ByteSizeValue.ofBytes(docsStats == null ? 0 : docsStats.getTotalSizeInBytes()),
                ByteSizeValue.ofBytes(maxPrimaryShardSize),
                maxPrimaryShardDocs
            );
        }
    }

    record RolloverTask(
        RolloverRequest rolloverRequest,
        IndicesStatsResponse statsResponse,
        RolloverResponse trialRolloverResponse,
        ActionListener<RolloverResponse> listener
    ) implements ClusterStateTaskListener {
        @Override
        public void onFailure(Exception e) {
            listener.onFailure(e);
        }
    }

<<<<<<< HEAD
    record RolloverExecutor(
        AllocationService allocationService,
        MetadataRolloverService rolloverService,
        ActiveShardsObserver activeShardsObserver,
        ThreadPool threadPool
    ) implements ClusterStateTaskExecutor<RolloverTask> {
=======
    record RolloverExecutor(ClusterService clusterService, AllocationService allocationService, MetadataRolloverService rolloverService)
        implements
            ClusterStateTaskExecutor<RolloverTask> {
>>>>>>> 97f5b0bc
        @Override
        public ClusterState execute(BatchExecutionContext<RolloverTask> batchExecutionContext) {
            final var listener = new AllocationActionMultiListener<RolloverResponse>(threadPool.getThreadContext());
            final var results = new ArrayList<MetadataRolloverService.RolloverResult>(batchExecutionContext.taskContexts().size());
            var state = batchExecutionContext.initialState();
            for (final var taskContext : batchExecutionContext.taskContexts()) {
                try (var ignored = taskContext.captureResponseHeaders()) {
                    state = executeTask(state, results, taskContext, listener);
                } catch (Exception e) {
                    taskContext.onFailure(e);
                }
            }

            if (state != batchExecutionContext.initialState()) {
                var reason = new StringBuilder();
                Strings.collectionToDelimitedStringWithLimit(
                    (Iterable<String>) () -> results.stream().map(t -> t.sourceIndexName() + "->" + t.rolloverIndexName()).iterator(),
                    ",",
                    "bulk rollover [",
                    "]",
                    1024,
                    reason
                );
                try (var ignored = batchExecutionContext.dropHeadersContext()) {
                    state = allocationService.reroute(state, reason.toString(), listener.reroute());
                }
            } else {
                listener.noRerouteNeeded();
            }
            return state;
        }

        public ClusterState executeTask(
            ClusterState currentState,
            List<MetadataRolloverService.RolloverResult> results,
            TaskContext<RolloverTask> rolloverTaskContext,
            AllocationActionMultiListener<RolloverResponse> allocationActionMultiListener
        ) throws Exception {
            final var rolloverTask = rolloverTaskContext.getTask();
            final var rolloverRequest = rolloverTask.rolloverRequest();

            // Regenerate the rollover names, as a rollover could have happened in between the pre-check and the cluster state update
            final var rolloverNames = MetadataRolloverService.resolveRolloverNames(
                currentState,
                rolloverRequest.getRolloverTarget(),
                rolloverRequest.getNewIndexName(),
                rolloverRequest.getCreateIndexRequest()
            );

            // Re-evaluate the conditions, now with our final source index name
            final Map<String, Boolean> postConditionResults = evaluateConditions(
                rolloverRequest.getConditions().values(),
                buildStats(currentState.metadata().index(rolloverNames.sourceName()), rolloverTask.statsResponse())
            );

            if (rolloverRequest.areConditionsMet(postConditionResults)) {
                final List<Condition<?>> metConditions = rolloverRequest.getConditions()
                    .values()
                    .stream()
                    .filter(condition -> postConditionResults.get(condition.toString()))
                    .toList();

                // Perform the actual rollover
                final var rolloverResult = rolloverService.rolloverClusterState(
                    currentState,
                    rolloverRequest.getRolloverTarget(),
                    rolloverRequest.getNewIndexName(),
                    rolloverRequest.getCreateIndexRequest(),
                    metConditions,
                    Instant.now(),
                    false,
                    false
                );
                results.add(rolloverResult);
                logger.trace("rollover result [{}]", rolloverResult);

                final var rolloverIndexName = rolloverResult.rolloverIndexName();
                final var sourceIndexName = rolloverResult.sourceIndexName();

                rolloverTaskContext.success(() -> {
                    // Now assuming we have a new state and the name of the rolled over index, we need to wait for the configured number of
                    // active shards, as well as return the names of the indices that were rolled/created
                    ActiveShardsObserver.waitForActiveShards(
                        clusterService,
                        new String[] { rolloverIndexName },
                        rolloverRequest.getCreateIndexRequest().waitForActiveShards(),
                        rolloverRequest.masterNodeTimeout(),
                        allocationActionMultiListener.delay(rolloverTask.listener())
                            .map(
                                isShardsAcknowledged -> new RolloverResponse(
                                    // Note that we use the actual rollover result for these, because even though we're single threaded,
                                    // it's possible for the rollover names generated before the actual rollover to be different due to
                                    // things like date resolution
                                    sourceIndexName,
                                    rolloverIndexName,
                                    postConditionResults,
                                    false,
                                    true,
                                    true,
                                    isShardsAcknowledged
                                )
                            )
                    );
                });

                // Return the new rollover cluster state, which includes the changes that create the new index
                return rolloverResult.clusterState();
            } else {
                // Upon re-evaluation of the conditions, none were met, so therefore do not perform a rollover, returning the current
                // cluster state.
                rolloverTaskContext.success(() -> rolloverTask.listener().onResponse(rolloverTask.trialRolloverResponse()));
                return currentState;
            }
        }
    }
}<|MERGE_RESOLUTION|>--- conflicted
+++ resolved
@@ -87,16 +87,7 @@
             ThreadPool.Names.SAME
         );
         this.client = client;
-<<<<<<< HEAD
-        this.rolloverTaskExecutor = new RolloverExecutor(
-            allocationService,
-            rolloverService,
-            new ActiveShardsObserver(clusterService, threadPool),
-            threadPool
-        );
-=======
-        this.rolloverTaskExecutor = new RolloverExecutor(clusterService, allocationService, rolloverService);
->>>>>>> 97f5b0bc
+        this.rolloverTaskExecutor = new RolloverExecutor(clusterService, allocationService, rolloverService, threadPool);
     }
 
     @Override
@@ -253,18 +244,12 @@
         }
     }
 
-<<<<<<< HEAD
     record RolloverExecutor(
+        ClusterService clusterService,
         AllocationService allocationService,
         MetadataRolloverService rolloverService,
-        ActiveShardsObserver activeShardsObserver,
         ThreadPool threadPool
     ) implements ClusterStateTaskExecutor<RolloverTask> {
-=======
-    record RolloverExecutor(ClusterService clusterService, AllocationService allocationService, MetadataRolloverService rolloverService)
-        implements
-            ClusterStateTaskExecutor<RolloverTask> {
->>>>>>> 97f5b0bc
         @Override
         public ClusterState execute(BatchExecutionContext<RolloverTask> batchExecutionContext) {
             final var listener = new AllocationActionMultiListener<RolloverResponse>(threadPool.getThreadContext());
