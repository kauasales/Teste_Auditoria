--- conflicted
+++ resolved
@@ -38,21 +38,6 @@
 
     private boolean primary;
 
-<<<<<<< HEAD
-    ShardUpgradeResult(StreamInput in) throws IOException {
-        shardId = new ShardId(in);
-        primary = in.readBoolean();
-        upgradeVersion = Version.readVersion(in);
-        try {
-            oldestLuceneSegment = org.apache.lucene.util.Version.parse(in.readString());
-        } catch (ParseException ex) {
-            throw new IOException("failed to parse lucene version [" + oldestLuceneSegment + "]", ex);
-        }
-
-    }
-
-=======
->>>>>>> 321f7e89
     ShardUpgradeResult(ShardId shardId, boolean primary, Version upgradeVersion, org.apache.lucene.util.Version oldestLuceneSegment) {
         this.shardId = shardId;
         this.primary = primary;
