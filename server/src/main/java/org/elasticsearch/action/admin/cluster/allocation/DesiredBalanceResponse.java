--- conflicted
+++ resolved
@@ -200,7 +200,7 @@
     ) implements Writeable, ToXContentObject {
 
         private static final TransportVersion ADD_FORECASTS_VERSION = TransportVersion.V_8_7_0;
-<<<<<<< HEAD
+        private static final TransportVersion ADD_TIER_PREFERENCE = TransportVersion.V_8_8_0;
         private static final TransportVersion NULLABLE_RELOCATING_NODE_IS_DESIRED = TransportVersion.V_8_8_0;
 
         public ShardView {
@@ -209,43 +209,23 @@
         }
 
         public static ShardView from(StreamInput in) throws IOException {
-            var shardView = new ShardView(
-=======
-        private static final TransportVersion ADD_TIER_PREFERENCE = TransportVersion.V_8_8_0;
-
-        public static ShardView from(StreamInput in) throws IOException {
             var view = new ShardView(
->>>>>>> 21adad38
                 ShardRoutingState.fromValue(in.readByte()),
                 in.readBoolean(),
                 in.readOptionalString(),
                 in.readBoolean(),
                 in.readOptionalString(),
-<<<<<<< HEAD
-                in.getTransportVersion().onOrAfter(NULLABLE_RELOCATING_NODE_IS_DESIRED)
-                    ? in.readOptionalBoolean()
-                    : (Boolean) in.readBoolean(), // need to cast to Boolean otherwise above is cast to boolean that may cause NPE
-                in.readVInt(),
-                in.readString(),
-                in.getTransportVersion().onOrAfter(ADD_FORECASTS_VERSION) ? in.readOptionalDouble() : null,
-                in.getTransportVersion().onOrAfter(ADD_FORECASTS_VERSION) ? in.readOptionalLong() : null
-=======
                 in.readBoolean(),
                 in.readVInt(),
                 in.readString(),
                 in.getTransportVersion().onOrAfter(ADD_FORECASTS_VERSION) ? in.readOptionalDouble() : null,
                 in.getTransportVersion().onOrAfter(ADD_FORECASTS_VERSION) ? in.readOptionalLong() : null,
                 in.getTransportVersion().onOrAfter(ADD_TIER_PREFERENCE) ? in.readStringList() : List.of()
->>>>>>> 21adad38
             );
             if (in.getTransportVersion().onOrAfter(ADD_FORECASTS_VERSION) == false) {
                 in.readOptionalWriteable(AllocationId::new);
             }
-<<<<<<< HEAD
-            return shardView;
-=======
             return view;
->>>>>>> 21adad38
         }
 
         @Override
