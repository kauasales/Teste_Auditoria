/*
 * Licensed to Elasticsearch under one or more contributor
 * license agreements. See the NOTICE file distributed with
 * this work for additional information regarding copyright
 * ownership. Elasticsearch licenses this file to you under
 * the Apache License, Version 2.0 (the "License"); you may
 * not use this file except in compliance with the License.
 * You may obtain a copy of the License at
 *
 *    http://www.apache.org/licenses/LICENSE-2.0
 *
 * Unless required by applicable law or agreed to in writing,
 * software distributed under the License is distributed on an
 * "AS IS" BASIS, WITHOUT WARRANTIES OR CONDITIONS OF ANY
 * KIND, either express or implied.  See the License for the
 * specific language governing permissions and limitations
 * under the License.
 */

package org.elasticsearch.action.termvectors;

import org.elasticsearch.action.ActionListener;
import org.elasticsearch.action.RoutingMissingException;
import org.elasticsearch.action.support.ActionFilters;
import org.elasticsearch.action.support.HandledTransportAction;
import org.elasticsearch.cluster.ClusterState;
import org.elasticsearch.cluster.block.ClusterBlockLevel;
import org.elasticsearch.cluster.metadata.IndexNameExpressionResolver;
import org.elasticsearch.cluster.service.ClusterService;
import org.elasticsearch.common.inject.Inject;
import org.elasticsearch.common.util.concurrent.AtomicArray;
import org.elasticsearch.index.IndexNotFoundException;
import org.elasticsearch.index.shard.ShardId;
import org.elasticsearch.tasks.Task;
import org.elasticsearch.transport.TransportService;

import java.util.HashMap;
import java.util.Map;
import java.util.concurrent.atomic.AtomicInteger;

public class TransportMultiTermVectorsAction extends HandledTransportAction<MultiTermVectorsRequest, MultiTermVectorsResponse> {

    private final ClusterService clusterService;
    private final TransportShardMultiTermsVectorAction shardAction;
    private final IndexNameExpressionResolver indexNameExpressionResolver;

    @Inject
    public TransportMultiTermVectorsAction(TransportService transportService, ClusterService clusterService,
                                           TransportShardMultiTermsVectorAction shardAction, ActionFilters actionFilters,
                                           IndexNameExpressionResolver indexNameExpressionResolver) {
        super(MultiTermVectorsAction.NAME, transportService, actionFilters, MultiTermVectorsRequest::new);
        this.clusterService = clusterService;
        this.shardAction = shardAction;
        this.indexNameExpressionResolver = indexNameExpressionResolver;
    }

    @Override
    protected void doExecute(Task task, final MultiTermVectorsRequest request, final ActionListener<MultiTermVectorsResponse> listener) {
        ClusterState clusterState = clusterService.state();

        clusterState.blocks().globalBlockedRaiseException(ClusterBlockLevel.READ);

        final AtomicArray<MultiTermVectorsItemResponse> responses = new AtomicArray<>(request.requests.size());

        Map<ShardId, MultiTermVectorsShardRequest> shardRequests = new HashMap<>();
        for (int i = 0; i < request.requests.size(); i++) {
            TermVectorsRequest termVectorsRequest = request.requests.get(i);
            termVectorsRequest.routing(clusterState.metaData().resolveIndexRouting(termVectorsRequest.routing(),
                termVectorsRequest.index()));
            if (!clusterState.metaData().hasConcreteIndex(termVectorsRequest.index())) {
                responses.set(i, new MultiTermVectorsItemResponse(null, new MultiTermVectorsResponse.Failure(termVectorsRequest.index(),
                        termVectorsRequest.type(), termVectorsRequest.id(), new IndexNotFoundException(termVectorsRequest.index()))));
                continue;
            }
            String concreteSingleIndex = indexNameExpressionResolver.concreteSingleIndex(clusterState, termVectorsRequest).getName();
<<<<<<< HEAD
            if (termVectorsRequest.routing() == null && clusterState.getMetaData().routingRequired(concreteSingleIndex, termVectorsRequest.type())) {
                responses.set(i, new MultiTermVectorsItemResponse(null, new MultiTermVectorsResponse.Failure(concreteSingleIndex, termVectorsRequest.type(), termVectorsRequest.id(),
                    new RoutingMissingException(concreteSingleIndex, termVectorsRequest.type(), termVectorsRequest.id()))));
=======
            if (termVectorsRequest.routing() == null &&
                    clusterState.getMetaData().routingRequired(concreteSingleIndex, termVectorsRequest.type())) {
                responses.set(i, new MultiTermVectorsItemResponse(null,
                    new MultiTermVectorsResponse.Failure(concreteSingleIndex, termVectorsRequest.type(), termVectorsRequest.id(),
                        new IllegalArgumentException("routing is required for [" + concreteSingleIndex + "]/[" +
                            termVectorsRequest.type() + "]/[" + termVectorsRequest.id() + "]"))));
>>>>>>> 2ee25c85
                continue;
            }
            ShardId shardId = clusterService.operationRouting().shardId(clusterState, concreteSingleIndex,
                    termVectorsRequest.id(), termVectorsRequest.routing());
            MultiTermVectorsShardRequest shardRequest = shardRequests.get(shardId);
            if (shardRequest == null) {
                shardRequest = new MultiTermVectorsShardRequest(shardId.getIndexName(), shardId.id());
                shardRequest.preference(request.preference);
                shardRequests.put(shardId, shardRequest);
            }
            shardRequest.add(i, termVectorsRequest);
        }

        if (shardRequests.size() == 0) {
            // only failures..
            listener.onResponse(new MultiTermVectorsResponse(responses.toArray(new MultiTermVectorsItemResponse[responses.length()])));
        }

        executeShardAction(listener, responses, shardRequests);
    }

    protected void executeShardAction(ActionListener<MultiTermVectorsResponse> listener,
                                      AtomicArray<MultiTermVectorsItemResponse> responses,
                                      Map<ShardId, MultiTermVectorsShardRequest> shardRequests) {
        final AtomicInteger counter = new AtomicInteger(shardRequests.size());

        for (final MultiTermVectorsShardRequest shardRequest : shardRequests.values()) {
            shardAction.execute(shardRequest, new ActionListener<MultiTermVectorsShardResponse>() {
                @Override
                public void onResponse(MultiTermVectorsShardResponse response) {
                    for (int i = 0; i < response.locations.size(); i++) {
                        responses.set(response.locations.get(i), new MultiTermVectorsItemResponse(response.responses.get(i),
                                response.failures.get(i)));
                    }
                    if (counter.decrementAndGet() == 0) {
                        finishHim();
                    }
                }

                @Override
                public void onFailure(Exception e) {
                    // create failures for all relevant requests
                    for (int i = 0; i < shardRequest.locations.size(); i++) {
                        TermVectorsRequest termVectorsRequest = shardRequest.requests.get(i);
                        responses.set(shardRequest.locations.get(i), new MultiTermVectorsItemResponse(null,
                                new MultiTermVectorsResponse.Failure(shardRequest.index(), termVectorsRequest.type(),
                                        termVectorsRequest.id(), e)));
                    }
                    if (counter.decrementAndGet() == 0) {
                        finishHim();
                    }
                }

                private void finishHim() {
                    listener.onResponse(new MultiTermVectorsResponse(
                            responses.toArray(new MultiTermVectorsItemResponse[responses.length()])));
                }
            });
        }
    }
}<|MERGE_RESOLUTION|>--- conflicted
+++ resolved
@@ -73,18 +73,9 @@
                 continue;
             }
             String concreteSingleIndex = indexNameExpressionResolver.concreteSingleIndex(clusterState, termVectorsRequest).getName();
-<<<<<<< HEAD
             if (termVectorsRequest.routing() == null && clusterState.getMetaData().routingRequired(concreteSingleIndex, termVectorsRequest.type())) {
                 responses.set(i, new MultiTermVectorsItemResponse(null, new MultiTermVectorsResponse.Failure(concreteSingleIndex, termVectorsRequest.type(), termVectorsRequest.id(),
                     new RoutingMissingException(concreteSingleIndex, termVectorsRequest.type(), termVectorsRequest.id()))));
-=======
-            if (termVectorsRequest.routing() == null &&
-                    clusterState.getMetaData().routingRequired(concreteSingleIndex, termVectorsRequest.type())) {
-                responses.set(i, new MultiTermVectorsItemResponse(null,
-                    new MultiTermVectorsResponse.Failure(concreteSingleIndex, termVectorsRequest.type(), termVectorsRequest.id(),
-                        new IllegalArgumentException("routing is required for [" + concreteSingleIndex + "]/[" +
-                            termVectorsRequest.type() + "]/[" + termVectorsRequest.id() + "]"))));
->>>>>>> 2ee25c85
                 continue;
             }
             ShardId shardId = clusterService.operationRouting().shardId(clusterState, concreteSingleIndex,
