/*
 * Copyright Elasticsearch B.V. and/or licensed to Elasticsearch B.V. under one
 * or more contributor license agreements. Licensed under the Elastic License
 * 2.0 and the Server Side Public License, v 1; you may not use this file except
 * in compliance with, at your election, the Elastic License 2.0 or the Server
 * Side Public License, v 1.
 */
package org.elasticsearch.action.search;

import org.apache.logging.log4j.Logger;
import org.apache.lucene.search.ScoreDoc;
import org.elasticsearch.common.util.concurrent.AbstractRunnable;
import org.elasticsearch.common.util.concurrent.AtomicArray;
import org.elasticsearch.search.SearchPhaseResult;
import org.elasticsearch.search.SearchShardTarget;
import org.elasticsearch.search.dfs.AggregatedDfs;
import org.elasticsearch.search.fetch.FetchSearchResult;
import org.elasticsearch.search.fetch.ShardFetchSearchRequest;
import org.elasticsearch.search.internal.ShardSearchContextId;

import java.util.List;
import java.util.function.BiFunction;

/**
 * This search phase merges the query results from the previous phase together and calculates the topN hits for this search.
 * Then it reaches out to all relevant shards to fetch the topN hits.
 */
final class FetchSearchPhase extends SearchPhase {
    private final ArraySearchPhaseResults<FetchSearchResult> fetchResults;
    private final AtomicArray<SearchPhaseResult> queryResults;
    private final BiFunction<SearchResponseSections, AtomicArray<SearchPhaseResult>, SearchPhase> nextPhaseFactory;
    private final SearchPhaseContext context;
    private final Logger logger;
    private final SearchProgressListener progressListener;
    private final AggregatedDfs aggregatedDfs;
    private final SearchPhaseController.ReducedQueryPhase reducedQueryPhase;

    FetchSearchPhase(
        SearchPhaseResults<SearchPhaseResult> resultConsumer,
        AggregatedDfs aggregatedDfs,
        SearchPhaseContext context,
        SearchPhaseController.ReducedQueryPhase reducedQueryPhase
    ) {
        this(
            resultConsumer,
            aggregatedDfs,
            context,
            reducedQueryPhase,
            (response, queryPhaseResults) -> new ExpandSearchPhase(
                context,
                response.hits,
                () -> new FetchLookupFieldsPhase(context, response, queryPhaseResults)
            )
        );
    }

    FetchSearchPhase(
        SearchPhaseResults<SearchPhaseResult> resultConsumer,
        AggregatedDfs aggregatedDfs,
        SearchPhaseContext context,
        SearchPhaseController.ReducedQueryPhase reducedQueryPhase,
        BiFunction<SearchResponseSections, AtomicArray<SearchPhaseResult>, SearchPhase> nextPhaseFactory
    ) {
        super("fetch");
        if (context.getNumShards() != resultConsumer.getNumShards()) {
            throw new IllegalStateException(
                "number of shards must match the length of the query results but doesn't:"
                    + context.getNumShards()
                    + "!="
                    + resultConsumer.getNumShards()
            );
        }
        this.fetchResults = new ArraySearchPhaseResults<>(resultConsumer.getNumShards());
        context.addReleasable(fetchResults);
        this.queryResults = resultConsumer.getAtomicArray();
        this.aggregatedDfs = aggregatedDfs;
        this.nextPhaseFactory = nextPhaseFactory;
        this.context = context;
        this.logger = context.getLogger();
        this.progressListener = context.getTask().getProgressListener();
        this.reducedQueryPhase = reducedQueryPhase;
    }

    @Override
    public void run() {
        context.execute(new AbstractRunnable() {

            @Override
            protected void doRun() {
                innerRun();
            }

            @Override
            public void onFailure(Exception e) {
                context.onPhaseFailure(FetchSearchPhase.this, "", e);
            }
        });
    }

    private void innerRun() {
        final int numShards = context.getNumShards();
        // Usually when there is a single shard, we force the search type QUERY_THEN_FETCH. But when there's kNN, we might
        // still use DFS_QUERY_THEN_FETCH, which does not perform the "query and fetch" optimization during the query phase.
        final boolean queryAndFetchOptimization = queryResults.length() == 1
            && context.getRequest().hasKnnSearch() == false
            && reducedQueryPhase.queryPhaseRankCoordinatorContext() == null;
        if (queryAndFetchOptimization) {
            assert assertConsistentWithQueryAndFetchOptimization();
            // query AND fetch optimization
            moveToNextPhase(queryResults);
        } else {
            ScoreDoc[] scoreDocs = reducedQueryPhase.sortedTopDocs().scoreDocs();
            // no docs to fetch -- sidestep everything and return
            if (scoreDocs.length == 0) {
                // we have to release contexts here to free up resources
<<<<<<< HEAD
                queryResults.asList().forEach(x -> releaseIrrelevantSearchContext(x, context));
                moveToNextPhase(reducedQueryPhase, fetchResults.getAtomicArray());
=======
                queryResults.asList().stream().map(SearchPhaseResult::queryResult).forEach(this::releaseIrrelevantSearchContext);
                moveToNextPhase(fetchResults.getAtomicArray());
>>>>>>> bac32082
            } else {
                final ScoreDoc[] lastEmittedDocPerShard = context.getRequest().scroll() != null
                    ? SearchPhaseController.getLastEmittedDocPerShard(reducedQueryPhase, numShards)
                    : null;
                final List<Integer>[] docIdsToLoad = SearchPhaseController.fillDocIdsToLoad(numShards, scoreDocs);
                final CountedCollector<FetchSearchResult> counter = new CountedCollector<>(
                    fetchResults,
                    docIdsToLoad.length, // we count down every shard in the result no matter if we got any results or not
                    () -> moveToNextPhase(fetchResults.getAtomicArray()),
                    context
                );
                for (int i = 0; i < docIdsToLoad.length; i++) {
                    List<Integer> entry = docIdsToLoad[i];
                    SearchPhaseResult queryResult = queryResults.get(i);
                    if (entry == null) { // no results for this shard ID
                        if (queryResult != null) {
                            // if we got some hits from this shard we have to release the context there
                            // we do this as we go since it will free up resources and passing on the request on the
                            // transport layer is cheap.
                            releaseIrrelevantSearchContext(queryResult, context);
                            progressListener.notifyFetchResult(i);
                        }
                        // in any case we count down this result since we don't talk to this shard anymore
                        counter.countDown();
                    } else {
                        executeFetch(queryResult, counter, entry, (lastEmittedDocPerShard != null) ? lastEmittedDocPerShard[i] : null);
                    }
                }
            }
        }
    }

    private boolean assertConsistentWithQueryAndFetchOptimization() {
        var phaseResults = queryResults.asList();
        assert phaseResults.isEmpty() || phaseResults.get(0).fetchResult() != null
            : "phaseResults empty [" + phaseResults.isEmpty() + "], single result: " + phaseResults.get(0).fetchResult();
        return true;
    }

    private void executeFetch(
        SearchPhaseResult queryResult,
        final CountedCollector<FetchSearchResult> counter,
        final List<Integer> entry,
        ScoreDoc lastEmittedDocForShard
    ) {
        final SearchShardTarget shardTarget = queryResult.getSearchShardTarget();
        final int shardIndex = queryResult.getShardIndex();
        final ShardSearchContextId contextId = queryResult.queryResult() != null
            ? queryResult.queryResult().getContextId()
            : queryResult.rankFeatureResult().getContextId();
        context.getSearchTransport()
            .sendExecuteFetch(
                context.getConnection(shardTarget.getClusterAlias(), shardTarget.getNodeId()),
                new ShardFetchSearchRequest(
                    context.getOriginalIndices(queryResult.getShardIndex()),
                    contextId,
                    queryResult.getShardSearchRequest(),
                    entry,
                    lastEmittedDocForShard,
                    queryResult.getRescoreDocIds(),
                    aggregatedDfs
                ),
                context.getTask(),
                new SearchActionListener<>(shardTarget, shardIndex) {
                    @Override
                    public void innerOnResponse(FetchSearchResult result) {
                        try {
                            progressListener.notifyFetchResult(shardIndex);
                            counter.onResult(result);
                        } catch (Exception e) {
                            context.onPhaseFailure(FetchSearchPhase.this, "", e);
                        }
                    }

                    @Override
                    public void onFailure(Exception e) {
                        try {
                            logger.debug(() -> "[" + contextId + "] Failed to execute fetch phase", e);
                            progressListener.notifyFetchFailure(shardIndex, shardTarget, e);
                            counter.onFailure(shardIndex, shardTarget, e);
                        } finally {
                            // the search context might not be cleared on the node where the fetch was executed for example
                            // because the action was rejected by the thread pool. in this case we need to send a dedicated
                            // request to clear the search context.
                            releaseIrrelevantSearchContext(queryResult, context);
                        }
                    }
                }
            );
    }

<<<<<<< HEAD
    private void moveToNextPhase(
        SearchPhaseController.ReducedQueryPhase reducedQueryPhase,
        AtomicArray<? extends SearchPhaseResult> fetchResultsArr
    ) {
=======
    /**
     * Releases shard targets that are not used in the docsIdsToLoad.
     */
    private void releaseIrrelevantSearchContext(QuerySearchResult queryResult) {
        // we only release search context that we did not fetch from, if we are not scrolling
        // or using a PIT and if it has at least one hit that didn't make it to the global topDocs
        if (queryResult.hasSearchContext()
            && context.getRequest().scroll() == null
            && (context.isPartOfPointInTime(queryResult.getContextId()) == false)) {
            try {
                SearchShardTarget shardTarget = queryResult.getSearchShardTarget();
                Transport.Connection connection = context.getConnection(shardTarget.getClusterAlias(), shardTarget.getNodeId());
                context.sendReleaseSearchContext(
                    queryResult.getContextId(),
                    connection,
                    context.getOriginalIndices(queryResult.getShardIndex())
                );
            } catch (Exception e) {
                logger.trace("failed to release context", e);
            }
        }
    }

    private void moveToNextPhase(AtomicArray<? extends SearchPhaseResult> fetchResultsArr) {
>>>>>>> bac32082
        var resp = SearchPhaseController.merge(context.getRequest().scroll() != null, reducedQueryPhase, fetchResultsArr);
        context.addReleasable(resp::decRef);
        fetchResults.close();
        context.executeNextPhase(this, nextPhaseFactory.apply(resp, queryResults));
    }
}<|MERGE_RESOLUTION|>--- conflicted
+++ resolved
@@ -113,13 +113,8 @@
             // no docs to fetch -- sidestep everything and return
             if (scoreDocs.length == 0) {
                 // we have to release contexts here to free up resources
-<<<<<<< HEAD
                 queryResults.asList().forEach(x -> releaseIrrelevantSearchContext(x, context));
-                moveToNextPhase(reducedQueryPhase, fetchResults.getAtomicArray());
-=======
-                queryResults.asList().stream().map(SearchPhaseResult::queryResult).forEach(this::releaseIrrelevantSearchContext);
                 moveToNextPhase(fetchResults.getAtomicArray());
->>>>>>> bac32082
             } else {
                 final ScoreDoc[] lastEmittedDocPerShard = context.getRequest().scroll() != null
                     ? SearchPhaseController.getLastEmittedDocPerShard(reducedQueryPhase, numShards)
@@ -211,37 +206,7 @@
             );
     }
 
-<<<<<<< HEAD
-    private void moveToNextPhase(
-        SearchPhaseController.ReducedQueryPhase reducedQueryPhase,
-        AtomicArray<? extends SearchPhaseResult> fetchResultsArr
-    ) {
-=======
-    /**
-     * Releases shard targets that are not used in the docsIdsToLoad.
-     */
-    private void releaseIrrelevantSearchContext(QuerySearchResult queryResult) {
-        // we only release search context that we did not fetch from, if we are not scrolling
-        // or using a PIT and if it has at least one hit that didn't make it to the global topDocs
-        if (queryResult.hasSearchContext()
-            && context.getRequest().scroll() == null
-            && (context.isPartOfPointInTime(queryResult.getContextId()) == false)) {
-            try {
-                SearchShardTarget shardTarget = queryResult.getSearchShardTarget();
-                Transport.Connection connection = context.getConnection(shardTarget.getClusterAlias(), shardTarget.getNodeId());
-                context.sendReleaseSearchContext(
-                    queryResult.getContextId(),
-                    connection,
-                    context.getOriginalIndices(queryResult.getShardIndex())
-                );
-            } catch (Exception e) {
-                logger.trace("failed to release context", e);
-            }
-        }
-    }
-
-    private void moveToNextPhase(AtomicArray<? extends SearchPhaseResult> fetchResultsArr) {
->>>>>>> bac32082
+  private void moveToNextPhase(AtomicArray<? extends SearchPhaseResult> fetchResultsArr) {
         var resp = SearchPhaseController.merge(context.getRequest().scroll() != null, reducedQueryPhase, fetchResultsArr);
         context.addReleasable(resp::decRef);
         fetchResults.close();
