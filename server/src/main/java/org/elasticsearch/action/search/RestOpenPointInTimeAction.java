--- conflicted
+++ resolved
@@ -54,17 +54,14 @@
             );
             openRequest.maxConcurrentShardRequests(maxConcurrentShardRequests);
         }
-<<<<<<< HEAD
-        return channel -> client.execute(TransportOpenPointInTimeAction.TYPE, openRequest, new RestToXContentListener<>(channel));
-=======
+
         request.withContentOrSourceParamParserOrNull(parser -> {
             if (parser != null) {
                 PARSER.parse(parser, openRequest, null);
             }
         });
 
-        return channel -> client.execute(OpenPointInTimeAction.INSTANCE, openRequest, new RestToXContentListener<>(channel));
->>>>>>> 1b84ea74
+        return channel -> client.execute(TransportOpenPointInTimeAction.TYPE, openRequest, new RestToXContentListener<>(channel));
     }
 
     private static final ObjectParser<OpenPointInTimeRequest, Void> PARSER = new ObjectParser<>("open_point_in_time_request");
