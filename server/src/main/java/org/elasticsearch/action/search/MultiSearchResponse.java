/*
 * Licensed to Elasticsearch under one or more contributor
 * license agreements. See the NOTICE file distributed with
 * this work for additional information regarding copyright
 * ownership. Elasticsearch licenses this file to you under
 * the Apache License, Version 2.0 (the "License"); you may
 * not use this file except in compliance with the License.
 * You may obtain a copy of the License at
 *
 *    http://www.apache.org/licenses/LICENSE-2.0
 *
 * Unless required by applicable law or agreed to in writing,
 * software distributed under the License is distributed on an
 * "AS IS" BASIS, WITHOUT WARRANTIES OR CONDITIONS OF ANY
 * KIND, either express or implied.  See the License for the
 * specific language governing permissions and limitations
 * under the License.
 */

package org.elasticsearch.action.search;

import org.elasticsearch.ElasticsearchException;
import org.elasticsearch.ExceptionsHelper;
import org.elasticsearch.action.ActionResponse;
import org.elasticsearch.common.Nullable;
import org.elasticsearch.common.ParseField;
import org.elasticsearch.common.Strings;
import org.elasticsearch.common.io.stream.StreamInput;
import org.elasticsearch.common.io.stream.StreamOutput;
import org.elasticsearch.common.io.stream.Writeable;
import org.elasticsearch.common.unit.TimeValue;
import org.elasticsearch.common.xcontent.ConstructingObjectParser;
import org.elasticsearch.common.xcontent.ToXContentObject;
import org.elasticsearch.common.xcontent.XContentBuilder;
import org.elasticsearch.common.xcontent.XContentParser;
import org.elasticsearch.common.xcontent.XContentParser.Token;

import java.io.IOException;
import java.util.Arrays;
import java.util.Iterator;
import java.util.List;

import static org.elasticsearch.common.xcontent.ConstructingObjectParser.constructorArg;

/**
 * A multi search response.
 */
public class MultiSearchResponse extends ActionResponse implements Iterable<MultiSearchResponse.Item>, ToXContentObject {

    private static final ParseField RESPONSES = new ParseField(Fields.RESPONSES);
    private static final ParseField TOOK_IN_MILLIS = new ParseField("took");
    private static final ConstructingObjectParser<MultiSearchResponse, Void> PARSER = new ConstructingObjectParser<>("multi_search",
            true, a -> new MultiSearchResponse(((List<Item>)a[0]).toArray(new Item[0]), (long) a[1]));
    static {
        PARSER.declareObjectArray(constructorArg(), (p, c) -> itemFromXContent(p), RESPONSES);
        PARSER.declareLong(constructorArg(), TOOK_IN_MILLIS);
    }

    /**
     * A search response item, holding the actual search response, or an error message if it failed.
     */
    public static class Item implements Writeable {
        private final SearchResponse response;
        private final Exception exception;

        public Item(SearchResponse response, Exception exception) {
            this.response = response;
            this.exception = exception;
        }

        Item(StreamInput in) throws IOException{
            if (in.readBoolean()) {
                this.response = new SearchResponse();
                this.response.readFrom(in);
                this.exception = null;
            } else {
                this.exception = in.readException();
                this.response = null;
            }
        }

        @Override
        public void writeTo(StreamOutput out) throws IOException {
            if (response != null) {
                out.writeBoolean(true);
                response.writeTo(out);
            } else {
                out.writeBoolean(false);
                out.writeException(exception);
            }
        }

        /**
         * Is it a failed search?
         */
        public boolean isFailure() {
            return exception != null;
        }

        /**
         * The actual failure message, null if its not a failure.
         */
        @Nullable
        public String getFailureMessage() {
            return exception == null ? null : exception.getMessage();
        }

        /**
         * The actual search response, null if its a failure.
         */
        @Nullable
        public SearchResponse getResponse() {
            return this.response;
        }

<<<<<<< HEAD
        public static Item readItem(StreamInput in) throws IOException {
            Item item = new Item();
            item.readFrom(in);
            return item;
        }

        @Override
        public void readFrom(StreamInput in) throws IOException {
            if (in.readBoolean()) {
                this.response = new SearchResponse(in);
            } else {
                exception = in.readException();
            }
        }

        @Override
        public void writeTo(StreamOutput out) throws IOException {
            if (response != null) {
                out.writeBoolean(true);
                response.writeTo(out);
            } else {
                out.writeBoolean(false);
                out.writeException(exception);
            }
        }

=======
>>>>>>> cfc12b4b
        public Exception getFailure() {
            return exception;
        }
    }

    private final Item[] items;
    private final long tookInMillis;

    MultiSearchResponse(StreamInput in) throws IOException {
        super(in);
        items = new Item[in.readVInt()];
        for (int i = 0; i < items.length; i++) {
            items[i] = new Item(in);
        }
        tookInMillis = in.readVLong();
    }

    public MultiSearchResponse(Item[] items, long tookInMillis) {
        this.items = items;
        this.tookInMillis = tookInMillis;
    }

    @Override
    public Iterator<Item> iterator() {
        return Arrays.stream(items).iterator();
    }

    /**
     * The list of responses, the order is the same as the one provided in the request.
     */
    public Item[] getResponses() {
        return this.items;
    }

    /**
     * How long the msearch took.
     */
    public TimeValue getTook() {
        return new TimeValue(tookInMillis);
    }

    @Override
    public void readFrom(StreamInput in) throws IOException {
        throw new UnsupportedOperationException("usage of Streamable is to be replaced by Writeable");
    }

    @Override
    public void writeTo(StreamOutput out) throws IOException {
        super.writeTo(out);
        out.writeVInt(items.length);
        for (Item item : items) {
            item.writeTo(out);
        }
        out.writeVLong(tookInMillis);
    }

    @Override
    public XContentBuilder toXContent(XContentBuilder builder, Params params) throws IOException {
        builder.startObject();
        builder.field("took", tookInMillis);
        builder.startArray(Fields.RESPONSES);
        for (Item item : items) {
            builder.startObject();
            if (item.isFailure()) {
                ElasticsearchException.generateFailureXContent(builder, params, item.getFailure(), true);
                builder.field(Fields.STATUS, ExceptionsHelper.status(item.getFailure()).getStatus());
            } else {
                item.getResponse().innerToXContent(builder, params);
                builder.field(Fields.STATUS, item.getResponse().status().getStatus());
            }
            builder.endObject();
        }
        builder.endArray();
        builder.endObject();
        return builder;
    }

    public static MultiSearchResponse fromXContext(XContentParser parser) {
        return PARSER.apply(parser, null);
    }

    private static MultiSearchResponse.Item itemFromXContent(XContentParser parser) throws IOException {
        // This parsing logic is a bit tricky here, because the multi search response itself is tricky:
        // 1) The json objects inside the responses array are either a search response or a serialized exception
        // 2) Each response json object gets a status field injected that ElasticsearchException.failureFromXContent(...) does not parse,
        //    but SearchResponse.innerFromXContent(...) parses and then ignores. The status field is not needed to parse
        //    the response item. However in both cases this method does need to parse the 'status' field otherwise the parsing of
        //    the response item in the next json array element will fail due to parsing errors.

        Item item = null;
        String fieldName = null;

        Token token = parser.nextToken();
        assert token == Token.FIELD_NAME;
        outer: for (; token != Token.END_OBJECT; token = parser.nextToken()) {
            switch (token) {
                case FIELD_NAME:
                    fieldName = parser.currentName();
                    if ("error".equals(fieldName)) {
                        item = new Item(null, ElasticsearchException.failureFromXContent(parser));
                    } else if ("status".equals(fieldName) == false) {
                        item = new Item(SearchResponse.innerFromXContent(parser), null);
                        break outer;
                    }
                    break;
                case VALUE_NUMBER:
                    if ("status".equals(fieldName)) {
                        // Ignore the status value
                    }
                    break;
            }
        }
        assert parser.currentToken() == Token.END_OBJECT;
        return item;
    }

    static final class Fields {
        static final String RESPONSES = "responses";
        static final String STATUS = "status";
    }

    @Override
    public String toString() {
        return Strings.toString(this);
    }
}<|MERGE_RESOLUTION|>--- conflicted
+++ resolved
@@ -70,8 +70,7 @@
 
         Item(StreamInput in) throws IOException{
             if (in.readBoolean()) {
-                this.response = new SearchResponse();
-                this.response.readFrom(in);
+                this.response = new SearchResponse(in);
                 this.exception = null;
             } else {
                 this.exception = in.readException();
@@ -113,35 +112,6 @@
             return this.response;
         }
 
-<<<<<<< HEAD
-        public static Item readItem(StreamInput in) throws IOException {
-            Item item = new Item();
-            item.readFrom(in);
-            return item;
-        }
-
-        @Override
-        public void readFrom(StreamInput in) throws IOException {
-            if (in.readBoolean()) {
-                this.response = new SearchResponse(in);
-            } else {
-                exception = in.readException();
-            }
-        }
-
-        @Override
-        public void writeTo(StreamOutput out) throws IOException {
-            if (response != null) {
-                out.writeBoolean(true);
-                response.writeTo(out);
-            } else {
-                out.writeBoolean(false);
-                out.writeException(exception);
-            }
-        }
-
-=======
->>>>>>> cfc12b4b
         public Exception getFailure() {
             return exception;
         }
