/*
 * Copyright Elasticsearch B.V. and/or licensed to Elasticsearch B.V. under one
 * or more contributor license agreements. Licensed under the Elastic License
 * 2.0 and the Server Side Public License, v 1; you may not use this file except
 * in compliance with, at your election, the Elastic License 2.0 or the Server
 * Side Public License, v 1.
 */

package org.elasticsearch.action.search;

import org.apache.logging.log4j.LogManager;
import org.apache.logging.log4j.Logger;
import org.elasticsearch.ExceptionsHelper;
import org.elasticsearch.TransportVersions;
import org.elasticsearch.action.ActionListener;
import org.elasticsearch.action.ActionListenerResponseHandler;
import org.elasticsearch.action.ActionType;
import org.elasticsearch.action.IndicesRequest;
import org.elasticsearch.action.OriginalIndices;
import org.elasticsearch.action.RemoteClusterActionType;
import org.elasticsearch.action.ShardOperationFailedException;
import org.elasticsearch.action.admin.cluster.shards.ClusterSearchShardsAction;
import org.elasticsearch.action.admin.cluster.shards.ClusterSearchShardsRequest;
import org.elasticsearch.action.admin.cluster.shards.ClusterSearchShardsResponse;
import org.elasticsearch.action.support.ActionFilters;
import org.elasticsearch.action.support.HandledTransportAction;
import org.elasticsearch.action.support.IndicesOptions;
import org.elasticsearch.cluster.ClusterState;
import org.elasticsearch.cluster.block.ClusterBlockException;
import org.elasticsearch.cluster.block.ClusterBlockLevel;
import org.elasticsearch.cluster.metadata.IndexAbstraction;
import org.elasticsearch.cluster.metadata.IndexMetadata;
import org.elasticsearch.cluster.metadata.IndexNameExpressionResolver;
import org.elasticsearch.cluster.node.DiscoveryNode;
import org.elasticsearch.cluster.node.DiscoveryNodes;
import org.elasticsearch.cluster.routing.GroupShardsIterator;
import org.elasticsearch.cluster.routing.OperationRouting;
import org.elasticsearch.cluster.routing.ShardIterator;
import org.elasticsearch.cluster.routing.ShardRouting;
import org.elasticsearch.cluster.service.ClusterService;
import org.elasticsearch.common.Strings;
import org.elasticsearch.common.breaker.CircuitBreaker;
import org.elasticsearch.common.inject.Inject;
import org.elasticsearch.common.io.stream.NamedWriteableRegistry;
import org.elasticsearch.common.logging.DeprecationCategory;
import org.elasticsearch.common.logging.DeprecationLogger;
import org.elasticsearch.common.settings.Setting;
import org.elasticsearch.common.settings.Setting.Property;
import org.elasticsearch.common.util.CollectionUtils;
import org.elasticsearch.common.util.Maps;
import org.elasticsearch.common.util.concurrent.CountDown;
import org.elasticsearch.common.util.concurrent.EsExecutors;
import org.elasticsearch.core.Nullable;
import org.elasticsearch.core.TimeValue;
import org.elasticsearch.index.Index;
import org.elasticsearch.index.IndexNotFoundException;
import org.elasticsearch.index.query.QueryBuilder;
import org.elasticsearch.index.query.Rewriteable;
import org.elasticsearch.index.shard.ShardId;
import org.elasticsearch.index.shard.ShardNotFoundException;
import org.elasticsearch.indices.ExecutorSelector;
import org.elasticsearch.indices.breaker.CircuitBreakerService;
import org.elasticsearch.search.SearchPhaseResult;
import org.elasticsearch.search.SearchService;
import org.elasticsearch.search.aggregations.AggregationReduceContext;
import org.elasticsearch.search.builder.SearchSourceBuilder;
import org.elasticsearch.search.internal.AliasFilter;
import org.elasticsearch.search.internal.SearchContext;
import org.elasticsearch.search.profile.SearchProfileResults;
import org.elasticsearch.search.profile.SearchProfileShardResult;
import org.elasticsearch.tasks.Task;
import org.elasticsearch.tasks.TaskId;
import org.elasticsearch.threadpool.ThreadPool;
import org.elasticsearch.transport.RemoteClusterAware;
import org.elasticsearch.transport.RemoteClusterService;
import org.elasticsearch.transport.RemoteTransportException;
import org.elasticsearch.transport.Transport;
import org.elasticsearch.transport.TransportRequestOptions;
import org.elasticsearch.transport.TransportService;
import org.elasticsearch.xcontent.ToXContent;
import org.elasticsearch.xcontent.XContentFactory;

import java.io.IOException;
import java.util.ArrayList;
import java.util.Arrays;
import java.util.Collections;
import java.util.HashMap;
import java.util.HashSet;
import java.util.List;
import java.util.Map;
import java.util.Objects;
import java.util.Set;
import java.util.concurrent.ConcurrentHashMap;
import java.util.concurrent.Executor;
import java.util.concurrent.TimeUnit;
import java.util.concurrent.atomic.AtomicReference;
import java.util.function.BiConsumer;
import java.util.function.BiFunction;
import java.util.function.BooleanSupplier;
import java.util.function.Function;
import java.util.function.LongSupplier;
import java.util.stream.Collectors;
import java.util.stream.StreamSupport;

import static org.elasticsearch.action.search.SearchType.DFS_QUERY_THEN_FETCH;
import static org.elasticsearch.action.search.SearchType.QUERY_THEN_FETCH;
import static org.elasticsearch.action.search.TransportSearchHelper.checkCCSVersionCompatibility;
import static org.elasticsearch.search.sort.FieldSortBuilder.hasPrimaryFieldSort;
import static org.elasticsearch.threadpool.ThreadPool.Names.SYSTEM_CRITICAL_READ;
import static org.elasticsearch.threadpool.ThreadPool.Names.SYSTEM_READ;

public class TransportSearchAction extends HandledTransportAction<SearchRequest, SearchResponse> {

    public static final String NAME = "indices:data/read/search";
    public static final ActionType<SearchResponse> TYPE = ActionType.localOnly(NAME);
    public static final RemoteClusterActionType<SearchResponse> REMOTE_TYPE = new RemoteClusterActionType<>(NAME, SearchResponse::new);
    private static final Logger logger = LogManager.getLogger(TransportSearchAction.class);
    private static final DeprecationLogger DEPRECATION_LOGGER = DeprecationLogger.getLogger(TransportSearchAction.class);
    public static final String FROZEN_INDICES_DEPRECATION_MESSAGE = "Searching frozen indices [{}] is deprecated."
        + " Consider cold or frozen tiers in place of frozen indices. The frozen feature will be removed in a feature release.";

    /** The maximum number of shards for a single search request. */
    public static final Setting<Long> SHARD_COUNT_LIMIT_SETTING = Setting.longSetting(
        "action.search.shard_count.limit",
        Long.MAX_VALUE,
        1L,
        Property.Dynamic,
        Property.NodeScope
    );

    public static final Setting<Integer> DEFAULT_PRE_FILTER_SHARD_SIZE = Setting.intSetting(
        "action.search.pre_filter_shard_size.default",
        SearchRequest.DEFAULT_PRE_FILTER_SHARD_SIZE,
        1,
        Property.NodeScope
    );

    private final ThreadPool threadPool;
    private final ClusterService clusterService;
    private final TransportService transportService;
    private final SearchTransportService searchTransportService;
    private final RemoteClusterService remoteClusterService;
    private final SearchPhaseController searchPhaseController;
    private final SearchService searchService;
    private final IndexNameExpressionResolver indexNameExpressionResolver;
    private final NamedWriteableRegistry namedWriteableRegistry;
    private final CircuitBreaker circuitBreaker;
    private final ExecutorSelector executorSelector;
    private final int defaultPreFilterShardSize;
    private final boolean ccsCheckCompatibility;

    @Inject
    public TransportSearchAction(
        ThreadPool threadPool,
        CircuitBreakerService circuitBreakerService,
        TransportService transportService,
        SearchService searchService,
        SearchTransportService searchTransportService,
        SearchPhaseController searchPhaseController,
        ClusterService clusterService,
        ActionFilters actionFilters,
        IndexNameExpressionResolver indexNameExpressionResolver,
        NamedWriteableRegistry namedWriteableRegistry,
        ExecutorSelector executorSelector,
        SearchTransportAPMMetrics searchTransportMetrics
    ) {
        super(TYPE.name(), transportService, actionFilters, SearchRequest::new, EsExecutors.DIRECT_EXECUTOR_SERVICE);
        this.threadPool = threadPool;
        this.circuitBreaker = circuitBreakerService.getBreaker(CircuitBreaker.REQUEST);
        this.searchPhaseController = searchPhaseController;
        this.searchTransportService = searchTransportService;
        this.remoteClusterService = searchTransportService.getRemoteClusterService();
        SearchTransportService.registerRequestHandler(transportService, searchService, searchTransportMetrics);
        this.clusterService = clusterService;
        this.transportService = transportService;
        this.searchService = searchService;
        this.indexNameExpressionResolver = indexNameExpressionResolver;
        this.namedWriteableRegistry = namedWriteableRegistry;
        this.executorSelector = executorSelector;
        this.defaultPreFilterShardSize = DEFAULT_PRE_FILTER_SHARD_SIZE.get(clusterService.getSettings());
        this.ccsCheckCompatibility = SearchService.CCS_VERSION_CHECK_SETTING.get(clusterService.getSettings());
    }

    private Map<String, OriginalIndices> buildPerIndexOriginalIndices(
        ClusterState clusterState,
        Set<String> indicesAndAliases,
        String[] indices,
        IndicesOptions indicesOptions
    ) {
        Map<String, OriginalIndices> res = new HashMap<>();
        for (String index : indices) {
            clusterState.blocks().indexBlockedRaiseException(ClusterBlockLevel.READ, index);

            String[] aliases = indexNameExpressionResolver.indexAliases(
                clusterState,
                index,
                aliasMetadata -> true,
                dataStreamAlias -> true,
                true,
                indicesAndAliases
            );
            BooleanSupplier hasDataStreamRef = () -> {
                IndexAbstraction ret = clusterState.getMetadata().getIndicesLookup().get(index);
                if (ret == null || ret.getParentDataStream() == null) {
                    return false;
                }
                return indicesAndAliases.contains(ret.getParentDataStream().getName());
            };
            List<String> finalIndices = new ArrayList<>();
            if (aliases == null || aliases.length == 0 || indicesAndAliases.contains(index) || hasDataStreamRef.getAsBoolean()) {
                finalIndices.add(index);
            }
            if (aliases != null) {
                finalIndices.addAll(Arrays.asList(aliases));
            }
            res.put(index, new OriginalIndices(finalIndices.toArray(String[]::new), indicesOptions));
        }
        return Collections.unmodifiableMap(res);
    }

    Map<String, AliasFilter> buildIndexAliasFilters(ClusterState clusterState, Set<String> indicesAndAliases, Index[] concreteIndices) {
        final Map<String, AliasFilter> aliasFilterMap = new HashMap<>();
        for (Index index : concreteIndices) {
            clusterState.blocks().indexBlockedRaiseException(ClusterBlockLevel.READ, index.getName());
            AliasFilter aliasFilter = searchService.buildAliasFilter(clusterState, index.getName(), indicesAndAliases);
            assert aliasFilter != null;
            aliasFilterMap.put(index.getUUID(), aliasFilter);
        }
        return aliasFilterMap;
    }

    private Map<String, Float> resolveIndexBoosts(SearchRequest searchRequest, ClusterState clusterState) {
        if (searchRequest.source() == null) {
            return Collections.emptyMap();
        }

        SearchSourceBuilder source = searchRequest.source();
        if (source.indexBoosts() == null) {
            return Collections.emptyMap();
        }

        Map<String, Float> concreteIndexBoosts = new HashMap<>();
        for (SearchSourceBuilder.IndexBoost ib : source.indexBoosts()) {
            Index[] concreteIndices = indexNameExpressionResolver.concreteIndices(
                clusterState,
                searchRequest.indicesOptions(),
                ib.getIndex()
            );

            for (Index concreteIndex : concreteIndices) {
                concreteIndexBoosts.putIfAbsent(concreteIndex.getUUID(), ib.getBoost());
            }
        }
        return Collections.unmodifiableMap(concreteIndexBoosts);
    }

    /**
     * Search operations need two clocks. One clock is to fulfill real clock needs (e.g., resolving
     * "now" to an index name). Another clock is needed for measuring how long a search operation
     * took. These two uses are at odds with each other. There are many issues with using a real
     * clock for measuring how long an operation took (they often lack precision, they are subject
     * to moving backwards due to NTP and other such complexities, etc.). There are also issues with
     * using a relative clock for reporting real time. Thus, we simply separate these two uses.
     */
    public record SearchTimeProvider(long absoluteStartMillis, long relativeStartNanos, LongSupplier relativeCurrentNanosProvider) {

        /**
         * Instantiates a new search time provider. The absolute start time is the real clock time
         * used for resolving index expressions that include dates. The relative start time is the
         * start of the search operation according to a relative clock. The total time the search
         * operation took can be measured against the provided relative clock and the relative start
         * time.
         *
         * @param absoluteStartMillis          the absolute start time in milliseconds since the epoch
         * @param relativeStartNanos           the relative start time in nanoseconds
         * @param relativeCurrentNanosProvider provides the current relative time
         */
        public SearchTimeProvider {}

        public long buildTookInMillis() {
            return TimeUnit.NANOSECONDS.toMillis(relativeCurrentNanosProvider.getAsLong() - relativeStartNanos);
        }
    }

    @Override
    protected void doExecute(Task task, SearchRequest searchRequest, ActionListener<SearchResponse> listener) {
        ActionListener<SearchResponse> loggingListener = listener.delegateFailureAndWrap((l, searchResponse) -> {
            if (searchResponse.getShardFailures() != null && searchResponse.getShardFailures().length > 0) {
                // Deduplicate failures by exception message and index
                ShardOperationFailedException[] groupedFailures = ExceptionsHelper.groupBy(searchResponse.getShardFailures());
                for (ShardOperationFailedException f : groupedFailures) {
                    boolean causeHas500Status = false;
                    if (f.getCause() != null) {
                        causeHas500Status = ExceptionsHelper.status(f.getCause()).getStatus() >= 500;
                    }
                    if ((f.status().getStatus() >= 500 || causeHas500Status)
                        && ExceptionsHelper.isNodeOrShardUnavailableTypeException(f.getCause()) == false) {
                        logger.warn("TransportSearchAction shard failure (partial results response)", f);
                    }
                }
            }
            l.onResponse(searchResponse);
        });
        executeRequest((SearchTask) task, searchRequest, loggingListener, AsyncSearchActionProvider::new);
    }

    void executeRequest(
        SearchTask task,
        SearchRequest original,
        ActionListener<SearchResponse> listener,
        Function<ActionListener<SearchResponse>, SearchPhaseProvider> searchPhaseProvider
    ) {
        final long relativeStartNanos = System.nanoTime();
        final SearchTimeProvider timeProvider = new SearchTimeProvider(
            original.getOrCreateAbsoluteStartMillis(),
            relativeStartNanos,
            System::nanoTime
        );
        ActionListener<SearchRequest> rewriteListener = listener.delegateFailureAndWrap((delegate, rewritten) -> {
            final SearchContextId searchContext;
            // key to map is clusterAlias
            final Map<String, OriginalIndices> remoteClusterIndices;
            if (ccsCheckCompatibility) {
                checkCCSVersionCompatibility(rewritten);
            }

            if (rewritten.pointInTimeBuilder() != null) {
                searchContext = rewritten.pointInTimeBuilder().getSearchContextId(namedWriteableRegistry);
                remoteClusterIndices = getIndicesFromSearchContexts(searchContext, rewritten.indicesOptions());
            } else {
                searchContext = null;
                remoteClusterIndices = remoteClusterService.groupIndices(rewritten.indicesOptions(), rewritten.indices());
            }
            OriginalIndices localIndices = remoteClusterIndices.remove(RemoteClusterAware.LOCAL_CLUSTER_GROUP_KEY);
            final ClusterState clusterState = clusterService.state();
            if (remoteClusterIndices.isEmpty()) {
                executeLocalSearch(
                    task,
                    timeProvider,
                    rewritten,
                    localIndices,
                    clusterState,
                    SearchResponse.Clusters.EMPTY,
                    searchContext,
                    searchPhaseProvider.apply(delegate)
                );
            } else {
                final TaskId parentTaskId = task.taskInfo(clusterService.localNode().getId(), false).taskId();
                if (shouldMinimizeRoundtrips(rewritten)) {
                    final AggregationReduceContext.Builder aggregationReduceContextBuilder = rewritten.source() != null
                        && rewritten.source().aggregations() != null
                            ? searchService.aggReduceContextBuilder(task::isCancelled, rewritten.source().aggregations())
                            : null;
                    SearchResponse.Clusters clusters = new SearchResponse.Clusters(
                        localIndices,
                        remoteClusterIndices,
                        true,
                        alias -> remoteClusterService.isSkipUnavailable(alias)
                    );
                    if (localIndices == null) {
                        // Notify the progress listener that a CCS with minimize_roundtrips is happening remote-only (no local shards)
                        task.getProgressListener()
                            .notifyListShards(Collections.emptyList(), Collections.emptyList(), clusters, false, timeProvider);
                    }
                    ccsRemoteReduce(
                        task,
                        parentTaskId,
                        rewritten,
                        localIndices,
                        remoteClusterIndices,
                        clusters,
                        timeProvider,
                        aggregationReduceContextBuilder,
                        remoteClusterService,
                        threadPool,
                        delegate,
                        (r, l) -> executeLocalSearch(
                            task,
                            timeProvider,
                            r,
                            localIndices,
                            clusterState,
                            clusters,
                            searchContext,
                            searchPhaseProvider.apply(l)
                        )
                    );
                } else {
                    SearchResponse.Clusters clusters = new SearchResponse.Clusters(
                        localIndices,
                        remoteClusterIndices,
                        false,
                        alias -> remoteClusterService.isSkipUnavailable(alias)
                    );
                    // TODO: pass parentTaskId
                    collectSearchShards(
                        rewritten.indicesOptions(),
                        rewritten.preference(),
                        rewritten.routing(),
                        rewritten.source() != null ? rewritten.source().query() : null,
                        Objects.requireNonNullElse(rewritten.allowPartialSearchResults(), searchService.defaultAllowPartialSearchResults()),
                        searchContext,
                        remoteClusterIndices,
                        clusters,
                        timeProvider,
                        transportService,
                        delegate.delegateFailureAndWrap((finalDelegate, searchShardsResponses) -> {
                            final BiFunction<String, String, DiscoveryNode> clusterNodeLookup = getRemoteClusterNodeLookup(
                                searchShardsResponses
                            );
                            final Map<String, AliasFilter> remoteAliasFilters;
                            final List<SearchShardIterator> remoteShardIterators;
                            if (searchContext != null) {
                                remoteAliasFilters = searchContext.aliasFilter();
                                remoteShardIterators = getRemoteShardsIteratorFromPointInTime(
                                    searchShardsResponses,
                                    searchContext,
                                    rewritten.pointInTimeBuilder().getKeepAlive(),
                                    remoteClusterIndices
                                );
                            } else {
                                remoteAliasFilters = new HashMap<>();
                                for (SearchShardsResponse searchShardsResponse : searchShardsResponses.values()) {
                                    remoteAliasFilters.putAll(searchShardsResponse.getAliasFilters());
                                }
                                remoteShardIterators = getRemoteShardsIterator(
                                    searchShardsResponses,
                                    remoteClusterIndices,
                                    remoteAliasFilters
                                );
                            }
                            executeSearch(
                                task,
                                timeProvider,
                                rewritten,
                                localIndices,
                                remoteShardIterators,
                                clusterNodeLookup,
                                clusterState,
                                remoteAliasFilters,
                                clusters,
                                searchContext,
                                searchPhaseProvider.apply(finalDelegate)
                            );
                        })
                    );
                }
            }
        });
        Rewriteable.rewriteAndFetch(original, searchService.getRewriteContext(timeProvider::absoluteStartMillis), rewriteListener);
    }

    static void adjustSearchType(SearchRequest searchRequest, boolean singleShard) {
        // if there's a kNN search, always use DFS_QUERY_THEN_FETCH
        if (searchRequest.hasKnnSearch()) {
            searchRequest.searchType(DFS_QUERY_THEN_FETCH);
            return;
        }

        // if there's only suggest, disable request cache and always use QUERY_THEN_FETCH
        if (searchRequest.isSuggestOnly()) {
            searchRequest.requestCache(false);
            searchRequest.searchType(QUERY_THEN_FETCH);
            return;
        }

        // optimize search type for cases where there is only one shard group to search on
        if (singleShard) {
            // if we only have one group, then we always want Q_T_F, no need for DFS, and no need to do THEN since we hit one shard
            searchRequest.searchType(QUERY_THEN_FETCH);
        }
    }

    public static boolean shouldMinimizeRoundtrips(SearchRequest searchRequest) {
        if (searchRequest.isCcsMinimizeRoundtrips() == false) {
            return false;
        }
        if (searchRequest.scroll() != null) {
            return false;
        }
        if (searchRequest.pointInTimeBuilder() != null) {
            return false;
        }
        if (searchRequest.searchType() == DFS_QUERY_THEN_FETCH) {
            return false;
        }
        if (searchRequest.hasKnnSearch()) {
            return false;
        }
        SearchSourceBuilder source = searchRequest.source();
        return source == null
            || source.collapse() == null
            || source.collapse().getInnerHits() == null
            || source.collapse().getInnerHits().isEmpty();
    }

    /**
     * Handles ccs_minimize_roundtrips=true
     */
    static void ccsRemoteReduce(
        SearchTask task,
        TaskId parentTaskId,
        SearchRequest searchRequest,
        OriginalIndices localIndices,
        Map<String, OriginalIndices> remoteIndices,
        SearchResponse.Clusters clusters,
        SearchTimeProvider timeProvider,
        AggregationReduceContext.Builder aggReduceContextBuilder,
        RemoteClusterService remoteClusterService,
        ThreadPool threadPool,
        ActionListener<SearchResponse> listener,
        BiConsumer<SearchRequest, ActionListener<SearchResponse>> localSearchConsumer
    ) {
        final var remoteClientResponseExecutor = threadPool.executor(ThreadPool.Names.SEARCH_COORDINATION);
        if (localIndices == null && remoteIndices.size() == 1) {
            // if we are searching against a single remote cluster, we simply forward the original search request to such cluster
            // and we directly perform final reduction in the remote cluster
            Map.Entry<String, OriginalIndices> entry = remoteIndices.entrySet().iterator().next();
            String clusterAlias = entry.getKey();
            boolean skipUnavailable = remoteClusterService.isSkipUnavailable(clusterAlias);
            OriginalIndices indices = entry.getValue();
            SearchRequest ccsSearchRequest = SearchRequest.subSearchRequest(
                parentTaskId,
                searchRequest,
                indices.indices(),
                clusterAlias,
                timeProvider.absoluteStartMillis(),
                true
            );
<<<<<<< HEAD
            var remoteClusterClient = remoteClusterService.getRemoteClusterClient(threadPool, clusterAlias, remoteClientResponseExecutor);
            remoteClusterClient.execute(TransportSearchAction.REMOTE_TYPE, ccsSearchRequest, new ActionListener<>() {
=======
            var remoteClusterClient = remoteClusterService.getRemoteClusterClient(clusterAlias, remoteClientResponseExecutor);
            remoteClusterClient.execute(TransportSearchAction.TYPE, ccsSearchRequest, new ActionListener<>() {
>>>>>>> 2d073f4c
                @Override
                public void onResponse(SearchResponse searchResponse) {
                    // overwrite the existing cluster entry with the updated one
                    ccsClusterInfoUpdate(searchResponse, clusters, clusterAlias, skipUnavailable);
                    Map<String, SearchProfileShardResult> profileResults = searchResponse.getProfileResults();
                    SearchProfileResults profile = profileResults == null || profileResults.isEmpty()
                        ? null
                        : new SearchProfileResults(profileResults);

                    ActionListener.respondAndRelease(
                        listener,
                        new SearchResponse(
                            searchResponse.getHits(),
                            searchResponse.getAggregations(),
                            searchResponse.getSuggest(),
                            searchResponse.isTimedOut(),
                            searchResponse.isTerminatedEarly(),
                            profile,
                            searchResponse.getNumReducePhases(),
                            searchResponse.getScrollId(),
                            searchResponse.getTotalShards(),
                            searchResponse.getSuccessfulShards(),
                            searchResponse.getSkippedShards(),
                            timeProvider.buildTookInMillis(),
                            searchResponse.getShardFailures(),
                            clusters,
                            searchResponse.pointInTimeId()
                        )
                    );
                }

                @Override
                public void onFailure(Exception e) {
                    ShardSearchFailure failure = new ShardSearchFailure(e);
                    logCCSError(failure, clusterAlias, skipUnavailable);
                    ccsClusterInfoUpdate(failure, clusters, clusterAlias, skipUnavailable);
                    if (skipUnavailable) {
                        ActionListener.respondAndRelease(listener, SearchResponse.empty(timeProvider::buildTookInMillis, clusters));
                    } else {
                        listener.onFailure(wrapRemoteClusterFailure(clusterAlias, e));
                    }
                }
            });
        } else {
            SearchResponseMerger searchResponseMerger = createSearchResponseMerger(
                searchRequest.source(),
                timeProvider,
                aggReduceContextBuilder
            );
            task.setSearchResponseMergerSupplier(
                () -> createSearchResponseMerger(searchRequest.source(), timeProvider, aggReduceContextBuilder)
            );
            final AtomicReference<Exception> exceptions = new AtomicReference<>();
            int totalClusters = remoteIndices.size() + (localIndices == null ? 0 : 1);
            final CountDown countDown = new CountDown(totalClusters);
            for (Map.Entry<String, OriginalIndices> entry : remoteIndices.entrySet()) {
                String clusterAlias = entry.getKey();
                boolean skipUnavailable = remoteClusterService.isSkipUnavailable(clusterAlias);
                OriginalIndices indices = entry.getValue();
                SearchRequest ccsSearchRequest = SearchRequest.subSearchRequest(
                    parentTaskId,
                    searchRequest,
                    indices.indices(),
                    clusterAlias,
                    timeProvider.absoluteStartMillis(),
                    false
                );
                ActionListener<SearchResponse> ccsListener = createCCSListener(
                    clusterAlias,
                    skipUnavailable,
                    countDown,
                    exceptions,
                    searchResponseMerger,
                    clusters,
                    task.getProgressListener(),
                    listener
                );
<<<<<<< HEAD
                final var remoteClusterClient = remoteClusterService.getRemoteClusterClient(
                    threadPool,
                    clusterAlias,
                    remoteClientResponseExecutor
                );
                remoteClusterClient.execute(TransportSearchAction.REMOTE_TYPE, ccsSearchRequest, ccsListener);
=======
                final var remoteClusterClient = remoteClusterService.getRemoteClusterClient(clusterAlias, remoteClientResponseExecutor);
                remoteClusterClient.execute(TransportSearchAction.TYPE, ccsSearchRequest, ccsListener);
>>>>>>> 2d073f4c
            }
            if (localIndices != null) {
                ActionListener<SearchResponse> ccsListener = createCCSListener(
                    RemoteClusterAware.LOCAL_CLUSTER_GROUP_KEY,
                    false,
                    countDown,
                    exceptions,
                    searchResponseMerger,
                    clusters,
                    task.getProgressListener(),
                    listener
                );
                SearchRequest ccsLocalSearchRequest = SearchRequest.subSearchRequest(
                    parentTaskId,
                    searchRequest,
                    localIndices.indices(),
                    RemoteClusterAware.LOCAL_CLUSTER_GROUP_KEY,
                    timeProvider.absoluteStartMillis(),
                    false
                );
                localSearchConsumer.accept(ccsLocalSearchRequest, ccsListener);
            }
        }
    }

    static SearchResponseMerger createSearchResponseMerger(
        SearchSourceBuilder source,
        SearchTimeProvider timeProvider,
        AggregationReduceContext.Builder aggReduceContextBuilder
    ) {
        final int from;
        final int size;
        final int trackTotalHitsUpTo;
        if (source == null) {
            from = SearchService.DEFAULT_FROM;
            size = SearchService.DEFAULT_SIZE;
            trackTotalHitsUpTo = SearchContext.DEFAULT_TRACK_TOTAL_HITS_UP_TO;
        } else {
            from = source.from() == -1 ? SearchService.DEFAULT_FROM : source.from();
            size = source.size() == -1 ? SearchService.DEFAULT_SIZE : source.size();
            trackTotalHitsUpTo = source.trackTotalHitsUpTo() == null
                ? SearchContext.DEFAULT_TRACK_TOTAL_HITS_UP_TO
                : source.trackTotalHitsUpTo();
            // here we modify the original source so we can re-use it by setting it to each outgoing search request
            source.from(0);
            source.size(from + size);
        }
        return new SearchResponseMerger(from, size, trackTotalHitsUpTo, timeProvider, aggReduceContextBuilder);
    }

    /**
     * Used for ccs_minimize_roundtrips=false
     */
    static void collectSearchShards(
        IndicesOptions indicesOptions,
        String preference,
        String routing,
        QueryBuilder query,
        boolean allowPartialResults,
        SearchContextId searchContext,
        Map<String, OriginalIndices> remoteIndicesByCluster,
        SearchResponse.Clusters clusters,
        SearchTimeProvider timeProvider,
        TransportService transportService,
        ActionListener<Map<String, SearchShardsResponse>> listener
    ) {
        RemoteClusterService remoteClusterService = transportService.getRemoteClusterService();
        final CountDown responsesCountDown = new CountDown(remoteIndicesByCluster.size());
        final Map<String, SearchShardsResponse> searchShardsResponses = new ConcurrentHashMap<>();
        final AtomicReference<Exception> exceptions = new AtomicReference<>();
        for (Map.Entry<String, OriginalIndices> entry : remoteIndicesByCluster.entrySet()) {
            final String clusterAlias = entry.getKey();
            boolean skipUnavailable = remoteClusterService.isSkipUnavailable(clusterAlias);
            TransportSearchAction.CCSActionListener<SearchShardsResponse, Map<String, SearchShardsResponse>> singleListener =
                new TransportSearchAction.CCSActionListener<>(
                    clusterAlias,
                    skipUnavailable,
                    responsesCountDown,
                    exceptions,
                    clusters,
                    listener
                ) {
                    @Override
                    void innerOnResponse(SearchShardsResponse searchShardsResponse) {
                        assert ThreadPool.assertCurrentThreadPool(ThreadPool.Names.SEARCH_COORDINATION);
                        ccsClusterInfoUpdate(searchShardsResponse, clusters, clusterAlias, timeProvider);
                        searchShardsResponses.put(clusterAlias, searchShardsResponse);
                    }

                    @Override
                    Map<String, SearchShardsResponse> createFinalResponse() {
                        return searchShardsResponses;
                    }
                };
            remoteClusterService.maybeEnsureConnectedAndGetConnection(
                clusterAlias,
                skipUnavailable == false,
                singleListener.delegateFailureAndWrap((delegate, connection) -> {
                    final String[] indices = entry.getValue().indices();
                    final Executor responseExecutor = transportService.getThreadPool().executor(ThreadPool.Names.SEARCH_COORDINATION);
                    // TODO: support point-in-time
                    if (searchContext == null && connection.getTransportVersion().onOrAfter(TransportVersions.V_8_9_X)) {
                        SearchShardsRequest searchShardsRequest = new SearchShardsRequest(
                            indices,
                            indicesOptions,
                            query,
                            routing,
                            preference,
                            allowPartialResults,
                            clusterAlias
                        );
                        transportService.sendRequest(
                            connection,
                            TransportSearchShardsAction.TYPE.name(),
                            searchShardsRequest,
                            TransportRequestOptions.EMPTY,
                            new ActionListenerResponseHandler<>(delegate, SearchShardsResponse::new, responseExecutor)
                        );
                    } else {
                        // does not do a can-match
                        ClusterSearchShardsRequest searchShardsRequest = new ClusterSearchShardsRequest(indices).indicesOptions(
                            indicesOptions
                        ).local(true).preference(preference).routing(routing);
                        transportService.sendRequest(
                            connection,
                            ClusterSearchShardsAction.NAME,
                            searchShardsRequest,
                            TransportRequestOptions.EMPTY,
                            new ActionListenerResponseHandler<>(
                                delegate.map(SearchShardsResponse::fromLegacyResponse),
                                ClusterSearchShardsResponse::new,
                                responseExecutor
                            )
                        );
                    }
                })
            );
        }
    }

    /**
     * Only used for ccs_minimize_roundtrips=true pathway
     */
    private static ActionListener<SearchResponse> createCCSListener(
        String clusterAlias,
        boolean skipUnavailable,
        CountDown countDown,
        AtomicReference<Exception> exceptions,
        SearchResponseMerger searchResponseMerger,
        SearchResponse.Clusters clusters,
        SearchProgressListener progressListener,
        ActionListener<SearchResponse> originalListener
    ) {
        return new CCSActionListener<>(
            clusterAlias,
            skipUnavailable,
            countDown,
            exceptions,
            clusters,
            ActionListener.releaseAfter(originalListener, searchResponseMerger)
        ) {
            @Override
            void innerOnResponse(SearchResponse searchResponse) {
                ccsClusterInfoUpdate(searchResponse, clusters, clusterAlias, skipUnavailable);
                searchResponseMerger.add(searchResponse);
                progressListener.notifyClusterResponseMinimizeRoundtrips(clusterAlias, searchResponse);
            }

            @Override
            SearchResponse createFinalResponse() {
                return searchResponseMerger.getMergedResponse(clusters);
            }

            @Override
            protected void releaseResponse(SearchResponse searchResponse) {
                searchResponse.decRef();
            }
        };
    }

    /**
     * Creates a new Cluster object using the {@link ShardSearchFailure} info and skip_unavailable
     * flag to set Status. Then it swaps it in the clusters CHM at key clusterAlias
     */
    static void ccsClusterInfoUpdate(
        ShardSearchFailure failure,
        SearchResponse.Clusters clusters,
        String clusterAlias,
        boolean skipUnavailable
    ) {
        clusters.swapCluster(clusterAlias, (k, v) -> {
            SearchResponse.Cluster.Status status;
            if (skipUnavailable) {
                status = SearchResponse.Cluster.Status.SKIPPED;
            } else {
                status = SearchResponse.Cluster.Status.FAILED;
            }
            return new SearchResponse.Cluster.Builder(v).setStatus(status)
                .setFailures(CollectionUtils.appendToCopy(v.getFailures(), failure))
                .build();
        });
    }

    /**
     * Helper method common to multiple ccs_minimize_roundtrips=true code paths.
     * Used to update a specific SearchResponse.Cluster object state based upon
     * the SearchResponse coming from the cluster coordinator the search was performed on.
     * @param searchResponse SearchResponse from cluster sub-search
     * @param clusters Clusters that the search was executed on
     * @param clusterAlias Alias of the cluster to be updated
     */
    private static void ccsClusterInfoUpdate(
        SearchResponse searchResponse,
        SearchResponse.Clusters clusters,
        String clusterAlias,
        boolean skipUnavailable
    ) {
        /*
         * Cluster Status logic:
         * 1) FAILED if total_shards > 0 && all shards failed && skip_unavailable=false
         * 2) SKIPPED if total_shards > 0 && all shards failed && skip_unavailable=true
         * 3) PARTIAL if it timed out
         * 4) PARTIAL if it at least one of the shards succeeded but not all
         * 5) SUCCESSFUL if no shards failed (and did not time out)
         */
        clusters.swapCluster(clusterAlias, (k, v) -> {
            SearchResponse.Cluster.Status status;
            int totalShards = searchResponse.getTotalShards();
            if (totalShards > 0 && searchResponse.getFailedShards() >= totalShards) {
                if (skipUnavailable) {
                    status = SearchResponse.Cluster.Status.SKIPPED;
                } else {
                    status = SearchResponse.Cluster.Status.FAILED;
                }
            } else if (searchResponse.isTimedOut()) {
                status = SearchResponse.Cluster.Status.PARTIAL;
            } else if (searchResponse.getFailedShards() > 0) {
                status = SearchResponse.Cluster.Status.PARTIAL;
            } else {
                status = SearchResponse.Cluster.Status.SUCCESSFUL;
            }
            return new SearchResponse.Cluster.Builder(v).setStatus(status)
                .setTotalShards(totalShards)
                .setSuccessfulShards(searchResponse.getSuccessfulShards())
                .setSkippedShards(searchResponse.getSkippedShards())
                .setFailedShards(searchResponse.getFailedShards())
                .setFailures(Arrays.asList(searchResponse.getShardFailures()))
                .setTook(searchResponse.getTook())
                .setTimedOut(searchResponse.isTimedOut())
                .build();
        });
    }

    /**
     * Edge case ---
     * Typically we don't need to update a Cluster object after the SearchShards API call, since the
     * skipped shards will be passed into SearchProgressListener.onListShards.
     * However, there is an edge case where the remote SearchShards API call returns no shards at all.
     * So in that case, nothing for this cluster will be passed to onListShards, so we need to update
     * the Cluster object to SUCCESSFUL status with shard counts of 0 and a filled in 'took' value.
     *
     * @param response from SearchShards API call to remote cluster
     * @param clusters Clusters that the search was executed on
     * @param clusterAlias Alias of the cluster to be updated
     * @param timeProvider search time provider (for setting took value)
     */
    private static void ccsClusterInfoUpdate(
        SearchShardsResponse response,
        SearchResponse.Clusters clusters,
        String clusterAlias,
        SearchTimeProvider timeProvider
    ) {
        if (response.getGroups().isEmpty()) {
            clusters.swapCluster(
                clusterAlias,
                (k, v) -> new SearchResponse.Cluster.Builder(v).setStatus(SearchResponse.Cluster.Status.SUCCESSFUL)
                    .setTotalShards(0)
                    .setSuccessfulShards(0)
                    .setSkippedShards(0)
                    .setFailedShards(0)
                    .setFailures(Collections.emptyList())
                    .setTook(new TimeValue(timeProvider.buildTookInMillis()))
                    .setTimedOut(false)
                    .build()
            );
        }
    }

    void executeLocalSearch(
        Task task,
        SearchTimeProvider timeProvider,
        SearchRequest searchRequest,
        OriginalIndices localIndices,
        ClusterState clusterState,
        SearchResponse.Clusters clusterInfo,
        SearchContextId searchContext,
        SearchPhaseProvider searchPhaseProvider
    ) {
        executeSearch(
            (SearchTask) task,
            timeProvider,
            searchRequest,
            localIndices,
            Collections.emptyList(),
            (clusterName, nodeId) -> null,
            clusterState,
            Collections.emptyMap(),
            clusterInfo,
            searchContext,
            searchPhaseProvider
        );
    }

    static BiFunction<String, String, DiscoveryNode> getRemoteClusterNodeLookup(Map<String, SearchShardsResponse> searchShardsResp) {
        Map<String, Map<String, DiscoveryNode>> clusterToNode = new HashMap<>();
        for (Map.Entry<String, SearchShardsResponse> entry : searchShardsResp.entrySet()) {
            String clusterAlias = entry.getKey();
            for (DiscoveryNode remoteNode : entry.getValue().getNodes()) {
                clusterToNode.computeIfAbsent(clusterAlias, k -> new HashMap<>()).put(remoteNode.getId(), remoteNode);
            }
        }
        return (clusterAlias, nodeId) -> {
            Map<String, DiscoveryNode> clusterNodes = clusterToNode.get(clusterAlias);
            if (clusterNodes == null) {
                throw new IllegalArgumentException("unknown remote cluster: " + clusterAlias);
            }
            return clusterNodes.get(nodeId);
        };
    }

    static List<SearchShardIterator> getRemoteShardsIterator(
        Map<String, SearchShardsResponse> searchShardsResponses,
        Map<String, OriginalIndices> remoteIndicesByCluster,
        Map<String, AliasFilter> aliasFilterMap
    ) {
        final List<SearchShardIterator> remoteShardIterators = new ArrayList<>();
        for (Map.Entry<String, SearchShardsResponse> entry : searchShardsResponses.entrySet()) {
            for (SearchShardsGroup searchShardsGroup : entry.getValue().getGroups()) {
                // add the cluster name to the remote index names for indices disambiguation
                // this ends up in the hits returned with the search response
                ShardId shardId = searchShardsGroup.shardId();
                AliasFilter aliasFilter = aliasFilterMap.get(shardId.getIndex().getUUID());
                String[] aliases = aliasFilter.getAliases();
                String clusterAlias = entry.getKey();
                String[] finalIndices = aliases.length == 0 ? new String[] { shardId.getIndexName() } : aliases;
                final OriginalIndices originalIndices = remoteIndicesByCluster.get(clusterAlias);
                assert originalIndices != null : "original indices are null for clusterAlias: " + clusterAlias;
                SearchShardIterator shardIterator = new SearchShardIterator(
                    clusterAlias,
                    shardId,
                    searchShardsGroup.allocatedNodes(),
                    new OriginalIndices(finalIndices, originalIndices.indicesOptions()),
                    null,
                    null,
                    searchShardsGroup.preFiltered(),
                    searchShardsGroup.skipped()
                );
                remoteShardIterators.add(shardIterator);
            }
        }
        return remoteShardIterators;
    }

    static List<SearchShardIterator> getRemoteShardsIteratorFromPointInTime(
        Map<String, SearchShardsResponse> searchShardsResponses,
        SearchContextId searchContextId,
        TimeValue searchContextKeepAlive,
        Map<String, OriginalIndices> remoteClusterIndices
    ) {
        final List<SearchShardIterator> remoteShardIterators = new ArrayList<>();
        for (Map.Entry<String, SearchShardsResponse> entry : searchShardsResponses.entrySet()) {
            for (SearchShardsGroup group : entry.getValue().getGroups()) {
                final ShardId shardId = group.shardId();
                final SearchContextIdForNode perNode = searchContextId.shards().get(shardId);
                if (perNode == null) {
                    // the shard was skipped after can match, hence it is not even part of the pit id
                    continue;
                }
                final String clusterAlias = entry.getKey();
                assert clusterAlias.equals(perNode.getClusterAlias()) : clusterAlias + " != " + perNode.getClusterAlias();
                final List<String> targetNodes = new ArrayList<>(group.allocatedNodes().size());
                targetNodes.add(perNode.getNode());
                if (perNode.getSearchContextId().getSearcherId() != null) {
                    for (String node : group.allocatedNodes()) {
                        if (node.equals(perNode.getNode()) == false) {
                            targetNodes.add(node);
                        }
                    }
                }
                assert remoteClusterIndices.get(clusterAlias) != null : "original indices are null for clusterAlias: " + clusterAlias;
                final OriginalIndices finalIndices = new OriginalIndices(
                    new String[] { shardId.getIndexName() },
                    remoteClusterIndices.get(clusterAlias).indicesOptions()
                );
                SearchShardIterator shardIterator = new SearchShardIterator(
                    clusterAlias,
                    shardId,
                    targetNodes,
                    finalIndices,
                    perNode.getSearchContextId(),
                    searchContextKeepAlive,
                    false,
                    false
                );
                remoteShardIterators.add(shardIterator);
            }
        }
        assert checkAllRemotePITShardsWereReturnedBySearchShards(searchContextId.shards(), searchShardsResponses)
            : "search shards did not return remote shards that PIT included: " + searchContextId.shards();
        return remoteShardIterators;
    }

    private static boolean checkAllRemotePITShardsWereReturnedBySearchShards(
        Map<ShardId, SearchContextIdForNode> searchContextIdShards,
        Map<String, SearchShardsResponse> searchShardsResponses
    ) {
        Map<ShardId, SearchContextIdForNode> searchContextIdForNodeMap = new HashMap<>(searchContextIdShards);
        for (SearchShardsResponse searchShardsResponse : searchShardsResponses.values()) {
            for (SearchShardsGroup group : searchShardsResponse.getGroups()) {
                searchContextIdForNodeMap.remove(group.shardId());
            }
        }
        return searchContextIdForNodeMap.values()
            .stream()
            .allMatch(searchContextIdForNode -> searchContextIdForNode.getClusterAlias() == null);
    }

    Index[] resolveLocalIndices(OriginalIndices localIndices, ClusterState clusterState, SearchTimeProvider timeProvider) {
        if (localIndices == null) {
            return Index.EMPTY_ARRAY; // don't search on any local index (happens when only remote indices were specified)
        }

        List<String> frozenIndices = null;
        Index[] indices = indexNameExpressionResolver.concreteIndices(clusterState, localIndices, timeProvider.absoluteStartMillis());
        for (Index index : indices) {
            IndexMetadata indexMetadata = clusterState.metadata().index(index);
            if (indexMetadata.getSettings().getAsBoolean("index.frozen", false)) {
                if (frozenIndices == null) {
                    frozenIndices = new ArrayList<>();
                }
                frozenIndices.add(index.getName());
            }
        }
        if (frozenIndices != null) {
            DEPRECATION_LOGGER.warn(
                DeprecationCategory.INDICES,
                "search-frozen-indices",
                FROZEN_INDICES_DEPRECATION_MESSAGE,
                String.join(",", frozenIndices)
            );
        }
        return indices;
    }

    private void executeSearch(
        SearchTask task,
        SearchTimeProvider timeProvider,
        SearchRequest searchRequest,
        OriginalIndices localIndices,
        List<SearchShardIterator> remoteShardIterators,
        BiFunction<String, String, DiscoveryNode> remoteConnections,
        ClusterState clusterState,
        Map<String, AliasFilter> remoteAliasMap,
        SearchResponse.Clusters clusters,
        @Nullable SearchContextId searchContext,
        SearchPhaseProvider searchPhaseProvider
    ) {
        clusterState.blocks().globalBlockedRaiseException(ClusterBlockLevel.READ);
        if (searchRequest.allowPartialSearchResults() == null) {
            // No user preference defined in search request - apply cluster service default
            searchRequest.allowPartialSearchResults(searchService.defaultAllowPartialSearchResults());
        }

        // TODO: I think startTime() should become part of ActionRequest and that should be used both for index name
        // date math expressions and $now in scripts. This way all apis will deal with now in the same way instead
        // of just for the _search api
        final List<SearchShardIterator> localShardIterators;
        final Map<String, AliasFilter> aliasFilter;

        final String[] concreteLocalIndices;
        if (searchContext != null) {
            assert searchRequest.pointInTimeBuilder() != null;
            aliasFilter = searchContext.aliasFilter();
            concreteLocalIndices = localIndices == null ? new String[0] : localIndices.indices();
            localShardIterators = getLocalLocalShardsIteratorFromPointInTime(
                clusterState,
                localIndices,
                searchRequest.getLocalClusterAlias(),
                searchContext,
                searchRequest.pointInTimeBuilder().getKeepAlive(),
                searchRequest.allowPartialSearchResults()
            );
        } else {
            final Index[] indices = resolveLocalIndices(localIndices, clusterState, timeProvider);
            concreteLocalIndices = Arrays.stream(indices).map(Index::getName).toArray(String[]::new);
            final Set<String> indicesAndAliases = indexNameExpressionResolver.resolveExpressions(clusterState, searchRequest.indices());
            aliasFilter = buildIndexAliasFilters(clusterState, indicesAndAliases, indices);
            aliasFilter.putAll(remoteAliasMap);
            localShardIterators = getLocalShardsIterator(
                clusterState,
                searchRequest,
                searchRequest.getLocalClusterAlias(),
                indicesAndAliases,
                concreteLocalIndices
            );
        }
        final GroupShardsIterator<SearchShardIterator> shardIterators = mergeShardsIterators(localShardIterators, remoteShardIterators);

        failIfOverShardCountLimit(clusterService, shardIterators.size());

        if (searchRequest.getWaitForCheckpoints().isEmpty() == false) {
            if (remoteShardIterators.isEmpty() == false) {
                throw new IllegalArgumentException("Cannot use wait_for_checkpoints parameter with cross-cluster searches.");
            } else {
                validateAndResolveWaitForCheckpoint(clusterState, indexNameExpressionResolver, searchRequest, concreteLocalIndices);
            }
        }

        Map<String, Float> concreteIndexBoosts = resolveIndexBoosts(searchRequest, clusterState);

        adjustSearchType(searchRequest, shardIterators.size() == 1);

        final DiscoveryNodes nodes = clusterState.nodes();
        BiFunction<String, String, Transport.Connection> connectionLookup = buildConnectionLookup(
            searchRequest.getLocalClusterAlias(),
            nodes::get,
            remoteConnections,
            searchTransportService::getConnection
        );
        final Executor asyncSearchExecutor = asyncSearchExecutor(concreteLocalIndices);
        final boolean preFilterSearchShards = shouldPreFilterSearchShards(
            clusterState,
            searchRequest,
            concreteLocalIndices,
            localShardIterators.size() + remoteShardIterators.size(),
            defaultPreFilterShardSize
        );
        searchPhaseProvider.newSearchPhase(
            task,
            searchRequest,
            asyncSearchExecutor,
            shardIterators,
            timeProvider,
            connectionLookup,
            clusterState,
            Collections.unmodifiableMap(aliasFilter),
            concreteIndexBoosts,
            preFilterSearchShards,
            threadPool,
            clusters
        ).start();
    }

    Executor asyncSearchExecutor(final String[] indices) {
        final List<String> executorsForIndices = Arrays.stream(indices).map(executorSelector::executorForSearch).toList();
        if (executorsForIndices.size() == 1) { // all indices have same executor
            return threadPool.executor(executorsForIndices.get(0));
        }
        if (executorsForIndices.size() == 2
            && executorsForIndices.contains(SYSTEM_READ)
            && executorsForIndices.contains(SYSTEM_CRITICAL_READ)) { // mix of critical and non critical system indices
            return threadPool.executor(SYSTEM_READ);
        }
        return threadPool.executor(ThreadPool.Names.SEARCH);
    }

    static BiFunction<String, String, Transport.Connection> buildConnectionLookup(
        String requestClusterAlias,
        Function<String, DiscoveryNode> localNodes,
        BiFunction<String, String, DiscoveryNode> remoteNodes,
        BiFunction<String, DiscoveryNode, Transport.Connection> nodeToConnection
    ) {
        return (clusterAlias, nodeId) -> {
            final DiscoveryNode discoveryNode;
            final boolean remoteCluster;
            if (clusterAlias == null || requestClusterAlias != null) {
                assert requestClusterAlias == null || requestClusterAlias.equals(clusterAlias);
                discoveryNode = localNodes.apply(nodeId);
                remoteCluster = false;
            } else {
                discoveryNode = remoteNodes.apply(clusterAlias, nodeId);
                remoteCluster = true;
            }
            if (discoveryNode == null) {
                throw new IllegalStateException("no node found for id: " + nodeId);
            }
            return nodeToConnection.apply(remoteCluster ? clusterAlias : null, discoveryNode);
        };
    }

    static boolean shouldPreFilterSearchShards(
        ClusterState clusterState,
        SearchRequest searchRequest,
        String[] indices,
        int numShards,
        int defaultPreFilterShardSize
    ) {
        SearchSourceBuilder source = searchRequest.source();
        Integer preFilterShardSize = searchRequest.getPreFilterShardSize();
        if (preFilterShardSize == null && (hasReadOnlyIndices(indices, clusterState) || hasPrimaryFieldSort(source))) {
            preFilterShardSize = 1;
        } else if (preFilterShardSize == null) {
            preFilterShardSize = defaultPreFilterShardSize;
        }
        return searchRequest.searchType() == QUERY_THEN_FETCH // we can't do this for DFS it needs to fan out to all shards all the time
            && (SearchService.canRewriteToMatchNone(source) || hasPrimaryFieldSort(source))
            && preFilterShardSize < numShards;
    }

    private static boolean hasReadOnlyIndices(String[] indices, ClusterState clusterState) {
        for (String index : indices) {
            ClusterBlockException writeBlock = clusterState.blocks().indexBlockedException(ClusterBlockLevel.WRITE, index);
            if (writeBlock != null) {
                return true;
            }
        }
        return false;
    }

    static GroupShardsIterator<SearchShardIterator> mergeShardsIterators(
        List<SearchShardIterator> localShardIterators,
        List<SearchShardIterator> remoteShardIterators
    ) {
        List<SearchShardIterator> shards = new ArrayList<>(remoteShardIterators);
        shards.addAll(localShardIterators);
        return GroupShardsIterator.sortAndCreate(shards);
    }

    interface SearchPhaseProvider {
        SearchPhase newSearchPhase(
            SearchTask task,
            SearchRequest searchRequest,
            Executor executor,
            GroupShardsIterator<SearchShardIterator> shardIterators,
            SearchTimeProvider timeProvider,
            BiFunction<String, String, Transport.Connection> connectionLookup,
            ClusterState clusterState,
            Map<String, AliasFilter> aliasFilter,
            Map<String, Float> concreteIndexBoosts,
            boolean preFilter,
            ThreadPool threadPool,
            SearchResponse.Clusters clusters
        );
    }

    private class AsyncSearchActionProvider implements SearchPhaseProvider {
        private final ActionListener<SearchResponse> listener;

        AsyncSearchActionProvider(ActionListener<SearchResponse> listener) {
            this.listener = listener;
        }

        @Override
        public SearchPhase newSearchPhase(
            SearchTask task,
            SearchRequest searchRequest,
            Executor executor,
            GroupShardsIterator<SearchShardIterator> shardIterators,
            SearchTimeProvider timeProvider,
            BiFunction<String, String, Transport.Connection> connectionLookup,
            ClusterState clusterState,
            Map<String, AliasFilter> aliasFilter,
            Map<String, Float> concreteIndexBoosts,
            boolean preFilter,
            ThreadPool threadPool,
            SearchResponse.Clusters clusters
        ) {
            if (preFilter) {
                return new CanMatchPreFilterSearchPhase(
                    logger,
                    searchTransportService,
                    connectionLookup,
                    aliasFilter,
                    concreteIndexBoosts,
                    threadPool.executor(ThreadPool.Names.SEARCH_COORDINATION),
                    searchRequest,
                    shardIterators,
                    timeProvider,
                    task,
                    true,
                    searchService.getCoordinatorRewriteContextProvider(timeProvider::absoluteStartMillis),
                    listener.delegateFailureAndWrap((l, iters) -> {
                        SearchPhase action = newSearchPhase(
                            task,
                            searchRequest,
                            executor,
                            iters,
                            timeProvider,
                            connectionLookup,
                            clusterState,
                            aliasFilter,
                            concreteIndexBoosts,
                            false,
                            threadPool,
                            clusters
                        );
                        action.start();
                    })
                );
            } else {
                // for synchronous CCS minimize_roundtrips=false, use the CCSSingleCoordinatorSearchProgressListener
                // (AsyncSearchTask will not return SearchProgressListener.NOOP, since it uses its own progress listener
                // which delegates to CCSSingleCoordinatorSearchProgressListener when minimizing roundtrips)
                if (clusters.isCcsMinimizeRoundtrips() == false
                    && clusters.hasRemoteClusters()
                    && task.getProgressListener() == SearchProgressListener.NOOP) {
                    task.setProgressListener(new CCSSingleCoordinatorSearchProgressListener());
                }
                final SearchPhaseResults<SearchPhaseResult> queryResultConsumer = searchPhaseController.newSearchPhaseResults(
                    executor,
                    circuitBreaker,
                    task::isCancelled,
                    task.getProgressListener(),
                    searchRequest,
                    shardIterators.size(),
                    exc -> searchTransportService.cancelSearchTask(task, "failed to merge result [" + exc.getMessage() + "]")
                );
                if (searchRequest.searchType() == DFS_QUERY_THEN_FETCH) {
                    return new SearchDfsQueryThenFetchAsyncAction(
                        logger,
                        namedWriteableRegistry,
                        searchTransportService,
                        connectionLookup,
                        aliasFilter,
                        concreteIndexBoosts,
                        executor,
                        queryResultConsumer,
                        searchRequest,
                        listener,
                        shardIterators,
                        timeProvider,
                        clusterState,
                        task,
                        clusters
                    );
                } else {
                    assert searchRequest.searchType() == QUERY_THEN_FETCH : searchRequest.searchType();
                    return new SearchQueryThenFetchAsyncAction(
                        logger,
                        namedWriteableRegistry,
                        searchTransportService,
                        connectionLookup,
                        aliasFilter,
                        concreteIndexBoosts,
                        executor,
                        queryResultConsumer,
                        searchRequest,
                        listener,
                        shardIterators,
                        timeProvider,
                        clusterState,
                        task,
                        clusters
                    );
                }
            }
        }
    }

    private static void validateAndResolveWaitForCheckpoint(
        ClusterState clusterState,
        IndexNameExpressionResolver resolver,
        SearchRequest searchRequest,
        String[] concreteLocalIndices
    ) {
        HashSet<String> searchedIndices = new HashSet<>(Arrays.asList(concreteLocalIndices));
        Map<String, long[]> newWaitForCheckpoints = Maps.newMapWithExpectedSize(searchRequest.getWaitForCheckpoints().size());
        for (Map.Entry<String, long[]> waitForCheckpointIndex : searchRequest.getWaitForCheckpoints().entrySet()) {
            long[] checkpoints = waitForCheckpointIndex.getValue();
            int checkpointsProvided = checkpoints.length;
            String target = waitForCheckpointIndex.getKey();
            Index resolved;
            try {
                resolved = resolver.concreteSingleIndex(clusterState, new IndicesRequest() {
                    @Override
                    public String[] indices() {
                        return new String[] { target };
                    }

                    @Override
                    public IndicesOptions indicesOptions() {
                        return IndicesOptions.strictSingleIndexNoExpandForbidClosed();
                    }
                });
            } catch (Exception e) {
                throw new IllegalArgumentException(
                    "Failed to resolve wait_for_checkpoints target ["
                        + target
                        + "]. Configured target "
                        + "must resolve to a single open index.",
                    e
                );
            }
            String index = resolved.getName();
            IndexMetadata indexMetadata = clusterState.metadata().index(index);
            if (searchedIndices.contains(index) == false) {
                throw new IllegalArgumentException(
                    "Target configured with wait_for_checkpoints must be a concrete index resolved in "
                        + "this search. Target ["
                        + target
                        + "] is not a concrete index resolved in this search."
                );
            } else if (indexMetadata == null) {
                throw new IllegalArgumentException("Cannot find index configured for wait_for_checkpoints parameter [" + index + "].");
            } else if (indexMetadata.getNumberOfShards() != checkpointsProvided) {
                throw new IllegalArgumentException(
                    "Target configured with wait_for_checkpoints must search the same number of shards as "
                        + "checkpoints provided. ["
                        + checkpointsProvided
                        + "] checkpoints provided. Target ["
                        + target
                        + "] which resolved to "
                        + "index ["
                        + index
                        + "] has "
                        + "["
                        + indexMetadata.getNumberOfShards()
                        + "] shards."
                );
            }
            newWaitForCheckpoints.put(index, checkpoints);
        }
        searchRequest.setWaitForCheckpoints(Collections.unmodifiableMap(newWaitForCheckpoints));
    }

    private static void failIfOverShardCountLimit(ClusterService clusterService, int shardCount) {
        final long shardCountLimit = clusterService.getClusterSettings().get(SHARD_COUNT_LIMIT_SETTING);
        if (shardCount > shardCountLimit) {
            throw new IllegalArgumentException(
                "Trying to query "
                    + shardCount
                    + " shards, which is over the limit of "
                    + shardCountLimit
                    + ". This limit exists because querying many shards at the same time can make the "
                    + "job of the coordinating node very CPU and/or memory intensive. It is usually a better idea to "
                    + "have a smaller number of larger shards. Update ["
                    + SHARD_COUNT_LIMIT_SETTING.getKey()
                    + "] to a greater value if you really want to query that many shards at the same time."
            );
        }
    }

    abstract static class CCSActionListener<Response, FinalResponse> implements ActionListener<Response> {
        protected final String clusterAlias;
        protected final boolean skipUnavailable;
        private final CountDown countDown;
        private final AtomicReference<Exception> exceptions;
        protected final SearchResponse.Clusters clusters;
        private final ActionListener<FinalResponse> originalListener;

        /**
         * Used by both minimize_roundtrips true and false
         */
        CCSActionListener(
            String clusterAlias,
            boolean skipUnavailable,
            CountDown countDown,
            AtomicReference<Exception> exceptions,
            SearchResponse.Clusters clusters,
            ActionListener<FinalResponse> originalListener
        ) {
            this.clusterAlias = clusterAlias;
            this.skipUnavailable = skipUnavailable;
            this.countDown = countDown;
            this.exceptions = exceptions;
            this.clusters = clusters;
            this.originalListener = originalListener;
        }

        @Override
        public final void onResponse(Response response) {
            innerOnResponse(response);
            maybeFinish();
        }

        abstract void innerOnResponse(Response response);

        @Override
        public final void onFailure(Exception e) {
            ShardSearchFailure f = new ShardSearchFailure(e);
            logCCSError(f, clusterAlias, skipUnavailable);
            SearchResponse.Cluster cluster = clusters.getCluster(clusterAlias);
            if (skipUnavailable) {
                if (cluster != null) {
                    ccsClusterInfoUpdate(f, clusters, clusterAlias, true);
                }
            } else {
                if (cluster != null) {
                    ccsClusterInfoUpdate(f, clusters, clusterAlias, false);
                }
                Exception exception = e;
                if (RemoteClusterAware.LOCAL_CLUSTER_GROUP_KEY.equals(clusterAlias) == false) {
                    exception = wrapRemoteClusterFailure(clusterAlias, e);
                }
                if (exceptions.compareAndSet(null, exception) == false) {
                    exceptions.accumulateAndGet(exception, (previous, current) -> {
                        current.addSuppressed(previous);
                        return current;
                    });
                }
            }
            maybeFinish();
        }

        private void maybeFinish() {
            if (countDown.countDown()) {
                Exception exception = exceptions.get();
                if (exception == null) {
                    FinalResponse response;
                    try {
                        response = createFinalResponse();
                    } catch (Exception e) {
                        originalListener.onFailure(e);
                        return;
                    }
                    try {
                        originalListener.onResponse(response);
                    } finally {
                        releaseResponse(response);
                    }
                } else {
                    originalListener.onFailure(exceptions.get());
                }
            }
        }

        protected void releaseResponse(FinalResponse response) {}

        abstract FinalResponse createFinalResponse();
    }

    /**
     * In order to gather data on what types of CCS errors happen in the field, we will log
     * them using the ShardSearchFailure XContent (JSON), which supplies information about underlying
     * causes of shard failures.
     * @param f ShardSearchFailure to log
     * @param clusterAlias cluster on which the failure occurred
     * @param skipUnavailable the skip_unavailable setting of the cluster with the search error
     */
    private static void logCCSError(ShardSearchFailure f, String clusterAlias, boolean skipUnavailable) {
        String errorInfo;
        try {
            errorInfo = Strings.toString(f.toXContent(XContentFactory.jsonBuilder(), ToXContent.EMPTY_PARAMS));
        } catch (IOException ex) {
            // use the toString as a fallback if for some reason the XContent conversion to JSON fails
            errorInfo = f.toString();
        }
        logger.debug(
            "CCS remote cluster failure. Cluster [{}]. skip_unavailable: [{}]. Error: {}",
            clusterAlias,
            skipUnavailable,
            errorInfo
        );
    }

    private static RemoteTransportException wrapRemoteClusterFailure(String clusterAlias, Exception e) {
        return new RemoteTransportException("error while communicating with remote cluster [" + clusterAlias + "]", e);
    }

    static Map<String, OriginalIndices> getIndicesFromSearchContexts(SearchContextId searchContext, IndicesOptions indicesOptions) {
        final Map<String, Set<String>> indices = new HashMap<>();
        for (Map.Entry<ShardId, SearchContextIdForNode> entry : searchContext.shards().entrySet()) {
            String clusterAlias = entry.getValue().getClusterAlias() == null
                ? RemoteClusterAware.LOCAL_CLUSTER_GROUP_KEY
                : entry.getValue().getClusterAlias();
            indices.computeIfAbsent(clusterAlias, k -> new HashSet<>()).add(entry.getKey().getIndexName());
        }
        return indices.entrySet()
            .stream()
            .collect(Collectors.toMap(Map.Entry::getKey, e -> new OriginalIndices(e.getValue().toArray(String[]::new), indicesOptions)));
    }

    static List<SearchShardIterator> getLocalLocalShardsIteratorFromPointInTime(
        ClusterState clusterState,
        OriginalIndices originalIndices,
        String localClusterAlias,
        SearchContextId searchContext,
        TimeValue keepAlive,
        boolean allowPartialSearchResults
    ) {
        final List<SearchShardIterator> iterators = new ArrayList<>(searchContext.shards().size());
        for (Map.Entry<ShardId, SearchContextIdForNode> entry : searchContext.shards().entrySet()) {
            final SearchContextIdForNode perNode = entry.getValue();
            if (Strings.isEmpty(perNode.getClusterAlias())) {
                final ShardId shardId = entry.getKey();
                final List<String> targetNodes = new ArrayList<>(2);
                try {
                    final ShardIterator shards = OperationRouting.getShards(clusterState, shardId);
                    // Prefer executing shard requests on nodes that are part of PIT first.
                    if (clusterState.nodes().nodeExists(perNode.getNode())) {
                        targetNodes.add(perNode.getNode());
                    }
                    if (perNode.getSearchContextId().getSearcherId() != null) {
                        for (ShardRouting shard : shards) {
                            if (shard.currentNodeId().equals(perNode.getNode()) == false) {
                                targetNodes.add(shard.currentNodeId());
                            }
                        }
                    }
                } catch (IndexNotFoundException | ShardNotFoundException e) {
                    // We can hit these exceptions if the index was deleted after creating PIT or the cluster state on
                    // this coordinating node is outdated. It's fine to ignore these extra "retry-able" target shards
                    // when allowPartialSearchResults is false
                    if (allowPartialSearchResults == false) {
                        throw e;
                    }
                }
                OriginalIndices finalIndices = new OriginalIndices(
                    new String[] { shardId.getIndexName() },
                    originalIndices.indicesOptions()
                );
                iterators.add(
                    new SearchShardIterator(
                        localClusterAlias,
                        shardId,
                        targetNodes,
                        finalIndices,
                        perNode.getSearchContextId(),
                        keepAlive,
                        false,
                        false
                    )
                );
            }
        }
        return iterators;
    }

    List<SearchShardIterator> getLocalShardsIterator(
        ClusterState clusterState,
        SearchRequest searchRequest,
        String clusterAlias,
        Set<String> indicesAndAliases,
        String[] concreteIndices
    ) {
        var routingMap = indexNameExpressionResolver.resolveSearchRouting(clusterState, searchRequest.routing(), searchRequest.indices());
        GroupShardsIterator<ShardIterator> shardRoutings = clusterService.operationRouting()
            .searchShards(
                clusterState,
                concreteIndices,
                routingMap,
                searchRequest.preference(),
                searchService.getResponseCollectorService(),
                searchTransportService.getPendingSearchRequests()
            );
        final Map<String, OriginalIndices> originalIndices = buildPerIndexOriginalIndices(
            clusterState,
            indicesAndAliases,
            concreteIndices,
            searchRequest.indicesOptions()
        );
        return StreamSupport.stream(shardRoutings.spliterator(), false).map(it -> {
            OriginalIndices finalIndices = originalIndices.get(it.shardId().getIndex().getName());
            assert finalIndices != null;
            return new SearchShardIterator(clusterAlias, it.shardId(), it.getShardRoutings(), finalIndices);
        }).toList();
    }
}<|MERGE_RESOLUTION|>--- conflicted
+++ resolved
@@ -527,13 +527,8 @@
                 timeProvider.absoluteStartMillis(),
                 true
             );
-<<<<<<< HEAD
-            var remoteClusterClient = remoteClusterService.getRemoteClusterClient(threadPool, clusterAlias, remoteClientResponseExecutor);
+            var remoteClusterClient = remoteClusterService.getRemoteClusterClient(clusterAlias, remoteClientResponseExecutor);
             remoteClusterClient.execute(TransportSearchAction.REMOTE_TYPE, ccsSearchRequest, new ActionListener<>() {
-=======
-            var remoteClusterClient = remoteClusterService.getRemoteClusterClient(clusterAlias, remoteClientResponseExecutor);
-            remoteClusterClient.execute(TransportSearchAction.TYPE, ccsSearchRequest, new ActionListener<>() {
->>>>>>> 2d073f4c
                 @Override
                 public void onResponse(SearchResponse searchResponse) {
                     // overwrite the existing cluster entry with the updated one
@@ -611,17 +606,11 @@
                     task.getProgressListener(),
                     listener
                 );
-<<<<<<< HEAD
                 final var remoteClusterClient = remoteClusterService.getRemoteClusterClient(
-                    threadPool,
                     clusterAlias,
                     remoteClientResponseExecutor
                 );
                 remoteClusterClient.execute(TransportSearchAction.REMOTE_TYPE, ccsSearchRequest, ccsListener);
-=======
-                final var remoteClusterClient = remoteClusterService.getRemoteClusterClient(clusterAlias, remoteClientResponseExecutor);
-                remoteClusterClient.execute(TransportSearchAction.TYPE, ccsSearchRequest, ccsListener);
->>>>>>> 2d073f4c
             }
             if (localIndices != null) {
                 ActionListener<SearchResponse> ccsListener = createCCSListener(
