/*
 * Copyright Elasticsearch B.V. and/or licensed to Elasticsearch B.V. under one
 * or more contributor license agreements. Licensed under the Elastic License
 * 2.0 and the Server Side Public License, v 1; you may not use this file except
 * in compliance with, at your election, the Elastic License 2.0 or the Server
 * Side Public License, v 1.
 */

package org.elasticsearch.action.ingest;

import org.elasticsearch.common.io.stream.StreamInput;
import org.elasticsearch.common.io.stream.StreamOutput;
import org.elasticsearch.common.io.stream.Writeable;
import org.elasticsearch.core.RestApiVersion;
import org.elasticsearch.index.mapper.MapperService;
import org.elasticsearch.ingest.IngestDocument;
import org.elasticsearch.script.field.IngestSourceAndMetadata;
import org.elasticsearch.xcontent.ConstructingObjectParser;
import org.elasticsearch.xcontent.ParseField;
import org.elasticsearch.xcontent.ToXContentFragment;
import org.elasticsearch.xcontent.XContentBuilder;
import org.elasticsearch.xcontent.XContentParser;

import java.io.IOException;
import java.time.ZonedDateTime;
import java.util.Map;
import java.util.Objects;

import static org.elasticsearch.ingest.IngestDocument.Metadata;
import static org.elasticsearch.xcontent.ConstructingObjectParser.constructorArg;
import static org.elasticsearch.xcontent.ConstructingObjectParser.optionalConstructorArg;

final class WriteableIngestDocument implements Writeable, ToXContentFragment {

    static final String SOURCE_FIELD = "_source";
    static final String INGEST_FIELD = "_ingest";
    static final String DOC_FIELD = "doc";
    private final IngestDocument ingestDocument;

    @SuppressWarnings("unchecked")
    public static final ConstructingObjectParser<WriteableIngestDocument, Void> INGEST_DOC_PARSER = new ConstructingObjectParser<>(
        "ingest_document",
        true,
        a -> {
<<<<<<< HEAD
            return new WriteableIngestDocument(
                new IngestDocument(
                    new IngestSourceAndMetadata.Builder().index(a[0])
                        .id(a[1])
                        .routing(a[2])
                        .version(a[3])
                        .versionType(a[4])
                        .source(a[5])
                        .timestamp(a[6])
                        .build(),
                    (Map<String, Object>) a[6]
                )
            );
=======
            HashMap<String, Object> sourceAndMetadata = new HashMap<>();
            sourceAndMetadata.put(Metadata.INDEX.getFieldName(), a[0]);
            sourceAndMetadata.put(Metadata.ID.getFieldName(), a[1]);
            if (a[2] != null) {
                sourceAndMetadata.put(Metadata.ROUTING.getFieldName(), a[2]);
            }
            if (a[3] != null) {
                sourceAndMetadata.put(Metadata.VERSION.getFieldName(), a[3]);
            }
            if (a[4] != null) {
                sourceAndMetadata.put(Metadata.VERSION_TYPE.getFieldName(), a[4]);
            }
            sourceAndMetadata.putAll((Map<String, Object>) a[5]);
            return new WriteableIngestDocument(IngestDocument.fromWire(sourceAndMetadata, (Map<String, Object>) a[6]));
>>>>>>> a20642b2
        }
    );
    static {
        INGEST_DOC_PARSER.declareString(constructorArg(), new ParseField(Metadata.INDEX.getFieldName()));
        INGEST_DOC_PARSER.declareString(constructorArg(), new ParseField(Metadata.ID.getFieldName()));
        INGEST_DOC_PARSER.declareString(optionalConstructorArg(), new ParseField(Metadata.ROUTING.getFieldName()));
        INGEST_DOC_PARSER.declareLong(optionalConstructorArg(), new ParseField(Metadata.VERSION.getFieldName()));
        INGEST_DOC_PARSER.declareString(optionalConstructorArg(), new ParseField(Metadata.VERSION_TYPE.getFieldName()));
        INGEST_DOC_PARSER.declareObject(constructorArg(), (p, c) -> p.map(), new ParseField(SOURCE_FIELD));
        INGEST_DOC_PARSER.declareObject(constructorArg(), (p, c) -> {
            Map<String, Object> ingestMap = p.map();
            ingestMap.computeIfPresent("timestamp", (k, o) -> ZonedDateTime.parse((String) o));
            return ingestMap;
        }, new ParseField(INGEST_FIELD));
    }

    public static final ConstructingObjectParser<WriteableIngestDocument, Void> PARSER = new ConstructingObjectParser<>(
        "writeable_ingest_document",
        true,
        a -> (WriteableIngestDocument) a[0]
    );
    static {
        PARSER.declareObject(constructorArg(), INGEST_DOC_PARSER, new ParseField(DOC_FIELD));
    }

    WriteableIngestDocument(IngestDocument ingestDocument) {
        assert ingestDocument != null;
        this.ingestDocument = ingestDocument;
    }

    WriteableIngestDocument(StreamInput in) throws IOException {
        Map<String, Object> sourceAndMetadata = in.readMap();
        Map<String, Object> ingestMetadata = in.readMap();
<<<<<<< HEAD
        // TODO(stu); needs to split
        this.ingestDocument = new IngestDocument(sourceAndMetadata, ingestMetadata);
=======
        this.ingestDocument = IngestDocument.fromWire(sourceAndMetadata, ingestMetadata);
>>>>>>> a20642b2
    }

    @Override
    public void writeTo(StreamOutput out) throws IOException {
        out.writeGenericMap(ingestDocument.getSourceAndMetadata());
        out.writeGenericMap(ingestDocument.getIngestMetadata());
    }

    IngestDocument getIngestDocument() {
        return ingestDocument;
    }

    @Override
    public XContentBuilder toXContent(XContentBuilder builder, Params params) throws IOException {
        builder.startObject(DOC_FIELD);
        Map<String, Object> metadataMap = ingestDocument.getMetadata();
        for (Map.Entry<String, Object> metadata : metadataMap.entrySet()) {
            if (metadata.getValue() != null) {
                builder.field(metadata.getKey(), metadata.getValue().toString());
            }
        }
        if (builder.getRestApiVersion() == RestApiVersion.V_7) {
            builder.field(MapperService.TYPE_FIELD_NAME, MapperService.SINGLE_MAPPING_NAME);
        }
        builder.field(SOURCE_FIELD, ingestDocument.getSource());
        builder.field(INGEST_FIELD, ingestDocument.getIngestMetadata());
        builder.endObject();
        return builder;
    }

    public static WriteableIngestDocument fromXContent(XContentParser parser) {
        return PARSER.apply(parser, null);
    }

    @Override
    public boolean equals(Object o) {
        if (this == o) {
            return true;
        }
        if (o == null || getClass() != o.getClass()) {
            return false;
        }
        WriteableIngestDocument that = (WriteableIngestDocument) o;
        return Objects.equals(ingestDocument, that.ingestDocument);
    }

    @Override
    public int hashCode() {
        return Objects.hash(ingestDocument);
    }

    @Override
    public String toString() {
        return ingestDocument.toString();
    }
}<|MERGE_RESOLUTION|>--- conflicted
+++ resolved
@@ -42,9 +42,8 @@
         "ingest_document",
         true,
         a -> {
-<<<<<<< HEAD
             return new WriteableIngestDocument(
-                new IngestDocument(
+                IngestDocument.fromWire(
                     new IngestSourceAndMetadata.Builder().index(a[0])
                         .id(a[1])
                         .routing(a[2])
@@ -56,22 +55,6 @@
                     (Map<String, Object>) a[6]
                 )
             );
-=======
-            HashMap<String, Object> sourceAndMetadata = new HashMap<>();
-            sourceAndMetadata.put(Metadata.INDEX.getFieldName(), a[0]);
-            sourceAndMetadata.put(Metadata.ID.getFieldName(), a[1]);
-            if (a[2] != null) {
-                sourceAndMetadata.put(Metadata.ROUTING.getFieldName(), a[2]);
-            }
-            if (a[3] != null) {
-                sourceAndMetadata.put(Metadata.VERSION.getFieldName(), a[3]);
-            }
-            if (a[4] != null) {
-                sourceAndMetadata.put(Metadata.VERSION_TYPE.getFieldName(), a[4]);
-            }
-            sourceAndMetadata.putAll((Map<String, Object>) a[5]);
-            return new WriteableIngestDocument(IngestDocument.fromWire(sourceAndMetadata, (Map<String, Object>) a[6]));
->>>>>>> a20642b2
         }
     );
     static {
@@ -105,12 +88,7 @@
     WriteableIngestDocument(StreamInput in) throws IOException {
         Map<String, Object> sourceAndMetadata = in.readMap();
         Map<String, Object> ingestMetadata = in.readMap();
-<<<<<<< HEAD
-        // TODO(stu); needs to split
-        this.ingestDocument = new IngestDocument(sourceAndMetadata, ingestMetadata);
-=======
         this.ingestDocument = IngestDocument.fromWire(sourceAndMetadata, ingestMetadata);
->>>>>>> a20642b2
     }
 
     @Override
