--- conflicted
+++ resolved
@@ -273,13 +273,8 @@
                     // Make sure to use request.index() here, if you
                     // use docWriteRequest.index() it will use the
                     // concrete index instead of an alias if used!
-<<<<<<< HEAD
-                    new BulkItemResponse.Failure(request.index(), docWriteRequest.type(), docWriteRequest.id(),
+                    new BulkItemResponse.Failure(request.index(), docWriteRequest.id(),
                         result.getFailure(), result.getSeqNo(), result.getTerm()));
-=======
-                    new BulkItemResponse.Failure(request.index(), docWriteRequest.id(),
-                        result.getFailure(), result.getSeqNo()));
->>>>>>> 13170a78
                 break;
             default:
                 throw new AssertionError("unknown result type for " + getCurrentItem() + ": " + result.getResultType());
