/*
 * Licensed to Elasticsearch under one or more contributor
 * license agreements. See the NOTICE file distributed with
 * this work for additional information regarding copyright
 * ownership. Elasticsearch licenses this file to you under
 * the Apache License, Version 2.0 (the "License"); you may
 * not use this file except in compliance with the License.
 * You may obtain a copy of the License at
 *
 *    http://www.apache.org/licenses/LICENSE-2.0
 *
 * Unless required by applicable law or agreed to in writing,
 * software distributed under the License is distributed on an
 * "AS IS" BASIS, WITHOUT WARRANTIES OR CONDITIONS OF ANY
 * KIND, either express or implied.  See the License for the
 * specific language governing permissions and limitations
 * under the License.
 */
package org.elasticsearch.action;

import org.elasticsearch.action.delete.DeleteRequest;
import org.elasticsearch.action.index.IndexRequest;
import org.elasticsearch.action.support.IndicesOptions;
import org.elasticsearch.action.update.UpdateRequest;
import org.elasticsearch.common.io.stream.StreamInput;
import org.elasticsearch.common.io.stream.StreamOutput;
import org.elasticsearch.common.lucene.uid.Versions;
import org.elasticsearch.index.VersionType;

import java.io.IOException;
import java.util.Locale;

import static org.elasticsearch.action.ValidateActions.addValidationError;
import static org.elasticsearch.index.seqno.SequenceNumbers.UNASSIGNED_PRIMARY_TERM;
import static org.elasticsearch.index.seqno.SequenceNumbers.UNASSIGNED_SEQ_NO;

/**
 * Generic interface to group ActionRequest, which perform writes to a single document
 * Action requests implementing this can be part of {@link org.elasticsearch.action.bulk.BulkRequest}
 */
public interface DocWriteRequest<T> extends IndicesRequest {

    /**
     * Set the index for this request
     * @return the Request
     */
    T index(String index);

    /**
     * Get the index that this request operates on
     * @return the index
     */
    String index();


    /**
     * Set the type for this request
     * @return the Request
     */
    T type(String type);

    /**
     * Get the type that this request operates on
     * @return the type
     */
    String type();

<<<<<<< HEAD
=======
    /**
     * Set the default type supplied to a bulk
     * request if this individual request's type is null
     * or empty
     * @return the Request
     */
    T defaultTypeIfNull(String defaultType);
>>>>>>> 64cd974d

    /**
     * Get the id of the document for this request
     * @return the id
     */
    String id();

    /**
     * Get the options for this request
     * @return the indices options
     */
    @Override
    IndicesOptions indicesOptions();

    /**
     * Set the routing for this request
     * @return the Request
     */
    T routing(String routing);

    /**
     * Get the routing for this request
     * @return the Routing
     */
    String routing();

    /**
     * Get the document version for this request
     * @return the document version
     */
    long version();

    /**
     * Sets the version, which will perform the operation only if a matching
     * version exists and no changes happened on the doc since then.
     */
    T version(long version);

    /**
     * Get the document version type for this request
     * @return the document version type
     */
    VersionType versionType();

    /**
     * Sets the versioning type. Defaults to {@link VersionType#INTERNAL}.
     */
    T versionType(VersionType versionType);

    /**
     * only perform this request if the document was last modification was assigned the given
     * sequence number. Must be used in combination with {@link #setIfPrimaryTerm(long)}
     *
     * If the document last modification was assigned a different sequence number a
     * {@link org.elasticsearch.index.engine.VersionConflictEngineException} will be thrown.
     */
    T setIfSeqNo(long seqNo);

    /**
     * only performs this request if the document was last modification was assigned the given
     * primary term. Must be used in combination with {@link #setIfSeqNo(long)}
     *
     * If the document last modification was assigned a different term a
     * {@link org.elasticsearch.index.engine.VersionConflictEngineException} will be thrown.
     */
    T setIfPrimaryTerm(long term);

    /**
     * If set, only perform this request if the document was last modification was assigned this sequence number.
     * If the document last modification was assigned a different sequence number a
     * {@link org.elasticsearch.index.engine.VersionConflictEngineException} will be thrown.
     */
     long ifSeqNo();

    /**
     * If set, only perform this request if the document was last modification was assigned this primary term.
     *
     * If the document last modification was assigned a different term a
     * {@link org.elasticsearch.index.engine.VersionConflictEngineException} will be thrown.
     */
    long ifPrimaryTerm();

    /**
     * Get the requested document operation type of the request
     * @return the operation type {@link OpType}
     */
    OpType opType();

    /**
     * Requested operation type to perform on the document
     */
    enum OpType {
        /**
         * Index the source. If there an existing document with the id, it will
         * be replaced.
         */
        INDEX(0),
        /**
         * Creates the resource. Simply adds it to the index, if there is an existing
         * document with the id, then it won't be removed.
         */
        CREATE(1),
        /** Updates a document */
        UPDATE(2),
        /** Deletes a document */
        DELETE(3);

        private final byte op;
        private final String lowercase;

        OpType(int op) {
            this.op = (byte) op;
            this.lowercase = this.toString().toLowerCase(Locale.ROOT);
        }

        public byte getId() {
            return op;
        }

        public String getLowercase() {
            return lowercase;
        }

        public static OpType fromId(byte id) {
            switch (id) {
                case 0: return INDEX;
                case 1: return CREATE;
                case 2: return UPDATE;
                case 3: return DELETE;
                default: throw new IllegalArgumentException("Unknown opType: [" + id + "]");
            }
        }

        public static OpType fromString(String sOpType) {
            String lowerCase = sOpType.toLowerCase(Locale.ROOT);
            for (OpType opType : OpType.values()) {
                if (opType.getLowercase().equals(lowerCase)) {
                    return opType;
                }
            }
            throw new IllegalArgumentException("Unknown opType: [" + sOpType + "]");
        }
    }

    /** read a document write (index/delete/update) request */
    static DocWriteRequest<?> readDocumentRequest(StreamInput in) throws IOException {
        byte type = in.readByte();
        DocWriteRequest<?> docWriteRequest;
        if (type == 0) {
            docWriteRequest = new IndexRequest(in);
        } else if (type == 1) {
            docWriteRequest = new DeleteRequest(in);
        } else if (type == 2) {
            docWriteRequest = new UpdateRequest(in);
        } else {
            throw new IllegalStateException("invalid request type [" + type+ " ]");
        }
        return docWriteRequest;
    }

    /** write a document write (index/delete/update) request*/
    static void writeDocumentRequest(StreamOutput out, DocWriteRequest<?> request)  throws IOException {
        if (request instanceof IndexRequest) {
            out.writeByte((byte) 0);
            ((IndexRequest) request).writeTo(out);
        } else if (request instanceof DeleteRequest) {
            out.writeByte((byte) 1);
            ((DeleteRequest) request).writeTo(out);
        } else if (request instanceof UpdateRequest) {
            out.writeByte((byte) 2);
            ((UpdateRequest) request).writeTo(out);
        } else {
            throw new IllegalStateException("invalid request [" + request.getClass().getSimpleName() + " ]");
        }
    }

    static ActionRequestValidationException validateSeqNoBasedCASParams(
        DocWriteRequest request, ActionRequestValidationException validationException) {
        final long version = request.version();
        final VersionType versionType = request.versionType();
        if (versionType.validateVersionForWrites(version) == false) {
            validationException = addValidationError("illegal version value [" + version + "] for version type ["
                + versionType.name() + "]", validationException);
        }

        if (versionType == VersionType.INTERNAL && version != Versions.MATCH_ANY && version != Versions.MATCH_DELETED) {
            validationException = addValidationError("internal versioning can not be used for optimistic concurrency control. " +
                "Please use `if_seq_no` and `if_primary_term` instead", validationException);
        }

        if (request.ifSeqNo() != UNASSIGNED_SEQ_NO && (
            versionType != VersionType.INTERNAL || version != Versions.MATCH_ANY
        )) {
            validationException = addValidationError("compare and write operations can not use versioning", validationException);
        }
        if (request.ifPrimaryTerm() == UNASSIGNED_PRIMARY_TERM && request.ifSeqNo() != UNASSIGNED_SEQ_NO) {
            validationException = addValidationError("ifSeqNo is set, but primary term is [0]", validationException);
        }
        if (request.ifPrimaryTerm() != UNASSIGNED_PRIMARY_TERM && request.ifSeqNo() == UNASSIGNED_SEQ_NO) {
            validationException =
                addValidationError("ifSeqNo is unassigned, but primary term is [" + request.ifPrimaryTerm() + "]", validationException);
        }

        return validationException;
    }
}<|MERGE_RESOLUTION|>--- conflicted
+++ resolved
@@ -65,17 +65,6 @@
      */
     String type();
 
-<<<<<<< HEAD
-=======
-    /**
-     * Set the default type supplied to a bulk
-     * request if this individual request's type is null
-     * or empty
-     * @return the Request
-     */
-    T defaultTypeIfNull(String defaultType);
->>>>>>> 64cd974d
-
     /**
      * Get the id of the document for this request
      * @return the id
