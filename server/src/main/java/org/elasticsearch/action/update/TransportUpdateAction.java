--- conflicted
+++ resolved
@@ -238,11 +238,7 @@
                 if (indexServiceOrNull !=  null) {
                     IndexShard shard = indexService.getShardOrNull(shardId.getId());
                     if (shard != null) {
-<<<<<<< HEAD
-                        shard.noopUpdate(MapperService.SINGLE_MAPPING_NAME);
-=======
                         shard.noopUpdate();
->>>>>>> 7a622f02
                     }
                 }
                 listener.onResponse(update);
