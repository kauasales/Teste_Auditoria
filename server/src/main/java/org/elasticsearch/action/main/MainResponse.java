/*
 * Licensed to Elasticsearch under one or more contributor
 * license agreements. See the NOTICE file distributed with
 * this work for additional information regarding copyright
 * ownership. Elasticsearch licenses this file to you under
 * the Apache License, Version 2.0 (the "License"); you may
 * not use this file except in compliance with the License.
 * You may obtain a copy of the License at
 *
 *    http://www.apache.org/licenses/LICENSE-2.0
 *
 * Unless required by applicable law or agreed to in writing,
 * software distributed under the License is distributed on an
 * "AS IS" BASIS, WITHOUT WARRANTIES OR CONDITIONS OF ANY
 * KIND, either express or implied.  See the License for the
 * specific language governing permissions and limitations
 * under the License.
 */

package org.elasticsearch.action.main;

import org.elasticsearch.Build;
import org.elasticsearch.Version;
import org.elasticsearch.action.ActionResponse;
import org.elasticsearch.cluster.ClusterName;
import org.elasticsearch.common.ParseField;
import org.elasticsearch.common.io.stream.StreamInput;
import org.elasticsearch.common.io.stream.StreamOutput;
import org.elasticsearch.common.xcontent.ObjectParser;
import org.elasticsearch.common.xcontent.ToXContentObject;
import org.elasticsearch.common.xcontent.XContentBuilder;
import org.elasticsearch.common.xcontent.XContentParser;

import java.io.IOException;
import java.util.Objects;

public class MainResponse extends ActionResponse implements ToXContentObject {

    private String nodeName;
    private Version version;
    private ClusterName clusterName;
    private String clusterUuid;
    private Build build;

<<<<<<< HEAD
    public MainResponse() {}

    public MainResponse(StreamInput in) throws IOException {
=======
    MainResponse() {}

    MainResponse(StreamInput in) throws IOException {
>>>>>>> 22a30418
        super(in);
        nodeName = in.readString();
        version = Version.readVersion(in);
        clusterName = new ClusterName(in);
        clusterUuid = in.readString();
        build = Build.readBuild(in);
    }

    public MainResponse(String nodeName, Version version, ClusterName clusterName, String clusterUuid, Build build) {
        this.nodeName = nodeName;
        this.version = version;
        this.clusterName = clusterName;
        this.clusterUuid = clusterUuid;
        this.build = build;
    }

    public String getNodeName() {
        return nodeName;
    }

    public Version getVersion() {
        return version;
    }


    public ClusterName getClusterName() {
        return clusterName;
    }

    public String getClusterUuid() {
        return clusterUuid;
    }

    public Build getBuild() {
        return build;
    }

    @Override
    public void writeTo(StreamOutput out) throws IOException {
        out.writeString(nodeName);
        Version.writeVersion(version, out);
        clusterName.writeTo(out);
        out.writeString(clusterUuid);
        Build.writeBuild(build, out);
    }

    @Override
<<<<<<< HEAD
=======
    public void readFrom(StreamInput in) throws IOException {
        throw new UnsupportedOperationException("usage of Streamable is to be replaced by Writeable");
    }

    @Override
>>>>>>> 22a30418
    public XContentBuilder toXContent(XContentBuilder builder, Params params) throws IOException {
        builder.startObject();
        builder.field("name", nodeName);
        builder.field("cluster_name", clusterName.value());
        builder.field("cluster_uuid", clusterUuid);
        builder.startObject("version")
            .field("number", build.getQualifiedVersion())
            .field("build_flavor", build.flavor().displayName())
            .field("build_type", build.type().displayName())
            .field("build_hash", build.shortHash())
            .field("build_date", build.date())
            .field("build_snapshot", build.isSnapshot())
            .field("lucene_version", version.luceneVersion.toString())
            .field("minimum_wire_compatibility_version", version.minimumCompatibilityVersion().toString())
            .field("minimum_index_compatibility_version", version.minimumIndexCompatibilityVersion().toString())
            .endObject();
        builder.field("tagline", "You Know, for Search");
        builder.endObject();
        return builder;
    }

    private static final ObjectParser<MainResponse, Void> PARSER = new ObjectParser<>(MainResponse.class.getName(), true,
            MainResponse::new);

    static {
        PARSER.declareString((response, value) -> response.nodeName = value, new ParseField("name"));
        PARSER.declareString((response, value) -> response.clusterName = new ClusterName(value), new ParseField("cluster_name"));
        PARSER.declareString((response, value) -> response.clusterUuid = value, new ParseField("cluster_uuid"));
        PARSER.declareString((response, value) -> {}, new ParseField("tagline"));
        PARSER.declareObject((response, value) -> {
            final String buildFlavor = (String) value.get("build_flavor");
            final String buildType = (String) value.get("build_type");
            response.build =
                    new Build(
                            /*
                             * Be lenient when reading on the wire, the enumeration values from other versions might be different than what
                             * we know.
                             */
                            buildFlavor == null ? Build.Flavor.UNKNOWN : Build.Flavor.fromDisplayName(buildFlavor, false),
                            buildType == null ? Build.Type.UNKNOWN : Build.Type.fromDisplayName(buildType, false),
                            (String) value.get("build_hash"),
                            (String) value.get("build_date"),
                            (boolean) value.get("build_snapshot"),
                            (String) value.get("number")
                    );
            response.version = Version.fromString(
                ((String) value.get("number"))
                    .replace("-SNAPSHOT", "")
                    .replaceFirst("-(alpha\\d+|beta\\d+|rc\\d+)", "")
            );
        }, (parser, context) -> parser.map(), new ParseField("version"));
    }

    public static MainResponse fromXContent(XContentParser parser) {
        return PARSER.apply(parser, null);
    }

    @Override
    public boolean equals(Object o) {
        if (this == o) {
            return true;
        }
        if (o == null || getClass() != o.getClass()) {
            return false;
        }
        MainResponse other = (MainResponse) o;
        return Objects.equals(nodeName, other.nodeName) &&
                Objects.equals(version, other.version) &&
                Objects.equals(clusterUuid, other.clusterUuid) &&
                Objects.equals(build, other.build) &&
                Objects.equals(clusterName, other.clusterName);
    }

    @Override
    public int hashCode() {
        return Objects.hash(nodeName, version, clusterUuid, build, clusterName);
    }

    @Override
    public String toString() {
        return "MainResponse{" +
            "nodeName='" + nodeName + '\'' +
            ", version=" + version +
            ", clusterName=" + clusterName +
            ", clusterUuid='" + clusterUuid + '\'' +
            ", build=" + build +
            '}';
    }
}<|MERGE_RESOLUTION|>--- conflicted
+++ resolved
@@ -42,15 +42,9 @@
     private String clusterUuid;
     private Build build;
 
-<<<<<<< HEAD
-    public MainResponse() {}
-
-    public MainResponse(StreamInput in) throws IOException {
-=======
     MainResponse() {}
 
     MainResponse(StreamInput in) throws IOException {
->>>>>>> 22a30418
         super(in);
         nodeName = in.readString();
         version = Version.readVersion(in);
@@ -98,14 +92,6 @@
     }
 
     @Override
-<<<<<<< HEAD
-=======
-    public void readFrom(StreamInput in) throws IOException {
-        throw new UnsupportedOperationException("usage of Streamable is to be replaced by Writeable");
-    }
-
-    @Override
->>>>>>> 22a30418
     public XContentBuilder toXContent(XContentBuilder builder, Params params) throws IOException {
         builder.startObject();
         builder.field("name", nodeName);
