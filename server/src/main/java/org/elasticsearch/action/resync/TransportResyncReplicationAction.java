--- conflicted
+++ resolved
@@ -93,16 +93,7 @@
         final ConcreteReplicaRequest<ResyncReplicationRequest> replicaRequest,
         final DiscoveryNode node,
         final ActionListener<ReplicationOperation.ReplicaResponse> listener) {
-<<<<<<< HEAD
-        if (node.getVersion().onOrAfter(Version.V_6_0_0_alpha1)) {
-            super.sendReplicaRequest(replicaRequest, node, listener);
-        } else {
-            final long pre60NodeCheckpoint = SequenceNumbers.PRE_60_NODE_CHECKPOINT;
-            listener.onResponse(new ReplicaResponse(pre60NodeCheckpoint, pre60NodeCheckpoint, SequenceNumbers.UNASSIGNED_SEQ_NO));
-        }
-=======
         super.sendReplicaRequest(replicaRequest, node, listener);
->>>>>>> a41f5e44
     }
 
     @Override
