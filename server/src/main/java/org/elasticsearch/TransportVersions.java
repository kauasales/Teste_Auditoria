--- conflicted
+++ resolved
@@ -165,11 +165,8 @@
     public static final TransportVersion JOIN_STATUS_AGE_SERIALIZATION = def(8_656_00_0);
     public static final TransportVersion ML_RERANK_DOC_OPTIONAL = def(8_657_00_0);
     public static final TransportVersion FAILURE_STORE_FIELD_PARITY = def(8_658_00_0);
-<<<<<<< HEAD
-    public static final TransportVersion ML_INFERENCE_COHERE_COMPLETION_ADDED = def(8_659_00_0);
-=======
     public static final TransportVersion ML_INFERENCE_AZURE_AI_STUDIO = def(8_659_00_0);
->>>>>>> e87047fa
+    public static final TransportVersion ML_INFERENCE_COHERE_COMPLETION_ADDED = def(8_660_00_0);
 
     /*
      * STOP! READ THIS FIRST! No, really,
