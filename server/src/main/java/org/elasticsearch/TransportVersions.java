--- conflicted
+++ resolved
@@ -179,7 +179,6 @@
     public static final TransportVersion PIT_WITH_INDEX_FILTER = def(8_546_00_0);
     public static final TransportVersion NODE_INFO_VERSION_AS_STRING = def(8_547_00_0);
     public static final TransportVersion GET_API_KEY_INVALIDATION_TIME_ADDED = def(8_548_00_0);
-<<<<<<< HEAD
     public static final TransportVersion ML_INFERENCE_GET_MULTIPLE_MODELS = def(8_549_00_0);
     public static final TransportVersion INFERENCE_SERVICE_RESULTS_ADDED = def(8_550_00_0);
     public static final TransportVersion ESQL_PROFILE = def(8_551_00_0);
@@ -189,10 +188,7 @@
     public static final TransportVersion UPGRADE_TO_LUCENE_9_9 = def(8_555_00_0);
     public static final TransportVersion HEALTH_INFO_ENRICHED_WITH_DSL_STATUS = def(8_556_00_0);
 
-    public static final TransportVersion KNN_K_NUMCANDS_AS_OPTIONAL_PARAMS = def(8_547_00_0);
-=======
-    public static final TransportVersion KNN_K_NUMCANDS_AS_OPTIONAL_PARAMS = def(8_549_00_0);
->>>>>>> 6a50a33c
+    public static final TransportVersion KNN_K_NUMCANDS_AS_OPTIONAL_PARAMS = def(8_993_00_0);
     /*
      * STOP! READ THIS FIRST! No, really,
      *        ____ _____ ___  ____  _        ____  _____    _    ____    _____ _   _ ___ ____    _____ ___ ____  ____ _____ _
