/*
 * Copyright Elasticsearch B.V. and/or licensed to Elasticsearch B.V. under one
 * or more contributor license agreements. Licensed under the Elastic License
 * 2.0 and the Server Side Public License, v 1; you may not use this file except
 * in compliance with, at your election, the Elastic License 2.0 or the Server
 * Side Public License, v 1.
 */

package org.elasticsearch;

import org.elasticsearch.core.Assertions;
import org.elasticsearch.core.UpdateForV9;

import java.lang.reflect.Field;
import java.util.Collection;
import java.util.Collections;
import java.util.HashMap;
import java.util.Map;
import java.util.NavigableMap;
import java.util.Set;
import java.util.TreeMap;
import java.util.TreeSet;

/**
 * <p>Transport version is used to coordinate compatible wire protocol communication between nodes, at a fine-grained level.  This replaces
 * and supersedes the old Version constants.</p>
 *
 * <p>Before adding a new version constant, please read the block comment at the end of the list of constants.</p>
 */
public class TransportVersions {

    /*
     * NOTE: IntelliJ lies!
     * This map is used during class construction, referenced by the registerTransportVersion method.
     * When all the transport version constants have been registered, the map is cleared & never touched again.
     */
    static TreeSet<Integer> IDS = new TreeSet<>();

    static TransportVersion def(int id) {
        if (IDS == null) throw new IllegalStateException("The IDS map needs to be present to call this method");

        if (IDS.add(id) == false) {
            throw new IllegalArgumentException("Version id " + id + " defined twice");
        }
        if (id < IDS.last()) {
            throw new IllegalArgumentException("Version id " + id + " is not defined in the right location. Keep constants sorted");
        }
        return new TransportVersion(id);
    }

    @UpdateForV9 // remove the transport versions with which v9 will not need to interact
    public static final TransportVersion ZERO = def(0);
    public static final TransportVersion V_7_0_0 = def(7_00_00_99);
    public static final TransportVersion V_7_0_1 = def(7_00_01_99);
    public static final TransportVersion V_7_1_0 = def(7_01_00_99);
    public static final TransportVersion V_7_2_0 = def(7_02_00_99);
    public static final TransportVersion V_7_2_1 = def(7_02_01_99);
    public static final TransportVersion V_7_3_0 = def(7_03_00_99);
    public static final TransportVersion V_7_3_2 = def(7_03_02_99);
    public static final TransportVersion V_7_4_0 = def(7_04_00_99);
    public static final TransportVersion V_7_5_0 = def(7_05_00_99);
    public static final TransportVersion V_7_6_0 = def(7_06_00_99);
    public static final TransportVersion V_7_7_0 = def(7_07_00_99);
    public static final TransportVersion V_7_8_0 = def(7_08_00_99);
    public static final TransportVersion V_7_8_1 = def(7_08_01_99);
    public static final TransportVersion V_7_9_0 = def(7_09_00_99);
    public static final TransportVersion V_7_10_0 = def(7_10_00_99);
    public static final TransportVersion V_7_10_1 = def(7_10_01_99);
    public static final TransportVersion V_7_11_0 = def(7_11_00_99);
    public static final TransportVersion V_7_12_0 = def(7_12_00_99);
    public static final TransportVersion V_7_13_0 = def(7_13_00_99);
    public static final TransportVersion V_7_14_0 = def(7_14_00_99);
    public static final TransportVersion V_7_15_0 = def(7_15_00_99);
    public static final TransportVersion V_7_15_1 = def(7_15_01_99);
    public static final TransportVersion V_7_16_0 = def(7_16_00_99);
    public static final TransportVersion V_7_17_0 = def(7_17_00_99);
    public static final TransportVersion V_7_17_1 = def(7_17_01_99);
    public static final TransportVersion V_7_17_8 = def(7_17_08_99);
    public static final TransportVersion V_8_0_0 = def(8_00_00_99);
    public static final TransportVersion V_8_1_0 = def(8_01_00_99);
    public static final TransportVersion V_8_2_0 = def(8_02_00_99);
    public static final TransportVersion V_8_3_0 = def(8_03_00_99);
    public static final TransportVersion V_8_4_0 = def(8_04_00_99);
    public static final TransportVersion V_8_5_0 = def(8_05_00_99);
    public static final TransportVersion V_8_6_0 = def(8_06_00_99);
    public static final TransportVersion V_8_6_1 = def(8_06_01_99);
    public static final TransportVersion V_8_7_0 = def(8_07_00_99);
    public static final TransportVersion V_8_7_1 = def(8_07_01_99);
    public static final TransportVersion V_8_8_0 = def(8_08_00_99);
    public static final TransportVersion V_8_8_1 = def(8_08_01_99);
    /*
     * READ THE COMMENT BELOW THIS BLOCK OF DECLARATIONS BEFORE ADDING NEW TRANSPORT VERSIONS
     * Detached transport versions added below here.
     */
    public static final TransportVersion V_8_500_020 = def(8_500_020);
    public static final TransportVersion V_8_500_040 = def(8_500_040);
    public static final TransportVersion V_8_500_041 = def(8_500_041);
    public static final TransportVersion V_8_500_042 = def(8_500_042);
    public static final TransportVersion V_8_500_043 = def(8_500_043);
    public static final TransportVersion V_8_500_044 = def(8_500_044);
    public static final TransportVersion V_8_500_045 = def(8_500_045);
    public static final TransportVersion V_8_500_046 = def(8_500_046);
    public static final TransportVersion V_8_500_047 = def(8_500_047);
    public static final TransportVersion V_8_500_048 = def(8_500_048);
    public static final TransportVersion V_8_500_049 = def(8_500_049);
    public static final TransportVersion V_8_500_050 = def(8_500_050);
    public static final TransportVersion V_8_500_051 = def(8_500_051);
    public static final TransportVersion V_8_500_052 = def(8_500_052);
    public static final TransportVersion V_8_500_053 = def(8_500_053);
    public static final TransportVersion V_8_500_054 = def(8_500_054);
    public static final TransportVersion V_8_500_055 = def(8_500_055);
    public static final TransportVersion V_8_500_056 = def(8_500_056);
    public static final TransportVersion V_8_500_057 = def(8_500_057);
    public static final TransportVersion V_8_500_058 = def(8_500_058);
    public static final TransportVersion V_8_500_059 = def(8_500_059);
    public static final TransportVersion V_8_500_060 = def(8_500_060);
    public static final TransportVersion V_8_500_061 = def(8_500_061);
    public static final TransportVersion V_8_500_062 = def(8_500_062);
    public static final TransportVersion V_8_500_063 = def(8_500_063);
    public static final TransportVersion V_8_500_064 = def(8_500_064);
    public static final TransportVersion V_8_500_065 = def(8_500_065);
    public static final TransportVersion V_8_500_066 = def(8_500_066);
    public static final TransportVersion SEARCH_RESP_SKIP_UNAVAILABLE_ADDED = def(8_500_067);
    public static final TransportVersion ML_TRAINED_MODEL_FINISH_PENDING_WORK_ADDED = def(8_500_068);
    public static final TransportVersion SEARCH_APP_INDICES_REMOVED = def(8_500_069);
    public static final TransportVersion GENERIC_NAMED_WRITABLE_ADDED = def(8_500_070);
    public static final TransportVersion PINNED_QUERY_OPTIONAL_INDEX = def(8_500_071);
    public static final TransportVersion SHARD_SIZE_PRIMARY_TERM_GEN_ADDED = def(8_500_072);
    public static final TransportVersion COMPAT_VERSIONS_MAPPING_VERSION_ADDED = def(8_500_073);
    public static final TransportVersion V_8_500_074 = def(8_500_074);
    public static final TransportVersion NODE_INFO_INDEX_VERSION_ADDED = def(8_500_075);
    public static final TransportVersion FIRST_NEW_ID_LAYOUT = def(8_501_00_0);
    public static final TransportVersion COMMIT_PRIMARY_TERM_GENERATION = def(8_501_00_1);
    public static final TransportVersion WAIT_FOR_CLUSTER_STATE_IN_RECOVERY_ADDED = def(8_502_00_0);
    public static final TransportVersion RECOVERY_COMMIT_TOO_NEW_EXCEPTION_ADDED = def(8_503_00_0);
    public static final TransportVersion NODE_INFO_COMPONENT_VERSIONS_ADDED = def(8_504_00_0);
    public static final TransportVersion COMPACT_FIELD_CAPS_ADDED = def(8_505_00_0);
    public static final TransportVersion DATA_STREAM_RESPONSE_INDEX_PROPERTIES = def(8_506_00_0);
    public static final TransportVersion ML_TRAINED_MODEL_CONFIG_PLATFORM_ADDED = def(8_507_00_0);
    public static final TransportVersion LONG_COUNT_IN_HISTOGRAM_ADDED = def(8_508_00_0);
    public static final TransportVersion INFERENCE_MODEL_SECRETS_ADDED = def(8_509_00_0);
    public static final TransportVersion NODE_INFO_REQUEST_SIMPLIFIED = def(8_510_00_0);
    public static final TransportVersion NESTED_KNN_VECTOR_QUERY_V = def(8_511_00_0);
    public static final TransportVersion ML_PACKAGE_LOADER_PLATFORM_ADDED = def(8_512_00_0);
    public static final TransportVersion ELSER_SERVICE_MODEL_VERSION_ADDED_PATCH = def(8_512_00_1);
    public static final TransportVersion PLUGIN_DESCRIPTOR_OPTIONAL_CLASSNAME = def(8_513_00_0);
    public static final TransportVersion UNIVERSAL_PROFILING_LICENSE_ADDED = def(8_514_00_0);
    public static final TransportVersion ELSER_SERVICE_MODEL_VERSION_ADDED = def(8_515_00_0);
    public static final TransportVersion NODE_STATS_HTTP_ROUTE_STATS_ADDED = def(8_516_00_0);
    public static final TransportVersion INCLUDE_SHARDS_STATS_ADDED = def(8_517_00_0);
    public static final TransportVersion BUILD_QUALIFIER_SEPARATED = def(8_518_00_0);
    public static final TransportVersion PIPELINES_IN_BULK_RESPONSE_ADDED = def(8_519_00_0);
    public static final TransportVersion PLUGIN_DESCRIPTOR_STRING_VERSION = def(8_520_00_0);
    public static final TransportVersion TOO_MANY_SCROLL_CONTEXTS_EXCEPTION_ADDED = def(8_521_00_0);
    public static final TransportVersion UNCONTENDED_REGISTER_ANALYSIS_ADDED = def(8_522_00_0);
    public static final TransportVersion TRANSFORM_GET_CHECKPOINT_TIMEOUT_ADDED = def(8_523_00_0);
    public static final TransportVersion IP_ADDRESS_WRITEABLE = def(8_524_00_0);
    public static final TransportVersion PRIMARY_TERM_ADDED = def(8_525_00_0);
    public static final TransportVersion CLUSTER_FEATURES_ADDED = def(8_526_00_0);
    public static final TransportVersion DSL_ERROR_STORE_INFORMATION_ENHANCED = def(8_527_00_0);
    public static final TransportVersion INVALID_BUCKET_PATH_EXCEPTION_INTRODUCED = def(8_528_00_0);
    public static final TransportVersion KNN_AS_QUERY_ADDED = def(8_529_00_0);
    public static final TransportVersion UNDESIRED_SHARD_ALLOCATIONS_COUNT_ADDED = def(8_530_00_0);
    public static final TransportVersion ML_INFERENCE_TASK_SETTINGS_OPTIONAL_ADDED = def(8_531_00_0);
    public static final TransportVersion DEPRECATED_COMPONENT_TEMPLATES_ADDED = def(8_532_00_0);
    public static final TransportVersion UPDATE_NON_DYNAMIC_SETTINGS_ADDED = def(8_533_00_0);
    public static final TransportVersion REPO_ANALYSIS_REGISTER_OP_COUNT_ADDED = def(8_534_00_0);
    public static final TransportVersion ML_TRAINED_MODEL_PREFIX_STRINGS_ADDED = def(8_535_00_0);
    public static final TransportVersion COUNTED_KEYWORD_ADDED = def(8_536_00_0);
    public static final TransportVersion SHAPE_VALUE_SERIALIZATION_ADDED = def(8_537_00_0);
    public static final TransportVersion INFERENCE_MULTIPLE_INPUTS = def(8_538_00_0);
    public static final TransportVersion ADDITIONAL_DESIRED_BALANCE_RECONCILIATION_STATS = def(8_539_00_0);
    public static final TransportVersion ML_STATE_CHANGE_TIMESTAMPS = def(8_540_00_0);
    public static final TransportVersion DATA_STREAM_FAILURE_STORE_ADDED = def(8_541_00_0);
    public static final TransportVersion ML_INFERENCE_OPENAI_ADDED = def(8_542_00_0);
    public static final TransportVersion SHUTDOWN_MIGRATION_STATUS_INCLUDE_COUNTS = def(8_543_00_0);
    public static final TransportVersion TRANSFORM_GET_CHECKPOINT_QUERY_AND_CLUSTER_ADDED = def(8_544_00_0);
    public static final TransportVersion GRANT_API_KEY_CLIENT_AUTHENTICATION_ADDED = def(8_545_00_0);
    public static final TransportVersion PIT_WITH_INDEX_FILTER = def(8_546_00_0);
    public static final TransportVersion NODE_INFO_VERSION_AS_STRING = def(8_547_00_0);
    public static final TransportVersion GET_API_KEY_INVALIDATION_TIME_ADDED = def(8_548_00_0);
    public static final TransportVersion ML_INFERENCE_GET_MULTIPLE_MODELS = def(8_549_00_0);
    public static final TransportVersion INFERENCE_SERVICE_RESULTS_ADDED = def(8_550_00_0);
    public static final TransportVersion ESQL_PROFILE = def(8_551_00_0);
    public static final TransportVersion CLUSTER_STATS_RESCORER_USAGE_ADDED = def(8_552_00_0);
    public static final TransportVersion ML_INFERENCE_HF_SERVICE_ADDED = def(8_553_00_0);
    public static final TransportVersion INFERENCE_USAGE_ADDED = def(8_554_00_0);
    public static final TransportVersion UPGRADE_TO_LUCENE_9_9 = def(8_555_00_0);
    public static final TransportVersion HEALTH_INFO_ENRICHED_WITH_DSL_STATUS = def(8_556_00_0);
    public static final TransportVersion SOURCE_IN_SINGLE_VALUE_QUERY_ADDED = def(8_557_00_0);
    public static final TransportVersion MISSED_INDICES_UPDATE_EXCEPTION_ADDED = def(8_558_00_0);
<<<<<<< HEAD
    public static final TransportVersion RETRIEVERS_ADDED = def(8_559_00_0);
=======
    public static final TransportVersion INFERENCE_SERVICE_EMBEDDING_SIZE_ADDED = def(8_559_00_0);
    public static final TransportVersion ENRICH_ELASTICSEARCH_VERSION_REMOVED = def(8_560_00_0);
>>>>>>> b03c4ab9

    /*
     * STOP! READ THIS FIRST! No, really,
     *        ____ _____ ___  ____  _        ____  _____    _    ____    _____ _   _ ___ ____    _____ ___ ____  ____ _____ _
     *       / ___|_   _/ _ \|  _ \| |      |  _ \| ____|  / \  |  _ \  |_   _| | | |_ _/ ___|  |  ___|_ _|  _ \/ ___|_   _| |
     *       \___ \ | || | | | |_) | |      | |_) |  _|   / _ \ | | | |   | | | |_| || |\___ \  | |_   | || |_) \___ \ | | | |
     *        ___) || || |_| |  __/|_|      |  _ <| |___ / ___ \| |_| |   | | |  _  || | ___) | |  _|  | ||  _ < ___) || | |_|
     *       |____/ |_| \___/|_|   (_)      |_| \_\_____/_/   \_\____/    |_| |_| |_|___|____/  |_|   |___|_| \_\____/ |_| (_)
     *
     * A new transport version should be added EVERY TIME a change is made to the serialization protocol of one or more classes. Each
     * transport version should only be used in a single merged commit (apart from the BwC versions copied from o.e.Version, ≤V_8_8_1).
     *
     * ADDING A TRANSPORT VERSION
     * To add a new transport version, add a new constant at the bottom of the list, above this comment. Don't add other lines,
     * comments, etc. The version id has the following layout:
     *
     * M_NNN_SS_P
     *
     * M - The major version of Elasticsearch
     * NNN - The server version part
     * SS - The serverless version part. It should always be 00 here, it is used by serverless only.
     * P - The patch version part
     *
     * To determine the id of the next TransportVersion constant, do the following:
     * - Use the same major version, unless bumping majors
     * - Bump the server version part by 1, unless creating a patch version
     * - Leave the serverless part as 00
     * - Bump the patch part if creating a patch version
     *
     * If a patch version is created, it should be placed sorted among the other existing constants.
     *
     * REVERTING A TRANSPORT VERSION
     *
     * If you revert a commit with a transport version change, you MUST ensure there is a NEW transport version representing the reverted
     * change. DO NOT let the transport version go backwards, it must ALWAYS be incremented.
     *
     * DETERMINING TRANSPORT VERSIONS FROM GIT HISTORY
     *
     * If your git checkout has the expected minor-version-numbered branches and the expected release-version tags then you can find the
     * transport versions known by a particular release ...
     *
     *     git show v8.11.0:server/src/main/java/org/elasticsearch/TransportVersions.java | grep '= def'
     *
     * ... or by a particular branch ...
     *
     *     git show 8.11:server/src/main/java/org/elasticsearch/TransportVersions.java | grep '= def'
     *
     * ... and you can see which versions were added in between two versions too ...
     *
     *     git diff v8.11.0..main -- server/src/main/java/org/elasticsearch/TransportVersions.java
     *
     * In branches 8.7-8.10 see server/src/main/java/org/elasticsearch/TransportVersion.java for the equivalent definitions.
     */

    /**
     * Reference to the earliest compatible transport version to this version of the codebase.
     * This should be the transport version used by the highest minor version of the previous major.
     */
    public static final TransportVersion MINIMUM_COMPATIBLE = V_7_17_0;

    /**
     * Reference to the minimum transport version that can be used with CCS.
     * This should be the transport version used by the previous minor release.
     */
    public static final TransportVersion MINIMUM_CCS_VERSION = ML_PACKAGE_LOADER_PLATFORM_ADDED;

    static final NavigableMap<Integer, TransportVersion> VERSION_IDS = getAllVersionIds(TransportVersions.class);

    // the highest transport version constant defined in this file, used as a fallback for TransportVersion.current()
    static final TransportVersion LATEST_DEFINED;
    static {
        LATEST_DEFINED = VERSION_IDS.lastEntry().getValue();

        // see comment on IDS field
        // now we're registered all the transport versions, we can clear the map
        IDS = null;
    }

    public static NavigableMap<Integer, TransportVersion> getAllVersionIds(Class<?> cls) {
        Map<Integer, String> versionIdFields = new HashMap<>();
        NavigableMap<Integer, TransportVersion> builder = new TreeMap<>();

        Set<String> ignore = Set.of("ZERO", "CURRENT", "MINIMUM_COMPATIBLE", "MINIMUM_CCS_VERSION");

        for (Field declaredField : cls.getFields()) {
            if (declaredField.getType().equals(TransportVersion.class)) {
                String fieldName = declaredField.getName();
                if (ignore.contains(fieldName)) {
                    continue;
                }

                TransportVersion version;
                try {
                    version = (TransportVersion) declaredField.get(null);
                } catch (IllegalAccessException e) {
                    throw new AssertionError(e);
                }
                builder.put(version.id(), version);

                if (Assertions.ENABLED) {
                    // check the version number is unique
                    var sameVersionNumber = versionIdFields.put(version.id(), fieldName);
                    assert sameVersionNumber == null
                        : "Versions ["
                            + sameVersionNumber
                            + "] and ["
                            + fieldName
                            + "] have the same version number ["
                            + version.id()
                            + "]. Each TransportVersion should have a different version number";
                }
            }
        }

        return Collections.unmodifiableNavigableMap(builder);
    }

    static Collection<TransportVersion> getAllVersions() {
        return VERSION_IDS.values();
    }

    // no instance
    private TransportVersions() {}
}<|MERGE_RESOLUTION|>--- conflicted
+++ resolved
@@ -189,14 +189,11 @@
     public static final TransportVersion HEALTH_INFO_ENRICHED_WITH_DSL_STATUS = def(8_556_00_0);
     public static final TransportVersion SOURCE_IN_SINGLE_VALUE_QUERY_ADDED = def(8_557_00_0);
     public static final TransportVersion MISSED_INDICES_UPDATE_EXCEPTION_ADDED = def(8_558_00_0);
-<<<<<<< HEAD
-    public static final TransportVersion RETRIEVERS_ADDED = def(8_559_00_0);
-=======
     public static final TransportVersion INFERENCE_SERVICE_EMBEDDING_SIZE_ADDED = def(8_559_00_0);
     public static final TransportVersion ENRICH_ELASTICSEARCH_VERSION_REMOVED = def(8_560_00_0);
->>>>>>> b03c4ab9
-
-    /*
+    public static final TransportVersion RETRIEVERS_ADDED = def(8_561_00_0);
+
+    /*git co
      * STOP! READ THIS FIRST! No, really,
      *        ____ _____ ___  ____  _        ____  _____    _    ____    _____ _   _ ___ ____    _____ ___ ____  ____ _____ _
      *       / ___|_   _/ _ \|  _ \| |      |  _ \| ____|  / \  |  _ \  |_   _| | | |_ _/ ___|  |  ___|_ _|  _ \/ ___|_   _| |
