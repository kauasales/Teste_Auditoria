--- conflicted
+++ resolved
@@ -207,12 +207,9 @@
     public static final TransportVersion K_FOR_KNN_QUERY_ADDED = def(8_698_00_0);
     public static final TransportVersion TEXT_SIMILARITY_RERANKER_RETRIEVER = def(8_699_00_0);
     public static final TransportVersion ML_INFERENCE_GOOGLE_VERTEX_AI_RERANKING_ADDED = def(8_700_00_0);
-<<<<<<< HEAD
-    public static final TransportVersion QUERY_CATEGORIES_ADDED = def(8_701_00_0);
-=======
     public static final TransportVersion VERSIONED_MASTER_NODE_REQUESTS = def(8_701_00_0);
     public static final TransportVersion ML_INFERENCE_AMAZON_BEDROCK_ADDED = def(8_702_00_0);
->>>>>>> 6de80183
+    public static final TransportVersion QUERY_CATEGORIES_ADDED = def(8_703_00_0);
 
     /*
      * STOP! READ THIS FIRST! No, really,
