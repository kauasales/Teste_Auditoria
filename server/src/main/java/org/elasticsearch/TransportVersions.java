--- conflicted
+++ resolved
@@ -163,11 +163,8 @@
     public static final TransportVersion CCR_STATS_API_TIMEOUT_PARAM = def(8_622_00_0);
     public static final TransportVersion ESQL_ORDINAL_BLOCK = def(8_623_00_0);
     public static final TransportVersion ML_INFERENCE_COHERE_RERANK = def(8_624_00_0);
-<<<<<<< HEAD
-    public static final TransportVersion ACTUAL_FLUSH_STATS = def(8_625_00_0);
-=======
     public static final TransportVersion INDEXING_PRESSURE_DOCUMENT_REJECTIONS_COUNT = def(8_625_00_0);
->>>>>>> 29888ff7
+    public static final TransportVersion ACTUAL_FLUSH_STATS = def(8_626_00_0);
 
     /*
      * STOP! READ THIS FIRST! No, really,
