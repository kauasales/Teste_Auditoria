--- conflicted
+++ resolved
@@ -145,11 +145,8 @@
     public static final TransportVersion PLUGIN_DESCRIPTOR_STRING_VERSION = def(8_520_00_0);
     public static final TransportVersion TOO_MANY_SCROLL_CONTEXTS_EXCEPTION_ADDED = def(8_521_00_0);
     public static final TransportVersion UNCONTENDED_REGISTER_ANALYSIS_ADDED = def(8_522_00_0);
-<<<<<<< HEAD
-    public static final TransportVersion DEPRECATED_COMPONENT_TEMPLATES_ADDED = def(8_523_00_0);
-=======
     public static final TransportVersion TRANSFORM_GET_CHECKPOINT_TIMEOUT_ADDED = def(8_523_00_0);
->>>>>>> c34e0c07
+    public static final TransportVersion DEPRECATED_COMPONENT_TEMPLATES_ADDED = def(8_524_00_0);
 
     /*
      * STOP! READ THIS FIRST! No, really,
