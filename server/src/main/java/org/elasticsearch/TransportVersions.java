/*
 * Copyright Elasticsearch B.V. and/or licensed to Elasticsearch B.V. under one
 * or more contributor license agreements. Licensed under the Elastic License
 * 2.0 and the Server Side Public License, v 1; you may not use this file except
 * in compliance with, at your election, the Elastic License 2.0 or the Server
 * Side Public License, v 1.
 */

package org.elasticsearch;

import org.elasticsearch.core.Assertions;
import org.elasticsearch.core.UpdateForV9;

import java.lang.reflect.Field;
import java.util.Collection;
import java.util.Collections;
import java.util.HashMap;
import java.util.Map;
import java.util.NavigableMap;
import java.util.Set;
import java.util.TreeMap;
import java.util.TreeSet;
import java.util.function.IntFunction;

/**
 * <p>Transport version is used to coordinate compatible wire protocol communication between nodes, at a fine-grained level.  This replaces
 * and supersedes the old Version constants.</p>
 *
 * <p>Before adding a new version constant, please read the block comment at the end of the list of constants.</p>
 */
public class TransportVersions {

    /*
     * NOTE: IntelliJ lies!
     * This map is used during class construction, referenced by the registerTransportVersion method.
     * When all the transport version constants have been registered, the map is cleared & never touched again.
     */
    static TreeSet<Integer> IDS = new TreeSet<>();

    static TransportVersion def(int id) {
        if (IDS == null) throw new IllegalStateException("The IDS map needs to be present to call this method");

        if (IDS.add(id) == false) {
            throw new IllegalArgumentException("Version id " + id + " defined twice");
        }
        if (id < IDS.last()) {
            throw new IllegalArgumentException("Version id " + id + " is not defined in the right location. Keep constants sorted");
        }
        return new TransportVersion(id);
    }

    @UpdateForV9 // remove the transport versions with which v9 will not need to interact
    public static final TransportVersion ZERO = def(0);
    public static final TransportVersion V_7_0_0 = def(7_00_00_99);
    public static final TransportVersion V_7_0_1 = def(7_00_01_99);
    public static final TransportVersion V_7_1_0 = def(7_01_00_99);
    public static final TransportVersion V_7_2_0 = def(7_02_00_99);
    public static final TransportVersion V_7_2_1 = def(7_02_01_99);
    public static final TransportVersion V_7_3_0 = def(7_03_00_99);
    public static final TransportVersion V_7_3_2 = def(7_03_02_99);
    public static final TransportVersion V_7_4_0 = def(7_04_00_99);
    public static final TransportVersion V_7_5_0 = def(7_05_00_99);
    public static final TransportVersion V_7_6_0 = def(7_06_00_99);
    public static final TransportVersion V_7_7_0 = def(7_07_00_99);
    public static final TransportVersion V_7_8_0 = def(7_08_00_99);
    public static final TransportVersion V_7_8_1 = def(7_08_01_99);
    public static final TransportVersion V_7_9_0 = def(7_09_00_99);
    public static final TransportVersion V_7_10_0 = def(7_10_00_99);
    public static final TransportVersion V_7_10_1 = def(7_10_01_99);
    public static final TransportVersion V_7_11_0 = def(7_11_00_99);
    public static final TransportVersion V_7_12_0 = def(7_12_00_99);
    public static final TransportVersion V_7_13_0 = def(7_13_00_99);
    public static final TransportVersion V_7_14_0 = def(7_14_00_99);
    public static final TransportVersion V_7_15_0 = def(7_15_00_99);
    public static final TransportVersion V_7_15_1 = def(7_15_01_99);
    public static final TransportVersion V_7_16_0 = def(7_16_00_99);
    public static final TransportVersion V_7_17_0 = def(7_17_00_99);
    public static final TransportVersion V_7_17_1 = def(7_17_01_99);
    public static final TransportVersion V_7_17_8 = def(7_17_08_99);
    public static final TransportVersion V_8_0_0 = def(8_00_00_99);
    public static final TransportVersion V_8_1_0 = def(8_01_00_99);
    public static final TransportVersion V_8_2_0 = def(8_02_00_99);
    public static final TransportVersion V_8_3_0 = def(8_03_00_99);
    public static final TransportVersion V_8_4_0 = def(8_04_00_99);
    public static final TransportVersion V_8_5_0 = def(8_05_00_99);
    public static final TransportVersion V_8_6_0 = def(8_06_00_99);
    public static final TransportVersion V_8_6_1 = def(8_06_01_99);
    public static final TransportVersion V_8_7_0 = def(8_07_00_99);
    public static final TransportVersion V_8_7_1 = def(8_07_01_99);
    public static final TransportVersion V_8_8_0 = def(8_08_00_99);
    public static final TransportVersion V_8_8_1 = def(8_08_01_99);
    /*
     * READ THE COMMENT BELOW THIS BLOCK OF DECLARATIONS BEFORE ADDING NEW TRANSPORT VERSIONS
     * Detached transport versions added below here.
     */
    public static final TransportVersion V_8_9_X = def(8_500_020);
    public static final TransportVersion V_8_10_X = def(8_500_061);
    public static final TransportVersion V_8_11_X = def(8_512_00_1);
    public static final TransportVersion V_8_12_0 = def(8_560_00_0);
    public static final TransportVersion DATE_HISTOGRAM_SUPPORT_DOWNSAMPLED_TZ_8_12_PATCH = def(8_560_00_1);
    public static final TransportVersion NODE_STATS_REQUEST_SIMPLIFIED = def(8_561_00_0);
    public static final TransportVersion TEXT_EXPANSION_TOKEN_PRUNING_CONFIG_ADDED = def(8_562_00_0);
    public static final TransportVersion ESQL_ASYNC_QUERY = def(8_563_00_0);
    public static final TransportVersion ESQL_STATUS_INCLUDE_LUCENE_QUERIES = def(8_564_00_0);
    public static final TransportVersion ESQL_CLUSTER_ALIAS = def(8_565_00_0);
    public static final TransportVersion SNAPSHOTS_IN_PROGRESS_TRACKING_REMOVING_NODES_ADDED = def(8_566_00_0);
    public static final TransportVersion SMALLER_RELOAD_SECURE_SETTINGS_REQUEST = def(8_567_00_0);
    public static final TransportVersion UPDATE_API_KEY_EXPIRATION_TIME_ADDED = def(8_568_00_0);
    public static final TransportVersion LAZY_ROLLOVER_ADDED = def(8_569_00_0);
    public static final TransportVersion ESQL_PLAN_POINT_LITERAL_WKB = def(8_570_00_0);
    public static final TransportVersion HOT_THREADS_AS_BYTES = def(8_571_00_0);
    public static final TransportVersion ML_INFERENCE_REQUEST_INPUT_TYPE_ADDED = def(8_572_00_0);
    public static final TransportVersion ESQL_ENRICH_POLICY_CCQ_MODE = def(8_573_00_0);
    public static final TransportVersion DATE_HISTOGRAM_SUPPORT_DOWNSAMPLED_TZ = def(8_574_00_0);
    public static final TransportVersion PEERFINDER_REPORTS_PEERS_MASTERS = def(8_575_00_0);
    public static final TransportVersion ESQL_MULTI_CLUSTERS_ENRICH = def(8_576_00_0);
    public static final TransportVersion NESTED_KNN_MORE_INNER_HITS = def(8_577_00_0);
    public static final TransportVersion REQUIRE_DATA_STREAM_ADDED = def(8_578_00_0);
    public static final TransportVersion ML_INFERENCE_COHERE_EMBEDDINGS_ADDED = def(8_579_00_0);
    public static final TransportVersion DESIRED_NODE_VERSION_OPTIONAL_STRING = def(8_580_00_0);
    public static final TransportVersion ML_INFERENCE_REQUEST_INPUT_TYPE_UNSPECIFIED_ADDED = def(8_581_00_0);
    public static final TransportVersion ASYNC_SEARCH_STATUS_SUPPORTS_KEEP_ALIVE = def(8_582_00_0);
    public static final TransportVersion KNN_QUERY_NUMCANDS_AS_OPTIONAL_PARAM = def(8_583_00_0);
    public static final TransportVersion TRANSFORM_GET_BASIC_STATS = def(8_584_00_0);
    public static final TransportVersion NLP_DOCUMENT_CHUNKING_ADDED = def(8_585_00_0);
    public static final TransportVersion SEARCH_TIMEOUT_EXCEPTION_ADDED = def(8_586_00_0);
    public static final TransportVersion ML_TEXT_EMBEDDING_INFERENCE_SERVICE_ADDED = def(8_587_00_0);
    public static final TransportVersion HEALTH_INFO_ENRICHED_WITH_REPOS = def(8_588_00_0);
    public static final TransportVersion RESOLVE_CLUSTER_ENDPOINT_ADDED = def(8_589_00_0);
    public static final TransportVersion FIELD_CAPS_FIELD_HAS_VALUE = def(8_590_00_0);
    public static final TransportVersion ML_INFERENCE_REQUEST_INPUT_TYPE_CLASS_CLUSTER_ADDED = def(8_591_00_0);
    public static final TransportVersion ML_DIMENSIONS_SET_BY_USER_ADDED = def(8_592_00_0);
<<<<<<< HEAD
    public static final TransportVersion ESQL_TIMINGS = def(8_593_00_0);
=======
    public static final TransportVersion INDEX_REQUEST_NORMALIZED_BYTES_PARSED = def(8_593_00_0);
    public static final TransportVersion INGEST_GRAPH_STRUCTURE_EXCEPTION = def(8_594_00_0);
>>>>>>> a50e58d9

    /*
     * STOP! READ THIS FIRST! No, really,
     *        ____ _____ ___  ____  _        ____  _____    _    ____    _____ _   _ ___ ____    _____ ___ ____  ____ _____ _
     *       / ___|_   _/ _ \|  _ \| |      |  _ \| ____|  / \  |  _ \  |_   _| | | |_ _/ ___|  |  ___|_ _|  _ \/ ___|_   _| |
     *       \___ \ | || | | | |_) | |      | |_) |  _|   / _ \ | | | |   | | | |_| || |\___ \  | |_   | || |_) \___ \ | | | |
     *        ___) || || |_| |  __/|_|      |  _ <| |___ / ___ \| |_| |   | | |  _  || | ___) | |  _|  | ||  _ < ___) || | |_|
     *       |____/ |_| \___/|_|   (_)      |_| \_\_____/_/   \_\____/    |_| |_| |_|___|____/  |_|   |___|_| \_\____/ |_| (_)
     *
     * A new transport version should be added EVERY TIME a change is made to the serialization protocol of one or more classes. Each
     * transport version should only be used in a single merged commit (apart from the BwC versions copied from o.e.Version, ≤V_8_8_1).
     *
     * ADDING A TRANSPORT VERSION
     * To add a new transport version, add a new constant at the bottom of the list, above this comment. Don't add other lines,
     * comments, etc. The version id has the following layout:
     *
     * M_NNN_SS_P
     *
     * M - The major version of Elasticsearch
     * NNN - The server version part
     * SS - The serverless version part. It should always be 00 here, it is used by serverless only.
     * P - The patch version part
     *
     * To determine the id of the next TransportVersion constant, do the following:
     * - Use the same major version, unless bumping majors
     * - Bump the server version part by 1, unless creating a patch version
     * - Leave the serverless part as 00
     * - Bump the patch part if creating a patch version
     *
     * If a patch version is created, it should be placed sorted among the other existing constants.
     *
     * REVERTING A TRANSPORT VERSION
     *
     * If you revert a commit with a transport version change, you MUST ensure there is a NEW transport version representing the reverted
     * change. DO NOT let the transport version go backwards, it must ALWAYS be incremented.
     *
     * DETERMINING TRANSPORT VERSIONS FROM GIT HISTORY
     *
     * If your git checkout has the expected minor-version-numbered branches and the expected release-version tags then you can find the
     * transport versions known by a particular release ...
     *
     *     git show v8.11.0:server/src/main/java/org/elasticsearch/TransportVersions.java | grep '= def'
     *
     * ... or by a particular branch ...
     *
     *     git show 8.11:server/src/main/java/org/elasticsearch/TransportVersions.java | grep '= def'
     *
     * ... and you can see which versions were added in between two versions too ...
     *
     *     git diff v8.11.0..main -- server/src/main/java/org/elasticsearch/TransportVersions.java
     *
     * In branches 8.7-8.10 see server/src/main/java/org/elasticsearch/TransportVersion.java for the equivalent definitions.
     */

    /**
     * Reference to the earliest compatible transport version to this version of the codebase.
     * This should be the transport version used by the highest minor version of the previous major.
     */
    public static final TransportVersion MINIMUM_COMPATIBLE = V_7_17_0;

    /**
     * Reference to the minimum transport version that can be used with CCS.
     * This should be the transport version used by the previous minor release.
     */
    public static final TransportVersion MINIMUM_CCS_VERSION = V_8_11_X;

    static final NavigableMap<Integer, TransportVersion> VERSION_IDS = getAllVersionIds(TransportVersions.class);

    // the highest transport version constant defined in this file, used as a fallback for TransportVersion.current()
    static final TransportVersion LATEST_DEFINED;
    static {
        LATEST_DEFINED = VERSION_IDS.lastEntry().getValue();

        // see comment on IDS field
        // now we're registered all the transport versions, we can clear the map
        IDS = null;
    }

    public static NavigableMap<Integer, TransportVersion> getAllVersionIds(Class<?> cls) {
        Map<Integer, String> versionIdFields = new HashMap<>();
        NavigableMap<Integer, TransportVersion> builder = new TreeMap<>();

        Set<String> ignore = Set.of("ZERO", "CURRENT", "MINIMUM_COMPATIBLE", "MINIMUM_CCS_VERSION");

        for (Field declaredField : cls.getFields()) {
            if (declaredField.getType().equals(TransportVersion.class)) {
                String fieldName = declaredField.getName();
                if (ignore.contains(fieldName)) {
                    continue;
                }

                TransportVersion version;
                try {
                    version = (TransportVersion) declaredField.get(null);
                } catch (IllegalAccessException e) {
                    throw new AssertionError(e);
                }
                builder.put(version.id(), version);

                if (Assertions.ENABLED) {
                    // check the version number is unique
                    var sameVersionNumber = versionIdFields.put(version.id(), fieldName);
                    assert sameVersionNumber == null
                        : "Versions ["
                            + sameVersionNumber
                            + "] and ["
                            + fieldName
                            + "] have the same version number ["
                            + version.id()
                            + "]. Each TransportVersion should have a different version number";
                }
            }
        }

        return Collections.unmodifiableNavigableMap(builder);
    }

    static Collection<TransportVersion> getAllVersions() {
        return VERSION_IDS.values();
    }

    static final IntFunction<String> VERSION_LOOKUP = ReleaseVersions.generateVersionsLookup(TransportVersions.class);

    // no instance
    private TransportVersions() {}
}<|MERGE_RESOLUTION|>--- conflicted
+++ resolved
@@ -130,12 +130,9 @@
     public static final TransportVersion FIELD_CAPS_FIELD_HAS_VALUE = def(8_590_00_0);
     public static final TransportVersion ML_INFERENCE_REQUEST_INPUT_TYPE_CLASS_CLUSTER_ADDED = def(8_591_00_0);
     public static final TransportVersion ML_DIMENSIONS_SET_BY_USER_ADDED = def(8_592_00_0);
-<<<<<<< HEAD
-    public static final TransportVersion ESQL_TIMINGS = def(8_593_00_0);
-=======
     public static final TransportVersion INDEX_REQUEST_NORMALIZED_BYTES_PARSED = def(8_593_00_0);
     public static final TransportVersion INGEST_GRAPH_STRUCTURE_EXCEPTION = def(8_594_00_0);
->>>>>>> a50e58d9
+    public static final TransportVersion ESQL_TIMINGS = def(8_595_00_0);
 
     /*
      * STOP! READ THIS FIRST! No, really,
