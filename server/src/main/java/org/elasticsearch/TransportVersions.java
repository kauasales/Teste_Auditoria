/*
 * Copyright Elasticsearch B.V. and/or licensed to Elasticsearch B.V. under one
 * or more contributor license agreements. Licensed under the Elastic License
 * 2.0 and the Server Side Public License, v 1; you may not use this file except
 * in compliance with, at your election, the Elastic License 2.0 or the Server
 * Side Public License, v 1.
 */

package org.elasticsearch;

import org.elasticsearch.core.Assertions;
import org.elasticsearch.core.UpdateForV9;

import java.lang.reflect.Field;
import java.util.Collection;
import java.util.Collections;
import java.util.HashMap;
import java.util.Map;
import java.util.NavigableMap;
import java.util.Set;
import java.util.TreeMap;
import java.util.TreeSet;

/**
 * <p>Transport version is used to coordinate compatible wire protocol communication between nodes, at a fine-grained level.  This replaces
 * and supersedes the old Version constants.</p>
 *
 * <p>Before adding a new version constant, please read the block comment at the end of the list of constants.</p>
 */
public class TransportVersions {

    /*
     * NOTE: IntelliJ lies!
     * This map is used during class construction, referenced by the registerTransportVersion method.
     * When all the transport version constants have been registered, the map is cleared & never touched again.
     */
    static TreeSet<Integer> IDS = new TreeSet<>();

    static TransportVersion def(int id) {
        if (IDS == null) throw new IllegalStateException("The IDS map needs to be present to call this method");

        if (IDS.add(id) == false) {
            throw new IllegalArgumentException("Version id " + id + " defined twice");
        }
        if (id < IDS.last()) {
            throw new IllegalArgumentException("Version id " + id + " is not defined in the right location. Keep constants sorted");
        }
        return new TransportVersion(id);
    }

    @UpdateForV9 // remove the transport versions with which v9 will not need to interact
    public static final TransportVersion ZERO = def(0);
    public static final TransportVersion V_7_0_0 = def(7_00_00_99);
    public static final TransportVersion V_7_0_1 = def(7_00_01_99);
    public static final TransportVersion V_7_1_0 = def(7_01_00_99);
    public static final TransportVersion V_7_2_0 = def(7_02_00_99);
    public static final TransportVersion V_7_2_1 = def(7_02_01_99);
    public static final TransportVersion V_7_3_0 = def(7_03_00_99);
    public static final TransportVersion V_7_3_2 = def(7_03_02_99);
    public static final TransportVersion V_7_4_0 = def(7_04_00_99);
    public static final TransportVersion V_7_5_0 = def(7_05_00_99);
    public static final TransportVersion V_7_6_0 = def(7_06_00_99);
    public static final TransportVersion V_7_7_0 = def(7_07_00_99);
    public static final TransportVersion V_7_8_0 = def(7_08_00_99);
    public static final TransportVersion V_7_8_1 = def(7_08_01_99);
    public static final TransportVersion V_7_9_0 = def(7_09_00_99);
    public static final TransportVersion V_7_10_0 = def(7_10_00_99);
    public static final TransportVersion V_7_10_1 = def(7_10_01_99);
    public static final TransportVersion V_7_11_0 = def(7_11_00_99);
    public static final TransportVersion V_7_12_0 = def(7_12_00_99);
    public static final TransportVersion V_7_13_0 = def(7_13_00_99);
    public static final TransportVersion V_7_14_0 = def(7_14_00_99);
    public static final TransportVersion V_7_15_0 = def(7_15_00_99);
    public static final TransportVersion V_7_15_1 = def(7_15_01_99);
    public static final TransportVersion V_7_16_0 = def(7_16_00_99);
    public static final TransportVersion V_7_17_0 = def(7_17_00_99);
    public static final TransportVersion V_7_17_1 = def(7_17_01_99);
    public static final TransportVersion V_7_17_8 = def(7_17_08_99);
    public static final TransportVersion V_8_0_0 = def(8_00_00_99);
    public static final TransportVersion V_8_1_0 = def(8_01_00_99);
    public static final TransportVersion V_8_2_0 = def(8_02_00_99);
    public static final TransportVersion V_8_3_0 = def(8_03_00_99);
    public static final TransportVersion V_8_4_0 = def(8_04_00_99);
    public static final TransportVersion V_8_5_0 = def(8_05_00_99);
    public static final TransportVersion V_8_6_0 = def(8_06_00_99);
    public static final TransportVersion V_8_6_1 = def(8_06_01_99);
    public static final TransportVersion V_8_7_0 = def(8_07_00_99);
    public static final TransportVersion V_8_7_1 = def(8_07_01_99);
    public static final TransportVersion V_8_8_0 = def(8_08_00_99);
    public static final TransportVersion V_8_8_1 = def(8_08_01_99);
    /*
     * READ THE COMMENT BELOW THIS BLOCK OF DECLARATIONS BEFORE ADDING NEW TRANSPORT VERSIONS
     * Detached transport versions added below here.
     */
    public static final TransportVersion V_8_500_020 = def(8_500_020);
    public static final TransportVersion V_8_500_061 = def(8_500_061);
    public static final TransportVersion V_8_500_062 = def(8_500_062);
    public static final TransportVersion V_8_500_063 = def(8_500_063);
    public static final TransportVersion V_8_500_064 = def(8_500_064);
    public static final TransportVersion V_8_500_065 = def(8_500_065);
    public static final TransportVersion V_8_500_066 = def(8_500_066);
    public static final TransportVersion SEARCH_RESP_SKIP_UNAVAILABLE_ADDED = def(8_500_067);
    public static final TransportVersion ML_TRAINED_MODEL_FINISH_PENDING_WORK_ADDED = def(8_500_068);
    public static final TransportVersion SEARCH_APP_INDICES_REMOVED = def(8_500_069);
    public static final TransportVersion GENERIC_NAMED_WRITABLE_ADDED = def(8_500_070);
    public static final TransportVersion PINNED_QUERY_OPTIONAL_INDEX = def(8_500_071);
    public static final TransportVersion SHARD_SIZE_PRIMARY_TERM_GEN_ADDED = def(8_500_072);
    public static final TransportVersion COMPAT_VERSIONS_MAPPING_VERSION_ADDED = def(8_500_073);
    public static final TransportVersion V_8_500_074 = def(8_500_074);
    public static final TransportVersion NODE_INFO_INDEX_VERSION_ADDED = def(8_500_075);
    public static final TransportVersion FIRST_NEW_ID_LAYOUT = def(8_501_00_0);
    public static final TransportVersion COMMIT_PRIMARY_TERM_GENERATION = def(8_501_00_1);
    public static final TransportVersion WAIT_FOR_CLUSTER_STATE_IN_RECOVERY_ADDED = def(8_502_00_0);
    public static final TransportVersion RECOVERY_COMMIT_TOO_NEW_EXCEPTION_ADDED = def(8_503_00_0);
    public static final TransportVersion NODE_INFO_COMPONENT_VERSIONS_ADDED = def(8_504_00_0);
    public static final TransportVersion COMPACT_FIELD_CAPS_ADDED = def(8_505_00_0);
    public static final TransportVersion DATA_STREAM_RESPONSE_INDEX_PROPERTIES = def(8_506_00_0);
    public static final TransportVersion ML_TRAINED_MODEL_CONFIG_PLATFORM_ADDED = def(8_507_00_0);
    public static final TransportVersion LONG_COUNT_IN_HISTOGRAM_ADDED = def(8_508_00_0);
    public static final TransportVersion INFERENCE_MODEL_SECRETS_ADDED = def(8_509_00_0);
    public static final TransportVersion NODE_INFO_REQUEST_SIMPLIFIED = def(8_510_00_0);
    public static final TransportVersion NESTED_KNN_VECTOR_QUERY_V = def(8_511_00_0);
    public static final TransportVersion ML_PACKAGE_LOADER_PLATFORM_ADDED = def(8_512_00_0);
    public static final TransportVersion ELSER_SERVICE_MODEL_VERSION_ADDED_PATCH = def(8_512_00_1);
    public static final TransportVersion PLUGIN_DESCRIPTOR_OPTIONAL_CLASSNAME = def(8_513_00_0);
    public static final TransportVersion UNIVERSAL_PROFILING_LICENSE_ADDED = def(8_514_00_0);
    public static final TransportVersion ELSER_SERVICE_MODEL_VERSION_ADDED = def(8_515_00_0);
    public static final TransportVersion NODE_STATS_HTTP_ROUTE_STATS_ADDED = def(8_516_00_0);
    public static final TransportVersion INCLUDE_SHARDS_STATS_ADDED = def(8_517_00_0);
    public static final TransportVersion BUILD_QUALIFIER_SEPARATED = def(8_518_00_0);
    public static final TransportVersion PIPELINES_IN_BULK_RESPONSE_ADDED = def(8_519_00_0);
    public static final TransportVersion PLUGIN_DESCRIPTOR_STRING_VERSION = def(8_520_00_0);
    public static final TransportVersion TOO_MANY_SCROLL_CONTEXTS_EXCEPTION_ADDED = def(8_521_00_0);
    public static final TransportVersion UNCONTENDED_REGISTER_ANALYSIS_ADDED = def(8_522_00_0);
    public static final TransportVersion TRANSFORM_GET_CHECKPOINT_TIMEOUT_ADDED = def(8_523_00_0);
    public static final TransportVersion IP_ADDRESS_WRITEABLE = def(8_524_00_0);
    public static final TransportVersion PRIMARY_TERM_ADDED = def(8_525_00_0);
    public static final TransportVersion CLUSTER_FEATURES_ADDED = def(8_526_00_0);
    public static final TransportVersion DSL_ERROR_STORE_INFORMATION_ENHANCED = def(8_527_00_0);
    public static final TransportVersion INVALID_BUCKET_PATH_EXCEPTION_INTRODUCED = def(8_528_00_0);
    public static final TransportVersion KNN_AS_QUERY_ADDED = def(8_529_00_0);
    public static final TransportVersion UNDESIRED_SHARD_ALLOCATIONS_COUNT_ADDED = def(8_530_00_0);
    public static final TransportVersion ML_INFERENCE_TASK_SETTINGS_OPTIONAL_ADDED = def(8_531_00_0);
    public static final TransportVersion DEPRECATED_COMPONENT_TEMPLATES_ADDED = def(8_532_00_0);
    public static final TransportVersion UPDATE_NON_DYNAMIC_SETTINGS_ADDED = def(8_533_00_0);
    public static final TransportVersion REPO_ANALYSIS_REGISTER_OP_COUNT_ADDED = def(8_534_00_0);
    public static final TransportVersion ML_TRAINED_MODEL_PREFIX_STRINGS_ADDED = def(8_535_00_0);
    public static final TransportVersion COUNTED_KEYWORD_ADDED = def(8_536_00_0);
    public static final TransportVersion SHAPE_VALUE_SERIALIZATION_ADDED = def(8_537_00_0);
    public static final TransportVersion INFERENCE_MULTIPLE_INPUTS = def(8_538_00_0);
    public static final TransportVersion ADDITIONAL_DESIRED_BALANCE_RECONCILIATION_STATS = def(8_539_00_0);
    public static final TransportVersion ML_STATE_CHANGE_TIMESTAMPS = def(8_540_00_0);
    public static final TransportVersion DATA_STREAM_FAILURE_STORE_ADDED = def(8_541_00_0);
    public static final TransportVersion ML_INFERENCE_OPENAI_ADDED = def(8_542_00_0);
    public static final TransportVersion SHUTDOWN_MIGRATION_STATUS_INCLUDE_COUNTS = def(8_543_00_0);
    public static final TransportVersion TRANSFORM_GET_CHECKPOINT_QUERY_AND_CLUSTER_ADDED = def(8_544_00_0);
    public static final TransportVersion GRANT_API_KEY_CLIENT_AUTHENTICATION_ADDED = def(8_545_00_0);
    public static final TransportVersion PIT_WITH_INDEX_FILTER = def(8_546_00_0);
    public static final TransportVersion NODE_INFO_VERSION_AS_STRING = def(8_547_00_0);
    public static final TransportVersion GET_API_KEY_INVALIDATION_TIME_ADDED = def(8_548_00_0);
    public static final TransportVersion ML_INFERENCE_GET_MULTIPLE_MODELS = def(8_549_00_0);
    public static final TransportVersion INFERENCE_SERVICE_RESULTS_ADDED = def(8_550_00_0);
    public static final TransportVersion ESQL_PROFILE = def(8_551_00_0);
    public static final TransportVersion CLUSTER_STATS_RESCORER_USAGE_ADDED = def(8_552_00_0);
    public static final TransportVersion ML_INFERENCE_HF_SERVICE_ADDED = def(8_553_00_0);
    public static final TransportVersion INFERENCE_USAGE_ADDED = def(8_554_00_0);
    public static final TransportVersion UPGRADE_TO_LUCENE_9_9 = def(8_555_00_0);
    public static final TransportVersion HEALTH_INFO_ENRICHED_WITH_DSL_STATUS = def(8_556_00_0);
    public static final TransportVersion SOURCE_IN_SINGLE_VALUE_QUERY_ADDED = def(8_557_00_0);
    public static final TransportVersion MISSED_INDICES_UPDATE_EXCEPTION_ADDED = def(8_558_00_0);
    public static final TransportVersion INFERENCE_SERVICE_EMBEDDING_SIZE_ADDED = def(8_559_00_0);
    public static final TransportVersion ENRICH_ELASTICSEARCH_VERSION_REMOVED = def(8_560_00_0);
    public static final TransportVersion NODE_STATS_REQUEST_SIMPLIFIED = def(8_561_00_0);
    public static final TransportVersion TEXT_EXPANSION_TOKEN_PRUNING_CONFIG_ADDED = def(8_562_00_0);
    public static final TransportVersion ESQL_ASYNC_QUERY = def(8_563_00_0);
    public static final TransportVersion ESQL_STATUS_INCLUDE_LUCENE_QUERIES = def(8_564_00_0);
    public static final TransportVersion ESQL_CLUSTER_ALIAS = def(8_565_00_0);
    public static final TransportVersion SNAPSHOTS_IN_PROGRESS_TRACKING_REMOVING_NODES_ADDED = def(8_566_00_0);
    public static final TransportVersion SMALLER_RELOAD_SECURE_SETTINGS_REQUEST = def(8_567_00_0);
    public static final TransportVersion UPDATE_API_KEY_EXPIRATION_TIME_ADDED = def(8_568_00_0);
    public static final TransportVersion LAZY_ROLLOVER_ADDED = def(8_569_00_0);
    public static final TransportVersion ESQL_PLAN_POINT_LITERAL_WKB = def(8_570_00_0);
    public static final TransportVersion HOT_THREADS_AS_BYTES = def(8_571_00_0);
    public static final TransportVersion ML_INFERENCE_REQUEST_INPUT_TYPE_ADDED = def(8_572_00_0);
    public static final TransportVersion ESQL_ENRICH_POLICY_CCQ_MODE = def(8_573_00_0);
<<<<<<< HEAD
    public static final TransportVersion FIELD_CAPS_FIELD_HAS_VALUE = def(8_574_00_0);
=======
    public static final TransportVersion DATE_HISTOGRAM_SUPPORT_DOWNSAMPLED_TZ = def(8_574_00_0);
>>>>>>> c4c2ce83

    /*
     * STOP! READ THIS FIRST! No, really,
     *        ____ _____ ___  ____  _        ____  _____    _    ____    _____ _   _ ___ ____    _____ ___ ____  ____ _____ _
     *       / ___|_   _/ _ \|  _ \| |      |  _ \| ____|  / \  |  _ \  |_   _| | | |_ _/ ___|  |  ___|_ _|  _ \/ ___|_   _| |
     *       \___ \ | || | | | |_) | |      | |_) |  _|   / _ \ | | | |   | | | |_| || |\___ \  | |_   | || |_) \___ \ | | | |
     *        ___) || || |_| |  __/|_|      |  _ <| |___ / ___ \| |_| |   | | |  _  || | ___) | |  _|  | ||  _ < ___) || | |_|
     *       |____/ |_| \___/|_|   (_)      |_| \_\_____/_/   \_\____/    |_| |_| |_|___|____/  |_|   |___|_| \_\____/ |_| (_)
     *
     * A new transport version should be added EVERY TIME a change is made to the serialization protocol of one or more classes. Each
     * transport version should only be used in a single merged commit (apart from the BwC versions copied from o.e.Version, ≤V_8_8_1).
     *
     * ADDING A TRANSPORT VERSION
     * To add a new transport version, add a new constant at the bottom of the list, above this comment. Don't add other lines,
     * comments, etc. The version id has the following layout:
     *
     * M_NNN_SS_P
     *
     * M - The major version of Elasticsearch
     * NNN - The server version part
     * SS - The serverless version part. It should always be 00 here, it is used by serverless only.
     * P - The patch version part
     *
     * To determine the id of the next TransportVersion constant, do the following:
     * - Use the same major version, unless bumping majors
     * - Bump the server version part by 1, unless creating a patch version
     * - Leave the serverless part as 00
     * - Bump the patch part if creating a patch version
     *
     * If a patch version is created, it should be placed sorted among the other existing constants.
     *
     * REVERTING A TRANSPORT VERSION
     *
     * If you revert a commit with a transport version change, you MUST ensure there is a NEW transport version representing the reverted
     * change. DO NOT let the transport version go backwards, it must ALWAYS be incremented.
     *
     * DETERMINING TRANSPORT VERSIONS FROM GIT HISTORY
     *
     * If your git checkout has the expected minor-version-numbered branches and the expected release-version tags then you can find the
     * transport versions known by a particular release ...
     *
     *     git show v8.11.0:server/src/main/java/org/elasticsearch/TransportVersions.java | grep '= def'
     *
     * ... or by a particular branch ...
     *
     *     git show 8.11:server/src/main/java/org/elasticsearch/TransportVersions.java | grep '= def'
     *
     * ... and you can see which versions were added in between two versions too ...
     *
     *     git diff v8.11.0..main -- server/src/main/java/org/elasticsearch/TransportVersions.java
     *
     * In branches 8.7-8.10 see server/src/main/java/org/elasticsearch/TransportVersion.java for the equivalent definitions.
     */

    /**
     * Reference to the earliest compatible transport version to this version of the codebase.
     * This should be the transport version used by the highest minor version of the previous major.
     */
    public static final TransportVersion MINIMUM_COMPATIBLE = V_7_17_0;

    /**
     * Reference to the minimum transport version that can be used with CCS.
     * This should be the transport version used by the previous minor release.
     */
    public static final TransportVersion MINIMUM_CCS_VERSION = ML_PACKAGE_LOADER_PLATFORM_ADDED;

    static final NavigableMap<Integer, TransportVersion> VERSION_IDS = getAllVersionIds(TransportVersions.class);

    // the highest transport version constant defined in this file, used as a fallback for TransportVersion.current()
    static final TransportVersion LATEST_DEFINED;
    static {
        LATEST_DEFINED = VERSION_IDS.lastEntry().getValue();

        // see comment on IDS field
        // now we're registered all the transport versions, we can clear the map
        IDS = null;
    }

    public static NavigableMap<Integer, TransportVersion> getAllVersionIds(Class<?> cls) {
        Map<Integer, String> versionIdFields = new HashMap<>();
        NavigableMap<Integer, TransportVersion> builder = new TreeMap<>();

        Set<String> ignore = Set.of("ZERO", "CURRENT", "MINIMUM_COMPATIBLE", "MINIMUM_CCS_VERSION");

        for (Field declaredField : cls.getFields()) {
            if (declaredField.getType().equals(TransportVersion.class)) {
                String fieldName = declaredField.getName();
                if (ignore.contains(fieldName)) {
                    continue;
                }

                TransportVersion version;
                try {
                    version = (TransportVersion) declaredField.get(null);
                } catch (IllegalAccessException e) {
                    throw new AssertionError(e);
                }
                builder.put(version.id(), version);

                if (Assertions.ENABLED) {
                    // check the version number is unique
                    var sameVersionNumber = versionIdFields.put(version.id(), fieldName);
                    assert sameVersionNumber == null
                        : "Versions ["
                            + sameVersionNumber
                            + "] and ["
                            + fieldName
                            + "] have the same version number ["
                            + version.id()
                            + "]. Each TransportVersion should have a different version number";
                }
            }
        }

        return Collections.unmodifiableNavigableMap(builder);
    }

    static Collection<TransportVersion> getAllVersions() {
        return VERSION_IDS.values();
    }

    // no instance
    private TransportVersions() {}
}<|MERGE_RESOLUTION|>--- conflicted
+++ resolved
@@ -183,11 +183,8 @@
     public static final TransportVersion HOT_THREADS_AS_BYTES = def(8_571_00_0);
     public static final TransportVersion ML_INFERENCE_REQUEST_INPUT_TYPE_ADDED = def(8_572_00_0);
     public static final TransportVersion ESQL_ENRICH_POLICY_CCQ_MODE = def(8_573_00_0);
-<<<<<<< HEAD
-    public static final TransportVersion FIELD_CAPS_FIELD_HAS_VALUE = def(8_574_00_0);
-=======
     public static final TransportVersion DATE_HISTOGRAM_SUPPORT_DOWNSAMPLED_TZ = def(8_574_00_0);
->>>>>>> c4c2ce83
+    public static final TransportVersion FIELD_CAPS_FIELD_HAS_VALUE = def(8_575_00_0);
 
     /*
      * STOP! READ THIS FIRST! No, really,
