/*
 * Copyright Elasticsearch B.V. and/or licensed to Elasticsearch B.V. under one
 * or more contributor license agreements. Licensed under the Elastic License
 * 2.0 and the Server Side Public License, v 1; you may not use this file except
 * in compliance with, at your election, the Elastic License 2.0 or the Server
 * Side Public License, v 1.
 */

package org.elasticsearch;

import org.elasticsearch.core.Assertions;
import org.elasticsearch.core.UpdateForV9;

import java.lang.reflect.Field;
import java.util.Collection;
import java.util.Collections;
import java.util.HashMap;
import java.util.Map;
import java.util.NavigableMap;
import java.util.Set;
import java.util.TreeMap;
import java.util.TreeSet;
import java.util.function.IntFunction;

/**
 * <p>Transport version is used to coordinate compatible wire protocol communication between nodes, at a fine-grained level.  This replaces
 * and supersedes the old Version constants.</p>
 *
 * <p>Before adding a new version constant, please read the block comment at the end of the list of constants.</p>
 */
public class TransportVersions {

    /*
     * NOTE: IntelliJ lies!
     * This map is used during class construction, referenced by the registerTransportVersion method.
     * When all the transport version constants have been registered, the map is cleared & never touched again.
     */
    static TreeSet<Integer> IDS = new TreeSet<>();

    static TransportVersion def(int id) {
        if (IDS == null) throw new IllegalStateException("The IDS map needs to be present to call this method");

        if (IDS.add(id) == false) {
            throw new IllegalArgumentException("Version id " + id + " defined twice");
        }
        if (id < IDS.last()) {
            throw new IllegalArgumentException("Version id " + id + " is not defined in the right location. Keep constants sorted");
        }
        return new TransportVersion(id);
    }

    @UpdateForV9 // remove the transport versions with which v9 will not need to interact
    public static final TransportVersion ZERO = def(0);
    public static final TransportVersion V_7_0_0 = def(7_00_00_99);
    public static final TransportVersion V_7_0_1 = def(7_00_01_99);
    public static final TransportVersion V_7_1_0 = def(7_01_00_99);
    public static final TransportVersion V_7_2_0 = def(7_02_00_99);
    public static final TransportVersion V_7_2_1 = def(7_02_01_99);
    public static final TransportVersion V_7_3_0 = def(7_03_00_99);
    public static final TransportVersion V_7_3_2 = def(7_03_02_99);
    public static final TransportVersion V_7_4_0 = def(7_04_00_99);
    public static final TransportVersion V_7_5_0 = def(7_05_00_99);
    public static final TransportVersion V_7_6_0 = def(7_06_00_99);
    public static final TransportVersion V_7_7_0 = def(7_07_00_99);
    public static final TransportVersion V_7_8_0 = def(7_08_00_99);
    public static final TransportVersion V_7_8_1 = def(7_08_01_99);
    public static final TransportVersion V_7_9_0 = def(7_09_00_99);
    public static final TransportVersion V_7_10_0 = def(7_10_00_99);
    public static final TransportVersion V_7_10_1 = def(7_10_01_99);
    public static final TransportVersion V_7_11_0 = def(7_11_00_99);
    public static final TransportVersion V_7_12_0 = def(7_12_00_99);
    public static final TransportVersion V_7_13_0 = def(7_13_00_99);
    public static final TransportVersion V_7_14_0 = def(7_14_00_99);
    public static final TransportVersion V_7_15_0 = def(7_15_00_99);
    public static final TransportVersion V_7_15_1 = def(7_15_01_99);
    public static final TransportVersion V_7_16_0 = def(7_16_00_99);
    public static final TransportVersion V_7_17_0 = def(7_17_00_99);
    public static final TransportVersion V_7_17_1 = def(7_17_01_99);
    public static final TransportVersion V_7_17_8 = def(7_17_08_99);
    public static final TransportVersion V_8_0_0 = def(8_00_00_99);
    public static final TransportVersion V_8_1_0 = def(8_01_00_99);
    public static final TransportVersion V_8_2_0 = def(8_02_00_99);
    public static final TransportVersion V_8_3_0 = def(8_03_00_99);
    public static final TransportVersion V_8_4_0 = def(8_04_00_99);
    public static final TransportVersion V_8_5_0 = def(8_05_00_99);
    public static final TransportVersion V_8_6_0 = def(8_06_00_99);
    public static final TransportVersion V_8_6_1 = def(8_06_01_99);
    public static final TransportVersion V_8_7_0 = def(8_07_00_99);
    public static final TransportVersion V_8_7_1 = def(8_07_01_99);
    public static final TransportVersion V_8_8_0 = def(8_08_00_99);
    public static final TransportVersion V_8_8_1 = def(8_08_01_99);
    /*
     * READ THE COMMENT BELOW THIS BLOCK OF DECLARATIONS BEFORE ADDING NEW TRANSPORT VERSIONS
     * Detached transport versions added below here.
     */
    public static final TransportVersion V_8_9_X = def(8_500_020);
    public static final TransportVersion V_8_10_X = def(8_500_061);
    public static final TransportVersion V_8_11_X = def(8_512_00_1);
    public static final TransportVersion V_8_12_0 = def(8_560_00_0);
    public static final TransportVersion V_8_12_1 = def(8_560_00_1);
    public static final TransportVersion V_8_13_0 = def(8_595_00_0);
    public static final TransportVersion V_8_13_4 = def(8_595_00_1);
    // 8.14.0+
    public static final TransportVersion RANDOM_AGG_SHARD_SEED = def(8_596_00_0);
    public static final TransportVersion ESQL_TIMINGS = def(8_597_00_0);
    public static final TransportVersion DATA_STREAM_AUTO_SHARDING_EVENT = def(8_598_00_0);
    public static final TransportVersion ADD_FAILURE_STORE_INDICES_OPTIONS = def(8_599_00_0);
    public static final TransportVersion ESQL_ENRICH_OPERATOR_STATUS = def(8_600_00_0);
    public static final TransportVersion ESQL_SERIALIZE_ARRAY_VECTOR = def(8_601_00_0);
    public static final TransportVersion ESQL_SERIALIZE_ARRAY_BLOCK = def(8_602_00_0);
    public static final TransportVersion ADD_DATA_STREAM_GLOBAL_RETENTION = def(8_603_00_0);
    public static final TransportVersion ALLOCATION_STATS = def(8_604_00_0);
    public static final TransportVersion ESQL_EXTENDED_ENRICH_TYPES = def(8_605_00_0);
    public static final TransportVersion KNN_EXPLICIT_BYTE_QUERY_VECTOR_PARSING = def(8_606_00_0);
    public static final TransportVersion ESQL_EXTENDED_ENRICH_INPUT_TYPE = def(8_607_00_0);
    public static final TransportVersion ESQL_SERIALIZE_BIG_VECTOR = def(8_608_00_0);
    public static final TransportVersion AGGS_EXCLUDED_DELETED_DOCS = def(8_609_00_0);
    public static final TransportVersion ESQL_SERIALIZE_BIG_ARRAY = def(8_610_00_0);
    public static final TransportVersion AUTO_SHARDING_ROLLOVER_CONDITION = def(8_611_00_0);
    public static final TransportVersion KNN_QUERY_VECTOR_BUILDER = def(8_612_00_0);
    public static final TransportVersion USE_DATA_STREAM_GLOBAL_RETENTION = def(8_613_00_0);
    public static final TransportVersion ML_COMPLETION_INFERENCE_SERVICE_ADDED = def(8_614_00_0);
    public static final TransportVersion ML_INFERENCE_EMBEDDING_BYTE_ADDED = def(8_615_00_0);
    public static final TransportVersion ML_INFERENCE_L2_NORM_SIMILARITY_ADDED = def(8_616_00_0);
    public static final TransportVersion SEARCH_NODE_LOAD_AUTOSCALING = def(8_617_00_0);
    public static final TransportVersion ESQL_ES_SOURCE_OPTIONS = def(8_618_00_0);
    public static final TransportVersion ADD_PERSISTENT_TASK_EXCEPTIONS = def(8_619_00_0);
    public static final TransportVersion ESQL_REDUCER_NODE_FRAGMENT = def(8_620_00_0);
    public static final TransportVersion FAILURE_STORE_ROLLOVER = def(8_621_00_0);
    public static final TransportVersion CCR_STATS_API_TIMEOUT_PARAM = def(8_622_00_0);
    public static final TransportVersion ESQL_ORDINAL_BLOCK = def(8_623_00_0);
    public static final TransportVersion ML_INFERENCE_COHERE_RERANK = def(8_624_00_0);
    public static final TransportVersion INDEXING_PRESSURE_DOCUMENT_REJECTIONS_COUNT = def(8_625_00_0);
    public static final TransportVersion ALIAS_ACTION_RESULTS = def(8_626_00_0);
    public static final TransportVersion HISTOGRAM_AGGS_KEY_SORTED = def(8_627_00_0);
    public static final TransportVersion INFERENCE_FIELDS_METADATA = def(8_628_00_0);
    public static final TransportVersion ML_INFERENCE_TIMEOUT_ADDED = def(8_629_00_0);
    public static final TransportVersion MODIFY_DATA_STREAM_FAILURE_STORES = def(8_630_00_0);
    public static final TransportVersion ML_INFERENCE_RERANK_NEW_RESPONSE_FORMAT = def(8_631_00_0);
    public static final TransportVersion HIGHLIGHTERS_TAGS_ON_FIELD_LEVEL = def(8_632_00_0);
    public static final TransportVersion TRACK_FLUSH_TIME_EXCLUDING_WAITING_ON_LOCKS = def(8_633_00_0);
    public static final TransportVersion ML_INFERENCE_AZURE_OPENAI_EMBEDDINGS = def(8_634_00_0);
    public static final TransportVersion ILM_SHRINK_ENABLE_WRITE = def(8_635_00_0);
    public static final TransportVersion GEOIP_CACHE_STATS = def(8_636_00_0);
    public static final TransportVersion SHUTDOWN_REQUEST_TIMEOUTS_FIX_8_14 = def(8_636_00_1);
    public static final TransportVersion WATERMARK_THRESHOLDS_STATS = def(8_637_00_0);
    public static final TransportVersion ENRICH_CACHE_ADDITIONAL_STATS = def(8_638_00_0);
    public static final TransportVersion ML_INFERENCE_RATE_LIMIT_SETTINGS_ADDED = def(8_639_00_0);
    public static final TransportVersion ML_TRAINED_MODEL_CACHE_METADATA_ADDED = def(8_640_00_0);
    public static final TransportVersion TOP_LEVEL_KNN_SUPPORT_QUERY_NAME = def(8_641_00_0);
    public static final TransportVersion INDEX_SEGMENTS_VECTOR_FORMATS = def(8_642_00_0);
    public static final TransportVersion ADD_RESOURCE_ALREADY_UPLOADED_EXCEPTION = def(8_643_00_0);
    public static final TransportVersion ESQL_MV_ORDERING_SORTED_ASCENDING = def(8_644_00_0);
    public static final TransportVersion ESQL_PAGE_MAPPING_TO_ITERATOR = def(8_645_00_0);
    public static final TransportVersion BINARY_PIT_ID = def(8_646_00_0);
    public static final TransportVersion SECURITY_ROLE_MAPPINGS_IN_CLUSTER_STATE = def(8_647_00_0);
    public static final TransportVersion ESQL_REQUEST_TABLES = def(8_648_00_0);
    public static final TransportVersion ROLE_REMOTE_CLUSTER_PRIVS = def(8_649_00_0);
    public static final TransportVersion NO_GLOBAL_RETENTION_FOR_SYSTEM_DATA_STREAMS = def(8_650_00_0);
    public static final TransportVersion SHUTDOWN_REQUEST_TIMEOUTS_FIX = def(8_651_00_0);
    public static final TransportVersion INDEXING_PRESSURE_REQUEST_REJECTIONS_COUNT = def(8_652_00_0);
    public static final TransportVersion ROLLUP_USAGE = def(8_653_00_0);
    public static final TransportVersion SECURITY_ROLE_DESCRIPTION = def(8_654_00_0);
    public static final TransportVersion ML_INFERENCE_AZURE_OPENAI_COMPLETIONS = def(8_655_00_0);
    public static final TransportVersion JOIN_STATUS_AGE_SERIALIZATION = def(8_656_00_0);
    public static final TransportVersion ML_RERANK_DOC_OPTIONAL = def(8_657_00_0);
    public static final TransportVersion FAILURE_STORE_FIELD_PARITY = def(8_658_00_0);
    public static final TransportVersion ML_INFERENCE_AZURE_AI_STUDIO = def(8_659_00_0);
    public static final TransportVersion ML_INFERENCE_COHERE_COMPLETION_ADDED = def(8_660_00_0);
    public static final TransportVersion ESQL_REMOVE_ES_SOURCE_OPTIONS = def(8_661_00_0);
    public static final TransportVersion NODE_STATS_INGEST_BYTES = def(8_662_00_0);
    public static final TransportVersion SEMANTIC_QUERY = def(8_663_00_0);
    public static final TransportVersion GET_AUTOSCALING_CAPACITY_UNUSED_TIMEOUT = def(8_664_00_0);
    public static final TransportVersion SIMULATE_VALIDATES_MAPPINGS = def(8_665_00_0);
    public static final TransportVersion RULE_QUERY_RENAME = def(8_666_00_0);
    public static final TransportVersion SPARSE_VECTOR_QUERY_ADDED = def(8_667_00_0);
    public static final TransportVersion ESQL_ADD_INDEX_MODE_TO_SOURCE = def(8_668_00_0);
    public static final TransportVersion GET_SHUTDOWN_STATUS_TIMEOUT = def(8_669_00_0);
    public static final TransportVersion FAILURE_STORE_TELEMETRY = def(8_670_00_0);
    public static final TransportVersion ADD_METADATA_FLATTENED_TO_ROLES = def(8_671_00_0);
    public static final TransportVersion ML_INFERENCE_GOOGLE_AI_STUDIO_COMPLETION_ADDED = def(8_672_00_0);
    public static final TransportVersion WATCHER_REQUEST_TIMEOUTS = def(8_673_00_0);
    public static final TransportVersion ML_INFERENCE_ENHANCE_DELETE_ENDPOINT = def(8_674_00_0);
    public static final TransportVersion ML_INFERENCE_GOOGLE_AI_STUDIO_EMBEDDINGS_ADDED = def(8_675_00_0);
    public static final TransportVersion ADD_MISTRAL_EMBEDDINGS_INFERENCE = def(8_676_00_0);
    public static final TransportVersion ML_CHUNK_INFERENCE_OPTION = def(8_677_00_0);
    public static final TransportVersion RANK_FEATURE_PHASE_ADDED = def(8_678_00_0);
    public static final TransportVersion RANK_DOC_IN_SHARD_FETCH_REQUEST = def(8_679_00_0);
    public static final TransportVersion SECURITY_SETTINGS_REQUEST_TIMEOUTS = def(8_680_00_0);
    public static final TransportVersion QUERY_RULE_CRUD_API_PUT = def(8_681_00_0);
    public static final TransportVersion DROP_UNUSED_NODES_REQUESTS = def(8_682_00_0);
    public static final TransportVersion QUERY_RULE_CRUD_API_GET_DELETE = def(8_683_00_0);
    public static final TransportVersion MORE_LIGHTER_NODES_REQUESTS = def(8_684_00_0);
    public static final TransportVersion DROP_UNUSED_NODES_IDS = def(8_685_00_0);
    public static final TransportVersion DELETE_SNAPSHOTS_ASYNC_ADDED = def(8_686_00_0);
    public static final TransportVersion VERSION_SUPPORTING_SPARSE_VECTOR_STATS = def(8_687_00_0);
    public static final TransportVersion ML_AD_OUTPUT_MEMORY_ALLOCATOR_FIELD = def(8_688_00_0);
    public static final TransportVersion FAILURE_STORE_LAZY_CREATION = def(8_689_00_0);
    public static final TransportVersion SNAPSHOT_REQUEST_TIMEOUTS = def(8_690_00_0);
    public static final TransportVersion INDEX_METADATA_MAPPINGS_UPDATED_VERSION = def(8_691_00_0);
    public static final TransportVersion ML_INFERENCE_ELAND_SETTINGS_ADDED = def(8_692_00_0);
    public static final TransportVersion ML_ANTHROPIC_INTEGRATION_ADDED = def(8_693_00_0);
    public static final TransportVersion ML_INFERENCE_GOOGLE_VERTEX_AI_EMBEDDINGS_ADDED = def(8_694_00_0);
<<<<<<< HEAD
    public static final TransportVersion ML_INFERENCE_GOOGLE_VERTEX_AI_RERANKING_ADDED = def(8_695_00_0);
=======
    public static final TransportVersion EVENT_INGESTED_RANGE_IN_CLUSTER_STATE = def(8_695_00_0);
    public static final TransportVersion ESQL_ADD_AGGREGATE_TYPE = def(8_696_00_0);
    public static final TransportVersion SECURITY_MIGRATIONS_MIGRATION_NEEDED_ADDED = def(8_697_00_0);
    public static final TransportVersion K_FOR_KNN_QUERY_ADDED = def(8_698_00_0);
>>>>>>> 405e3966

    /*
     * STOP! READ THIS FIRST! No, really,
     *        ____ _____ ___  ____  _        ____  _____    _    ____    _____ _   _ ___ ____    _____ ___ ____  ____ _____ _
     *       / ___|_   _/ _ \|  _ \| |      |  _ \| ____|  / \  |  _ \  |_   _| | | |_ _/ ___|  |  ___|_ _|  _ \/ ___|_   _| |
     *       \___ \ | || | | | |_) | |      | |_) |  _|   / _ \ | | | |   | | | |_| || |\___ \  | |_   | || |_) \___ \ | | | |
     *        ___) || || |_| |  __/|_|      |  _ <| |___ / ___ \| |_| |   | | |  _  || | ___) | |  _|  | ||  _ < ___) || | |_|
     *       |____/ |_| \___/|_|   (_)      |_| \_\_____/_/   \_\____/    |_| |_| |_|___|____/  |_|   |___|_| \_\____/ |_| (_)
     *
     * A new transport version should be added EVERY TIME a change is made to the serialization protocol of one or more classes. Each
     * transport version should only be used in a single merged commit (apart from the BwC versions copied from o.e.Version, ≤V_8_8_1).
     *
     * ADDING A TRANSPORT VERSION
     * To add a new transport version, add a new constant at the bottom of the list, above this comment. Don't add other lines,
     * comments, etc. The version id has the following layout:
     *
     * M_NNN_SS_P
     *
     * M - The major version of Elasticsearch
     * NNN - The server version part
     * SS - The serverless version part. It should always be 00 here, it is used by serverless only.
     * P - The patch version part
     *
     * To determine the id of the next TransportVersion constant, do the following:
     * - Use the same major version, unless bumping majors
     * - Bump the server version part by 1, unless creating a patch version
     * - Leave the serverless part as 00
     * - Bump the patch part if creating a patch version
     *
     * If a patch version is created, it should be placed sorted among the other existing constants.
     *
     * REVERTING A TRANSPORT VERSION
     *
     * If you revert a commit with a transport version change, you MUST ensure there is a NEW transport version representing the reverted
     * change. DO NOT let the transport version go backwards, it must ALWAYS be incremented.
     *
     * DETERMINING TRANSPORT VERSIONS FROM GIT HISTORY
     *
     * If your git checkout has the expected minor-version-numbered branches and the expected release-version tags then you can find the
     * transport versions known by a particular release ...
     *
     *     git show v8.11.0:server/src/main/java/org/elasticsearch/TransportVersions.java | grep '= def'
     *
     * ... or by a particular branch ...
     *
     *     git show 8.11:server/src/main/java/org/elasticsearch/TransportVersions.java | grep '= def'
     *
     * ... and you can see which versions were added in between two versions too ...
     *
     *     git diff v8.11.0..main -- server/src/main/java/org/elasticsearch/TransportVersions.java
     *
     * In branches 8.7-8.10 see server/src/main/java/org/elasticsearch/TransportVersion.java for the equivalent definitions.
     */

    /**
     * Reference to the earliest compatible transport version to this version of the codebase.
     * This should be the transport version used by the highest minor version of the previous major.
     */
    public static final TransportVersion MINIMUM_COMPATIBLE = V_7_17_0;

    /**
     * Reference to the minimum transport version that can be used with CCS.
     * This should be the transport version used by the previous minor release.
     */
    public static final TransportVersion MINIMUM_CCS_VERSION = SHUTDOWN_REQUEST_TIMEOUTS_FIX_8_14;

    static final NavigableMap<Integer, TransportVersion> VERSION_IDS = getAllVersionIds(TransportVersions.class);

    // the highest transport version constant defined in this file, used as a fallback for TransportVersion.current()
    static final TransportVersion LATEST_DEFINED;
    static {
        LATEST_DEFINED = VERSION_IDS.lastEntry().getValue();

        // see comment on IDS field
        // now we're registered all the transport versions, we can clear the map
        IDS = null;
    }

    public static NavigableMap<Integer, TransportVersion> getAllVersionIds(Class<?> cls) {
        Map<Integer, String> versionIdFields = new HashMap<>();
        NavigableMap<Integer, TransportVersion> builder = new TreeMap<>();

        Set<String> ignore = Set.of("ZERO", "CURRENT", "MINIMUM_COMPATIBLE", "MINIMUM_CCS_VERSION");

        for (Field declaredField : cls.getFields()) {
            if (declaredField.getType().equals(TransportVersion.class)) {
                String fieldName = declaredField.getName();
                if (ignore.contains(fieldName)) {
                    continue;
                }

                TransportVersion version;
                try {
                    version = (TransportVersion) declaredField.get(null);
                } catch (IllegalAccessException e) {
                    throw new AssertionError(e);
                }
                builder.put(version.id(), version);

                if (Assertions.ENABLED) {
                    // check the version number is unique
                    var sameVersionNumber = versionIdFields.put(version.id(), fieldName);
                    assert sameVersionNumber == null
                        : "Versions ["
                            + sameVersionNumber
                            + "] and ["
                            + fieldName
                            + "] have the same version number ["
                            + version.id()
                            + "]. Each TransportVersion should have a different version number";
                }
            }
        }

        return Collections.unmodifiableNavigableMap(builder);
    }

    static Collection<TransportVersion> getAllVersions() {
        return VERSION_IDS.values();
    }

    static final IntFunction<String> VERSION_LOOKUP = ReleaseVersions.generateVersionsLookup(TransportVersions.class);

    // no instance
    private TransportVersions() {}
}<|MERGE_RESOLUTION|>--- conflicted
+++ resolved
@@ -201,14 +201,11 @@
     public static final TransportVersion ML_INFERENCE_ELAND_SETTINGS_ADDED = def(8_692_00_0);
     public static final TransportVersion ML_ANTHROPIC_INTEGRATION_ADDED = def(8_693_00_0);
     public static final TransportVersion ML_INFERENCE_GOOGLE_VERTEX_AI_EMBEDDINGS_ADDED = def(8_694_00_0);
-<<<<<<< HEAD
-    public static final TransportVersion ML_INFERENCE_GOOGLE_VERTEX_AI_RERANKING_ADDED = def(8_695_00_0);
-=======
     public static final TransportVersion EVENT_INGESTED_RANGE_IN_CLUSTER_STATE = def(8_695_00_0);
     public static final TransportVersion ESQL_ADD_AGGREGATE_TYPE = def(8_696_00_0);
     public static final TransportVersion SECURITY_MIGRATIONS_MIGRATION_NEEDED_ADDED = def(8_697_00_0);
     public static final TransportVersion K_FOR_KNN_QUERY_ADDED = def(8_698_00_0);
->>>>>>> 405e3966
+    public static final TransportVersion ML_INFERENCE_GOOGLE_VERTEX_AI_RERANKING_ADDED = def(8_699_00_0);
 
     /*
      * STOP! READ THIS FIRST! No, really,
