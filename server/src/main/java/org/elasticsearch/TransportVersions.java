/*
 * Copyright Elasticsearch B.V. and/or licensed to Elasticsearch B.V. under one
 * or more contributor license agreements. Licensed under the Elastic License
 * 2.0 and the Server Side Public License, v 1; you may not use this file except
 * in compliance with, at your election, the Elastic License 2.0 or the Server
 * Side Public License, v 1.
 */

package org.elasticsearch;

import org.elasticsearch.core.Assertions;
import org.elasticsearch.core.UpdateForV9;

import java.lang.reflect.Field;
import java.util.Collection;
import java.util.Collections;
import java.util.HashMap;
import java.util.Map;
import java.util.NavigableMap;
import java.util.Set;
import java.util.TreeMap;
import java.util.TreeSet;
import java.util.function.IntFunction;

/**
 * <p>Transport version is used to coordinate compatible wire protocol communication between nodes, at a fine-grained level.  This replaces
 * and supersedes the old Version constants.</p>
 *
 * <p>Before adding a new version constant, please read the block comment at the end of the list of constants.</p>
 */
public class TransportVersions {

    /*
     * NOTE: IntelliJ lies!
     * This map is used during class construction, referenced by the registerTransportVersion method.
     * When all the transport version constants have been registered, the map is cleared & never touched again.
     */
    static TreeSet<Integer> IDS = new TreeSet<>();

    static TransportVersion def(int id) {
        if (IDS == null) throw new IllegalStateException("The IDS map needs to be present to call this method");

        if (IDS.add(id) == false) {
            throw new IllegalArgumentException("Version id " + id + " defined twice");
        }
        if (id < IDS.last()) {
            throw new IllegalArgumentException("Version id " + id + " is not defined in the right location. Keep constants sorted");
        }
        return new TransportVersion(id);
    }

    @UpdateForV9 // remove the transport versions with which v9 will not need to interact
    public static final TransportVersion ZERO = def(0);
    public static final TransportVersion V_7_0_0 = def(7_00_00_99);
    public static final TransportVersion V_7_0_1 = def(7_00_01_99);
    public static final TransportVersion V_7_1_0 = def(7_01_00_99);
    public static final TransportVersion V_7_2_0 = def(7_02_00_99);
    public static final TransportVersion V_7_2_1 = def(7_02_01_99);
    public static final TransportVersion V_7_3_0 = def(7_03_00_99);
    public static final TransportVersion V_7_3_2 = def(7_03_02_99);
    public static final TransportVersion V_7_4_0 = def(7_04_00_99);
    public static final TransportVersion V_7_5_0 = def(7_05_00_99);
    public static final TransportVersion V_7_6_0 = def(7_06_00_99);
    public static final TransportVersion V_7_7_0 = def(7_07_00_99);
    public static final TransportVersion V_7_8_0 = def(7_08_00_99);
    public static final TransportVersion V_7_8_1 = def(7_08_01_99);
    public static final TransportVersion V_7_9_0 = def(7_09_00_99);
    public static final TransportVersion V_7_10_0 = def(7_10_00_99);
    public static final TransportVersion V_7_10_1 = def(7_10_01_99);
    public static final TransportVersion V_7_11_0 = def(7_11_00_99);
    public static final TransportVersion V_7_12_0 = def(7_12_00_99);
    public static final TransportVersion V_7_13_0 = def(7_13_00_99);
    public static final TransportVersion V_7_14_0 = def(7_14_00_99);
    public static final TransportVersion V_7_15_0 = def(7_15_00_99);
    public static final TransportVersion V_7_15_1 = def(7_15_01_99);
    public static final TransportVersion V_7_16_0 = def(7_16_00_99);
    public static final TransportVersion V_7_17_0 = def(7_17_00_99);
    public static final TransportVersion V_7_17_1 = def(7_17_01_99);
    public static final TransportVersion V_7_17_8 = def(7_17_08_99);
    public static final TransportVersion V_8_0_0 = def(8_00_00_99);
    public static final TransportVersion V_8_1_0 = def(8_01_00_99);
    public static final TransportVersion V_8_2_0 = def(8_02_00_99);
    public static final TransportVersion V_8_3_0 = def(8_03_00_99);
    public static final TransportVersion V_8_4_0 = def(8_04_00_99);
    public static final TransportVersion V_8_5_0 = def(8_05_00_99);
    public static final TransportVersion V_8_6_0 = def(8_06_00_99);
    public static final TransportVersion V_8_6_1 = def(8_06_01_99);
    public static final TransportVersion V_8_7_0 = def(8_07_00_99);
    public static final TransportVersion V_8_7_1 = def(8_07_01_99);
    public static final TransportVersion V_8_8_0 = def(8_08_00_99);
    public static final TransportVersion V_8_8_1 = def(8_08_01_99);
    /*
     * READ THE COMMENT BELOW THIS BLOCK OF DECLARATIONS BEFORE ADDING NEW TRANSPORT VERSIONS
     * Detached transport versions added below here.
     */
    public static final TransportVersion V_8_9_X = def(8_500_020);
    public static final TransportVersion V_8_10_X = def(8_500_061);
    public static final TransportVersion V_8_11_X = def(8_512_00_1);
    public static final TransportVersion V_8_12_0 = def(8_560_00_0);
    public static final TransportVersion V_8_12_1 = def(8_560_00_1);
    public static final TransportVersion V_8_13_0 = def(8_595_00_0);
    public static final TransportVersion V_8_13_4 = def(8_595_00_1);
    // 8.14.0+
    public static final TransportVersion RANDOM_AGG_SHARD_SEED = def(8_596_00_0);
    public static final TransportVersion ESQL_TIMINGS = def(8_597_00_0);
    public static final TransportVersion DATA_STREAM_AUTO_SHARDING_EVENT = def(8_598_00_0);
    public static final TransportVersion ADD_FAILURE_STORE_INDICES_OPTIONS = def(8_599_00_0);
    public static final TransportVersion ESQL_ENRICH_OPERATOR_STATUS = def(8_600_00_0);
    public static final TransportVersion ESQL_SERIALIZE_ARRAY_VECTOR = def(8_601_00_0);
    public static final TransportVersion ESQL_SERIALIZE_ARRAY_BLOCK = def(8_602_00_0);
    public static final TransportVersion ADD_DATA_STREAM_GLOBAL_RETENTION = def(8_603_00_0);
    public static final TransportVersion ALLOCATION_STATS = def(8_604_00_0);
    public static final TransportVersion ESQL_EXTENDED_ENRICH_TYPES = def(8_605_00_0);
    public static final TransportVersion KNN_EXPLICIT_BYTE_QUERY_VECTOR_PARSING = def(8_606_00_0);
    public static final TransportVersion ESQL_EXTENDED_ENRICH_INPUT_TYPE = def(8_607_00_0);
    public static final TransportVersion ESQL_SERIALIZE_BIG_VECTOR = def(8_608_00_0);
    public static final TransportVersion AGGS_EXCLUDED_DELETED_DOCS = def(8_609_00_0);
    public static final TransportVersion ESQL_SERIALIZE_BIG_ARRAY = def(8_610_00_0);
    public static final TransportVersion AUTO_SHARDING_ROLLOVER_CONDITION = def(8_611_00_0);
    public static final TransportVersion KNN_QUERY_VECTOR_BUILDER = def(8_612_00_0);
    public static final TransportVersion USE_DATA_STREAM_GLOBAL_RETENTION = def(8_613_00_0);
    public static final TransportVersion ML_COMPLETION_INFERENCE_SERVICE_ADDED = def(8_614_00_0);
    public static final TransportVersion ML_INFERENCE_EMBEDDING_BYTE_ADDED = def(8_615_00_0);
    public static final TransportVersion ML_INFERENCE_L2_NORM_SIMILARITY_ADDED = def(8_616_00_0);
    public static final TransportVersion SEARCH_NODE_LOAD_AUTOSCALING = def(8_617_00_0);
    public static final TransportVersion ESQL_ES_SOURCE_OPTIONS = def(8_618_00_0);
    public static final TransportVersion ADD_PERSISTENT_TASK_EXCEPTIONS = def(8_619_00_0);
    public static final TransportVersion ESQL_REDUCER_NODE_FRAGMENT = def(8_620_00_0);
    public static final TransportVersion FAILURE_STORE_ROLLOVER = def(8_621_00_0);
    public static final TransportVersion CCR_STATS_API_TIMEOUT_PARAM = def(8_622_00_0);
    public static final TransportVersion ESQL_ORDINAL_BLOCK = def(8_623_00_0);
    public static final TransportVersion ML_INFERENCE_COHERE_RERANK = def(8_624_00_0);
    public static final TransportVersion INDEXING_PRESSURE_DOCUMENT_REJECTIONS_COUNT = def(8_625_00_0);
    public static final TransportVersion ALIAS_ACTION_RESULTS = def(8_626_00_0);
    public static final TransportVersion HISTOGRAM_AGGS_KEY_SORTED = def(8_627_00_0);
    public static final TransportVersion INFERENCE_FIELDS_METADATA = def(8_628_00_0);
    public static final TransportVersion ML_INFERENCE_TIMEOUT_ADDED = def(8_629_00_0);
    public static final TransportVersion MODIFY_DATA_STREAM_FAILURE_STORES = def(8_630_00_0);
    public static final TransportVersion ML_INFERENCE_RERANK_NEW_RESPONSE_FORMAT = def(8_631_00_0);
    public static final TransportVersion HIGHLIGHTERS_TAGS_ON_FIELD_LEVEL = def(8_632_00_0);
    public static final TransportVersion TRACK_FLUSH_TIME_EXCLUDING_WAITING_ON_LOCKS = def(8_633_00_0);
    public static final TransportVersion ML_INFERENCE_AZURE_OPENAI_EMBEDDINGS = def(8_634_00_0);
    public static final TransportVersion ILM_SHRINK_ENABLE_WRITE = def(8_635_00_0);
    public static final TransportVersion GEOIP_CACHE_STATS = def(8_636_00_0);
    public static final TransportVersion SHUTDOWN_REQUEST_TIMEOUTS_FIX_8_14 = def(8_636_00_1);
    public static final TransportVersion WATERMARK_THRESHOLDS_STATS = def(8_637_00_0);
    public static final TransportVersion ENRICH_CACHE_ADDITIONAL_STATS = def(8_638_00_0);
    public static final TransportVersion ML_INFERENCE_RATE_LIMIT_SETTINGS_ADDED = def(8_639_00_0);
    public static final TransportVersion ML_TRAINED_MODEL_CACHE_METADATA_ADDED = def(8_640_00_0);
    public static final TransportVersion TOP_LEVEL_KNN_SUPPORT_QUERY_NAME = def(8_641_00_0);
    public static final TransportVersion INDEX_SEGMENTS_VECTOR_FORMATS = def(8_642_00_0);
    public static final TransportVersion ADD_RESOURCE_ALREADY_UPLOADED_EXCEPTION = def(8_643_00_0);
    public static final TransportVersion ESQL_MV_ORDERING_SORTED_ASCENDING = def(8_644_00_0);
    public static final TransportVersion ESQL_PAGE_MAPPING_TO_ITERATOR = def(8_645_00_0);
    public static final TransportVersion BINARY_PIT_ID = def(8_646_00_0);
    public static final TransportVersion SECURITY_ROLE_MAPPINGS_IN_CLUSTER_STATE = def(8_647_00_0);
    public static final TransportVersion ESQL_REQUEST_TABLES = def(8_648_00_0);
    public static final TransportVersion ROLE_REMOTE_CLUSTER_PRIVS = def(8_649_00_0);
    public static final TransportVersion NO_GLOBAL_RETENTION_FOR_SYSTEM_DATA_STREAMS = def(8_650_00_0);
    public static final TransportVersion SHUTDOWN_REQUEST_TIMEOUTS_FIX = def(8_651_00_0);
    public static final TransportVersion INDEXING_PRESSURE_REQUEST_REJECTIONS_COUNT = def(8_652_00_0);
    public static final TransportVersion ROLLUP_USAGE = def(8_653_00_0);
    public static final TransportVersion SECURITY_ROLE_DESCRIPTION = def(8_654_00_0);
    public static final TransportVersion ML_INFERENCE_AZURE_OPENAI_COMPLETIONS = def(8_655_00_0);
    public static final TransportVersion JOIN_STATUS_AGE_SERIALIZATION = def(8_656_00_0);
    public static final TransportVersion ML_RERANK_DOC_OPTIONAL = def(8_657_00_0);
    public static final TransportVersion FAILURE_STORE_FIELD_PARITY = def(8_658_00_0);
    public static final TransportVersion ML_INFERENCE_AZURE_AI_STUDIO = def(8_659_00_0);
    public static final TransportVersion ML_INFERENCE_COHERE_COMPLETION_ADDED = def(8_660_00_0);
    public static final TransportVersion ESQL_REMOVE_ES_SOURCE_OPTIONS = def(8_661_00_0);
    public static final TransportVersion NODE_STATS_INGEST_BYTES = def(8_662_00_0);
    public static final TransportVersion SEMANTIC_QUERY = def(8_663_00_0);
    public static final TransportVersion GET_AUTOSCALING_CAPACITY_UNUSED_TIMEOUT = def(8_664_00_0);
    public static final TransportVersion SIMULATE_VALIDATES_MAPPINGS = def(8_665_00_0);
    public static final TransportVersion RULE_QUERY_RENAME = def(8_666_00_0);
    public static final TransportVersion SPARSE_VECTOR_QUERY_ADDED = def(8_667_00_0);
    public static final TransportVersion ESQL_ADD_INDEX_MODE_TO_SOURCE = def(8_668_00_0);
    public static final TransportVersion GET_SHUTDOWN_STATUS_TIMEOUT = def(8_669_00_0);
    public static final TransportVersion FAILURE_STORE_TELEMETRY = def(8_670_00_0);
    public static final TransportVersion ADD_METADATA_FLATTENED_TO_ROLES = def(8_671_00_0);
    public static final TransportVersion ML_INFERENCE_GOOGLE_AI_STUDIO_COMPLETION_ADDED = def(8_672_00_0);
    public static final TransportVersion WATCHER_REQUEST_TIMEOUTS = def(8_673_00_0);
    public static final TransportVersion ML_INFERENCE_ENHANCE_DELETE_ENDPOINT = def(8_674_00_0);
    public static final TransportVersion ML_INFERENCE_GOOGLE_AI_STUDIO_EMBEDDINGS_ADDED = def(8_675_00_0);
    public static final TransportVersion ADD_MISTRAL_EMBEDDINGS_INFERENCE = def(8_676_00_0);
    public static final TransportVersion ML_CHUNK_INFERENCE_OPTION = def(8_677_00_0);
    public static final TransportVersion RANK_FEATURE_PHASE_ADDED = def(8_678_00_0);
    public static final TransportVersion RANK_DOC_IN_SHARD_FETCH_REQUEST = def(8_679_00_0);
    public static final TransportVersion SECURITY_SETTINGS_REQUEST_TIMEOUTS = def(8_680_00_0);
    public static final TransportVersion QUERY_RULE_CRUD_API_PUT = def(8_681_00_0);
    public static final TransportVersion DROP_UNUSED_NODES_REQUESTS = def(8_682_00_0);
    public static final TransportVersion QUERY_RULE_CRUD_API_GET_DELETE = def(8_683_00_0);
    public static final TransportVersion MORE_LIGHTER_NODES_REQUESTS = def(8_684_00_0);
    public static final TransportVersion DROP_UNUSED_NODES_IDS = def(8_685_00_0);
    public static final TransportVersion DELETE_SNAPSHOTS_ASYNC_ADDED = def(8_686_00_0);
    public static final TransportVersion VERSION_SUPPORTING_SPARSE_VECTOR_STATS = def(8_687_00_0);
    public static final TransportVersion ML_AD_OUTPUT_MEMORY_ALLOCATOR_FIELD = def(8_688_00_0);
    public static final TransportVersion FAILURE_STORE_LAZY_CREATION = def(8_689_00_0);
    public static final TransportVersion SNAPSHOT_REQUEST_TIMEOUTS = def(8_690_00_0);
    public static final TransportVersion INDEX_METADATA_MAPPINGS_UPDATED_VERSION = def(8_691_00_0);
    public static final TransportVersion ML_INFERENCE_ELAND_SETTINGS_ADDED = def(8_692_00_0);
    public static final TransportVersion ML_ANTHROPIC_INTEGRATION_ADDED = def(8_693_00_0);
<<<<<<< HEAD
    public static final TransportVersion ESQL_ADD_AGGREGATE_TYPE = def(8_694_00_0);
=======
    public static final TransportVersion ML_INFERENCE_GOOGLE_VERTEX_AI_EMBEDDINGS_ADDED = def(8_694_00_0);
>>>>>>> c752fbab

    /*
     * STOP! READ THIS FIRST! No, really,
     *        ____ _____ ___  ____  _        ____  _____    _    ____    _____ _   _ ___ ____    _____ ___ ____  ____ _____ _
     *       / ___|_   _/ _ \|  _ \| |      |  _ \| ____|  / \  |  _ \  |_   _| | | |_ _/ ___|  |  ___|_ _|  _ \/ ___|_   _| |
     *       \___ \ | || | | | |_) | |      | |_) |  _|   / _ \ | | | |   | | | |_| || |\___ \  | |_   | || |_) \___ \ | | | |
     *        ___) || || |_| |  __/|_|      |  _ <| |___ / ___ \| |_| |   | | |  _  || | ___) | |  _|  | ||  _ < ___) || | |_|
     *       |____/ |_| \___/|_|   (_)      |_| \_\_____/_/   \_\____/    |_| |_| |_|___|____/  |_|   |___|_| \_\____/ |_| (_)
     *
     * A new transport version should be added EVERY TIME a change is made to the serialization protocol of one or more classes. Each
     * transport version should only be used in a single merged commit (apart from the BwC versions copied from o.e.Version, ≤V_8_8_1).
     *
     * ADDING A TRANSPORT VERSION
     * To add a new transport version, add a new constant at the bottom of the list, above this comment. Don't add other lines,
     * comments, etc. The version id has the following layout:
     *
     * M_NNN_SS_P
     *
     * M - The major version of Elasticsearch
     * NNN - The server version part
     * SS - The serverless version part. It should always be 00 here, it is used by serverless only.
     * P - The patch version part
     *
     * To determine the id of the next TransportVersion constant, do the following:
     * - Use the same major version, unless bumping majors
     * - Bump the server version part by 1, unless creating a patch version
     * - Leave the serverless part as 00
     * - Bump the patch part if creating a patch version
     *
     * If a patch version is created, it should be placed sorted among the other existing constants.
     *
     * REVERTING A TRANSPORT VERSION
     *
     * If you revert a commit with a transport version change, you MUST ensure there is a NEW transport version representing the reverted
     * change. DO NOT let the transport version go backwards, it must ALWAYS be incremented.
     *
     * DETERMINING TRANSPORT VERSIONS FROM GIT HISTORY
     *
     * If your git checkout has the expected minor-version-numbered branches and the expected release-version tags then you can find the
     * transport versions known by a particular release ...
     *
     *     git show v8.11.0:server/src/main/java/org/elasticsearch/TransportVersions.java | grep '= def'
     *
     * ... or by a particular branch ...
     *
     *     git show 8.11:server/src/main/java/org/elasticsearch/TransportVersions.java | grep '= def'
     *
     * ... and you can see which versions were added in between two versions too ...
     *
     *     git diff v8.11.0..main -- server/src/main/java/org/elasticsearch/TransportVersions.java
     *
     * In branches 8.7-8.10 see server/src/main/java/org/elasticsearch/TransportVersion.java for the equivalent definitions.
     */

    /**
     * Reference to the earliest compatible transport version to this version of the codebase.
     * This should be the transport version used by the highest minor version of the previous major.
     */
    public static final TransportVersion MINIMUM_COMPATIBLE = V_7_17_0;

    /**
     * Reference to the minimum transport version that can be used with CCS.
     * This should be the transport version used by the previous minor release.
     */
    public static final TransportVersion MINIMUM_CCS_VERSION = SHUTDOWN_REQUEST_TIMEOUTS_FIX_8_14;

    static final NavigableMap<Integer, TransportVersion> VERSION_IDS = getAllVersionIds(TransportVersions.class);

    // the highest transport version constant defined in this file, used as a fallback for TransportVersion.current()
    static final TransportVersion LATEST_DEFINED;
    static {
        LATEST_DEFINED = VERSION_IDS.lastEntry().getValue();

        // see comment on IDS field
        // now we're registered all the transport versions, we can clear the map
        IDS = null;
    }

    public static NavigableMap<Integer, TransportVersion> getAllVersionIds(Class<?> cls) {
        Map<Integer, String> versionIdFields = new HashMap<>();
        NavigableMap<Integer, TransportVersion> builder = new TreeMap<>();

        Set<String> ignore = Set.of("ZERO", "CURRENT", "MINIMUM_COMPATIBLE", "MINIMUM_CCS_VERSION");

        for (Field declaredField : cls.getFields()) {
            if (declaredField.getType().equals(TransportVersion.class)) {
                String fieldName = declaredField.getName();
                if (ignore.contains(fieldName)) {
                    continue;
                }

                TransportVersion version;
                try {
                    version = (TransportVersion) declaredField.get(null);
                } catch (IllegalAccessException e) {
                    throw new AssertionError(e);
                }
                builder.put(version.id(), version);

                if (Assertions.ENABLED) {
                    // check the version number is unique
                    var sameVersionNumber = versionIdFields.put(version.id(), fieldName);
                    assert sameVersionNumber == null
                        : "Versions ["
                            + sameVersionNumber
                            + "] and ["
                            + fieldName
                            + "] have the same version number ["
                            + version.id()
                            + "]. Each TransportVersion should have a different version number";
                }
            }
        }

        return Collections.unmodifiableNavigableMap(builder);
    }

    static Collection<TransportVersion> getAllVersions() {
        return VERSION_IDS.values();
    }

    static final IntFunction<String> VERSION_LOOKUP = ReleaseVersions.generateVersionsLookup(TransportVersions.class);

    // no instance
    private TransportVersions() {}
}<|MERGE_RESOLUTION|>--- conflicted
+++ resolved
@@ -200,11 +200,8 @@
     public static final TransportVersion INDEX_METADATA_MAPPINGS_UPDATED_VERSION = def(8_691_00_0);
     public static final TransportVersion ML_INFERENCE_ELAND_SETTINGS_ADDED = def(8_692_00_0);
     public static final TransportVersion ML_ANTHROPIC_INTEGRATION_ADDED = def(8_693_00_0);
-<<<<<<< HEAD
-    public static final TransportVersion ESQL_ADD_AGGREGATE_TYPE = def(8_694_00_0);
-=======
     public static final TransportVersion ML_INFERENCE_GOOGLE_VERTEX_AI_EMBEDDINGS_ADDED = def(8_694_00_0);
->>>>>>> c752fbab
+    public static final TransportVersion ESQL_ADD_AGGREGATE_TYPE = def(8_695_00_0);
 
     /*
      * STOP! READ THIS FIRST! No, really,
