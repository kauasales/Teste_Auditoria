/*
 * Copyright Elasticsearch B.V. and/or licensed to Elasticsearch B.V. under one
 * or more contributor license agreements. Licensed under the Elastic License
 * 2.0 and the Server Side Public License, v 1; you may not use this file except
 * in compliance with, at your election, the Elastic License 2.0 or the Server
 * Side Public License, v 1.
 */

package org.elasticsearch;

import org.elasticsearch.core.Assertions;
import org.elasticsearch.core.UpdateForV9;

import java.lang.reflect.Field;
import java.util.Collection;
import java.util.Collections;
import java.util.HashMap;
import java.util.Map;
import java.util.NavigableMap;
import java.util.Set;
import java.util.TreeMap;
import java.util.TreeSet;
import java.util.function.IntFunction;

/**
 * <p>Transport version is used to coordinate compatible wire protocol communication between nodes, at a fine-grained level.  This replaces
 * and supersedes the old Version constants.</p>
 *
 * <p>Before adding a new version constant, please read the block comment at the end of the list of constants.</p>
 */
public class TransportVersions {

    /*
     * NOTE: IntelliJ lies!
     * This map is used during class construction, referenced by the registerTransportVersion method.
     * When all the transport version constants have been registered, the map is cleared & never touched again.
     */
    static TreeSet<Integer> IDS = new TreeSet<>();

    static TransportVersion def(int id) {
        if (IDS == null) throw new IllegalStateException("The IDS map needs to be present to call this method");

        if (IDS.add(id) == false) {
            throw new IllegalArgumentException("Version id " + id + " defined twice");
        }
        if (id < IDS.last()) {
            throw new IllegalArgumentException("Version id " + id + " is not defined in the right location. Keep constants sorted");
        }
        return new TransportVersion(id);
    }

    @UpdateForV9 // remove the transport versions with which v9 will not need to interact
    public static final TransportVersion ZERO = def(0);
    public static final TransportVersion V_7_0_0 = def(7_00_00_99);
    public static final TransportVersion V_7_0_1 = def(7_00_01_99);
    public static final TransportVersion V_7_1_0 = def(7_01_00_99);
    public static final TransportVersion V_7_2_0 = def(7_02_00_99);
    public static final TransportVersion V_7_2_1 = def(7_02_01_99);
    public static final TransportVersion V_7_3_0 = def(7_03_00_99);
    public static final TransportVersion V_7_3_2 = def(7_03_02_99);
    public static final TransportVersion V_7_4_0 = def(7_04_00_99);
    public static final TransportVersion V_7_5_0 = def(7_05_00_99);
    public static final TransportVersion V_7_6_0 = def(7_06_00_99);
    public static final TransportVersion V_7_7_0 = def(7_07_00_99);
    public static final TransportVersion V_7_8_0 = def(7_08_00_99);
    public static final TransportVersion V_7_8_1 = def(7_08_01_99);
    public static final TransportVersion V_7_9_0 = def(7_09_00_99);
    public static final TransportVersion V_7_10_0 = def(7_10_00_99);
    public static final TransportVersion V_7_10_1 = def(7_10_01_99);
    public static final TransportVersion V_7_11_0 = def(7_11_00_99);
    public static final TransportVersion V_7_12_0 = def(7_12_00_99);
    public static final TransportVersion V_7_13_0 = def(7_13_00_99);
    public static final TransportVersion V_7_14_0 = def(7_14_00_99);
    public static final TransportVersion V_7_15_0 = def(7_15_00_99);
    public static final TransportVersion V_7_15_1 = def(7_15_01_99);
    public static final TransportVersion V_7_16_0 = def(7_16_00_99);
    public static final TransportVersion V_7_17_0 = def(7_17_00_99);
    public static final TransportVersion V_7_17_1 = def(7_17_01_99);
    public static final TransportVersion V_7_17_8 = def(7_17_08_99);
    public static final TransportVersion V_8_0_0 = def(8_00_00_99);
    public static final TransportVersion V_8_1_0 = def(8_01_00_99);
    public static final TransportVersion V_8_2_0 = def(8_02_00_99);
    public static final TransportVersion V_8_3_0 = def(8_03_00_99);
    public static final TransportVersion V_8_4_0 = def(8_04_00_99);
    public static final TransportVersion V_8_5_0 = def(8_05_00_99);
    public static final TransportVersion V_8_6_0 = def(8_06_00_99);
    public static final TransportVersion V_8_6_1 = def(8_06_01_99);
    public static final TransportVersion V_8_7_0 = def(8_07_00_99);
    public static final TransportVersion V_8_7_1 = def(8_07_01_99);
    public static final TransportVersion V_8_8_0 = def(8_08_00_99);
    public static final TransportVersion V_8_8_1 = def(8_08_01_99);
    /*
     * READ THE COMMENT BELOW THIS BLOCK OF DECLARATIONS BEFORE ADDING NEW TRANSPORT VERSIONS
     * Detached transport versions added below here.
     */
    public static final TransportVersion V_8_9_X = def(8_500_020);
    public static final TransportVersion V_8_10_X = def(8_500_061);
    public static final TransportVersion V_8_11_X = def(8_512_00_1);
    public static final TransportVersion V_8_12_0 = def(8_560_00_0);
    public static final TransportVersion V_8_12_1 = def(8_560_00_1);
    public static final TransportVersion V_8_13_0 = def(8_595_00_0);
    public static final TransportVersion V_8_13_4 = def(8_595_00_1);
    // 8.14.0+
    public static final TransportVersion RANDOM_AGG_SHARD_SEED = def(8_596_00_0);
    public static final TransportVersion ESQL_TIMINGS = def(8_597_00_0);
    public static final TransportVersion DATA_STREAM_AUTO_SHARDING_EVENT = def(8_598_00_0);
    public static final TransportVersion ADD_FAILURE_STORE_INDICES_OPTIONS = def(8_599_00_0);
    public static final TransportVersion ESQL_ENRICH_OPERATOR_STATUS = def(8_600_00_0);
    public static final TransportVersion ESQL_SERIALIZE_ARRAY_VECTOR = def(8_601_00_0);
    public static final TransportVersion ESQL_SERIALIZE_ARRAY_BLOCK = def(8_602_00_0);
    public static final TransportVersion ADD_DATA_STREAM_GLOBAL_RETENTION = def(8_603_00_0);
    public static final TransportVersion ALLOCATION_STATS = def(8_604_00_0);
    public static final TransportVersion ESQL_EXTENDED_ENRICH_TYPES = def(8_605_00_0);
    public static final TransportVersion KNN_EXPLICIT_BYTE_QUERY_VECTOR_PARSING = def(8_606_00_0);
    public static final TransportVersion ESQL_EXTENDED_ENRICH_INPUT_TYPE = def(8_607_00_0);
    public static final TransportVersion ESQL_SERIALIZE_BIG_VECTOR = def(8_608_00_0);
    public static final TransportVersion AGGS_EXCLUDED_DELETED_DOCS = def(8_609_00_0);
    public static final TransportVersion ESQL_SERIALIZE_BIG_ARRAY = def(8_610_00_0);
    public static final TransportVersion AUTO_SHARDING_ROLLOVER_CONDITION = def(8_611_00_0);
    public static final TransportVersion KNN_QUERY_VECTOR_BUILDER = def(8_612_00_0);
    public static final TransportVersion USE_DATA_STREAM_GLOBAL_RETENTION = def(8_613_00_0);
    public static final TransportVersion ML_COMPLETION_INFERENCE_SERVICE_ADDED = def(8_614_00_0);
    public static final TransportVersion ML_INFERENCE_EMBEDDING_BYTE_ADDED = def(8_615_00_0);
    public static final TransportVersion ML_INFERENCE_L2_NORM_SIMILARITY_ADDED = def(8_616_00_0);
    public static final TransportVersion SEARCH_NODE_LOAD_AUTOSCALING = def(8_617_00_0);
    public static final TransportVersion ESQL_ES_SOURCE_OPTIONS = def(8_618_00_0);
    public static final TransportVersion ADD_PERSISTENT_TASK_EXCEPTIONS = def(8_619_00_0);
    public static final TransportVersion ESQL_REDUCER_NODE_FRAGMENT = def(8_620_00_0);
    public static final TransportVersion FAILURE_STORE_ROLLOVER = def(8_621_00_0);
    public static final TransportVersion CCR_STATS_API_TIMEOUT_PARAM = def(8_622_00_0);
    public static final TransportVersion ESQL_ORDINAL_BLOCK = def(8_623_00_0);
    public static final TransportVersion ML_INFERENCE_COHERE_RERANK = def(8_624_00_0);
    public static final TransportVersion INDEXING_PRESSURE_DOCUMENT_REJECTIONS_COUNT = def(8_625_00_0);
    public static final TransportVersion ALIAS_ACTION_RESULTS = def(8_626_00_0);
    public static final TransportVersion HISTOGRAM_AGGS_KEY_SORTED = def(8_627_00_0);
    public static final TransportVersion INFERENCE_FIELDS_METADATA = def(8_628_00_0);
    public static final TransportVersion ML_INFERENCE_TIMEOUT_ADDED = def(8_629_00_0);
    public static final TransportVersion MODIFY_DATA_STREAM_FAILURE_STORES = def(8_630_00_0);
    public static final TransportVersion ML_INFERENCE_RERANK_NEW_RESPONSE_FORMAT = def(8_631_00_0);
    public static final TransportVersion HIGHLIGHTERS_TAGS_ON_FIELD_LEVEL = def(8_632_00_0);
    public static final TransportVersion TRACK_FLUSH_TIME_EXCLUDING_WAITING_ON_LOCKS = def(8_633_00_0);
    public static final TransportVersion ML_INFERENCE_AZURE_OPENAI_EMBEDDINGS = def(8_634_00_0);
    public static final TransportVersion ILM_SHRINK_ENABLE_WRITE = def(8_635_00_0);
    public static final TransportVersion GEOIP_CACHE_STATS = def(8_636_00_0);
    public static final TransportVersion SHUTDOWN_REQUEST_TIMEOUTS_FIX_8_14 = def(8_636_00_1);
    public static final TransportVersion WATERMARK_THRESHOLDS_STATS = def(8_637_00_0);
    public static final TransportVersion ENRICH_CACHE_ADDITIONAL_STATS = def(8_638_00_0);
    public static final TransportVersion ML_INFERENCE_RATE_LIMIT_SETTINGS_ADDED = def(8_639_00_0);
    public static final TransportVersion ML_TRAINED_MODEL_CACHE_METADATA_ADDED = def(8_640_00_0);
    public static final TransportVersion TOP_LEVEL_KNN_SUPPORT_QUERY_NAME = def(8_641_00_0);
    public static final TransportVersion INDEX_SEGMENTS_VECTOR_FORMATS = def(8_642_00_0);
    public static final TransportVersion ADD_RESOURCE_ALREADY_UPLOADED_EXCEPTION = def(8_643_00_0);
    public static final TransportVersion ESQL_MV_ORDERING_SORTED_ASCENDING = def(8_644_00_0);
    public static final TransportVersion ESQL_PAGE_MAPPING_TO_ITERATOR = def(8_645_00_0);
    public static final TransportVersion BINARY_PIT_ID = def(8_646_00_0);
    public static final TransportVersion SECURITY_ROLE_MAPPINGS_IN_CLUSTER_STATE = def(8_647_00_0);
    public static final TransportVersion ESQL_REQUEST_TABLES = def(8_648_00_0);
    public static final TransportVersion ROLE_REMOTE_CLUSTER_PRIVS = def(8_649_00_0);
    public static final TransportVersion NO_GLOBAL_RETENTION_FOR_SYSTEM_DATA_STREAMS = def(8_650_00_0);
    public static final TransportVersion SHUTDOWN_REQUEST_TIMEOUTS_FIX = def(8_651_00_0);
    public static final TransportVersion INDEXING_PRESSURE_REQUEST_REJECTIONS_COUNT = def(8_652_00_0);
    public static final TransportVersion ROLLUP_USAGE = def(8_653_00_0);
    public static final TransportVersion SECURITY_ROLE_DESCRIPTION = def(8_654_00_0);
    public static final TransportVersion ML_INFERENCE_AZURE_OPENAI_COMPLETIONS = def(8_655_00_0);
    public static final TransportVersion JOIN_STATUS_AGE_SERIALIZATION = def(8_656_00_0);
    public static final TransportVersion ML_RERANK_DOC_OPTIONAL = def(8_657_00_0);
    public static final TransportVersion FAILURE_STORE_FIELD_PARITY = def(8_658_00_0);
    public static final TransportVersion ML_INFERENCE_AZURE_AI_STUDIO = def(8_659_00_0);
    public static final TransportVersion ML_INFERENCE_COHERE_COMPLETION_ADDED = def(8_660_00_0);
    public static final TransportVersion ESQL_REMOVE_ES_SOURCE_OPTIONS = def(8_661_00_0);
    public static final TransportVersion NODE_STATS_INGEST_BYTES = def(8_662_00_0);
    public static final TransportVersion SEMANTIC_QUERY = def(8_663_00_0);
    public static final TransportVersion GET_AUTOSCALING_CAPACITY_UNUSED_TIMEOUT = def(8_664_00_0);
    public static final TransportVersion SIMULATE_VALIDATES_MAPPINGS = def(8_665_00_0);
    public static final TransportVersion RULE_QUERY_RENAME = def(8_666_00_0);
    public static final TransportVersion SPARSE_VECTOR_QUERY_ADDED = def(8_667_00_0);
    public static final TransportVersion ESQL_ADD_INDEX_MODE_TO_SOURCE = def(8_668_00_0);
    public static final TransportVersion GET_SHUTDOWN_STATUS_TIMEOUT = def(8_669_00_0);
    public static final TransportVersion FAILURE_STORE_TELEMETRY = def(8_670_00_0);
    public static final TransportVersion ADD_METADATA_FLATTENED_TO_ROLES = def(8_671_00_0);
    public static final TransportVersion ML_INFERENCE_GOOGLE_AI_STUDIO_COMPLETION_ADDED = def(8_672_00_0);
    public static final TransportVersion WATCHER_REQUEST_TIMEOUTS = def(8_673_00_0);
    public static final TransportVersion ML_INFERENCE_ENHANCE_DELETE_ENDPOINT = def(8_674_00_0);
    public static final TransportVersion ML_INFERENCE_GOOGLE_AI_STUDIO_EMBEDDINGS_ADDED = def(8_675_00_0);
    public static final TransportVersion ADD_MISTRAL_EMBEDDINGS_INFERENCE = def(8_676_00_0);
<<<<<<< HEAD
    public static final TransportVersion EVENT_INGESTED_RANGE_IN_CLUSTER_STATE = def(8_677_00_0);
=======
    public static final TransportVersion ML_CHUNK_INFERENCE_OPTION = def(8_677_00_0);
>>>>>>> 7ea0d4be

    /*
     * STOP! READ THIS FIRST! No, really,
     *        ____ _____ ___  ____  _        ____  _____    _    ____    _____ _   _ ___ ____    _____ ___ ____  ____ _____ _
     *       / ___|_   _/ _ \|  _ \| |      |  _ \| ____|  / \  |  _ \  |_   _| | | |_ _/ ___|  |  ___|_ _|  _ \/ ___|_   _| |
     *       \___ \ | || | | | |_) | |      | |_) |  _|   / _ \ | | | |   | | | |_| || |\___ \  | |_   | || |_) \___ \ | | | |
     *        ___) || || |_| |  __/|_|      |  _ <| |___ / ___ \| |_| |   | | |  _  || | ___) | |  _|  | ||  _ < ___) || | |_|
     *       |____/ |_| \___/|_|   (_)      |_| \_\_____/_/   \_\____/    |_| |_| |_|___|____/  |_|   |___|_| \_\____/ |_| (_)
     *
     * A new transport version should be added EVERY TIME a change is made to the serialization protocol of one or more classes. Each
     * transport version should only be used in a single merged commit (apart from the BwC versions copied from o.e.Version, ≤V_8_8_1).
     *
     * ADDING A TRANSPORT VERSION
     * To add a new transport version, add a new constant at the bottom of the list, above this comment. Don't add other lines,
     * comments, etc. The version id has the following layout:
     *
     * M_NNN_SS_P
     *
     * M - The major version of Elasticsearch
     * NNN - The server version part
     * SS - The serverless version part. It should always be 00 here, it is used by serverless only.
     * P - The patch version part
     *
     * To determine the id of the next TransportVersion constant, do the following:
     * - Use the same major version, unless bumping majors
     * - Bump the server version part by 1, unless creating a patch version
     * - Leave the serverless part as 00
     * - Bump the patch part if creating a patch version
     *
     * If a patch version is created, it should be placed sorted among the other existing constants.
     *
     * REVERTING A TRANSPORT VERSION
     *
     * If you revert a commit with a transport version change, you MUST ensure there is a NEW transport version representing the reverted
     * change. DO NOT let the transport version go backwards, it must ALWAYS be incremented.
     *
     * DETERMINING TRANSPORT VERSIONS FROM GIT HISTORY
     *
     * If your git checkout has the expected minor-version-numbered branches and the expected release-version tags then you can find the
     * transport versions known by a particular release ...
     *
     *     git show v8.11.0:server/src/main/java/org/elasticsearch/TransportVersions.java | grep '= def'
     *
     * ... or by a particular branch ...
     *
     *     git show 8.11:server/src/main/java/org/elasticsearch/TransportVersions.java | grep '= def'
     *
     * ... and you can see which versions were added in between two versions too ...
     *
     *     git diff v8.11.0..main -- server/src/main/java/org/elasticsearch/TransportVersions.java
     *
     * In branches 8.7-8.10 see server/src/main/java/org/elasticsearch/TransportVersion.java for the equivalent definitions.
     */

    /**
     * Reference to the earliest compatible transport version to this version of the codebase.
     * This should be the transport version used by the highest minor version of the previous major.
     */
    public static final TransportVersion MINIMUM_COMPATIBLE = V_7_17_0;

    /**
     * Reference to the minimum transport version that can be used with CCS.
     * This should be the transport version used by the previous minor release.
     */
    public static final TransportVersion MINIMUM_CCS_VERSION = V_8_13_0;

    static final NavigableMap<Integer, TransportVersion> VERSION_IDS = getAllVersionIds(TransportVersions.class);

    // the highest transport version constant defined in this file, used as a fallback for TransportVersion.current()
    static final TransportVersion LATEST_DEFINED;
    static {
        LATEST_DEFINED = VERSION_IDS.lastEntry().getValue();

        // see comment on IDS field
        // now we're registered all the transport versions, we can clear the map
        IDS = null;
    }

    public static NavigableMap<Integer, TransportVersion> getAllVersionIds(Class<?> cls) {
        Map<Integer, String> versionIdFields = new HashMap<>();
        NavigableMap<Integer, TransportVersion> builder = new TreeMap<>();

        Set<String> ignore = Set.of("ZERO", "CURRENT", "MINIMUM_COMPATIBLE", "MINIMUM_CCS_VERSION");

        for (Field declaredField : cls.getFields()) {
            if (declaredField.getType().equals(TransportVersion.class)) {
                String fieldName = declaredField.getName();
                if (ignore.contains(fieldName)) {
                    continue;
                }

                TransportVersion version;
                try {
                    version = (TransportVersion) declaredField.get(null);
                } catch (IllegalAccessException e) {
                    throw new AssertionError(e);
                }
                builder.put(version.id(), version);

                if (Assertions.ENABLED) {
                    // check the version number is unique
                    var sameVersionNumber = versionIdFields.put(version.id(), fieldName);
                    assert sameVersionNumber == null
                        : "Versions ["
                            + sameVersionNumber
                            + "] and ["
                            + fieldName
                            + "] have the same version number ["
                            + version.id()
                            + "]. Each TransportVersion should have a different version number";
                }
            }
        }

        return Collections.unmodifiableNavigableMap(builder);
    }

    static Collection<TransportVersion> getAllVersions() {
        return VERSION_IDS.values();
    }

    static final IntFunction<String> VERSION_LOOKUP = ReleaseVersions.generateVersionsLookup(TransportVersions.class);

    // no instance
    private TransportVersions() {}
}<|MERGE_RESOLUTION|>--- conflicted
+++ resolved
@@ -183,11 +183,8 @@
     public static final TransportVersion ML_INFERENCE_ENHANCE_DELETE_ENDPOINT = def(8_674_00_0);
     public static final TransportVersion ML_INFERENCE_GOOGLE_AI_STUDIO_EMBEDDINGS_ADDED = def(8_675_00_0);
     public static final TransportVersion ADD_MISTRAL_EMBEDDINGS_INFERENCE = def(8_676_00_0);
-<<<<<<< HEAD
-    public static final TransportVersion EVENT_INGESTED_RANGE_IN_CLUSTER_STATE = def(8_677_00_0);
-=======
     public static final TransportVersion ML_CHUNK_INFERENCE_OPTION = def(8_677_00_0);
->>>>>>> 7ea0d4be
+    public static final TransportVersion EVENT_INGESTED_RANGE_IN_CLUSTER_STATE = def(8_678_00_0);
 
     /*
      * STOP! READ THIS FIRST! No, really,
