/*
 * Copyright Elasticsearch B.V. and/or licensed to Elasticsearch B.V. under one
 * or more contributor license agreements. Licensed under the Elastic License
 * 2.0 and the Server Side Public License, v 1; you may not use this file except
 * in compliance with, at your election, the Elastic License 2.0 or the Server
 * Side Public License, v 1.
 */

package org.elasticsearch;

import org.elasticsearch.core.Assertions;
import org.elasticsearch.core.UpdateForV9;

import java.lang.reflect.Field;
import java.util.Collection;
import java.util.Collections;
import java.util.HashMap;
import java.util.Map;
import java.util.NavigableMap;
import java.util.Set;
import java.util.TreeMap;
import java.util.TreeSet;
import java.util.function.IntFunction;

/**
 * <p>Transport version is used to coordinate compatible wire protocol communication between nodes, at a fine-grained level.  This replaces
 * and supersedes the old Version constants.</p>
 *
 * <p>Before adding a new version constant, please read the block comment at the end of the list of constants.</p>
 */
public class TransportVersions {

    /*
     * NOTE: IntelliJ lies!
     * This map is used during class construction, referenced by the registerTransportVersion method.
     * When all the transport version constants have been registered, the map is cleared & never touched again.
     */
    static TreeSet<Integer> IDS = new TreeSet<>();

    static TransportVersion def(int id) {
        if (IDS == null) throw new IllegalStateException("The IDS map needs to be present to call this method");

        if (IDS.add(id) == false) {
            throw new IllegalArgumentException("Version id " + id + " defined twice");
        }
        if (id < IDS.last()) {
            throw new IllegalArgumentException("Version id " + id + " is not defined in the right location. Keep constants sorted");
        }
        return new TransportVersion(id);
    }

    @UpdateForV9 // remove the transport versions with which v9 will not need to interact
    public static final TransportVersion ZERO = def(0);
    public static final TransportVersion V_7_0_0 = def(7_00_00_99);
    public static final TransportVersion V_7_0_1 = def(7_00_01_99);
    public static final TransportVersion V_7_1_0 = def(7_01_00_99);
    public static final TransportVersion V_7_2_0 = def(7_02_00_99);
    public static final TransportVersion V_7_2_1 = def(7_02_01_99);
    public static final TransportVersion V_7_3_0 = def(7_03_00_99);
    public static final TransportVersion V_7_3_2 = def(7_03_02_99);
    public static final TransportVersion V_7_4_0 = def(7_04_00_99);
    public static final TransportVersion V_7_5_0 = def(7_05_00_99);
    public static final TransportVersion V_7_6_0 = def(7_06_00_99);
    public static final TransportVersion V_7_7_0 = def(7_07_00_99);
    public static final TransportVersion V_7_8_0 = def(7_08_00_99);
    public static final TransportVersion V_7_8_1 = def(7_08_01_99);
    public static final TransportVersion V_7_9_0 = def(7_09_00_99);
    public static final TransportVersion V_7_10_0 = def(7_10_00_99);
    public static final TransportVersion V_7_10_1 = def(7_10_01_99);
    public static final TransportVersion V_7_11_0 = def(7_11_00_99);
    public static final TransportVersion V_7_12_0 = def(7_12_00_99);
    public static final TransportVersion V_7_13_0 = def(7_13_00_99);
    public static final TransportVersion V_7_14_0 = def(7_14_00_99);
    public static final TransportVersion V_7_15_0 = def(7_15_00_99);
    public static final TransportVersion V_7_15_1 = def(7_15_01_99);
    public static final TransportVersion V_7_16_0 = def(7_16_00_99);
    public static final TransportVersion V_7_17_0 = def(7_17_00_99);
    public static final TransportVersion V_7_17_1 = def(7_17_01_99);
    public static final TransportVersion V_7_17_8 = def(7_17_08_99);
    public static final TransportVersion V_8_0_0 = def(8_00_00_99);
    public static final TransportVersion V_8_1_0 = def(8_01_00_99);
    public static final TransportVersion V_8_2_0 = def(8_02_00_99);
    public static final TransportVersion V_8_3_0 = def(8_03_00_99);
    public static final TransportVersion V_8_4_0 = def(8_04_00_99);
    public static final TransportVersion V_8_5_0 = def(8_05_00_99);
    public static final TransportVersion V_8_6_0 = def(8_06_00_99);
    public static final TransportVersion V_8_6_1 = def(8_06_01_99);
    public static final TransportVersion V_8_7_0 = def(8_07_00_99);
    public static final TransportVersion V_8_7_1 = def(8_07_01_99);
    public static final TransportVersion V_8_8_0 = def(8_08_00_99);
    public static final TransportVersion V_8_8_1 = def(8_08_01_99);
    /*
     * READ THE COMMENT BELOW THIS BLOCK OF DECLARATIONS BEFORE ADDING NEW TRANSPORT VERSIONS
     * Detached transport versions added below here.
     */
    public static final TransportVersion V_8_9_X = def(8_500_020);
    public static final TransportVersion V_8_10_X = def(8_500_061);
    public static final TransportVersion V_8_11_X = def(8_512_00_1);
    public static final TransportVersion V_8_12_0 = def(8_560_00_0);
    public static final TransportVersion V_8_12_1 = def(8_560_00_1);
    public static final TransportVersion V_8_13_0 = def(8_595_00_0);
    public static final TransportVersion V_8_13_4 = def(8_595_00_1);
    // 8.14.0+
    public static final TransportVersion RANDOM_AGG_SHARD_SEED = def(8_596_00_0);
    public static final TransportVersion ESQL_TIMINGS = def(8_597_00_0);
    public static final TransportVersion DATA_STREAM_AUTO_SHARDING_EVENT = def(8_598_00_0);
    public static final TransportVersion ADD_FAILURE_STORE_INDICES_OPTIONS = def(8_599_00_0);
    public static final TransportVersion ESQL_ENRICH_OPERATOR_STATUS = def(8_600_00_0);
    public static final TransportVersion ESQL_SERIALIZE_ARRAY_VECTOR = def(8_601_00_0);
    public static final TransportVersion ESQL_SERIALIZE_ARRAY_BLOCK = def(8_602_00_0);
    public static final TransportVersion ADD_DATA_STREAM_GLOBAL_RETENTION = def(8_603_00_0);
    public static final TransportVersion ALLOCATION_STATS = def(8_604_00_0);
    public static final TransportVersion ESQL_EXTENDED_ENRICH_TYPES = def(8_605_00_0);
    public static final TransportVersion KNN_EXPLICIT_BYTE_QUERY_VECTOR_PARSING = def(8_606_00_0);
    public static final TransportVersion ESQL_EXTENDED_ENRICH_INPUT_TYPE = def(8_607_00_0);
    public static final TransportVersion ESQL_SERIALIZE_BIG_VECTOR = def(8_608_00_0);
    public static final TransportVersion AGGS_EXCLUDED_DELETED_DOCS = def(8_609_00_0);
    public static final TransportVersion ESQL_SERIALIZE_BIG_ARRAY = def(8_610_00_0);
    public static final TransportVersion AUTO_SHARDING_ROLLOVER_CONDITION = def(8_611_00_0);
    public static final TransportVersion KNN_QUERY_VECTOR_BUILDER = def(8_612_00_0);
    public static final TransportVersion USE_DATA_STREAM_GLOBAL_RETENTION = def(8_613_00_0);
    public static final TransportVersion ML_COMPLETION_INFERENCE_SERVICE_ADDED = def(8_614_00_0);
    public static final TransportVersion ML_INFERENCE_EMBEDDING_BYTE_ADDED = def(8_615_00_0);
    public static final TransportVersion ML_INFERENCE_L2_NORM_SIMILARITY_ADDED = def(8_616_00_0);
    public static final TransportVersion SEARCH_NODE_LOAD_AUTOSCALING = def(8_617_00_0);
    public static final TransportVersion ESQL_ES_SOURCE_OPTIONS = def(8_618_00_0);
    public static final TransportVersion ADD_PERSISTENT_TASK_EXCEPTIONS = def(8_619_00_0);
    public static final TransportVersion ESQL_REDUCER_NODE_FRAGMENT = def(8_620_00_0);
    public static final TransportVersion FAILURE_STORE_ROLLOVER = def(8_621_00_0);
    public static final TransportVersion CCR_STATS_API_TIMEOUT_PARAM = def(8_622_00_0);
    public static final TransportVersion ESQL_ORDINAL_BLOCK = def(8_623_00_0);
    public static final TransportVersion ML_INFERENCE_COHERE_RERANK = def(8_624_00_0);
    public static final TransportVersion INDEXING_PRESSURE_DOCUMENT_REJECTIONS_COUNT = def(8_625_00_0);
    public static final TransportVersion ALIAS_ACTION_RESULTS = def(8_626_00_0);
    public static final TransportVersion HISTOGRAM_AGGS_KEY_SORTED = def(8_627_00_0);
    public static final TransportVersion INFERENCE_FIELDS_METADATA = def(8_628_00_0);
    public static final TransportVersion ML_INFERENCE_TIMEOUT_ADDED = def(8_629_00_0);
    public static final TransportVersion MODIFY_DATA_STREAM_FAILURE_STORES = def(8_630_00_0);
    public static final TransportVersion ML_INFERENCE_RERANK_NEW_RESPONSE_FORMAT = def(8_631_00_0);
    public static final TransportVersion HIGHLIGHTERS_TAGS_ON_FIELD_LEVEL = def(8_632_00_0);
    public static final TransportVersion TRACK_FLUSH_TIME_EXCLUDING_WAITING_ON_LOCKS = def(8_633_00_0);
    public static final TransportVersion ML_INFERENCE_AZURE_OPENAI_EMBEDDINGS = def(8_634_00_0);
    public static final TransportVersion ILM_SHRINK_ENABLE_WRITE = def(8_635_00_0);
    public static final TransportVersion GEOIP_CACHE_STATS = def(8_636_00_0);
    public static final TransportVersion SHUTDOWN_REQUEST_TIMEOUTS_FIX_8_14 = def(8_636_00_1);
    public static final TransportVersion WATERMARK_THRESHOLDS_STATS = def(8_637_00_0);
    public static final TransportVersion ENRICH_CACHE_ADDITIONAL_STATS = def(8_638_00_0);
    public static final TransportVersion ML_INFERENCE_RATE_LIMIT_SETTINGS_ADDED = def(8_639_00_0);
    public static final TransportVersion ML_TRAINED_MODEL_CACHE_METADATA_ADDED = def(8_640_00_0);
    public static final TransportVersion TOP_LEVEL_KNN_SUPPORT_QUERY_NAME = def(8_641_00_0);
    public static final TransportVersion INDEX_SEGMENTS_VECTOR_FORMATS = def(8_642_00_0);
    public static final TransportVersion ADD_RESOURCE_ALREADY_UPLOADED_EXCEPTION = def(8_643_00_0);
    public static final TransportVersion ESQL_MV_ORDERING_SORTED_ASCENDING = def(8_644_00_0);
    public static final TransportVersion ESQL_PAGE_MAPPING_TO_ITERATOR = def(8_645_00_0);
    public static final TransportVersion BINARY_PIT_ID = def(8_646_00_0);
    public static final TransportVersion SECURITY_ROLE_MAPPINGS_IN_CLUSTER_STATE = def(8_647_00_0);
    public static final TransportVersion ESQL_REQUEST_TABLES = def(8_648_00_0);
    public static final TransportVersion ROLE_REMOTE_CLUSTER_PRIVS = def(8_649_00_0);
    public static final TransportVersion NO_GLOBAL_RETENTION_FOR_SYSTEM_DATA_STREAMS = def(8_650_00_0);
    public static final TransportVersion SHUTDOWN_REQUEST_TIMEOUTS_FIX = def(8_651_00_0);
    public static final TransportVersion INDEXING_PRESSURE_REQUEST_REJECTIONS_COUNT = def(8_652_00_0);
    public static final TransportVersion ROLLUP_USAGE = def(8_653_00_0);
    public static final TransportVersion SECURITY_ROLE_DESCRIPTION = def(8_654_00_0);
    public static final TransportVersion ML_INFERENCE_AZURE_OPENAI_COMPLETIONS = def(8_655_00_0);
    public static final TransportVersion JOIN_STATUS_AGE_SERIALIZATION = def(8_656_00_0);
    public static final TransportVersion ML_RERANK_DOC_OPTIONAL = def(8_657_00_0);
    public static final TransportVersion FAILURE_STORE_FIELD_PARITY = def(8_658_00_0);
    public static final TransportVersion ML_INFERENCE_AZURE_AI_STUDIO = def(8_659_00_0);
    public static final TransportVersion ML_INFERENCE_COHERE_COMPLETION_ADDED = def(8_660_00_0);
    public static final TransportVersion ESQL_REMOVE_ES_SOURCE_OPTIONS = def(8_661_00_0);
    public static final TransportVersion NODE_STATS_INGEST_BYTES = def(8_662_00_0);
    public static final TransportVersion SEMANTIC_QUERY = def(8_663_00_0);
    public static final TransportVersion GET_AUTOSCALING_CAPACITY_UNUSED_TIMEOUT = def(8_664_00_0);
    public static final TransportVersion SIMULATE_VALIDATES_MAPPINGS = def(8_665_00_0);
    public static final TransportVersion RULE_QUERY_RENAME = def(8_666_00_0);
    public static final TransportVersion SPARSE_VECTOR_QUERY_ADDED = def(8_667_00_0);
    public static final TransportVersion ESQL_ADD_INDEX_MODE_TO_SOURCE = def(8_668_00_0);
    public static final TransportVersion GET_SHUTDOWN_STATUS_TIMEOUT = def(8_669_00_0);
<<<<<<< HEAD
    public static final TransportVersion ADD_METADATA_FLATTENED_TO_ROLES = def(8_670_00_0);
=======
    public static final TransportVersion FAILURE_STORE_TELEMETRY = def(8_670_00_0);
>>>>>>> d1d286d1

    /*
     * STOP! READ THIS FIRST! No, really,
     *        ____ _____ ___  ____  _        ____  _____    _    ____    _____ _   _ ___ ____    _____ ___ ____  ____ _____ _
     *       / ___|_   _/ _ \|  _ \| |      |  _ \| ____|  / \  |  _ \  |_   _| | | |_ _/ ___|  |  ___|_ _|  _ \/ ___|_   _| |
     *       \___ \ | || | | | |_) | |      | |_) |  _|   / _ \ | | | |   | | | |_| || |\___ \  | |_   | || |_) \___ \ | | | |
     *        ___) || || |_| |  __/|_|      |  _ <| |___ / ___ \| |_| |   | | |  _  || | ___) | |  _|  | ||  _ < ___) || | |_|
     *       |____/ |_| \___/|_|   (_)      |_| \_\_____/_/   \_\____/    |_| |_| |_|___|____/  |_|   |___|_| \_\____/ |_| (_)
     *
     * A new transport version should be added EVERY TIME a change is made to the serialization protocol of one or more classes. Each
     * transport version should only be used in a single merged commit (apart from the BwC versions copied from o.e.Version, ≤V_8_8_1).
     *
     * ADDING A TRANSPORT VERSION
     * To add a new transport version, add a new constant at the bottom of the list, above this comment. Don't add other lines,
     * comments, etc. The version id has the following layout:
     *
     * M_NNN_SS_P
     *
     * M - The major version of Elasticsearch
     * NNN - The server version part
     * SS - The serverless version part. It should always be 00 here, it is used by serverless only.
     * P - The patch version part
     *
     * To determine the id of the next TransportVersion constant, do the following:
     * - Use the same major version, unless bumping majors
     * - Bump the server version part by 1, unless creating a patch version
     * - Leave the serverless part as 00
     * - Bump the patch part if creating a patch version
     *
     * If a patch version is created, it should be placed sorted among the other existing constants.
     *
     * REVERTING A TRANSPORT VERSION
     *
     * If you revert a commit with a transport version change, you MUST ensure there is a NEW transport version representing the reverted
     * change. DO NOT let the transport version go backwards, it must ALWAYS be incremented.
     *
     * DETERMINING TRANSPORT VERSIONS FROM GIT HISTORY
     *
     * If your git checkout has the expected minor-version-numbered branches and the expected release-version tags then you can find the
     * transport versions known by a particular release ...
     *
     *     git show v8.11.0:server/src/main/java/org/elasticsearch/TransportVersions.java | grep '= def'
     *
     * ... or by a particular branch ...
     *
     *     git show 8.11:server/src/main/java/org/elasticsearch/TransportVersions.java | grep '= def'
     *
     * ... and you can see which versions were added in between two versions too ...
     *
     *     git diff v8.11.0..main -- server/src/main/java/org/elasticsearch/TransportVersions.java
     *
     * In branches 8.7-8.10 see server/src/main/java/org/elasticsearch/TransportVersion.java for the equivalent definitions.
     */

    /**
     * Reference to the earliest compatible transport version to this version of the codebase.
     * This should be the transport version used by the highest minor version of the previous major.
     */
    public static final TransportVersion MINIMUM_COMPATIBLE = V_7_17_0;

    /**
     * Reference to the minimum transport version that can be used with CCS.
     * This should be the transport version used by the previous minor release.
     */
    public static final TransportVersion MINIMUM_CCS_VERSION = V_8_13_0;

    static final NavigableMap<Integer, TransportVersion> VERSION_IDS = getAllVersionIds(TransportVersions.class);

    // the highest transport version constant defined in this file, used as a fallback for TransportVersion.current()
    static final TransportVersion LATEST_DEFINED;
    static {
        LATEST_DEFINED = VERSION_IDS.lastEntry().getValue();

        // see comment on IDS field
        // now we're registered all the transport versions, we can clear the map
        IDS = null;
    }

    public static NavigableMap<Integer, TransportVersion> getAllVersionIds(Class<?> cls) {
        Map<Integer, String> versionIdFields = new HashMap<>();
        NavigableMap<Integer, TransportVersion> builder = new TreeMap<>();

        Set<String> ignore = Set.of("ZERO", "CURRENT", "MINIMUM_COMPATIBLE", "MINIMUM_CCS_VERSION");

        for (Field declaredField : cls.getFields()) {
            if (declaredField.getType().equals(TransportVersion.class)) {
                String fieldName = declaredField.getName();
                if (ignore.contains(fieldName)) {
                    continue;
                }

                TransportVersion version;
                try {
                    version = (TransportVersion) declaredField.get(null);
                } catch (IllegalAccessException e) {
                    throw new AssertionError(e);
                }
                builder.put(version.id(), version);

                if (Assertions.ENABLED) {
                    // check the version number is unique
                    var sameVersionNumber = versionIdFields.put(version.id(), fieldName);
                    assert sameVersionNumber == null
                        : "Versions ["
                            + sameVersionNumber
                            + "] and ["
                            + fieldName
                            + "] have the same version number ["
                            + version.id()
                            + "]. Each TransportVersion should have a different version number";
                }
            }
        }

        return Collections.unmodifiableNavigableMap(builder);
    }

    static Collection<TransportVersion> getAllVersions() {
        return VERSION_IDS.values();
    }

    static final IntFunction<String> VERSION_LOOKUP = ReleaseVersions.generateVersionsLookup(TransportVersions.class);

    // no instance
    private TransportVersions() {}
}<|MERGE_RESOLUTION|>--- conflicted
+++ resolved
@@ -176,11 +176,8 @@
     public static final TransportVersion SPARSE_VECTOR_QUERY_ADDED = def(8_667_00_0);
     public static final TransportVersion ESQL_ADD_INDEX_MODE_TO_SOURCE = def(8_668_00_0);
     public static final TransportVersion GET_SHUTDOWN_STATUS_TIMEOUT = def(8_669_00_0);
-<<<<<<< HEAD
-    public static final TransportVersion ADD_METADATA_FLATTENED_TO_ROLES = def(8_670_00_0);
-=======
     public static final TransportVersion FAILURE_STORE_TELEMETRY = def(8_670_00_0);
->>>>>>> d1d286d1
+    public static final TransportVersion ADD_METADATA_FLATTENED_TO_ROLES = def(8_671_00_0);
 
     /*
      * STOP! READ THIS FIRST! No, really,
