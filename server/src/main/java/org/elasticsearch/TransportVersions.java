/*
 * Copyright Elasticsearch B.V. and/or licensed to Elasticsearch B.V. under one
 * or more contributor license agreements. Licensed under the Elastic License
 * 2.0 and the Server Side Public License, v 1; you may not use this file except
 * in compliance with, at your election, the Elastic License 2.0 or the Server
 * Side Public License, v 1.
 */

package org.elasticsearch;

import org.elasticsearch.core.Assertions;
import org.elasticsearch.core.UpdateForV9;

import java.lang.reflect.Field;
import java.util.Collection;
import java.util.Collections;
import java.util.HashMap;
import java.util.Map;
import java.util.NavigableMap;
import java.util.Set;
import java.util.TreeMap;
import java.util.TreeSet;

/**
 * <p>Transport version is used to coordinate compatible wire protocol communication between nodes, at a fine-grained level.  This replaces
 * and supersedes the old Version constants.</p>
 *
 * <p>Before adding a new version constant, please read the block comment at the end of the list of constants.</p>
 */
public class TransportVersions {

    /*
     * NOTE: IntelliJ lies!
     * This map is used during class construction, referenced by the registerTransportVersion method.
     * When all the transport version constants have been registered, the map is cleared & never touched again.
     */
    static TreeSet<Integer> IDS = new TreeSet<>();

    static TransportVersion def(int id) {
        if (IDS == null) throw new IllegalStateException("The IDS map needs to be present to call this method");

        if (IDS.add(id) == false) {
            throw new IllegalArgumentException("Version id " + id + " defined twice");
        }
        if (id < IDS.last()) {
            throw new IllegalArgumentException("Version id " + id + " is not defined in the right location. Keep constants sorted");
        }
        return new TransportVersion(id);
    }

    @UpdateForV9 // remove the transport versions with which v9 will not need to interact
    public static final TransportVersion ZERO = def(0);
    public static final TransportVersion V_7_0_0 = def(7_00_00_99);
    public static final TransportVersion V_7_0_1 = def(7_00_01_99);
    public static final TransportVersion V_7_1_0 = def(7_01_00_99);
    public static final TransportVersion V_7_2_0 = def(7_02_00_99);
    public static final TransportVersion V_7_2_1 = def(7_02_01_99);
    public static final TransportVersion V_7_3_0 = def(7_03_00_99);
    public static final TransportVersion V_7_3_2 = def(7_03_02_99);
    public static final TransportVersion V_7_4_0 = def(7_04_00_99);
    public static final TransportVersion V_7_5_0 = def(7_05_00_99);
    public static final TransportVersion V_7_6_0 = def(7_06_00_99);
    public static final TransportVersion V_7_7_0 = def(7_07_00_99);
    public static final TransportVersion V_7_8_0 = def(7_08_00_99);
    public static final TransportVersion V_7_8_1 = def(7_08_01_99);
    public static final TransportVersion V_7_9_0 = def(7_09_00_99);
    public static final TransportVersion V_7_10_0 = def(7_10_00_99);
    public static final TransportVersion V_7_10_1 = def(7_10_01_99);
    public static final TransportVersion V_7_11_0 = def(7_11_00_99);
    public static final TransportVersion V_7_12_0 = def(7_12_00_99);
    public static final TransportVersion V_7_13_0 = def(7_13_00_99);
    public static final TransportVersion V_7_14_0 = def(7_14_00_99);
    public static final TransportVersion V_7_15_0 = def(7_15_00_99);
    public static final TransportVersion V_7_15_1 = def(7_15_01_99);
    public static final TransportVersion V_7_16_0 = def(7_16_00_99);
    public static final TransportVersion V_7_17_0 = def(7_17_00_99);
    public static final TransportVersion V_7_17_1 = def(7_17_01_99);
    public static final TransportVersion V_7_17_8 = def(7_17_08_99);
    public static final TransportVersion V_8_0_0 = def(8_00_00_99);
    public static final TransportVersion V_8_1_0 = def(8_01_00_99);
    public static final TransportVersion V_8_2_0 = def(8_02_00_99);
    public static final TransportVersion V_8_3_0 = def(8_03_00_99);
    public static final TransportVersion V_8_4_0 = def(8_04_00_99);
    public static final TransportVersion V_8_5_0 = def(8_05_00_99);
    public static final TransportVersion V_8_6_0 = def(8_06_00_99);
    public static final TransportVersion V_8_6_1 = def(8_06_01_99);
    public static final TransportVersion V_8_7_0 = def(8_07_00_99);
    public static final TransportVersion V_8_7_1 = def(8_07_01_99);
    public static final TransportVersion V_8_8_0 = def(8_08_00_99);
    public static final TransportVersion V_8_8_1 = def(8_08_01_99);
    /*
     * READ THE COMMENT BELOW THIS BLOCK OF DECLARATIONS BEFORE ADDING NEW TRANSPORT VERSIONS
     * Detached transport versions added below here.
     */
    public static final TransportVersion V_8_500_020 = def(8_500_020);
    public static final TransportVersion V_8_500_040 = def(8_500_040);
    public static final TransportVersion V_8_500_041 = def(8_500_041);
    public static final TransportVersion V_8_500_042 = def(8_500_042);
    public static final TransportVersion V_8_500_043 = def(8_500_043);
    public static final TransportVersion V_8_500_044 = def(8_500_044);
    public static final TransportVersion V_8_500_045 = def(8_500_045);
    public static final TransportVersion V_8_500_046 = def(8_500_046);
    public static final TransportVersion V_8_500_047 = def(8_500_047);
    public static final TransportVersion V_8_500_048 = def(8_500_048);
    public static final TransportVersion V_8_500_049 = def(8_500_049);
    public static final TransportVersion V_8_500_050 = def(8_500_050);
    public static final TransportVersion V_8_500_051 = def(8_500_051);
    public static final TransportVersion V_8_500_052 = def(8_500_052);
    public static final TransportVersion V_8_500_053 = def(8_500_053);
    public static final TransportVersion V_8_500_054 = def(8_500_054);
    public static final TransportVersion V_8_500_055 = def(8_500_055);
    public static final TransportVersion V_8_500_056 = def(8_500_056);
    public static final TransportVersion V_8_500_057 = def(8_500_057);
    public static final TransportVersion V_8_500_058 = def(8_500_058);
    public static final TransportVersion V_8_500_059 = def(8_500_059);
    public static final TransportVersion V_8_500_060 = def(8_500_060);
    public static final TransportVersion V_8_500_061 = def(8_500_061);
    public static final TransportVersion V_8_500_062 = def(8_500_062);
    public static final TransportVersion V_8_500_063 = def(8_500_063);
    public static final TransportVersion V_8_500_064 = def(8_500_064);
    public static final TransportVersion V_8_500_065 = def(8_500_065);
    public static final TransportVersion V_8_500_066 = def(8_500_066);
    public static final TransportVersion SEARCH_RESP_SKIP_UNAVAILABLE_ADDED = def(8_500_067);
    public static final TransportVersion ML_TRAINED_MODEL_FINISH_PENDING_WORK_ADDED = def(8_500_068);
    public static final TransportVersion SEARCH_APP_INDICES_REMOVED = def(8_500_069);
    public static final TransportVersion GENERIC_NAMED_WRITABLE_ADDED = def(8_500_070);
    public static final TransportVersion PINNED_QUERY_OPTIONAL_INDEX = def(8_500_071);
    public static final TransportVersion SHARD_SIZE_PRIMARY_TERM_GEN_ADDED = def(8_500_072);
    public static final TransportVersion COMPAT_VERSIONS_MAPPING_VERSION_ADDED = def(8_500_073);
    public static final TransportVersion V_8_500_074 = def(8_500_074);
    public static final TransportVersion NODE_INFO_INDEX_VERSION_ADDED = def(8_500_075);
    public static final TransportVersion FIRST_NEW_ID_LAYOUT = def(8_501_00_0);
    public static final TransportVersion COMMIT_PRIMARY_TERM_GENERATION = def(8_501_00_1);
    public static final TransportVersion WAIT_FOR_CLUSTER_STATE_IN_RECOVERY_ADDED = def(8_502_00_0);
    public static final TransportVersion RECOVERY_COMMIT_TOO_NEW_EXCEPTION_ADDED = def(8_503_00_0);
    public static final TransportVersion NODE_INFO_COMPONENT_VERSIONS_ADDED = def(8_504_00_0);
    public static final TransportVersion COMPACT_FIELD_CAPS_ADDED = def(8_505_00_0);
    public static final TransportVersion DATA_STREAM_RESPONSE_INDEX_PROPERTIES = def(8_506_00_0);
    public static final TransportVersion ML_TRAINED_MODEL_CONFIG_PLATFORM_ADDED = def(8_507_00_0);
    public static final TransportVersion LONG_COUNT_IN_HISTOGRAM_ADDED = def(8_508_00_0);
    public static final TransportVersion INFERENCE_MODEL_SECRETS_ADDED = def(8_509_00_0);
    public static final TransportVersion NODE_INFO_REQUEST_SIMPLIFIED = def(8_510_00_0);
    public static final TransportVersion NESTED_KNN_VECTOR_QUERY_V = def(8_511_00_0);
    public static final TransportVersion ML_PACKAGE_LOADER_PLATFORM_ADDED = def(8_512_00_0);
    public static final TransportVersion ELSER_SERVICE_MODEL_VERSION_ADDED_PATCH = def(8_512_00_1);
    public static final TransportVersion PLUGIN_DESCRIPTOR_OPTIONAL_CLASSNAME = def(8_513_00_0);
    public static final TransportVersion UNIVERSAL_PROFILING_LICENSE_ADDED = def(8_514_00_0);
    public static final TransportVersion ELSER_SERVICE_MODEL_VERSION_ADDED = def(8_515_00_0);
    public static final TransportVersion NODE_STATS_HTTP_ROUTE_STATS_ADDED = def(8_516_00_0);
    public static final TransportVersion INCLUDE_SHARDS_STATS_ADDED = def(8_517_00_0);
    public static final TransportVersion BUILD_QUALIFIER_SEPARATED = def(8_518_00_0);
    public static final TransportVersion PIPELINES_IN_BULK_RESPONSE_ADDED = def(8_519_00_0);
    public static final TransportVersion PLUGIN_DESCRIPTOR_STRING_VERSION = def(8_520_00_0);
    public static final TransportVersion TOO_MANY_SCROLL_CONTEXTS_EXCEPTION_ADDED = def(8_521_00_0);
    public static final TransportVersion UNCONTENDED_REGISTER_ANALYSIS_ADDED = def(8_522_00_0);
    public static final TransportVersion TRANSFORM_GET_CHECKPOINT_TIMEOUT_ADDED = def(8_523_00_0);
    public static final TransportVersion IP_ADDRESS_WRITEABLE = def(8_524_00_0);
    public static final TransportVersion PRIMARY_TERM_ADDED = def(8_525_00_0);
    public static final TransportVersion CLUSTER_FEATURES_ADDED = def(8_526_00_0);
    public static final TransportVersion DSL_ERROR_STORE_INFORMATION_ENHANCED = def(8_527_00_0);
    public static final TransportVersion INVALID_BUCKET_PATH_EXCEPTION_INTRODUCED = def(8_528_00_0);
    public static final TransportVersion KNN_AS_QUERY_ADDED = def(8_529_00_0);
    public static final TransportVersion UNDESIRED_SHARD_ALLOCATIONS_COUNT_ADDED = def(8_530_00_0);
    public static final TransportVersion ML_INFERENCE_TASK_SETTINGS_OPTIONAL_ADDED = def(8_531_00_0);
    public static final TransportVersion DEPRECATED_COMPONENT_TEMPLATES_ADDED = def(8_532_00_0);
    public static final TransportVersion UPDATE_NON_DYNAMIC_SETTINGS_ADDED = def(8_533_00_0);
    public static final TransportVersion REPO_ANALYSIS_REGISTER_OP_COUNT_ADDED = def(8_534_00_0);
    public static final TransportVersion ML_TRAINED_MODEL_PREFIX_STRINGS_ADDED = def(8_535_00_0);
    public static final TransportVersion COUNTED_KEYWORD_ADDED = def(8_536_00_0);
    public static final TransportVersion SHAPE_VALUE_SERIALIZATION_ADDED = def(8_537_00_0);
    public static final TransportVersion INFERENCE_MULTIPLE_INPUTS = def(8_538_00_0);
    public static final TransportVersion ADDITIONAL_DESIRED_BALANCE_RECONCILIATION_STATS = def(8_539_00_0);
    public static final TransportVersion ML_STATE_CHANGE_TIMESTAMPS = def(8_540_00_0);
    public static final TransportVersion DATA_STREAM_FAILURE_STORE_ADDED = def(8_541_00_0);
    public static final TransportVersion ML_INFERENCE_OPENAI_ADDED = def(8_542_00_0);
    public static final TransportVersion SHUTDOWN_MIGRATION_STATUS_INCLUDE_COUNTS = def(8_543_00_0);
    public static final TransportVersion TRANSFORM_GET_CHECKPOINT_QUERY_AND_CLUSTER_ADDED = def(8_544_00_0);
    public static final TransportVersion GRANT_API_KEY_CLIENT_AUTHENTICATION_ADDED = def(8_545_00_0);
    public static final TransportVersion PIT_WITH_INDEX_FILTER = def(8_546_00_0);
<<<<<<< HEAD
    public static final TransportVersion NODE_STATS_REQUEST_SIMPLIFIED = def(8_547_00_0);
=======
    public static final TransportVersion NODE_INFO_VERSION_AS_STRING = def(8_547_00_0);
    public static final TransportVersion GET_API_KEY_INVALIDATION_TIME_ADDED = def(8_548_00_0);
    public static final TransportVersion ML_INFERENCE_GET_MULTIPLE_MODELS = def(8_549_00_0);
    public static final TransportVersion INFERENCE_SERVICE_RESULTS_ADDED = def(8_550_00_0);
    public static final TransportVersion ESQL_PROFILE = def(8_551_00_0);
    public static final TransportVersion CLUSTER_STATS_RESCORER_USAGE_ADDED = def(8_552_00_0);
    public static final TransportVersion ML_INFERENCE_HF_SERVICE_ADDED = def(8_553_00_0);
    public static final TransportVersion INFERENCE_USAGE_ADDED = def(8_554_00_0);
    public static final TransportVersion UPGRADE_TO_LUCENE_9_9 = def(8_555_00_0);
    public static final TransportVersion HEALTH_INFO_ENRICHED_WITH_DSL_STATUS = def(8_556_00_0);
    public static final TransportVersion SOURCE_IN_SINGLE_VALUE_QUERY_ADDED = def(8_557_00_0);
    public static final TransportVersion MISSED_INDICES_UPDATE_EXCEPTION_ADDED = def(8_558_00_0);
    public static final TransportVersion INFERENCE_SERVICE_EMBEDDING_SIZE_ADDED = def(8_559_00_0);
    public static final TransportVersion ENRICH_ELASTICSEARCH_VERSION_REMOVED = def(8_560_00_0);
>>>>>>> 084bd5b5

    /*
     * STOP! READ THIS FIRST! No, really,
     *        ____ _____ ___  ____  _        ____  _____    _    ____    _____ _   _ ___ ____    _____ ___ ____  ____ _____ _
     *       / ___|_   _/ _ \|  _ \| |      |  _ \| ____|  / \  |  _ \  |_   _| | | |_ _/ ___|  |  ___|_ _|  _ \/ ___|_   _| |
     *       \___ \ | || | | | |_) | |      | |_) |  _|   / _ \ | | | |   | | | |_| || |\___ \  | |_   | || |_) \___ \ | | | |
     *        ___) || || |_| |  __/|_|      |  _ <| |___ / ___ \| |_| |   | | |  _  || | ___) | |  _|  | ||  _ < ___) || | |_|
     *       |____/ |_| \___/|_|   (_)      |_| \_\_____/_/   \_\____/    |_| |_| |_|___|____/  |_|   |___|_| \_\____/ |_| (_)
     *
     * A new transport version should be added EVERY TIME a change is made to the serialization protocol of one or more classes. Each
     * transport version should only be used in a single merged commit (apart from the BwC versions copied from o.e.Version, ≤V_8_8_1).
     *
     * ADDING A TRANSPORT VERSION
     * To add a new transport version, add a new constant at the bottom of the list, above this comment. Don't add other lines,
     * comments, etc. The version id has the following layout:
     *
     * M_NNN_SS_P
     *
     * M - The major version of Elasticsearch
     * NNN - The server version part
     * SS - The serverless version part. It should always be 00 here, it is used by serverless only.
     * P - The patch version part
     *
     * To determine the id of the next TransportVersion constant, do the following:
     * - Use the same major version, unless bumping majors
     * - Bump the server version part by 1, unless creating a patch version
     * - Leave the serverless part as 00
     * - Bump the patch part if creating a patch version
     *
     * If a patch version is created, it should be placed sorted among the other existing constants.
     *
     * REVERTING A TRANSPORT VERSION
     *
     * If you revert a commit with a transport version change, you MUST ensure there is a NEW transport version representing the reverted
     * change. DO NOT let the transport version go backwards, it must ALWAYS be incremented.
     *
     * DETERMINING TRANSPORT VERSIONS FROM GIT HISTORY
     *
     * If your git checkout has the expected minor-version-numbered branches and the expected release-version tags then you can find the
     * transport versions known by a particular release ...
     *
     *     git show v8.11.0:server/src/main/java/org/elasticsearch/TransportVersions.java | grep '= def'
     *
     * ... or by a particular branch ...
     *
     *     git show 8.11:server/src/main/java/org/elasticsearch/TransportVersions.java | grep '= def'
     *
     * ... and you can see which versions were added in between two versions too ...
     *
     *     git diff v8.11.0..main -- server/src/main/java/org/elasticsearch/TransportVersions.java
     *
     * In branches 8.7-8.10 see server/src/main/java/org/elasticsearch/TransportVersion.java for the equivalent definitions.
     */

    /**
     * Reference to the earliest compatible transport version to this version of the codebase.
     * This should be the transport version used by the highest minor version of the previous major.
     */
    public static final TransportVersion MINIMUM_COMPATIBLE = V_7_17_0;

    /**
     * Reference to the minimum transport version that can be used with CCS.
     * This should be the transport version used by the previous minor release.
     */
    public static final TransportVersion MINIMUM_CCS_VERSION = ML_PACKAGE_LOADER_PLATFORM_ADDED;

    static final NavigableMap<Integer, TransportVersion> VERSION_IDS = getAllVersionIds(TransportVersions.class);

    // the highest transport version constant defined in this file, used as a fallback for TransportVersion.current()
    static final TransportVersion LATEST_DEFINED;
    static {
        LATEST_DEFINED = VERSION_IDS.lastEntry().getValue();

        // see comment on IDS field
        // now we're registered all the transport versions, we can clear the map
        IDS = null;
    }

    public static NavigableMap<Integer, TransportVersion> getAllVersionIds(Class<?> cls) {
        Map<Integer, String> versionIdFields = new HashMap<>();
        NavigableMap<Integer, TransportVersion> builder = new TreeMap<>();

        Set<String> ignore = Set.of("ZERO", "CURRENT", "MINIMUM_COMPATIBLE", "MINIMUM_CCS_VERSION");

        for (Field declaredField : cls.getFields()) {
            if (declaredField.getType().equals(TransportVersion.class)) {
                String fieldName = declaredField.getName();
                if (ignore.contains(fieldName)) {
                    continue;
                }

                TransportVersion version;
                try {
                    version = (TransportVersion) declaredField.get(null);
                } catch (IllegalAccessException e) {
                    throw new AssertionError(e);
                }
                builder.put(version.id(), version);

                if (Assertions.ENABLED) {
                    // check the version number is unique
                    var sameVersionNumber = versionIdFields.put(version.id(), fieldName);
                    assert sameVersionNumber == null
                        : "Versions ["
                            + sameVersionNumber
                            + "] and ["
                            + fieldName
                            + "] have the same version number ["
                            + version.id()
                            + "]. Each TransportVersion should have a different version number";
                }
            }
        }

        return Collections.unmodifiableNavigableMap(builder);
    }

    static Collection<TransportVersion> getAllVersions() {
        return VERSION_IDS.values();
    }

    // no instance
    private TransportVersions() {}
}<|MERGE_RESOLUTION|>--- conflicted
+++ resolved
@@ -177,9 +177,6 @@
     public static final TransportVersion TRANSFORM_GET_CHECKPOINT_QUERY_AND_CLUSTER_ADDED = def(8_544_00_0);
     public static final TransportVersion GRANT_API_KEY_CLIENT_AUTHENTICATION_ADDED = def(8_545_00_0);
     public static final TransportVersion PIT_WITH_INDEX_FILTER = def(8_546_00_0);
-<<<<<<< HEAD
-    public static final TransportVersion NODE_STATS_REQUEST_SIMPLIFIED = def(8_547_00_0);
-=======
     public static final TransportVersion NODE_INFO_VERSION_AS_STRING = def(8_547_00_0);
     public static final TransportVersion GET_API_KEY_INVALIDATION_TIME_ADDED = def(8_548_00_0);
     public static final TransportVersion ML_INFERENCE_GET_MULTIPLE_MODELS = def(8_549_00_0);
@@ -194,7 +191,7 @@
     public static final TransportVersion MISSED_INDICES_UPDATE_EXCEPTION_ADDED = def(8_558_00_0);
     public static final TransportVersion INFERENCE_SERVICE_EMBEDDING_SIZE_ADDED = def(8_559_00_0);
     public static final TransportVersion ENRICH_ELASTICSEARCH_VERSION_REMOVED = def(8_560_00_0);
->>>>>>> 084bd5b5
+    public static final TransportVersion NODE_STATS_REQUEST_SIMPLIFIED = def(8_561_00_0);
 
     /*
      * STOP! READ THIS FIRST! No, really,
