--- conflicted
+++ resolved
@@ -210,16 +210,12 @@
     public static final TransportVersion VERSIONED_MASTER_NODE_REQUESTS = def(8_701_00_0);
     public static final TransportVersion ML_INFERENCE_AMAZON_BEDROCK_ADDED = def(8_702_00_0);
     public static final TransportVersion ML_INFERENCE_DONT_DELETE_WHEN_SEMANTIC_TEXT_EXISTS = def(8_703_00_0);
-<<<<<<< HEAD
-    public static final TransportVersion ML_ADD_DETECTION_RULE_PARAMS = def(8_704_00_0);
-=======
     public static final TransportVersion INFERENCE_ADAPTIVE_ALLOCATIONS = def(8_704_00_0);
     public static final TransportVersion INDEX_REQUEST_UPDATE_BY_SCRIPT_ORIGIN = def(8_705_00_0);
     public static final TransportVersion ML_INFERENCE_COHERE_UNUSED_RERANK_SETTINGS_REMOVED = def(8_706_00_0);
     public static final TransportVersion ENRICH_CACHE_STATS_SIZE_ADDED = def(8_707_00_0);
     public static final TransportVersion ENTERPRISE_GEOIP_DOWNLOADER = def(8_708_00_0);
->>>>>>> 6191fe3b
-
+    public static final TransportVersion ML_ADD_DETECTION_RULE_PARAMS = def(8_709_00_0);
     /*
      * STOP! READ THIS FIRST! No, really,
      *        ____ _____ ___  ____  _        ____  _____    _    ____    _____ _   _ ___ ____    _____ ___ ____  ____ _____ _
