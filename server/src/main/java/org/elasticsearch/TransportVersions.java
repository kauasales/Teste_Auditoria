/*
 * Copyright Elasticsearch B.V. and/or licensed to Elasticsearch B.V. under one
 * or more contributor license agreements. Licensed under the Elastic License
 * 2.0 and the Server Side Public License, v 1; you may not use this file except
 * in compliance with, at your election, the Elastic License 2.0 or the Server
 * Side Public License, v 1.
 */

package org.elasticsearch;

import org.elasticsearch.core.Assertions;
import org.elasticsearch.core.UpdateForV9;

import java.lang.reflect.Field;
import java.util.Collection;
import java.util.Collections;
import java.util.HashMap;
import java.util.Map;
import java.util.NavigableMap;
import java.util.Set;
import java.util.TreeMap;
import java.util.TreeSet;
import java.util.function.IntFunction;

/**
 * <p>Transport version is used to coordinate compatible wire protocol communication between nodes, at a fine-grained level.  This replaces
 * and supersedes the old Version constants.</p>
 *
 * <p>Before adding a new version constant, please read the block comment at the end of the list of constants.</p>
 */
public class TransportVersions {

    /*
     * NOTE: IntelliJ lies!
     * This map is used during class construction, referenced by the registerTransportVersion method.
     * When all the transport version constants have been registered, the map is cleared & never touched again.
     */
    static TreeSet<Integer> IDS = new TreeSet<>();

    static TransportVersion def(int id) {
        if (IDS == null) throw new IllegalStateException("The IDS map needs to be present to call this method");

        if (IDS.add(id) == false) {
            throw new IllegalArgumentException("Version id " + id + " defined twice");
        }
        if (id < IDS.last()) {
            throw new IllegalArgumentException("Version id " + id + " is not defined in the right location. Keep constants sorted");
        }
        return new TransportVersion(id);
    }

    @UpdateForV9 // remove the transport versions with which v9 will not need to interact
    public static final TransportVersion ZERO = def(0);
    public static final TransportVersion V_7_0_0 = def(7_00_00_99);
    public static final TransportVersion V_7_0_1 = def(7_00_01_99);
    public static final TransportVersion V_7_1_0 = def(7_01_00_99);
    public static final TransportVersion V_7_2_0 = def(7_02_00_99);
    public static final TransportVersion V_7_2_1 = def(7_02_01_99);
    public static final TransportVersion V_7_3_0 = def(7_03_00_99);
    public static final TransportVersion V_7_3_2 = def(7_03_02_99);
    public static final TransportVersion V_7_4_0 = def(7_04_00_99);
    public static final TransportVersion V_7_5_0 = def(7_05_00_99);
    public static final TransportVersion V_7_6_0 = def(7_06_00_99);
    public static final TransportVersion V_7_7_0 = def(7_07_00_99);
    public static final TransportVersion V_7_8_0 = def(7_08_00_99);
    public static final TransportVersion V_7_8_1 = def(7_08_01_99);
    public static final TransportVersion V_7_9_0 = def(7_09_00_99);
    public static final TransportVersion V_7_10_0 = def(7_10_00_99);
    public static final TransportVersion V_7_10_1 = def(7_10_01_99);
    public static final TransportVersion V_7_11_0 = def(7_11_00_99);
    public static final TransportVersion V_7_12_0 = def(7_12_00_99);
    public static final TransportVersion V_7_13_0 = def(7_13_00_99);
    public static final TransportVersion V_7_14_0 = def(7_14_00_99);
    public static final TransportVersion V_7_15_0 = def(7_15_00_99);
    public static final TransportVersion V_7_15_1 = def(7_15_01_99);
    public static final TransportVersion V_7_16_0 = def(7_16_00_99);
    public static final TransportVersion V_7_17_0 = def(7_17_00_99);
    public static final TransportVersion V_7_17_1 = def(7_17_01_99);
    public static final TransportVersion V_7_17_8 = def(7_17_08_99);
    public static final TransportVersion V_8_0_0 = def(8_00_00_99);
    public static final TransportVersion V_8_1_0 = def(8_01_00_99);
    public static final TransportVersion V_8_2_0 = def(8_02_00_99);
    public static final TransportVersion V_8_3_0 = def(8_03_00_99);
    public static final TransportVersion V_8_4_0 = def(8_04_00_99);
    public static final TransportVersion V_8_5_0 = def(8_05_00_99);
    public static final TransportVersion V_8_6_0 = def(8_06_00_99);
    public static final TransportVersion V_8_6_1 = def(8_06_01_99);
    public static final TransportVersion V_8_7_0 = def(8_07_00_99);
    public static final TransportVersion V_8_7_1 = def(8_07_01_99);
    public static final TransportVersion V_8_8_0 = def(8_08_00_99);
    public static final TransportVersion V_8_8_1 = def(8_08_01_99);
    /*
     * READ THE COMMENT BELOW THIS BLOCK OF DECLARATIONS BEFORE ADDING NEW TRANSPORT VERSIONS
     * Detached transport versions added below here.
     */
    public static final TransportVersion V_8_9_X = def(8_500_020);
    public static final TransportVersion V_8_10_X = def(8_500_061);
    public static final TransportVersion V_8_11_X = def(8_512_00_1);
    public static final TransportVersion V_8_12_0 = def(8_560_00_0);
    public static final TransportVersion V_8_12_1 = def(8_560_00_1);
    public static final TransportVersion V_8_13_0 = def(8_595_00_0);
    public static final TransportVersion V_8_13_4 = def(8_595_00_1);
    // 8.14.0+
    public static final TransportVersion RANDOM_AGG_SHARD_SEED = def(8_596_00_0);
    public static final TransportVersion ESQL_TIMINGS = def(8_597_00_0);
    public static final TransportVersion DATA_STREAM_AUTO_SHARDING_EVENT = def(8_598_00_0);
    public static final TransportVersion ADD_FAILURE_STORE_INDICES_OPTIONS = def(8_599_00_0);
    public static final TransportVersion ESQL_ENRICH_OPERATOR_STATUS = def(8_600_00_0);
    public static final TransportVersion ESQL_SERIALIZE_ARRAY_VECTOR = def(8_601_00_0);
    public static final TransportVersion ESQL_SERIALIZE_ARRAY_BLOCK = def(8_602_00_0);
    public static final TransportVersion ADD_DATA_STREAM_GLOBAL_RETENTION = def(8_603_00_0);
    public static final TransportVersion ALLOCATION_STATS = def(8_604_00_0);
    public static final TransportVersion ESQL_EXTENDED_ENRICH_TYPES = def(8_605_00_0);
    public static final TransportVersion KNN_EXPLICIT_BYTE_QUERY_VECTOR_PARSING = def(8_606_00_0);
    public static final TransportVersion ESQL_EXTENDED_ENRICH_INPUT_TYPE = def(8_607_00_0);
    public static final TransportVersion ESQL_SERIALIZE_BIG_VECTOR = def(8_608_00_0);
    public static final TransportVersion AGGS_EXCLUDED_DELETED_DOCS = def(8_609_00_0);
    public static final TransportVersion ESQL_SERIALIZE_BIG_ARRAY = def(8_610_00_0);
    public static final TransportVersion AUTO_SHARDING_ROLLOVER_CONDITION = def(8_611_00_0);
    public static final TransportVersion KNN_QUERY_VECTOR_BUILDER = def(8_612_00_0);
    public static final TransportVersion USE_DATA_STREAM_GLOBAL_RETENTION = def(8_613_00_0);
    public static final TransportVersion ML_COMPLETION_INFERENCE_SERVICE_ADDED = def(8_614_00_0);
    public static final TransportVersion ML_INFERENCE_EMBEDDING_BYTE_ADDED = def(8_615_00_0);
    public static final TransportVersion ML_INFERENCE_L2_NORM_SIMILARITY_ADDED = def(8_616_00_0);
    public static final TransportVersion SEARCH_NODE_LOAD_AUTOSCALING = def(8_617_00_0);
    public static final TransportVersion ESQL_ES_SOURCE_OPTIONS = def(8_618_00_0);
    public static final TransportVersion ADD_PERSISTENT_TASK_EXCEPTIONS = def(8_619_00_0);
    public static final TransportVersion ESQL_REDUCER_NODE_FRAGMENT = def(8_620_00_0);
    public static final TransportVersion FAILURE_STORE_ROLLOVER = def(8_621_00_0);
    public static final TransportVersion CCR_STATS_API_TIMEOUT_PARAM = def(8_622_00_0);
    public static final TransportVersion ESQL_ORDINAL_BLOCK = def(8_623_00_0);
    public static final TransportVersion ML_INFERENCE_COHERE_RERANK = def(8_624_00_0);
    public static final TransportVersion INDEXING_PRESSURE_DOCUMENT_REJECTIONS_COUNT = def(8_625_00_0);
    public static final TransportVersion ALIAS_ACTION_RESULTS = def(8_626_00_0);
    public static final TransportVersion HISTOGRAM_AGGS_KEY_SORTED = def(8_627_00_0);
    public static final TransportVersion INFERENCE_FIELDS_METADATA = def(8_628_00_0);
    public static final TransportVersion ML_INFERENCE_TIMEOUT_ADDED = def(8_629_00_0);
    public static final TransportVersion MODIFY_DATA_STREAM_FAILURE_STORES = def(8_630_00_0);
    public static final TransportVersion ML_INFERENCE_RERANK_NEW_RESPONSE_FORMAT = def(8_631_00_0);
    public static final TransportVersion HIGHLIGHTERS_TAGS_ON_FIELD_LEVEL = def(8_632_00_0);
    public static final TransportVersion TRACK_FLUSH_TIME_EXCLUDING_WAITING_ON_LOCKS = def(8_633_00_0);
    public static final TransportVersion ML_INFERENCE_AZURE_OPENAI_EMBEDDINGS = def(8_634_00_0);
    public static final TransportVersion ILM_SHRINK_ENABLE_WRITE = def(8_635_00_0);
    public static final TransportVersion GEOIP_CACHE_STATS = def(8_636_00_0);
    public static final TransportVersion SHUTDOWN_REQUEST_TIMEOUTS_FIX_8_14 = def(8_636_00_1);
    public static final TransportVersion WATERMARK_THRESHOLDS_STATS = def(8_637_00_0);
    public static final TransportVersion ENRICH_CACHE_ADDITIONAL_STATS = def(8_638_00_0);
    public static final TransportVersion ML_INFERENCE_RATE_LIMIT_SETTINGS_ADDED = def(8_639_00_0);
    public static final TransportVersion ML_TRAINED_MODEL_CACHE_METADATA_ADDED = def(8_640_00_0);
    public static final TransportVersion TOP_LEVEL_KNN_SUPPORT_QUERY_NAME = def(8_641_00_0);
    public static final TransportVersion INDEX_SEGMENTS_VECTOR_FORMATS = def(8_642_00_0);
    public static final TransportVersion ADD_RESOURCE_ALREADY_UPLOADED_EXCEPTION = def(8_643_00_0);
    public static final TransportVersion ESQL_MV_ORDERING_SORTED_ASCENDING = def(8_644_00_0);
    public static final TransportVersion ESQL_PAGE_MAPPING_TO_ITERATOR = def(8_645_00_0);
    public static final TransportVersion BINARY_PIT_ID = def(8_646_00_0);
    public static final TransportVersion SECURITY_ROLE_MAPPINGS_IN_CLUSTER_STATE = def(8_647_00_0);
    public static final TransportVersion ESQL_REQUEST_TABLES = def(8_648_00_0);
    public static final TransportVersion ROLE_REMOTE_CLUSTER_PRIVS = def(8_649_00_0);
    public static final TransportVersion NO_GLOBAL_RETENTION_FOR_SYSTEM_DATA_STREAMS = def(8_650_00_0);
    public static final TransportVersion SHUTDOWN_REQUEST_TIMEOUTS_FIX = def(8_651_00_0);
    public static final TransportVersion INDEXING_PRESSURE_REQUEST_REJECTIONS_COUNT = def(8_652_00_0);
    public static final TransportVersion ROLLUP_USAGE = def(8_653_00_0);
    public static final TransportVersion SECURITY_ROLE_DESCRIPTION = def(8_654_00_0);
    public static final TransportVersion ML_INFERENCE_AZURE_OPENAI_COMPLETIONS = def(8_655_00_0);
    public static final TransportVersion JOIN_STATUS_AGE_SERIALIZATION = def(8_656_00_0);
    public static final TransportVersion ML_RERANK_DOC_OPTIONAL = def(8_657_00_0);
    public static final TransportVersion FAILURE_STORE_FIELD_PARITY = def(8_658_00_0);
    public static final TransportVersion ML_INFERENCE_AZURE_AI_STUDIO = def(8_659_00_0);
    public static final TransportVersion ML_INFERENCE_COHERE_COMPLETION_ADDED = def(8_660_00_0);
    public static final TransportVersion ESQL_REMOVE_ES_SOURCE_OPTIONS = def(8_661_00_0);
    public static final TransportVersion NODE_STATS_INGEST_BYTES = def(8_662_00_0);
    public static final TransportVersion SEMANTIC_QUERY = def(8_663_00_0);
    public static final TransportVersion GET_AUTOSCALING_CAPACITY_UNUSED_TIMEOUT = def(8_664_00_0);
    public static final TransportVersion SIMULATE_VALIDATES_MAPPINGS = def(8_665_00_0);
    public static final TransportVersion RULE_QUERY_RENAME = def(8_666_00_0);
    public static final TransportVersion SPARSE_VECTOR_QUERY_ADDED = def(8_667_00_0);
    public static final TransportVersion ESQL_ADD_INDEX_MODE_TO_SOURCE = def(8_668_00_0);
    public static final TransportVersion GET_SHUTDOWN_STATUS_TIMEOUT = def(8_669_00_0);
    public static final TransportVersion FAILURE_STORE_TELEMETRY = def(8_670_00_0);
    public static final TransportVersion ADD_METADATA_FLATTENED_TO_ROLES = def(8_671_00_0);
    public static final TransportVersion ML_INFERENCE_GOOGLE_AI_STUDIO_COMPLETION_ADDED = def(8_672_00_0);
    public static final TransportVersion WATCHER_REQUEST_TIMEOUTS = def(8_673_00_0);
    public static final TransportVersion ML_INFERENCE_ENHANCE_DELETE_ENDPOINT = def(8_674_00_0);
    public static final TransportVersion ML_INFERENCE_GOOGLE_AI_STUDIO_EMBEDDINGS_ADDED = def(8_675_00_0);
    public static final TransportVersion ADD_MISTRAL_EMBEDDINGS_INFERENCE = def(8_676_00_0);
    public static final TransportVersion ML_CHUNK_INFERENCE_OPTION = def(8_677_00_0);
    public static final TransportVersion RANK_FEATURE_PHASE_ADDED = def(8_678_00_0);
    public static final TransportVersion RANK_DOC_IN_SHARD_FETCH_REQUEST = def(8_679_00_0);
    public static final TransportVersion SECURITY_SETTINGS_REQUEST_TIMEOUTS = def(8_680_00_0);
    public static final TransportVersion QUERY_RULE_CRUD_API_PUT = def(8_681_00_0);
    public static final TransportVersion DROP_UNUSED_NODES_REQUESTS = def(8_682_00_0);
    public static final TransportVersion QUERY_RULE_CRUD_API_GET_DELETE = def(8_683_00_0);
    public static final TransportVersion MORE_LIGHTER_NODES_REQUESTS = def(8_684_00_0);
    public static final TransportVersion DROP_UNUSED_NODES_IDS = def(8_685_00_0);
<<<<<<< HEAD
    public static final TransportVersion EVENT_INGESTED_RANGE_IN_CLUSTER_STATE = def(8_686_00_0);
=======
    public static final TransportVersion DELETE_SNAPSHOTS_ASYNC_ADDED = def(8_686_00_0);
    public static final TransportVersion VERSION_SUPPORTING_SPARSE_VECTOR_STATS = def(8_687_00_0);
    public static final TransportVersion ML_AD_OUTPUT_MEMORY_ALLOCATOR_FIELD = def(8_688_00_0);
    public static final TransportVersion FAILURE_STORE_LAZY_CREATION = def(8_689_00_0);
    public static final TransportVersion SNAPSHOT_REQUEST_TIMEOUTS = def(8_690_00_0);
    public static final TransportVersion INDEX_METADATA_MAPPINGS_UPDATED_VERSION = def(8_691_00_0);
    public static final TransportVersion ML_INFERENCE_ELAND_SETTINGS_ADDED = def(8_692_00_0);
>>>>>>> 13478b2b

    /*
     * STOP! READ THIS FIRST! No, really,
     *        ____ _____ ___  ____  _        ____  _____    _    ____    _____ _   _ ___ ____    _____ ___ ____  ____ _____ _
     *       / ___|_   _/ _ \|  _ \| |      |  _ \| ____|  / \  |  _ \  |_   _| | | |_ _/ ___|  |  ___|_ _|  _ \/ ___|_   _| |
     *       \___ \ | || | | | |_) | |      | |_) |  _|   / _ \ | | | |   | | | |_| || |\___ \  | |_   | || |_) \___ \ | | | |
     *        ___) || || |_| |  __/|_|      |  _ <| |___ / ___ \| |_| |   | | |  _  || | ___) | |  _|  | ||  _ < ___) || | |_|
     *       |____/ |_| \___/|_|   (_)      |_| \_\_____/_/   \_\____/    |_| |_| |_|___|____/  |_|   |___|_| \_\____/ |_| (_)
     *
     * A new transport version should be added EVERY TIME a change is made to the serialization protocol of one or more classes. Each
     * transport version should only be used in a single merged commit (apart from the BwC versions copied from o.e.Version, ≤V_8_8_1).
     *
     * ADDING A TRANSPORT VERSION
     * To add a new transport version, add a new constant at the bottom of the list, above this comment. Don't add other lines,
     * comments, etc. The version id has the following layout:
     *
     * M_NNN_SS_P
     *
     * M - The major version of Elasticsearch
     * NNN - The server version part
     * SS - The serverless version part. It should always be 00 here, it is used by serverless only.
     * P - The patch version part
     *
     * To determine the id of the next TransportVersion constant, do the following:
     * - Use the same major version, unless bumping majors
     * - Bump the server version part by 1, unless creating a patch version
     * - Leave the serverless part as 00
     * - Bump the patch part if creating a patch version
     *
     * If a patch version is created, it should be placed sorted among the other existing constants.
     *
     * REVERTING A TRANSPORT VERSION
     *
     * If you revert a commit with a transport version change, you MUST ensure there is a NEW transport version representing the reverted
     * change. DO NOT let the transport version go backwards, it must ALWAYS be incremented.
     *
     * DETERMINING TRANSPORT VERSIONS FROM GIT HISTORY
     *
     * If your git checkout has the expected minor-version-numbered branches and the expected release-version tags then you can find the
     * transport versions known by a particular release ...
     *
     *     git show v8.11.0:server/src/main/java/org/elasticsearch/TransportVersions.java | grep '= def'
     *
     * ... or by a particular branch ...
     *
     *     git show 8.11:server/src/main/java/org/elasticsearch/TransportVersions.java | grep '= def'
     *
     * ... and you can see which versions were added in between two versions too ...
     *
     *     git diff v8.11.0..main -- server/src/main/java/org/elasticsearch/TransportVersions.java
     *
     * In branches 8.7-8.10 see server/src/main/java/org/elasticsearch/TransportVersion.java for the equivalent definitions.
     */

    /**
     * Reference to the earliest compatible transport version to this version of the codebase.
     * This should be the transport version used by the highest minor version of the previous major.
     */
    public static final TransportVersion MINIMUM_COMPATIBLE = V_7_17_0;

    /**
     * Reference to the minimum transport version that can be used with CCS.
     * This should be the transport version used by the previous minor release.
     */
    public static final TransportVersion MINIMUM_CCS_VERSION = V_8_13_0;

    static final NavigableMap<Integer, TransportVersion> VERSION_IDS = getAllVersionIds(TransportVersions.class);

    // the highest transport version constant defined in this file, used as a fallback for TransportVersion.current()
    static final TransportVersion LATEST_DEFINED;
    static {
        LATEST_DEFINED = VERSION_IDS.lastEntry().getValue();

        // see comment on IDS field
        // now we're registered all the transport versions, we can clear the map
        IDS = null;
    }

    public static NavigableMap<Integer, TransportVersion> getAllVersionIds(Class<?> cls) {
        Map<Integer, String> versionIdFields = new HashMap<>();
        NavigableMap<Integer, TransportVersion> builder = new TreeMap<>();

        Set<String> ignore = Set.of("ZERO", "CURRENT", "MINIMUM_COMPATIBLE", "MINIMUM_CCS_VERSION");

        for (Field declaredField : cls.getFields()) {
            if (declaredField.getType().equals(TransportVersion.class)) {
                String fieldName = declaredField.getName();
                if (ignore.contains(fieldName)) {
                    continue;
                }

                TransportVersion version;
                try {
                    version = (TransportVersion) declaredField.get(null);
                } catch (IllegalAccessException e) {
                    throw new AssertionError(e);
                }
                builder.put(version.id(), version);

                if (Assertions.ENABLED) {
                    // check the version number is unique
                    var sameVersionNumber = versionIdFields.put(version.id(), fieldName);
                    assert sameVersionNumber == null
                        : "Versions ["
                            + sameVersionNumber
                            + "] and ["
                            + fieldName
                            + "] have the same version number ["
                            + version.id()
                            + "]. Each TransportVersion should have a different version number";
                }
            }
        }

        return Collections.unmodifiableNavigableMap(builder);
    }

    static Collection<TransportVersion> getAllVersions() {
        return VERSION_IDS.values();
    }

    static final IntFunction<String> VERSION_LOOKUP = ReleaseVersions.generateVersionsLookup(TransportVersions.class);

    // no instance
    private TransportVersions() {}
}<|MERGE_RESOLUTION|>--- conflicted
+++ resolved
@@ -192,9 +192,6 @@
     public static final TransportVersion QUERY_RULE_CRUD_API_GET_DELETE = def(8_683_00_0);
     public static final TransportVersion MORE_LIGHTER_NODES_REQUESTS = def(8_684_00_0);
     public static final TransportVersion DROP_UNUSED_NODES_IDS = def(8_685_00_0);
-<<<<<<< HEAD
-    public static final TransportVersion EVENT_INGESTED_RANGE_IN_CLUSTER_STATE = def(8_686_00_0);
-=======
     public static final TransportVersion DELETE_SNAPSHOTS_ASYNC_ADDED = def(8_686_00_0);
     public static final TransportVersion VERSION_SUPPORTING_SPARSE_VECTOR_STATS = def(8_687_00_0);
     public static final TransportVersion ML_AD_OUTPUT_MEMORY_ALLOCATOR_FIELD = def(8_688_00_0);
@@ -202,7 +199,7 @@
     public static final TransportVersion SNAPSHOT_REQUEST_TIMEOUTS = def(8_690_00_0);
     public static final TransportVersion INDEX_METADATA_MAPPINGS_UPDATED_VERSION = def(8_691_00_0);
     public static final TransportVersion ML_INFERENCE_ELAND_SETTINGS_ADDED = def(8_692_00_0);
->>>>>>> 13478b2b
+    public static final TransportVersion EVENT_INGESTED_RANGE_IN_CLUSTER_STATE = def(8_693_00_0);
 
     /*
      * STOP! READ THIS FIRST! No, really,
