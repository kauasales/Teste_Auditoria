--- conflicted
+++ resolved
@@ -172,11 +172,8 @@
     public static final TransportVersion ENRICH_ELASTICSEARCH_VERSION_REMOVED = def(8_560_00_0);
     public static final TransportVersion NODE_STATS_REQUEST_SIMPLIFIED = def(8_561_00_0);
     public static final TransportVersion TEXT_EXPANSION_TOKEN_PRUNING_CONFIG_ADDED = def(8_562_00_0);
-<<<<<<< HEAD
-    public static final TransportVersion RESOLVE_CLUSTER_ENDPOINT_ADDED = def(8_563_00_0);
-=======
     public static final TransportVersion ESQL_ASYNC_QUERY = def(8_563_00_0);
->>>>>>> 812686a0
+    public static final TransportVersion RESOLVE_CLUSTER_ENDPOINT_ADDED = def(8_564_00_0);
 
     /*
      * STOP! READ THIS FIRST! No, really,
