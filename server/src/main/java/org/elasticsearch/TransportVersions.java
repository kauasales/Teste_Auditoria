/*
 * Copyright Elasticsearch B.V. and/or licensed to Elasticsearch B.V. under one
 * or more contributor license agreements. Licensed under the Elastic License
 * 2.0 and the Server Side Public License, v 1; you may not use this file except
 * in compliance with, at your election, the Elastic License 2.0 or the Server
 * Side Public License, v 1.
 */

package org.elasticsearch;

import org.elasticsearch.core.Assertions;

import java.lang.reflect.Field;
import java.util.Collection;
import java.util.Collections;
import java.util.HashMap;
import java.util.Map;
import java.util.NavigableMap;
import java.util.Set;
import java.util.TreeMap;
import java.util.TreeSet;

public class TransportVersions {

    /*
     * NOTE: IntelliJ lies!
     * This map is used during class construction, referenced by the registerTransportVersion method.
     * When all the transport version constants have been registered, the map is cleared & never touched again.
     */
    static TreeSet<Integer> IDS = new TreeSet<>();

    static TransportVersion def(int id) {
        if (IDS == null) throw new IllegalStateException("The IDS map needs to be present to call this method");

        if (IDS.add(id) == false) {
            throw new IllegalArgumentException("Version id " + id + " defined twice");
        }
        if (id < IDS.last()) {
            throw new IllegalArgumentException("Version id " + id + " is not defined in the right location. Keep constants sorted");
        }
        return new TransportVersion(id);
    }

    public static final TransportVersion ZERO = def(0);
    public static final TransportVersion V_7_0_0 = def(7_00_00_99);
    public static final TransportVersion V_7_0_1 = def(7_00_01_99);
    public static final TransportVersion V_7_1_0 = def(7_01_00_99);
    public static final TransportVersion V_7_2_0 = def(7_02_00_99);
    public static final TransportVersion V_7_2_1 = def(7_02_01_99);
    public static final TransportVersion V_7_3_0 = def(7_03_00_99);
    public static final TransportVersion V_7_3_2 = def(7_03_02_99);
    public static final TransportVersion V_7_4_0 = def(7_04_00_99);
    public static final TransportVersion V_7_5_0 = def(7_05_00_99);
    public static final TransportVersion V_7_6_0 = def(7_06_00_99);
    public static final TransportVersion V_7_7_0 = def(7_07_00_99);
    public static final TransportVersion V_7_8_0 = def(7_08_00_99);
    public static final TransportVersion V_7_8_1 = def(7_08_01_99);
    public static final TransportVersion V_7_9_0 = def(7_09_00_99);
    public static final TransportVersion V_7_10_0 = def(7_10_00_99);
    public static final TransportVersion V_7_10_1 = def(7_10_01_99);
    public static final TransportVersion V_7_11_0 = def(7_11_00_99);
    public static final TransportVersion V_7_12_0 = def(7_12_00_99);
    public static final TransportVersion V_7_13_0 = def(7_13_00_99);
    public static final TransportVersion V_7_14_0 = def(7_14_00_99);
    public static final TransportVersion V_7_15_0 = def(7_15_00_99);
    public static final TransportVersion V_7_15_1 = def(7_15_01_99);
    public static final TransportVersion V_7_16_0 = def(7_16_00_99);
    public static final TransportVersion V_7_17_0 = def(7_17_00_99);
    public static final TransportVersion V_7_17_1 = def(7_17_01_99);
    public static final TransportVersion V_7_17_8 = def(7_17_08_99);
    public static final TransportVersion V_8_0_0 = def(8_00_00_99);
    public static final TransportVersion V_8_1_0 = def(8_01_00_99);
    public static final TransportVersion V_8_2_0 = def(8_02_00_99);
    public static final TransportVersion V_8_3_0 = def(8_03_00_99);
    public static final TransportVersion V_8_4_0 = def(8_04_00_99);
    public static final TransportVersion V_8_5_0 = def(8_05_00_99);
    public static final TransportVersion V_8_6_0 = def(8_06_00_99);
    public static final TransportVersion V_8_6_1 = def(8_06_01_99);
    public static final TransportVersion V_8_7_0 = def(8_07_00_99);
    public static final TransportVersion V_8_7_1 = def(8_07_01_99);
    public static final TransportVersion V_8_8_0 = def(8_08_00_99);
    public static final TransportVersion V_8_8_1 = def(8_08_01_99);
    /*
     * READ THE COMMENT BELOW THIS BLOCK OF DECLARATIONS BEFORE ADDING NEW TRANSPORT VERSIONS
     * Detached transport versions added below here.
     */
    public static final TransportVersion V_8_500_020 = def(8_500_020);
    public static final TransportVersion V_8_500_021 = def(8_500_021);
    public static final TransportVersion V_8_500_022 = def(8_500_022);
    public static final TransportVersion V_8_500_023 = def(8_500_023);
    public static final TransportVersion V_8_500_024 = def(8_500_024);
    public static final TransportVersion V_8_500_025 = def(8_500_025);
    public static final TransportVersion V_8_500_026 = def(8_500_026);
    public static final TransportVersion V_8_500_027 = def(8_500_027);
    public static final TransportVersion V_8_500_028 = def(8_500_028);
    public static final TransportVersion V_8_500_029 = def(8_500_029);
    public static final TransportVersion V_8_500_030 = def(8_500_030);
    public static final TransportVersion V_8_500_031 = def(8_500_031);
    public static final TransportVersion V_8_500_032 = def(8_500_032);
    public static final TransportVersion V_8_500_033 = def(8_500_033);
    public static final TransportVersion V_8_500_034 = def(8_500_034);
    public static final TransportVersion V_8_500_035 = def(8_500_035);
    public static final TransportVersion V_8_500_036 = def(8_500_036);
    public static final TransportVersion V_8_500_037 = def(8_500_037);
    public static final TransportVersion V_8_500_038 = def(8_500_038);
    public static final TransportVersion V_8_500_039 = def(8_500_039);
    public static final TransportVersion V_8_500_040 = def(8_500_040);
    public static final TransportVersion V_8_500_041 = def(8_500_041);
    public static final TransportVersion V_8_500_042 = def(8_500_042);
    public static final TransportVersion V_8_500_043 = def(8_500_043);
    public static final TransportVersion V_8_500_044 = def(8_500_044);
    public static final TransportVersion V_8_500_045 = def(8_500_045);
    public static final TransportVersion V_8_500_046 = def(8_500_046);
    public static final TransportVersion V_8_500_047 = def(8_500_047);
    public static final TransportVersion V_8_500_048 = def(8_500_048);
    public static final TransportVersion V_8_500_049 = def(8_500_049);
    public static final TransportVersion V_8_500_050 = def(8_500_050);
    public static final TransportVersion V_8_500_051 = def(8_500_051);
    public static final TransportVersion V_8_500_052 = def(8_500_052);
    public static final TransportVersion V_8_500_053 = def(8_500_053);
    public static final TransportVersion V_8_500_054 = def(8_500_054);
    public static final TransportVersion V_8_500_055 = def(8_500_055);
    public static final TransportVersion V_8_500_056 = def(8_500_056);
    public static final TransportVersion V_8_500_057 = def(8_500_057);
    public static final TransportVersion V_8_500_058 = def(8_500_058);
    public static final TransportVersion V_8_500_059 = def(8_500_059);
    public static final TransportVersion V_8_500_060 = def(8_500_060);
    public static final TransportVersion V_8_500_061 = def(8_500_061);
    public static final TransportVersion V_8_500_062 = def(8_500_062);
    public static final TransportVersion V_8_500_063 = def(8_500_063);
    public static final TransportVersion V_8_500_064 = def(8_500_064);
    public static final TransportVersion V_8_500_065 = def(8_500_065);
    public static final TransportVersion V_8_500_066 = def(8_500_066);
    public static final TransportVersion SEARCH_RESP_SKIP_UNAVAILABLE_ADDED = def(8_500_067);
    public static final TransportVersion ML_TRAINED_MODEL_FINISH_PENDING_WORK_ADDED = def(8_500_068);
    public static final TransportVersion SEARCH_APP_INDICES_REMOVED = def(8_500_069);
    public static final TransportVersion GENERIC_NAMED_WRITABLE_ADDED = def(8_500_070);
    public static final TransportVersion PINNED_QUERY_OPTIONAL_INDEX = def(8_500_071);
    public static final TransportVersion SHARD_SIZE_PRIMARY_TERM_GEN_ADDED = def(8_500_072);
    public static final TransportVersion COMPAT_VERSIONS_MAPPING_VERSION_ADDED = def(8_500_073);
    public static final TransportVersion V_8_500_074 = def(8_500_074);
<<<<<<< HEAD
    public static final TransportVersion ML_TRAINED_MODEL_METADATA_PLATFORM_ADDED = def(8_500_075);
    public static final TransportVersion NODE_INFO_INDEX_VERSION_ADDED = def(8_500_076);
=======
    public static final TransportVersion NODE_INFO_INDEX_VERSION_ADDED = def(8_500_075);
    public static final TransportVersion FIRST_NEW_ID_LAYOUT = def(8_501_00_0);
    public static final TransportVersion COMMIT_PRIMARY_TERM_GENERATION = def(8_501_00_1);
>>>>>>> d2797910
    /*
     * STOP! READ THIS FIRST! No, really,
     *        ____ _____ ___  ____  _        ____  _____    _    ____    _____ _   _ ___ ____    _____ ___ ____  ____ _____ _
     *       / ___|_   _/ _ \|  _ \| |      |  _ \| ____|  / \  |  _ \  |_   _| | | |_ _/ ___|  |  ___|_ _|  _ \/ ___|_   _| |
     *       \___ \ | || | | | |_) | |      | |_) |  _|   / _ \ | | | |   | | | |_| || |\___ \  | |_   | || |_) \___ \ | | | |
     *        ___) || || |_| |  __/|_|      |  _ <| |___ / ___ \| |_| |   | | |  _  || | ___) | |  _|  | ||  _ < ___) || | |_|
     *       |____/ |_| \___/|_|   (_)      |_| \_\_____/_/   \_\____/    |_| |_| |_|___|____/  |_|   |___|_| \_\____/ |_| (_)
     *
     * A new transport version should be added EVERY TIME a change is made to the serialization protocol of one or more classes. Each
     * transport version should only be used in a single merged commit (apart from the BwC versions copied from o.e.Version, ≤V_8_8_1).
     *
     * ADDING A TRANSPORT VERSION
     * To add a new transport version, add a new constant at the bottom of the list, above this comment. Don't add other lines,
     * comments, etc. The version id has the following layout:
     *
     * M_NNN_SS_P
     *
     * M - The major version of Elasticsearch
     * NNN - The server version part
     * SS - The serverless version part. It should always be 00 here, it is used by serverless only.
     * P - The patch version part
     *
     * To determine the id of the next TransportVersion constant, do the following:
     * - Use the same major version, unless bumping majors
     * - Bump the server version part by 1, unless creating a patch version
     * - Leave the serverless part as 00
     * - Bump the patch part if creating a patch version
     *
     * If a patch version is created, it should be placed sorted among the other existing constants.
     *
     * REVERTING A TRANSPORT VERSION
     *
     * If you revert a commit with a transport version change, you MUST ensure there is a NEW transport version representing the reverted
     * change. DO NOT let the transport version go backwards, it must ALWAYS be incremented.
     *
     * DETERMINING TRANSPORT VERSIONS FROM GIT HISTORY
     *
     * If your git checkout has the expected minor-version-numbered branches and the expected release-version tags then you can find the
     * transport versions known by a particular release ...
     *
     *     git show v8.9.1:server/src/main/java/org/elasticsearch/TransportVersions.java | grep def
     *
     * ... or by a particular branch ...
     *
     *     git show 8.10:server/src/main/java/org/elasticsearch/TransportVersions.java | grep def
     *
     * ... and you can see which versions were added in between two versions too ...
     *
     *     git diff 8.10..main -- server/src/main/java/org/elasticsearch/TransportVersions.java
     */

    /**
     * Reference to the earliest compatible transport version to this version of the codebase.
     * This should be the transport version used by the highest minor version of the previous major.
     */
    public static final TransportVersion MINIMUM_COMPATIBLE = V_7_17_0;

    /**
     * Reference to the minimum transport version that can be used with CCS.
     * This should be the transport version used by the previous minor release.
     */
    public static final TransportVersion MINIMUM_CCS_VERSION = V_8_500_061;

    static final NavigableMap<Integer, TransportVersion> VERSION_IDS = getAllVersionIds(TransportVersions.class);

    // the highest transport version constant defined in this file, used as a fallback for TransportVersion.current()
    static final TransportVersion LATEST_DEFINED;
    static {
        LATEST_DEFINED = VERSION_IDS.lastEntry().getValue();

        // see comment on IDS field
        // now we're registered all the transport versions, we can clear the map
        IDS = null;
    }

    public static NavigableMap<Integer, TransportVersion> getAllVersionIds(Class<?> cls) {
        Map<Integer, String> versionIdFields = new HashMap<>();
        NavigableMap<Integer, TransportVersion> builder = new TreeMap<>();

        Set<String> ignore = Set.of("ZERO", "CURRENT", "MINIMUM_COMPATIBLE", "MINIMUM_CCS_VERSION");

        for (Field declaredField : cls.getFields()) {
            if (declaredField.getType().equals(TransportVersion.class)) {
                String fieldName = declaredField.getName();
                if (ignore.contains(fieldName)) {
                    continue;
                }

                TransportVersion version;
                try {
                    version = (TransportVersion) declaredField.get(null);
                } catch (IllegalAccessException e) {
                    throw new AssertionError(e);
                }
                builder.put(version.id(), version);

                if (Assertions.ENABLED) {
                    // check the version number is unique
                    var sameVersionNumber = versionIdFields.put(version.id(), fieldName);
                    assert sameVersionNumber == null
                        : "Versions ["
                            + sameVersionNumber
                            + "] and ["
                            + fieldName
                            + "] have the same version number ["
                            + version.id()
                            + "]. Each TransportVersion should have a different version number";
                }
            }
        }

        return Collections.unmodifiableNavigableMap(builder);
    }

    static Collection<TransportVersion> getAllVersions() {
        return VERSION_IDS.values();
    }

    // no instance
    private TransportVersions() {}
}<|MERGE_RESOLUTION|>--- conflicted
+++ resolved
@@ -139,14 +139,11 @@
     public static final TransportVersion SHARD_SIZE_PRIMARY_TERM_GEN_ADDED = def(8_500_072);
     public static final TransportVersion COMPAT_VERSIONS_MAPPING_VERSION_ADDED = def(8_500_073);
     public static final TransportVersion V_8_500_074 = def(8_500_074);
-<<<<<<< HEAD
-    public static final TransportVersion ML_TRAINED_MODEL_METADATA_PLATFORM_ADDED = def(8_500_075);
-    public static final TransportVersion NODE_INFO_INDEX_VERSION_ADDED = def(8_500_076);
-=======
     public static final TransportVersion NODE_INFO_INDEX_VERSION_ADDED = def(8_500_075);
     public static final TransportVersion FIRST_NEW_ID_LAYOUT = def(8_501_00_0);
     public static final TransportVersion COMMIT_PRIMARY_TERM_GENERATION = def(8_501_00_1);
->>>>>>> d2797910
+    public static final TransportVersion ML_TRAINED_MODEL_CONFIG_PLATFORM_ADDED = def(8_502_00_0);
+
     /*
      * STOP! READ THIS FIRST! No, really,
      *        ____ _____ ___  ____  _        ____  _____    _    ____    _____ _   _ ___ ____    _____ ___ ____  ____ _____ _
