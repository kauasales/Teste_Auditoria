--- conflicted
+++ resolved
@@ -168,12 +168,9 @@
     public static final TransportVersion ML_INFERENCE_REQUEST_INPUT_TYPE_UNSPECIFIED_ADDED = def(8_581_00_0);
     public static final TransportVersion ASYNC_SEARCH_STATUS_SUPPORTS_KEEP_ALIVE = def(8_582_00_0);
     public static final TransportVersion KNN_QUERY_NUMCANDS_AS_OPTIONAL_PARAM = def(8_583_00_0);
-<<<<<<< HEAD
-    public static final TransportVersion NLP_DOCUMENT_CHUNKING_ADDED = def(8_584_00_0);
-=======
     public static final TransportVersion TRANSFORM_GET_BASIC_STATS = def(8_584_00_0);
-
->>>>>>> 341d29a5
+    public static final TransportVersion NLP_DOCUMENT_CHUNKING_ADDED = def(8_585_00_0);
+
     /*
      * STOP! READ THIS FIRST! No, really,
      *        ____ _____ ___  ____  _        ____  _____    _    ____    _____ _   _ ___ ____    _____ ___ ____  ____ _____ _
