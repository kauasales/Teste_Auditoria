/*
 * Copyright Elasticsearch B.V. and/or licensed to Elasticsearch B.V. under one
 * or more contributor license agreements. Licensed under the Elastic License
 * 2.0 and the Server Side Public License, v 1; you may not use this file except
 * in compliance with, at your election, the Elastic License 2.0 or the Server
 * Side Public License, v 1.
 */

package org.elasticsearch.search;

import org.apache.lucene.index.LeafReaderContext;
import org.apache.lucene.index.ReaderUtil;
import org.apache.lucene.search.DocIdSetIterator;
import org.apache.lucene.search.IndexSearcher;
import org.apache.lucene.search.Query;
import org.apache.lucene.search.ScoreMode;
import org.apache.lucene.search.Scorer;
import org.apache.lucene.search.Weight;
import org.apache.lucene.search.join.BitSetProducer;
import org.apache.lucene.util.BitSet;
import org.elasticsearch.common.lucene.search.Queries;
import org.elasticsearch.index.mapper.MappingLookup;
import org.elasticsearch.index.mapper.NestedLookup;
import org.elasticsearch.index.mapper.NestedObjectMapper;

import java.io.IOException;
import java.util.HashMap;
import java.util.Map;
import java.util.function.Function;

/**
 * Manages loading information about nested documents
 */
public class NestedDocuments {

    private final Map<String, BitSetProducer> parentObjectFilters = new HashMap<>();
    private final Map<String, Weight> childObjectFilters = new HashMap<>();
    private final BitSetProducer parentDocumentFilter;
    private final NestedLookup nestedLookup;

    /**
     * Create a new NestedDocuments object for an index
     * @param mappingLookup     the index's mapping
     * @param filterProducer    a function to build BitSetProducers from filter queries
     */
    public NestedDocuments(MappingLookup mappingLookup, Function<Query, BitSetProducer> filterProducer) {
        this.nestedLookup = mappingLookup.nestedLookup();
        if (this.nestedLookup == NestedLookup.EMPTY) {
            this.parentDocumentFilter = null;
        } else {
            this.parentDocumentFilter = filterProducer.apply(Queries.newNonNestedFilter());
<<<<<<< HEAD
            nestedLookup.getNestedParentFilters()
                .forEach((k, v) -> parentObjectFilters.put(k, filterProducer.apply(v)));
            for (String nestedPath : nestedLookup.getNestedMappers().keySet()) {
                childObjectFilters.put(nestedPath, null);
=======
            for (NestedObjectMapper mapper : mappingLookup.getNestedParentMappers()) {
                parentObjectFilters.put(mapper.name(), filterProducer.apply(mapper.nestedTypeFilter()));
            }
            for (NestedObjectMapper mapper : mappingLookup.getNestedMappers()) {
                childObjectFilters.put(mapper.name(), null);
                childObjectMappers.put(mapper.name(), mapper);
>>>>>>> 05ddae80
            }
        }
    }

    /**
     * Returns a LeafNestedDocuments for an index segment
     */
    public LeafNestedDocuments getLeafNestedDocuments(LeafReaderContext ctx) throws IOException {
        if (parentDocumentFilter == null) {
            return LeafNestedDocuments.NO_NESTED_MAPPERS;
        }
        return new HasNestedDocuments(ctx);
    }

    private Weight getNestedChildWeight(LeafReaderContext ctx, String path) throws IOException {
        if (childObjectFilters.containsKey(path) == false) {
            throw new IllegalStateException("Cannot find object mapper for path " + path);
        }
        if (childObjectFilters.get(path) == null) {
            IndexSearcher searcher = new IndexSearcher(ReaderUtil.getTopLevelContext(ctx));
<<<<<<< HEAD
            NestedObjectMapper childMapper = nestedLookup.getNestedMappers().get(path);
            childObjectFilters.put(path,
                searcher.createWeight(searcher.rewrite(childMapper.nestedTypeFilter()), ScoreMode.COMPLETE_NO_SCORES, 1));
=======
            NestedObjectMapper childMapper = childObjectMappers.get(path);
            childObjectFilters.put(
                path,
                searcher.createWeight(searcher.rewrite(childMapper.nestedTypeFilter()), ScoreMode.COMPLETE_NO_SCORES, 1)
            );
>>>>>>> 05ddae80
        }
        return childObjectFilters.get(path);
    }

    private class HasNestedDocuments implements LeafNestedDocuments {

        final LeafReaderContext ctx;
        final BitSet parentFilter;
        final Map<String, BitSet> objectFilters = new HashMap<>();
        final Map<String, Scorer> childScorers = new HashMap<>();

        int doc = -1;
        int rootDoc = -1;
        SearchHit.NestedIdentity nestedIdentity = null;

        private HasNestedDocuments(LeafReaderContext ctx) throws IOException {
            this.ctx = ctx;
            this.parentFilter = parentDocumentFilter.getBitSet(ctx);
            for (Map.Entry<String, BitSetProducer> filter : parentObjectFilters.entrySet()) {
                BitSet bits = filter.getValue().getBitSet(ctx);
                if (bits != null) {
                    objectFilters.put(filter.getKey(), bits);
                }
            }
            for (Map.Entry<String, Weight> childFilter : childObjectFilters.entrySet()) {
                Scorer scorer = getNestedChildWeight(ctx, childFilter.getKey()).scorer(ctx);
                if (scorer != null) {
                    childScorers.put(childFilter.getKey(), scorer);
                }
            }
        }

        @Override
        public SearchHit.NestedIdentity advance(int doc) throws IOException {
            assert doc >= 0 && doc < ctx.reader().maxDoc();
            if (parentFilter.get(doc)) {
                // parent doc, no nested identity
                this.nestedIdentity = null;
                this.doc = doc;
                this.rootDoc = doc;
                return null;
            } else {
                this.doc = doc;
                this.rootDoc = parentFilter.nextSetBit(doc);
                return this.nestedIdentity = loadNestedIdentity();
            }
        }

        @Override
        public int doc() {
            assert doc != -1 : "Called doc() when unpositioned";
            return doc;
        }

        @Override
        public int rootDoc() {
            assert doc != -1 : "Called rootDoc() when unpositioned";
            return rootDoc;
        }

        @Override
        public SearchHit.NestedIdentity nestedIdentity() {
            assert doc != -1 : "Called nestedIdentity() when unpositioned";
            return nestedIdentity;
        }

        private String findObjectPath(int doc) throws IOException {
            String path = null;
            for (Map.Entry<String, Scorer> objectFilter : childScorers.entrySet()) {
                DocIdSetIterator it = objectFilter.getValue().iterator();
                if (it.docID() == doc || it.docID() < doc && it.advance(doc) == doc) {
                    if (path == null || path.length() > objectFilter.getKey().length()) {
                        path = objectFilter.getKey();
                    }
                }
            }
            if (path == null) {
                throw new IllegalStateException("Cannot find object path for document " + doc);
            }
            return path;
        }

        private SearchHit.NestedIdentity loadNestedIdentity() throws IOException {
            SearchHit.NestedIdentity ni = null;
            int currentLevelDoc = doc;
            int parentNameLength;
            String path = findObjectPath(doc);
            while (path != null) {
                String parent = nestedLookup.getNestedParent(path);
                // We have to pull a new scorer for each document here, because we advance from
                // the last parent which will be behind the doc
                Scorer childScorer = getNestedChildWeight(ctx, path).scorer(ctx);
                if (childScorer == null) {
                    throw new IllegalStateException("Cannot find object mapper for path " + path + " in doc " + doc);
                }
                BitSet parentBitSet;
                if (parent == null) {
                    parentBitSet = parentFilter;
                    parentNameLength = 0;
                } else {
                    if (objectFilters.containsKey(parent) == false) {
                        throw new IllegalStateException("Cannot find parent mapper " + parent + " for path " + path + " in doc " + doc
                         + " - known parents are " + objectFilters.keySet());
                    }
                    parentBitSet = objectFilters.get(parent);
                    parentNameLength = parent.length() + 1;
                }
                int lastParent = parentBitSet.prevSetBit(currentLevelDoc);
                int offset = 0;
                DocIdSetIterator childIt = childScorer.iterator();
                for (int i = childIt.advance(lastParent + 1); i < currentLevelDoc; i = childIt.nextDoc()) {
                    offset++;
                }
                ni = new SearchHit.NestedIdentity(path.substring(parentNameLength), offset, ni);
                path = parent;
                currentLevelDoc = parentBitSet.nextSetBit(currentLevelDoc);
            }
            return ni;
        }
    }

}<|MERGE_RESOLUTION|>--- conflicted
+++ resolved
@@ -49,19 +49,9 @@
             this.parentDocumentFilter = null;
         } else {
             this.parentDocumentFilter = filterProducer.apply(Queries.newNonNestedFilter());
-<<<<<<< HEAD
-            nestedLookup.getNestedParentFilters()
-                .forEach((k, v) -> parentObjectFilters.put(k, filterProducer.apply(v)));
+            nestedLookup.getNestedParentFilters().forEach((k, v) -> parentObjectFilters.put(k, filterProducer.apply(v)));
             for (String nestedPath : nestedLookup.getNestedMappers().keySet()) {
                 childObjectFilters.put(nestedPath, null);
-=======
-            for (NestedObjectMapper mapper : mappingLookup.getNestedParentMappers()) {
-                parentObjectFilters.put(mapper.name(), filterProducer.apply(mapper.nestedTypeFilter()));
-            }
-            for (NestedObjectMapper mapper : mappingLookup.getNestedMappers()) {
-                childObjectFilters.put(mapper.name(), null);
-                childObjectMappers.put(mapper.name(), mapper);
->>>>>>> 05ddae80
             }
         }
     }
@@ -82,17 +72,11 @@
         }
         if (childObjectFilters.get(path) == null) {
             IndexSearcher searcher = new IndexSearcher(ReaderUtil.getTopLevelContext(ctx));
-<<<<<<< HEAD
             NestedObjectMapper childMapper = nestedLookup.getNestedMappers().get(path);
-            childObjectFilters.put(path,
-                searcher.createWeight(searcher.rewrite(childMapper.nestedTypeFilter()), ScoreMode.COMPLETE_NO_SCORES, 1));
-=======
-            NestedObjectMapper childMapper = childObjectMappers.get(path);
             childObjectFilters.put(
                 path,
                 searcher.createWeight(searcher.rewrite(childMapper.nestedTypeFilter()), ScoreMode.COMPLETE_NO_SCORES, 1)
             );
->>>>>>> 05ddae80
         }
         return childObjectFilters.get(path);
     }
@@ -194,8 +178,16 @@
                     parentNameLength = 0;
                 } else {
                     if (objectFilters.containsKey(parent) == false) {
-                        throw new IllegalStateException("Cannot find parent mapper " + parent + " for path " + path + " in doc " + doc
-                         + " - known parents are " + objectFilters.keySet());
+                        throw new IllegalStateException(
+                            "Cannot find parent mapper "
+                                + parent
+                                + " for path "
+                                + path
+                                + " in doc "
+                                + doc
+                                + " - known parents are "
+                                + objectFilters.keySet()
+                        );
                     }
                     parentBitSet = objectFilters.get(parent);
                     parentNameLength = parent.length() + 1;
