/*
 * Copyright Elasticsearch B.V. and/or licensed to Elasticsearch B.V. under one
 * or more contributor license agreements. Licensed under the Elastic License
 * 2.0 and the Server Side Public License, v 1; you may not use this file except
 * in compliance with, at your election, the Elastic License 2.0 or the Server
 * Side Public License, v 1.
 */

package org.elasticsearch.search.rank;

import org.apache.lucene.search.Explanation;
import org.apache.lucene.search.Query;
import org.elasticsearch.common.Strings;
import org.elasticsearch.common.io.stream.StreamInput;
import org.elasticsearch.common.io.stream.StreamOutput;
import org.elasticsearch.common.io.stream.VersionedNamedWriteable;
import org.elasticsearch.search.SearchService;
import org.elasticsearch.search.rank.context.QueryPhaseRankCoordinatorContext;
import org.elasticsearch.search.rank.context.QueryPhaseRankShardContext;
import org.elasticsearch.search.rank.context.RankFeaturePhaseRankCoordinatorContext;
import org.elasticsearch.search.rank.context.RankFeaturePhaseRankShardContext;
import org.elasticsearch.xcontent.ParseField;
import org.elasticsearch.xcontent.ToXContentObject;
import org.elasticsearch.xcontent.XContentBuilder;

import java.io.IOException;
import java.util.List;
import java.util.Objects;

/**
 * {@code RankBuilder} is used as a base class to manage input, parsing, and subsequent generation of appropriate contexts
 * for handling searches that require multiple queries and/or ranking steps for global rank relevance.
 */
public abstract class RankBuilder implements VersionedNamedWriteable, ToXContentObject {

    public static final ParseField RANK_WINDOW_SIZE_FIELD = new ParseField("rank_window_size");

    public static final int DEFAULT_RANK_WINDOW_SIZE = SearchService.DEFAULT_SIZE;

    private final int rankWindowSize;

    public RankBuilder(int rankWindowSize) {
        this.rankWindowSize = rankWindowSize;
    }

    public RankBuilder(StreamInput in) throws IOException {
        rankWindowSize = in.readVInt();
    }

    public final void writeTo(StreamOutput out) throws IOException {
        out.writeVInt(rankWindowSize);
        doWriteTo(out);
    }

    protected abstract void doWriteTo(StreamOutput out) throws IOException;

    @Override
    public final XContentBuilder toXContent(XContentBuilder builder, Params params) throws IOException {
        builder.startObject();
        builder.startObject(getWriteableName());
        builder.field(RANK_WINDOW_SIZE_FIELD.getPreferredName(), rankWindowSize);
        doXContent(builder, params);
        builder.endObject();
        builder.endObject();
        return builder;
    }

    protected abstract void doXContent(XContentBuilder builder, Params params) throws IOException;

    public int rankWindowSize() {
        return rankWindowSize;
    }

    /**
     * Specify whether this rank builder is a compound builder or not. A compound builder is a rank builder that requires
     * two or more queries to be executed in order to generate the final result.
     */
    public abstract boolean isCompoundBuilder();

    /**
     * Generates a context used to execute required searches during the query phase on the shard.
     */
    public abstract QueryPhaseRankShardContext buildQueryPhaseShardContext(List<Query> queries, int from);

    /**
     * Generates a context used to be executed on the coordinating node, that would combine all individual shard results.
     */
    public abstract QueryPhaseRankCoordinatorContext buildQueryPhaseCoordinatorContext(int size, int from);

<<<<<<< HEAD
    public abstract Explanation explainHit(Explanation baseExplanation, RankDoc scoreDoc, List<String> queryNames);
=======
    /**
     * Generates a context used to execute the rank feature phase on the shard. This is responsible for retrieving any needed
     * feature data, and passing them back to the coordinator through the appropriate {@link  RankShardResult}.
     */
    public abstract RankFeaturePhaseRankShardContext buildRankFeaturePhaseShardContext();

    /**
     * Generates a context used to perform global ranking during the RankFeature phase,
     * on the coordinator based on all the individual shard results. The output of this will be a `size` ranked list of ordered results,
     * which will then be passed to fetch phase.
     */
    public abstract RankFeaturePhaseRankCoordinatorContext buildRankFeaturePhaseCoordinatorContext(int size, int from);
>>>>>>> d89dae2a

    @Override
    public final boolean equals(Object obj) {
        if (this == obj) {
            return true;
        }
        if (obj == null || getClass() != obj.getClass()) {
            return false;
        }
        @SuppressWarnings("unchecked")
        RankBuilder other = (RankBuilder) obj;
        return Objects.equals(rankWindowSize, other.rankWindowSize()) && doEquals(other);
    }

    protected abstract boolean doEquals(RankBuilder other);

    @Override
    public final int hashCode() {
        return Objects.hash(getClass(), rankWindowSize, doHashCode());
    }

    protected abstract int doHashCode();

    @Override
    public String toString() {
        return Strings.toString(this, true, true);
    }
}<|MERGE_RESOLUTION|>--- conflicted
+++ resolved
@@ -76,6 +76,13 @@
      * two or more queries to be executed in order to generate the final result.
      */
     public abstract boolean isCompoundBuilder();
+  
+    /** 
+     * Generates an {@code Explanation} on how the final score for the provided {@code RankDoc} is computed for the given `RankBuilder`.
+     * In addition to the base explanation to enrich, we also have access to the query names that were provided in the request,
+     * so that we can have direct association with the user provided query.
+     */
+    public abstract Explanation explainHit(Explanation baseExplanation, RankDoc scoreDoc, List<String> queryNames);
 
     /**
      * Generates a context used to execute required searches during the query phase on the shard.
@@ -87,9 +94,6 @@
      */
     public abstract QueryPhaseRankCoordinatorContext buildQueryPhaseCoordinatorContext(int size, int from);
 
-<<<<<<< HEAD
-    public abstract Explanation explainHit(Explanation baseExplanation, RankDoc scoreDoc, List<String> queryNames);
-=======
     /**
      * Generates a context used to execute the rank feature phase on the shard. This is responsible for retrieving any needed
      * feature data, and passing them back to the coordinator through the appropriate {@link  RankShardResult}.
@@ -102,7 +106,6 @@
      * which will then be passed to fetch phase.
      */
     public abstract RankFeaturePhaseRankCoordinatorContext buildRankFeaturePhaseCoordinatorContext(int size, int from);
->>>>>>> d89dae2a
 
     @Override
     public final boolean equals(Object obj) {
