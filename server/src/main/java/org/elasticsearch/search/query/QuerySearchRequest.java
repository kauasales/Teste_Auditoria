/*
 * Licensed to Elasticsearch under one or more contributor
 * license agreements. See the NOTICE file distributed with
 * this work for additional information regarding copyright
 * ownership. Elasticsearch licenses this file to you under
 * the Apache License, Version 2.0 (the "License"); you may
 * not use this file except in compliance with the License.
 * You may obtain a copy of the License at
 *
 *    http://www.apache.org/licenses/LICENSE-2.0
 *
 * Unless required by applicable law or agreed to in writing,
 * software distributed under the License is distributed on an
 * "AS IS" BASIS, WITHOUT WARRANTIES OR CONDITIONS OF ANY
 * KIND, either express or implied.  See the License for the
 * specific language governing permissions and limitations
 * under the License.
 */

package org.elasticsearch.search.query;

import org.elasticsearch.Version;
import org.elasticsearch.action.IndicesRequest;
import org.elasticsearch.action.OriginalIndices;
import org.elasticsearch.action.search.SearchShardTask;
import org.elasticsearch.action.support.IndicesOptions;
import org.elasticsearch.common.Nullable;
import org.elasticsearch.common.Strings;
import org.elasticsearch.common.io.stream.StreamInput;
import org.elasticsearch.common.io.stream.StreamOutput;
import org.elasticsearch.search.dfs.AggregatedDfs;
<<<<<<< HEAD
import org.elasticsearch.search.internal.ShardSearchRequest;
=======
import org.elasticsearch.search.internal.SearchContextId;
>>>>>>> 7aa661c2
import org.elasticsearch.tasks.Task;
import org.elasticsearch.tasks.TaskId;
import org.elasticsearch.transport.TransportRequest;

import java.io.IOException;
import java.util.Map;

public class QuerySearchRequest extends TransportRequest implements IndicesRequest {

<<<<<<< HEAD
    private final long id;
    private final AggregatedDfs dfs;
    private final OriginalIndices originalIndices;
    private final ShardSearchRequest shardSearchRequest;

    public QuerySearchRequest(OriginalIndices originalIndices, long id, ShardSearchRequest shardSearchRequest, AggregatedDfs dfs) {
        this.id = id;
=======
    private final SearchContextId contextId;

    private final AggregatedDfs dfs;

    private final OriginalIndices originalIndices;

    public QuerySearchRequest(OriginalIndices originalIndices, SearchContextId contextId, AggregatedDfs dfs) {
        this.contextId = contextId;
>>>>>>> 7aa661c2
        this.dfs = dfs;
        this.shardSearchRequest = shardSearchRequest;
        this.originalIndices = originalIndices;
    }

    public QuerySearchRequest(StreamInput in) throws IOException {
        super(in);
        contextId = new SearchContextId(in);
        dfs = new AggregatedDfs(in);
        originalIndices = OriginalIndices.readOriginalIndices(in);
        if (in.getVersion().onOrAfter(Version.V_8_0_0)) {
            this.shardSearchRequest = in.readOptionalWriteable(ShardSearchRequest::new);
        } else {
            this.shardSearchRequest = null;
        }
    }

    @Override
    public void writeTo(StreamOutput out) throws IOException {
        super.writeTo(out);
        contextId.writeTo(out);
        dfs.writeTo(out);
        OriginalIndices.writeOriginalIndices(originalIndices, out);
        if (out.getVersion().onOrAfter(Version.V_8_0_0)) {
            out.writeOptionalWriteable(shardSearchRequest);
        }
    }

    public SearchContextId contextId() {
        return contextId;
    }

    public AggregatedDfs dfs() {
        return dfs;
    }

    @Nullable
    public ShardSearchRequest shardSearchRequest() {
        return shardSearchRequest;
    }

    @Override
    public String[] indices() {
        return originalIndices.indices();
    }

    @Override
    public IndicesOptions indicesOptions() {
        return originalIndices.indicesOptions();
    }

    @Override
    public Task createTask(long id, String type, String action, TaskId parentTaskId, Map<String, String> headers) {
        return new SearchShardTask(id, type, action, getDescription(), parentTaskId, headers);
    }

    public String getDescription() {
        StringBuilder sb = new StringBuilder();
        sb.append("id[");
        sb.append(contextId);
        sb.append("], ");
        sb.append("indices[");
        Strings.arrayToDelimitedString(originalIndices.indices(), ",", sb);
        sb.append("]");
        return sb.toString();
    }

}<|MERGE_RESOLUTION|>--- conflicted
+++ resolved
@@ -29,11 +29,8 @@
 import org.elasticsearch.common.io.stream.StreamInput;
 import org.elasticsearch.common.io.stream.StreamOutput;
 import org.elasticsearch.search.dfs.AggregatedDfs;
-<<<<<<< HEAD
+import org.elasticsearch.search.internal.SearchContextId;
 import org.elasticsearch.search.internal.ShardSearchRequest;
-=======
-import org.elasticsearch.search.internal.SearchContextId;
->>>>>>> 7aa661c2
 import org.elasticsearch.tasks.Task;
 import org.elasticsearch.tasks.TaskId;
 import org.elasticsearch.transport.TransportRequest;
@@ -43,24 +40,14 @@
 
 public class QuerySearchRequest extends TransportRequest implements IndicesRequest {
 
-<<<<<<< HEAD
-    private final long id;
+    private final SearchContextId contextId;
     private final AggregatedDfs dfs;
     private final OriginalIndices originalIndices;
     private final ShardSearchRequest shardSearchRequest;
 
-    public QuerySearchRequest(OriginalIndices originalIndices, long id, ShardSearchRequest shardSearchRequest, AggregatedDfs dfs) {
-        this.id = id;
-=======
-    private final SearchContextId contextId;
-
-    private final AggregatedDfs dfs;
-
-    private final OriginalIndices originalIndices;
-
-    public QuerySearchRequest(OriginalIndices originalIndices, SearchContextId contextId, AggregatedDfs dfs) {
+    public QuerySearchRequest(OriginalIndices originalIndices, SearchContextId contextId,
+                              ShardSearchRequest shardSearchRequest, AggregatedDfs dfs) {
         this.contextId = contextId;
->>>>>>> 7aa661c2
         this.dfs = dfs;
         this.shardSearchRequest = shardSearchRequest;
         this.originalIndices = originalIndices;
