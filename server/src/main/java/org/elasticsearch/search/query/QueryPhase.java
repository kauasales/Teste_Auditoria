--- conflicted
+++ resolved
@@ -12,14 +12,6 @@
 import org.apache.logging.log4j.Logger;
 import org.apache.lucene.index.IndexReader;
 import org.apache.lucene.index.LeafReaderContext;
-<<<<<<< HEAD
-import org.apache.lucene.index.PointValues;
-import org.elasticsearch.lucene.queries.MinDocQuery;
-import org.elasticsearch.lucene.queries.SearchAfterSortedDocQuery;
-=======
-import org.apache.lucene.queries.MinDocQuery;
-import org.apache.lucene.queries.SearchAfterSortedDocQuery;
->>>>>>> c62d8e26
 import org.apache.lucene.search.BooleanClause;
 import org.apache.lucene.search.BooleanQuery;
 import org.apache.lucene.search.Collector;
@@ -29,7 +21,6 @@
 import org.apache.lucene.search.Query;
 import org.apache.lucene.search.ScoreDoc;
 import org.apache.lucene.search.Sort;
-import org.apache.lucene.search.SortField;
 import org.apache.lucene.search.TopDocs;
 import org.apache.lucene.search.TotalHits;
 import org.elasticsearch.action.search.SearchShardTask;
@@ -38,10 +29,8 @@
 import org.elasticsearch.common.util.concurrent.EWMATrackingEsThreadPoolExecutor;
 import org.elasticsearch.common.util.concurrent.EsThreadPoolExecutor;
 import org.elasticsearch.core.Booleans;
-import org.elasticsearch.index.IndexSortConfig;
-import org.elasticsearch.index.mapper.DateFieldMapper;
-import org.elasticsearch.index.mapper.MappedFieldType;
-import org.elasticsearch.index.query.SearchExecutionContext;
+import org.elasticsearch.lucene.queries.MinDocQuery;
+import org.elasticsearch.lucene.queries.SearchAfterSortedDocQuery;
 import org.elasticsearch.search.DocValueFormat;
 import org.elasticsearch.search.SearchContextSourcePrinter;
 import org.elasticsearch.search.SearchService;
@@ -218,11 +207,6 @@
                 hasFilterCollector = true;
             }
 
-            if (SYS_PROP_REWRITE_SORT) {
-                optimizeNumericSort(searchContext, searcher.getIndexReader());
-                // TODO: sort leaves according to search sort when Lucene supports sharing bottom sort value between collectors
-            }
-
             boolean timeoutSet = scrollContext == null && searchContext.timeout() != null &&
                 searchContext.timeout().equals(SearchService.NO_TIMEOUT) == false;
 
@@ -311,35 +295,6 @@
         return topDocsFactory.shouldRescore();
     }
 
-
-    // TODO: remove this after Lucene 9.0, as sort optimization is enabled by default there
-    private static void optimizeNumericSort(SearchContext searchContext, IndexReader reader) {
-        if (searchContext.sort() == null) return;
-        // disable this optimization if index sorting matches the query sort since it's already optimized by index searcher
-        if (canEarlyTerminate(reader, searchContext.sort())) return;
-
-        SortField sortField = searchContext.sort().sort.getSort()[0];
-        SortField.Type sortType = IndexSortConfig.getSortFieldType(sortField);
-        //if (SortField.Type.LONG.equals(IndexSortConfig.getSortFieldType(sortField)) == false) return null;
-
-        if (sortType != SortField.Type.LONG) return; // for now restrict sort optimization only to long sort
-        String fieldName = sortField.getField();
-        if (fieldName == null) return; // happens when _score or _doc is the 1st sort field
-        SearchExecutionContext searchExecutionContext = searchContext.getSearchExecutionContext();
-        final MappedFieldType fieldType = searchExecutionContext.getFieldType(fieldName);
-        if (fieldType == null) return; // for unmapped fields, default behaviour depending on "unmapped_type" flag
-        if (fieldType.isSearchable() == false) return;
-        if (fieldType.hasDocValues() == false) return;
-
-        // For now restrict sort optimization only to long and date fields
-        // For sort optimization SortField.Type must match with the type of indexed points (Type.LONG and LongPoint)
-        // Some fields there is no match (e.g. integer field uses SortField.Type.LONG, but indexed as IntegerPoint)
-        if ((fieldType.typeName().equals("long") == false) && (fieldType instanceof DateFieldMapper.DateFieldType == false)) return;
-
-        sortField.setCanUsePoints();
-        return;
-    }
-
     /**
      * Returns true if the provided <code>query</code> returns docs in index order (internal doc ids).
      * @param query The query to execute
