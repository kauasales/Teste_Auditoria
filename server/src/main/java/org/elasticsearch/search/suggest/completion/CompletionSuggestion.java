/*
 * Copyright Elasticsearch B.V. and/or licensed to Elasticsearch B.V. under one
 * or more contributor license agreements. Licensed under the Elastic License
 * 2.0 and the Server Side Public License, v 1; you may not use this file except
 * in compliance with, at your election, the Elastic License 2.0 or the Server
 * Side Public License, v 1.
 */
package org.elasticsearch.search.suggest.completion;

import org.apache.lucene.analysis.CharArraySet;
import org.apache.lucene.search.ScoreDoc;
import org.apache.lucene.util.PriorityQueue;
import org.elasticsearch.common.io.stream.StreamInput;
import org.elasticsearch.common.io.stream.StreamOutput;
import org.elasticsearch.common.lucene.Lucene;
import org.elasticsearch.common.text.Text;
import org.elasticsearch.common.util.Maps;
import org.elasticsearch.common.util.set.Sets;
import org.elasticsearch.search.SearchHit;
import org.elasticsearch.search.suggest.Suggest;
import org.elasticsearch.search.suggest.Suggest.Suggestion;
import org.elasticsearch.xcontent.ObjectParser;
import org.elasticsearch.xcontent.ParseField;
import org.elasticsearch.xcontent.XContentBuilder;
import org.elasticsearch.xcontent.XContentParser;

import java.io.IOException;
import java.util.Collections;
import java.util.HashMap;
import java.util.HashSet;
import java.util.Iterator;
import java.util.List;
import java.util.Map;
import java.util.Objects;
import java.util.Set;

import static org.elasticsearch.common.xcontent.XContentParserUtils.ensureExpectedToken;
import static org.elasticsearch.search.SearchHit.unknownMetaFieldConsumer;
import static org.elasticsearch.search.suggest.Suggest.COMPARATOR;

/**
 * Suggestion response for {@link CompletionSuggester} results
 *
 * Response format for each entry:
 * {
 *     "text" : STRING
 *     "score" : FLOAT
 *     "contexts" : CONTEXTS
 * }
 *
 * CONTEXTS : {
 *     "CONTEXT_NAME" : ARRAY,
 *     ..
 * }
 *
 */
public final class CompletionSuggestion extends Suggest.Suggestion<CompletionSuggestion.Entry> {

    private final boolean skipDuplicates;

    /**
     * Creates a completion suggestion given its name, size and whether it should skip duplicates
     * @param name The name for the suggestions
     * @param size The number of suggestions to return
     * @param skipDuplicates Whether duplicate suggestions should be filtered out
     */
    public CompletionSuggestion(String name, int size, boolean skipDuplicates) {
        super(name, size);
        this.skipDuplicates = skipDuplicates;
    }

    public CompletionSuggestion(StreamInput in) throws IOException {
        super(in);
        skipDuplicates = in.readBoolean();
    }

    @Override
    public String getWriteableName() {
        return CompletionSuggestionBuilder.SUGGESTION_NAME;
    }

    @Override
    public void writeTo(StreamOutput out) throws IOException {
        super.writeTo(out);
        out.writeBoolean(skipDuplicates);
    }

    /**
     * @return the result options for the suggestion
     */
    public List<Entry.Option> getOptions() {
        if (entries.isEmpty() == false) {
            assert entries.size() == 1 : "CompletionSuggestion must have only one entry";
            return entries.get(0).getOptions();
        } else {
            return Collections.emptyList();
        }
    }

    /**
     * @return whether there is any hits for the suggestion
     */
    public boolean hasScoreDocs() {
        return getOptions().size() > 0;
    }

    @Override
    public boolean equals(Object other) {
        return super.equals(other) && Objects.equals(skipDuplicates, ((CompletionSuggestion) other).skipDuplicates);
    }

    @Override
    public int hashCode() {
        return Objects.hash(super.hashCode(), skipDuplicates);
    }

    public static CompletionSuggestion fromXContent(XContentParser parser, String name) throws IOException {
        CompletionSuggestion suggestion = new CompletionSuggestion(name, -1, false);
        parseEntries(parser, suggestion, CompletionSuggestion.Entry::fromXContent);
        return suggestion;
    }

    private static final class OptionPriorityQueue extends PriorityQueue<ShardOptions> {
        OptionPriorityQueue(int maxSize) {
            super(maxSize);
        }

        @Override
        protected boolean lessThan(ShardOptions a, ShardOptions b) {
            int compare = COMPARATOR.compare(a.current, b.current);
            if (compare != 0) {
                return compare < 0;
            }
            ScoreDoc aDoc = a.current.getDoc();
            ScoreDoc bDoc = b.current.getDoc();
            if (aDoc.shardIndex == bDoc.shardIndex) {
                return aDoc.doc < bDoc.doc;
            }
            return aDoc.shardIndex < bDoc.shardIndex;
        }
    }

    private static class ShardOptions {
        final Iterator<Entry.Option> optionsIterator;
        Entry.Option current;

        private ShardOptions(Iterator<Entry.Option> optionsIterator) {
            assert optionsIterator.hasNext();
            this.optionsIterator = optionsIterator;
            this.current = optionsIterator.next();
            assert this.current.getDoc().shardIndex != -1 : "shardIndex is not set";
        }

        boolean advanceToNextOption() {
            if (optionsIterator.hasNext()) {
                current = optionsIterator.next();
                return true;
            } else {
                return false;
            }
        }
    }

    @Override
    public CompletionSuggestion reduce(List<Suggest.Suggestion<Entry>> toReduce) {
        if (toReduce.isEmpty()) {
            return null;
        } else {
            final CompletionSuggestion leader = (CompletionSuggestion) toReduce.get(0);
            final Entry leaderEntry = leader.getEntries().get(0);
            final String name = leader.getName();
            int size = leader.getSize();
            if (toReduce.size() == 1) {
                return leader;
            } else {
                // combine suggestion entries from participating shards on the coordinating node
                // the global top <code>size</code> entries are collected from the shard results
                // using a priority queue
                OptionPriorityQueue pq = new OptionPriorityQueue(toReduce.size());
                for (Suggest.Suggestion<Entry> suggestion : toReduce) {
                    assert suggestion.getName().equals(name) : "name should be identical across all suggestions";
                    Iterator<Entry.Option> it = ((CompletionSuggestion) suggestion).getOptions().iterator();
                    if (it.hasNext()) {
                        pq.add(new ShardOptions(it));
                    }
                }
                // Dedup duplicate suggestions (based on the surface form) if skip duplicates is activated
                final CharArraySet seenSurfaceForms = leader.skipDuplicates ? new CharArraySet(leader.getSize(), false) : null;
                final Entry entry = new Entry(leaderEntry.getText(), leaderEntry.getOffset(), leaderEntry.getLength());
                final List<Entry.Option> options = entry.getOptions();
                while (pq.size() > 0) {
                    ShardOptions top = pq.top();
                    Entry.Option current = top.current;
                    if (top.advanceToNextOption()) {
                        pq.updateTop();
                    } else {
                        // options exhausted for this shard
                        pq.pop();
                    }
                    if (leader.skipDuplicates == false || seenSurfaceForms.add(current.getText().toString())) {
                        options.add(current);
                        if (options.size() >= size) {
                            break;
                        }
                    }
                }
                final CompletionSuggestion suggestion = new CompletionSuggestion(leader.getName(), leader.getSize(), leader.skipDuplicates);
                suggestion.addTerm(entry);
                return suggestion;
            }
        }
    }

    public void setShardIndex(int shardIndex) {
        if (entries.isEmpty() == false) {
            for (Entry.Option option : getOptions()) {
                option.setShardIndex(shardIndex);
            }
        }
    }

    @Override
    protected Entry newEntry(StreamInput in) throws IOException {
        return new Entry(in);
    }

    public static final class Entry extends Suggest.Suggestion.Entry<CompletionSuggestion.Entry.Option> {

        public Entry(Text text, int offset, int length) {
            super(text, offset, length);
        }

        private Entry() {}

        public Entry(StreamInput in) throws IOException {
            super(in);
        }

        @Override
        protected Option newOption(StreamInput in) throws IOException {
            return new Option(in);
        }

        private static final ObjectParser<Entry, Void> PARSER = new ObjectParser<>("CompletionSuggestionEntryParser", true, Entry::new);
        static {
            declareCommonFields(PARSER);
            /*
             * The use of a lambda expression instead of the method reference Entry::addOptions is a workaround for a JDK 14 compiler bug.
             * The bug is: https://bugs.java.com/bugdatabase/view_bug.do?bug_id=JDK-8242214
             */
            PARSER.declareObjectArray((e, o) -> e.addOptions(o), (p, c) -> Option.fromXContent(p), new ParseField(OPTIONS));
        }

        public static Entry fromXContent(XContentParser parser) {
            return PARSER.apply(parser, null);
        }

        public static class Option extends Suggest.Suggestion.Entry.Option {
            private final Map<String, Set<String>> contexts;
            private final ScoreDoc doc;
            private SearchHit hit;

            public static final ParseField CONTEXTS = new ParseField("contexts");

            public Option(int docID, Text text, float score, Map<String, Set<String>> contexts) {
                super(text, score);
                this.doc = new ScoreDoc(docID, score);
                this.contexts = Objects.requireNonNull(contexts, "context map cannot be null");
            }

            public Option(StreamInput in) throws IOException {
                super(in);
                this.doc = Lucene.readScoreDoc(in);
<<<<<<< HEAD
                if (in.readBoolean()) {
                    var h = new SearchHit(in);
                    try {
                        this.hit = h.asUnpooled();
                    } finally {
                        h.decRef();
                    }
                }
=======
                this.hit = in.readOptionalWriteable(SearchHit::readFrom);
>>>>>>> bbcb449f
                int contextSize = in.readInt();
                this.contexts = Maps.newLinkedHashMapWithExpectedSize(contextSize);
                for (int i = 0; i < contextSize; i++) {
                    String contextName = in.readString();
                    int nContexts = in.readVInt();
                    Set<String> contexts = Sets.newHashSetWithExpectedSize(nContexts);
                    for (int j = 0; j < nContexts; j++) {
                        contexts.add(in.readString());
                    }
                    this.contexts.put(contextName, contexts);
                }
            }

            @Override
            protected void mergeInto(Suggest.Suggestion.Entry.Option otherOption) {
                // Completion suggestions are reduced by
                // org.elasticsearch.search.suggest.completion.CompletionSuggestion.reduce()
                throw new UnsupportedOperationException();
            }

            public Map<String, Set<String>> getContexts() {
                return contexts;
            }

            public ScoreDoc getDoc() {
                return doc;
            }

            public SearchHit getHit() {
                return hit;
            }

            public void setShardIndex(int shardIndex) {
                this.doc.shardIndex = shardIndex;
            }

            public void setHit(SearchHit hit) {
                this.hit = hit == null ? null : hit.asUnpooled();
            }

            @Override
            public XContentBuilder toXContent(XContentBuilder builder, Params params) throws IOException {
                builder.field(TEXT.getPreferredName(), getText());
                if (hit != null) {
                    hit.toInnerXContent(builder, params);
                } else {
                    builder.field(SCORE.getPreferredName(), getScore());
                }
                if (contexts.size() > 0) {
                    builder.startObject(CONTEXTS.getPreferredName());
                    for (Map.Entry<String, Set<String>> entry : contexts.entrySet()) {
                        builder.startArray(entry.getKey());
                        for (CharSequence context : entry.getValue()) {
                            builder.value(context.toString());
                        }
                        builder.endArray();
                    }
                    builder.endObject();
                }
                return builder;
            }

            private static final ObjectParser<Map<String, Object>, Void> PARSER = new ObjectParser<>(
                "CompletionOptionParser",
                unknownMetaFieldConsumer,
                HashMap::new
            );

            static {
                SearchHit.declareInnerHitsParseFields(PARSER);
                PARSER.declareString(
                    (map, value) -> map.put(Suggestion.Entry.Option.TEXT.getPreferredName(), value),
                    Suggestion.Entry.Option.TEXT
                );
                PARSER.declareFloat(
                    (map, value) -> map.put(Suggestion.Entry.Option.SCORE.getPreferredName(), value),
                    Suggestion.Entry.Option.SCORE
                );
                PARSER.declareObject(
                    (map, value) -> map.put(CompletionSuggestion.Entry.Option.CONTEXTS.getPreferredName(), value),
                    (p, c) -> parseContexts(p),
                    CompletionSuggestion.Entry.Option.CONTEXTS
                );
            }

            private static Map<String, Set<String>> parseContexts(XContentParser parser) throws IOException {
                Map<String, Set<String>> contexts = new HashMap<>();
                while ((parser.nextToken()) != XContentParser.Token.END_OBJECT) {
                    ensureExpectedToken(XContentParser.Token.FIELD_NAME, parser.currentToken(), parser);
                    String key = parser.currentName();
                    ensureExpectedToken(XContentParser.Token.START_ARRAY, parser.nextToken(), parser);
                    Set<String> values = new HashSet<>();
                    while ((parser.nextToken()) != XContentParser.Token.END_ARRAY) {
                        ensureExpectedToken(XContentParser.Token.VALUE_STRING, parser.currentToken(), parser);
                        values.add(parser.text());
                    }
                    contexts.put(key, values);
                }
                return contexts;
            }

            public static Option fromXContent(XContentParser parser) {
                Map<String, Object> values = PARSER.apply(parser, null);

                Text text = new Text((String) values.get(Suggestion.Entry.Option.TEXT.getPreferredName()));
                Float score = (Float) values.get(Suggestion.Entry.Option.SCORE.getPreferredName());
                @SuppressWarnings("unchecked")
                Map<String, Set<String>> contexts = (Map<String, Set<String>>) values.get(
                    CompletionSuggestion.Entry.Option.CONTEXTS.getPreferredName()
                );
                if (contexts == null) {
                    contexts = Collections.emptyMap();
                }

                SearchHit hit = null;
                // the option either prints SCORE or inlines the search hit
                if (score == null) {
                    hit = SearchHit.createFromMap(values);
                    score = hit.getScore();
                }
                CompletionSuggestion.Entry.Option option = new CompletionSuggestion.Entry.Option(-1, text, score, contexts);
                option.setHit(hit);
                if (hit != null) {
                    hit.decRef();
                }
                return option;
            }

            @Override
            public void writeTo(StreamOutput out) throws IOException {
                super.writeTo(out);
                Lucene.writeScoreDoc(out, doc);
                if (hit != null) {
                    out.writeBoolean(true);
                    hit.writeTo(out);
                } else {
                    out.writeBoolean(false);
                }
                out.writeInt(contexts.size());
                for (Map.Entry<String, Set<String>> entry : contexts.entrySet()) {
                    out.writeString(entry.getKey());
                    out.writeStringCollection(entry.getValue());
                }
            }

            @Override
            public String toString() {
                StringBuilder stringBuilder = new StringBuilder();
                stringBuilder.append("text:");
                stringBuilder.append(getText());
                stringBuilder.append(" score:");
                stringBuilder.append(getScore());
                stringBuilder.append(" context:[");
                for (Map.Entry<String, Set<String>> entry : contexts.entrySet()) {
                    stringBuilder.append(" ");
                    stringBuilder.append(entry.getKey());
                    stringBuilder.append(":");
                    stringBuilder.append(entry.getValue());
                }
                stringBuilder.append("]");
                return stringBuilder.toString();
            }
        }
    }
}<|MERGE_RESOLUTION|>--- conflicted
+++ resolved
@@ -271,18 +271,14 @@
             public Option(StreamInput in) throws IOException {
                 super(in);
                 this.doc = Lucene.readScoreDoc(in);
-<<<<<<< HEAD
                 if (in.readBoolean()) {
-                    var h = new SearchHit(in);
+                    var h = SearchHit.readFrom(in);
                     try {
                         this.hit = h.asUnpooled();
                     } finally {
                         h.decRef();
                     }
                 }
-=======
-                this.hit = in.readOptionalWriteable(SearchHit::readFrom);
->>>>>>> bbcb449f
                 int contextSize = in.readInt();
                 this.contexts = Maps.newLinkedHashMapWithExpectedSize(contextSize);
                 for (int i = 0; i < contextSize; i++) {
