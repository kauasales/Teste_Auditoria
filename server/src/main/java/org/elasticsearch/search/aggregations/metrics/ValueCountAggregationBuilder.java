/*
 * Licensed to Elasticsearch under one or more contributor
 * license agreements. See the NOTICE file distributed with
 * this work for additional information regarding copyright
 * ownership. Elasticsearch licenses this file to you under
 * the Apache License, Version 2.0 (the "License"); you may
 * not use this file except in compliance with the License.
 * You may obtain a copy of the License at
 *
 *    http://www.apache.org/licenses/LICENSE-2.0
 *
 * Unless required by applicable law or agreed to in writing,
 * software distributed under the License is distributed on an
 * "AS IS" BASIS, WITHOUT WARRANTIES OR CONDITIONS OF ANY
 * KIND, either express or implied.  See the License for the
 * specific language governing permissions and limitations
 * under the License.
 */

package org.elasticsearch.search.aggregations.metrics;

import org.elasticsearch.Version;
import org.elasticsearch.common.io.stream.StreamInput;
import org.elasticsearch.common.io.stream.StreamOutput;
import org.elasticsearch.common.xcontent.ObjectParser;
import org.elasticsearch.common.xcontent.XContentBuilder;
import org.elasticsearch.common.xcontent.XContentParser;
import org.elasticsearch.index.query.QueryShardContext;
import org.elasticsearch.search.aggregations.AggregationBuilder;
import org.elasticsearch.search.aggregations.AggregatorFactories;
import org.elasticsearch.search.aggregations.AggregatorFactory;
import org.elasticsearch.search.aggregations.support.CoreValuesSourceType;
import org.elasticsearch.search.aggregations.support.ValueType;
import org.elasticsearch.search.aggregations.support.ValuesSource;
import org.elasticsearch.search.aggregations.support.ValuesSourceAggregationBuilder;
import org.elasticsearch.search.aggregations.support.ValuesSourceConfig;
import org.elasticsearch.search.aggregations.support.ValuesSourceParserHelper;

import java.io.IOException;
import java.util.Map;

public class ValueCountAggregationBuilder extends ValuesSourceAggregationBuilder.LeafOnly<ValuesSource, ValueCountAggregationBuilder> {
    public static final String NAME = "value_count";

    private static final ObjectParser<ValueCountAggregationBuilder, Void> PARSER;
    static {
        PARSER = new ObjectParser<>(ValueCountAggregationBuilder.NAME);
        ValuesSourceParserHelper.declareAnyFields(PARSER, true, true);
    }

    public static AggregationBuilder parse(String aggregationName, XContentParser parser) throws IOException {
        return PARSER.parse(parser, new ValueCountAggregationBuilder(aggregationName, null), null);
    }

    public ValueCountAggregationBuilder(String name, ValueType targetValueType) {
<<<<<<< HEAD
        super(name, targetValueType);
=======
        super(name, CoreValuesSourceType.ANY, targetValueType);
>>>>>>> 0331312a
    }

    protected ValueCountAggregationBuilder(ValueCountAggregationBuilder clone,
                                           AggregatorFactories.Builder factoriesBuilder, Map<String, Object> metaData) {
        super(clone, factoriesBuilder, metaData);
    }

    @Override
    protected AggregationBuilder shallowCopy(AggregatorFactories.Builder factoriesBuilder, Map<String, Object> metaData) {
        return new ValueCountAggregationBuilder(this, factoriesBuilder, metaData);
    }

    /**
     * Read from a stream.
     */
    public ValueCountAggregationBuilder(StreamInput in) throws IOException {
        super(in, CoreValuesSourceType.ANY);
    }

    @Override
    protected void innerWriteTo(StreamOutput out) {
        // Do nothing, no extra state to write to stream
    }

    @Override
    protected boolean serializeTargetValueType(Version version) {
        return true;
    }

    @Override
    protected ValueCountAggregatorFactory innerBuild(QueryShardContext queryShardContext,
                                                        ValuesSourceConfig<ValuesSource> config,
                                                        AggregatorFactory parent,
                                                        AggregatorFactories.Builder subFactoriesBuilder) throws IOException {
        return new ValueCountAggregatorFactory(name, config, queryShardContext, parent, subFactoriesBuilder, metaData);
    }

    @Override
    public XContentBuilder doXContentBody(XContentBuilder builder, Params params) throws IOException {
        return builder;
    }

    @Override
    public String getType() {
        return NAME;
    }
}<|MERGE_RESOLUTION|>--- conflicted
+++ resolved
@@ -53,11 +53,7 @@
     }
 
     public ValueCountAggregationBuilder(String name, ValueType targetValueType) {
-<<<<<<< HEAD
         super(name, targetValueType);
-=======
-        super(name, CoreValuesSourceType.ANY, targetValueType);
->>>>>>> 0331312a
     }
 
     protected ValueCountAggregationBuilder(ValueCountAggregationBuilder clone,
