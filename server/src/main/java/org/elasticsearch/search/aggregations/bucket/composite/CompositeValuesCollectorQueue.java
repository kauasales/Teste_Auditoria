/*
 * Licensed to Elasticsearch under one or more contributor
 * license agreements. See the NOTICE file distributed with
 * this work for additional information regarding copyright
 * ownership. Elasticsearch licenses this file to you under
 * the Apache License, Version 2.0 (the "License"); you may
 * not use this file except in compliance with the License.
 * You may obtain a copy of the License at
 *
 *    http://www.apache.org/licenses/LICENSE-2.0
 *
 * Unless required by applicable law or agreed to in writing,
 * software distributed under the License is distributed on an
 * "AS IS" BASIS, WITHOUT WARRANTIES OR CONDITIONS OF ANY
 * KIND, either express or implied.  See the License for the
 * specific language governing permissions and limitations
 * under the License.
 */

package org.elasticsearch.search.aggregations.bucket.composite;

import org.apache.lucene.index.LeafReaderContext;
import org.apache.lucene.util.PriorityQueue;
import org.elasticsearch.common.lease.Releasable;
import org.elasticsearch.common.lease.Releasables;
import org.elasticsearch.common.util.BigArrays;
import org.elasticsearch.common.util.IntArray;
import org.elasticsearch.search.aggregations.LeafBucketCollector;

import java.io.IOException;
import java.util.HashMap;
import java.util.Map;

/**
 * A specialized {@link PriorityQueue} implementation for composite buckets.
 */
final class CompositeValuesCollectorQueue extends PriorityQueue<Integer> implements Releasable {
    private class Slot {
        int value;

        Slot(int initial) {
            this.value = initial;
        }

        @Override
        public boolean equals(Object o) {
            if (this == o) return true;
            if (o == null || getClass() != o.getClass()) return false;
            Slot slot = (Slot) o;
            return CompositeValuesCollectorQueue.this.equals(value, slot.value);
        }

        @Override
        public int hashCode() {
            return CompositeValuesCollectorQueue.this.hashCode(value);
        }
    }

    // the slot for the current candidate
    private static final int CANDIDATE_SLOT = Integer.MAX_VALUE;

    private final BigArrays bigArrays;
    private final int maxSize;
    private final Map<Slot, Integer> map;
    private final SingleDimensionValuesSource<?>[] arrays;
    private IntArray docCounts;
    private boolean afterKeyIsSet = false;

    /**
     * Constructs a composite queue with the specified size and sources.
     *
     * @param sources The list of {@link CompositeValuesSourceConfig} to build the composite buckets.
     * @param size The number of composite buckets to keep.
     * @param afterKey composite key
     */
    CompositeValuesCollectorQueue(BigArrays bigArrays, SingleDimensionValuesSource<?>[] sources, int size, CompositeKey afterKey) {
        super(size);
        this.bigArrays = bigArrays;
        this.maxSize = size;
        this.arrays = sources;
        this.map = new HashMap<>(size);
        if (afterKey != null) {
            assert afterKey.size() == sources.length;
            afterKeyIsSet = true;
            for (int i = 0; i < afterKey.size(); i++) {
                sources[i].setAfter(afterKey.get(i));
            }
        }
        this.docCounts = bigArrays.newIntArray(1, false);
    }

    @Override
    protected boolean lessThan(Integer a, Integer b) {
        return compare(a, b) > 0;
    }

    /**
     * Whether the queue is full or not.
     */
    boolean isFull() {
        return size() >= maxSize;
    }

    /**
     * Compares the current candidate with the values in the queue and returns
     * the slot if the candidate is already in the queue or null if the candidate is not present.
     */
    Integer compareCurrent() {
        return map.get(new Slot(CANDIDATE_SLOT));
    }

    /**
     * Returns the lowest value (exclusive) of the leading source.
     */
    Comparable getLowerValueLeadSource() {
        return afterKeyIsSet ? arrays[0].getAfter() : null;
    }

    /**
     * Returns the upper value (inclusive) of the leading source.
     */
<<<<<<< HEAD
    Comparable<?> getUpperValueLeadSource() throws IOException {
        return size() >= maxSize ? arrays[0].toComparable(top()) : null;
=======
    Comparable getUpperValueLeadSource() throws IOException {
        return size() >= maxSize ? arrays[0].toComparable(keys.lastKey()) : null;
>>>>>>> 6aae7c85
    }
    /**
     * Returns the document count in <code>slot</code>.
     */
    int getDocCount(int slot) {
        return docCounts.get(slot);
    }

    /**
     * Copies the current value in <code>slot</code>.
     */
    private void copyCurrent(int slot) {
        for (int i = 0; i < arrays.length; i++) {
            arrays[i].copyCurrent(slot);
        }
        docCounts = bigArrays.grow(docCounts, slot+1);
        docCounts.set(slot, 1);
    }

    /**
     * Compares the values in <code>slot1</code> with the values in <code>slot2</code>.
     */
    int compare(int slot1, int slot2) {
        assert slot2 != CANDIDATE_SLOT;
        for (int i = 0; i < arrays.length; i++) {
            final int cmp;
            if (slot1 == CANDIDATE_SLOT) {
                cmp = arrays[i].compareCurrent(slot2);
            } else {
                cmp = arrays[i].compare(slot1, slot2);
            }
            if (cmp != 0) {
                return cmp;
            }
        }
        return 0;
    }

    /**
     * Returns true if the values in <code>slot1</code> are equals to the value in <code>slot2</code>.
     */
    boolean equals(int slot1, int slot2) {
        assert slot2 != CANDIDATE_SLOT;
        for (int i = 0; i < arrays.length; i++) {
            final int cmp;
            if (slot1 == CANDIDATE_SLOT) {
                cmp = arrays[i].compareCurrent(slot2);
            } else {
                cmp = arrays[i].compare(slot1, slot2);
            }
            if (cmp != 0) {
                return false;
            }
        }
        return true;
    }

    /**
     * Returns a hash code value for the values in <code>slot</code>.
     */
    int hashCode(int slot) {
        int result = 1;
        for (int i = 0; i < arrays.length; i++) {
            result = 31 * result + (slot == CANDIDATE_SLOT ? arrays[i].hashCodeCurrent() : arrays[i].hashCode(slot));
        }
        return result;
    }

    /**
     * Compares the after values with the values in <code>slot</code>.
     */
    private int compareCurrentWithAfter() {
        for (int i = 0; i < arrays.length; i++) {
            int cmp = arrays[i].compareCurrentWithAfter();
            if (cmp != 0) {
                return cmp;
            }
        }
        return 0;
    }

    /**
     * Builds the {@link CompositeKey} for <code>slot</code>.
     */
    CompositeKey toCompositeKey(int slot) throws IOException {
        assert slot < maxSize;
        Comparable[] values = new Comparable[arrays.length];
        for (int i = 0; i < values.length; i++) {
            values[i] = arrays[i].toComparable(slot);
        }
        return new CompositeKey(values);
    }

    /**
     * Creates the collector that will visit the composite buckets of the matching documents.
     * The provided collector <code>in</code> is called on each composite bucket.
     */
    LeafBucketCollector getLeafCollector(LeafReaderContext context, LeafBucketCollector in) throws IOException {
        return getLeafCollector(null, context, in);
    }
    /**
     * Creates the collector that will visit the composite buckets of the matching documents.
     * If <code>forceLeadSourceValue</code> is not null, the leading source will use this value
     * for each document.
     * The provided collector <code>in</code> is called on each composite bucket.
     */
    LeafBucketCollector getLeafCollector(Comparable forceLeadSourceValue,
                                         LeafReaderContext context, LeafBucketCollector in) throws IOException {
        int last = arrays.length - 1;
        LeafBucketCollector collector = in;
        while (last > 0) {
            collector = arrays[last--].getLeafCollector(context, collector);
        }
        if (forceLeadSourceValue != null) {
            collector = arrays[last].getLeafCollector(forceLeadSourceValue, context, collector);
        } else {
            collector = arrays[last].getLeafCollector(context, collector);
        }
        return collector;
    }

    /**
     * Check if the current candidate should be added in the queue.
     * @return The target slot of the candidate or -1 is the candidate is not competitive.
     */
    int addIfCompetitive() {
        // checks if the candidate key is competitive
        Integer topSlot = compareCurrent();
        if (topSlot != null) {
            // this key is already in the top N, skip it
            docCounts.increment(topSlot, 1);
            return topSlot;
        }
        if (afterKeyIsSet && compareCurrentWithAfter() <= 0) {
            // this key is greater than the top value collected in the previous round, skip it
            return -1;
        }
        if (size() >= maxSize
                // the tree map is full, check if the candidate key should be kept
                && compare(CANDIDATE_SLOT, top()) > 0) {
            // the candidate key is not competitive, skip it
            return -1;
        }

        // the candidate key is competitive
        final int newSlot;
        if (size() >= maxSize) {
            // the queue is full, we replace the last key with this candidate
            int slot = pop();
            map.remove(new Slot(slot));
            // and we recycle the deleted slot
            newSlot = slot;
        } else {
            newSlot = size();
        }
        // move the candidate key to its new slot
        copyCurrent(newSlot);
        map.put(new Slot(newSlot), newSlot);
        add(newSlot);
        return newSlot;
    }

    @Override
    public void close() {
        Releasables.close(docCounts);
    }
}<|MERGE_RESOLUTION|>--- conflicted
+++ resolved
@@ -119,13 +119,8 @@
     /**
      * Returns the upper value (inclusive) of the leading source.
      */
-<<<<<<< HEAD
-    Comparable<?> getUpperValueLeadSource() throws IOException {
+    Comparable getUpperValueLeadSource() throws IOException {
         return size() >= maxSize ? arrays[0].toComparable(top()) : null;
-=======
-    Comparable getUpperValueLeadSource() throws IOException {
-        return size() >= maxSize ? arrays[0].toComparable(keys.lastKey()) : null;
->>>>>>> 6aae7c85
     }
     /**
      * Returns the document count in <code>slot</code>.
