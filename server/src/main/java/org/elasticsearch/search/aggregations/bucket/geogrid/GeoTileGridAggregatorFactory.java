--- conflicted
+++ resolved
@@ -64,16 +64,9 @@
     protected Aggregator createUnmapped(SearchContext searchContext,
                                             Aggregator parent,
                                             List<PipelineAggregator> pipelineAggregators,
-<<<<<<< HEAD
-                                            Map<String, Object> metaData) throws IOException {
-        final InternalAggregation aggregation = new InternalGeoTileGrid(name, requiredSize, Collections.emptyList(), metaData);
-        return new NonCollectingAggregator(name, searchContext, parent, pipelineAggregators, metaData) {
-=======
                                             Map<String, Object> metadata) throws IOException {
-        final InternalAggregation aggregation = new InternalGeoTileGrid(name, requiredSize,
-                Collections.emptyList(), pipelineAggregators, metadata);
+        final InternalAggregation aggregation = new InternalGeoTileGrid(name, requiredSize, Collections.emptyList(), metadata);
         return new NonCollectingAggregator(name, searchContext, parent, pipelineAggregators, metadata) {
->>>>>>> c9de5b11
             @Override
             public InternalAggregation buildEmptyAggregation() {
                 return aggregation;
