--- conflicted
+++ resolved
@@ -43,6 +43,7 @@
         } catch (IOException e) {
             throw new AggregationInitializationException("Could not initialize aggregators", e);
         }
+        final CollectorManager<Collector, Void> collectorManager;
         if (context.aggregations().factories().context() != null
             && context.aggregations().factories().context().isInSortOrderExecutionRequired()) {
             TimeSeriesIndexSearcher searcher = new TimeSeriesIndexSearcher(context.searcher(), getCancellationChecks(context));
@@ -52,23 +53,16 @@
             } catch (IOException e) {
                 throw new AggregationExecutionException("Could not perform time series aggregation", e);
             }
-<<<<<<< HEAD
-            context.registerAggsCollectorManager(new SingleThreadCollectorManager(BucketCollector.NO_OP_COLLECTOR));
-=======
-            Collector collector = context.getProfilers() == null
-                ? BucketCollector.NO_OP_COLLECTOR
-                : new InternalProfileCollector(BucketCollector.NO_OP_COLLECTOR, CollectorResult.REASON_AGGREGATION, List.of());
-            context.registerAggsCollector(collector);
->>>>>>> 94727944
+            collectorManager = new SingleThreadCollectorManager(BucketCollector.NO_OP_COLLECTOR);
         } else {
-            CollectorManager<Collector, Void> collectorManager = new SingleThreadCollectorManager(bucketCollector.asCollector());
-            if (context.getProfilers() != null) {
-                context.registerAggsCollectorManager(
-                    new InternalProfileCollectorManager(collectorManager, CollectorResult.REASON_AGGREGATION, List.of())
-                );
-            } else {
-                context.registerAggsCollectorManager(collectorManager);
-            }
+            collectorManager = new SingleThreadCollectorManager(bucketCollector.asCollector());
+        }
+        if (context.getProfilers() != null) {
+            context.registerAggsCollectorManager(
+                new InternalProfileCollectorManager(collectorManager, CollectorResult.REASON_AGGREGATION, List.of())
+            );
+        } else {
+            context.registerAggsCollectorManager(collectorManager);
         }
     }
 
