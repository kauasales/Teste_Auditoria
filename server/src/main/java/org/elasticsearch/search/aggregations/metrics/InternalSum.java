--- conflicted
+++ resolved
@@ -32,13 +32,8 @@
 public class InternalSum extends InternalNumericMetricsAggregation.SingleValue implements Sum {
     private final double sum;
 
-<<<<<<< HEAD
     public  InternalSum(String name, double sum, DocValueFormat formatter, Map<String, Object> metadata) {
-=======
-    public InternalSum(String name, double sum, DocValueFormat formatter, Map<String, Object> metadata) {
->>>>>>> 1bc3f758
         super(name, metadata);
-
         this.sum = sum;
         this.format = formatter;
     }
