--- conflicted
+++ resolved
@@ -33,21 +33,15 @@
     private double currentValue;
     private boolean missingCurrentValue;
 
-<<<<<<< HEAD
-    DoubleValuesSource(BigArrays bigArrays, MappedFieldType fieldType,
-                       CheckedFunction<LeafReaderContext, SortedNumericDoubleValues, IOException> docValuesFunc,
-                       DocValueFormat format, MissingBucket missingBucket, int size, int reverseMul) {
-=======
     DoubleValuesSource(
         BigArrays bigArrays,
         MappedFieldType fieldType,
         CheckedFunction<LeafReaderContext, SortedNumericDoubleValues, IOException> docValuesFunc,
         DocValueFormat format,
-        boolean missingBucket,
+        MissingBucket missingBucket,
         int size,
         int reverseMul
     ) {
->>>>>>> 35ec6f34
         super(bigArrays, format, fieldType, missingBucket, size, reverseMul);
         this.docValuesFunc = docValuesFunc;
         this.bits = missingBucket.include() ? new BitArray(100, bigArrays) : null;
@@ -56,13 +50,8 @@
 
     @Override
     void copyCurrent(int slot) {
-<<<<<<< HEAD
-        values = bigArrays.grow(values, slot+1);
+        values = bigArrays.grow(values, slot + 1);
         if (missingBucket.include() && missingCurrentValue) {
-=======
-        values = bigArrays.grow(values, slot + 1);
-        if (missingBucket && missingCurrentValue) {
->>>>>>> 35ec6f34
             bits.clear(slot);
         } else {
             assert missingCurrentValue == false;
