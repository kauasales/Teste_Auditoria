--- conflicted
+++ resolved
@@ -100,17 +100,10 @@
         }
     }
 
-<<<<<<< HEAD
     public LongTerms(String name, BucketOrder order, int requiredSize, long minDocCount,
-            Map<String, Object> metaData, DocValueFormat format, int shardSize, boolean showTermDocCountError, long otherDocCount,
-            List<Bucket> buckets, long docCountError) {
-        super(name, order, requiredSize, minDocCount, metaData, format, shardSize, showTermDocCountError,
-=======
-    public LongTerms(String name, BucketOrder order, int requiredSize, long minDocCount, List<PipelineAggregator> pipelineAggregators,
             Map<String, Object> metadata, DocValueFormat format, int shardSize, boolean showTermDocCountError, long otherDocCount,
             List<Bucket> buckets, long docCountError) {
-        super(name, order, requiredSize, minDocCount, pipelineAggregators, metadata, format, shardSize, showTermDocCountError,
->>>>>>> c9de5b11
+        super(name, order, requiredSize, minDocCount, metadata, format, shardSize, showTermDocCountError,
                 otherDocCount, buckets, docCountError);
     }
 
@@ -128,11 +121,7 @@
 
     @Override
     public LongTerms create(List<Bucket> buckets) {
-<<<<<<< HEAD
-        return new LongTerms(name, order, requiredSize, minDocCount, metaData, format, shardSize,
-=======
-        return new LongTerms(name, order, requiredSize, minDocCount, pipelineAggregators(), metadata, format, shardSize,
->>>>>>> c9de5b11
+        return new LongTerms(name, order, requiredSize, minDocCount, metadata, format, shardSize,
                 showTermDocCountError, otherDocCount, buckets, docCountError);
     }
 
@@ -144,11 +133,7 @@
 
     @Override
     protected LongTerms create(String name, List<Bucket> buckets, long docCountError, long otherDocCount) {
-<<<<<<< HEAD
-        return new LongTerms(name, order, requiredSize, minDocCount, getMetaData(), format, shardSize,
-=======
-        return new LongTerms(name, order, requiredSize, minDocCount, pipelineAggregators(), getMetadata(), format, shardSize,
->>>>>>> c9de5b11
+        return new LongTerms(name, order, requiredSize, minDocCount, getMetadata(), format, shardSize,
                 showTermDocCountError, otherDocCount, buckets, docCountError);
     }
 
@@ -184,13 +169,8 @@
                 longTerms.showTermDocCountError ? bucket.getDocCountError() : 0, decimalFormat));
         }
         return new DoubleTerms(longTerms.getName(), longTerms.order, longTerms.requiredSize,
-<<<<<<< HEAD
             longTerms.minDocCount,
-            longTerms.metaData, longTerms.format, longTerms.shardSize,
-=======
-            longTerms.minDocCount, longTerms.pipelineAggregators(),
             longTerms.metadata, longTerms.format, longTerms.shardSize,
->>>>>>> c9de5b11
             longTerms.showTermDocCountError, longTerms.otherDocCount,
             newBuckets, longTerms.docCountError);
     }
