/*
 * Licensed to Elasticsearch under one or more contributor
 * license agreements. See the NOTICE file distributed with
 * this work for additional information regarding copyright
 * ownership. Elasticsearch licenses this file to you under
 * the Apache License, Version 2.0 (the "License"); you may
 * not use this file except in compliance with the License.
 * You may obtain a copy of the License at
 *
 *    http://www.apache.org/licenses/LICENSE-2.0
 *
 * Unless required by applicable law or agreed to in writing,
 * software distributed under the License is distributed on an
 * "AS IS" BASIS, WITHOUT WARRANTIES OR CONDITIONS OF ANY
 * KIND, either express or implied.  See the License for the
 * specific language governing permissions and limitations
 * under the License.
 */
package org.elasticsearch.search.aggregations.bucket.histogram;

import org.apache.lucene.index.LeafReaderContext;
import org.apache.lucene.index.SortedNumericDocValues;
import org.apache.lucene.search.ScoreMode;
import org.apache.lucene.util.CollectionUtil;
import org.elasticsearch.common.Nullable;
import org.elasticsearch.common.Rounding;
import org.elasticsearch.common.lease.Releasables;
import org.elasticsearch.common.util.LongHash;
import org.elasticsearch.search.DocValueFormat;
import org.elasticsearch.search.aggregations.Aggregator;
import org.elasticsearch.search.aggregations.AggregatorFactories;
import org.elasticsearch.search.aggregations.BucketOrder;
import org.elasticsearch.search.aggregations.InternalAggregation;
import org.elasticsearch.search.aggregations.LeafBucketCollector;
import org.elasticsearch.search.aggregations.LeafBucketCollectorBase;
import org.elasticsearch.search.aggregations.bucket.DeferableBucketAggregator;
import org.elasticsearch.search.aggregations.bucket.DeferringBucketCollector;
import org.elasticsearch.search.aggregations.bucket.MergingBucketsDeferringCollector;
import org.elasticsearch.search.aggregations.bucket.histogram.AutoDateHistogramAggregationBuilder.RoundingInfo;
import org.elasticsearch.search.aggregations.support.ValuesSource;
import org.elasticsearch.search.internal.SearchContext;

import java.io.IOException;
import java.util.ArrayList;
import java.util.Collections;
import java.util.List;
import java.util.Map;
import java.util.function.Function;

/**
 * An aggregator for date values that attempts to return a specific number of
 * buckets, reconfiguring how it rounds dates to buckets on the fly as new
 * data arrives. 
 */
class AutoDateHistogramAggregator extends DeferableBucketAggregator {

    private final ValuesSource.Numeric valuesSource;
    private final DocValueFormat formatter;
    private final RoundingInfo[] roundingInfos;
    private final Function<Rounding, Rounding.Prepared> roundingPreparer;
    private int roundingIdx = 0;
    private Rounding.Prepared preparedRounding;

    private LongHash bucketOrds;
    private int targetBuckets;
    private MergingBucketsDeferringCollector deferringCollector;

    AutoDateHistogramAggregator(String name, AggregatorFactories factories, int numBuckets, RoundingInfo[] roundingInfos,
<<<<<<< HEAD
            Function<Rounding, Rounding.Prepared> roundingPreparer, @Nullable ValuesSource.Numeric valuesSource, DocValueFormat formatter,
            SearchContext aggregationContext, Aggregator parent, Map<String, Object> metadata) throws IOException {
=======
            @Nullable ValuesSource valuesSource, DocValueFormat formatter, SearchContext aggregationContext, Aggregator parent,
            Map<String, Object> metadata) throws IOException {
>>>>>>> 8707cf21

        super(name, factories, aggregationContext, parent, metadata);
        this.targetBuckets = numBuckets;
        this.valuesSource = (ValuesSource.Numeric) valuesSource;
        this.formatter = formatter;
        this.roundingInfos = roundingInfos;
        this.roundingPreparer = roundingPreparer;
        preparedRounding = roundingPreparer.apply(roundingInfos[roundingIdx].rounding);

        bucketOrds = new LongHash(1, aggregationContext.bigArrays());

    }

    @Override
    public ScoreMode scoreMode() {
        if (valuesSource != null && valuesSource.needsScores()) {
            return ScoreMode.COMPLETE;
        }
        return super.scoreMode();
    }

    @Override
    protected boolean shouldDefer(Aggregator aggregator) {
        return true;
    }

    @Override
    public DeferringBucketCollector getDeferringCollector() {
        deferringCollector = new MergingBucketsDeferringCollector(context, descendsFromGlobalAggregator(parent()));
        return deferringCollector;
    }

    @Override
    public LeafBucketCollector getLeafCollector(LeafReaderContext ctx,
            final LeafBucketCollector sub) throws IOException {
        if (valuesSource == null) {
            return LeafBucketCollector.NO_OP_COLLECTOR;
        }
        final SortedNumericDocValues values = valuesSource.longValues(ctx);
        return new LeafBucketCollectorBase(sub, values) {
            @Override
            public void collect(int doc, long bucket) throws IOException {
                assert bucket == 0;
                if (values.advanceExact(doc)) {
                    final int valuesCount = values.docValueCount();

                    long previousRounded = Long.MIN_VALUE;
                    for (int i = 0; i < valuesCount; ++i) {
                        long value = values.nextValue();
                        long rounded = preparedRounding.round(value);
                        assert rounded >= previousRounded;
                        if (rounded == previousRounded) {
                            continue;
                        }
                        long bucketOrd = bucketOrds.add(rounded);
                        if (bucketOrd < 0) { // already seen
                            bucketOrd = -1 - bucketOrd;
                            collectExistingBucket(sub, doc, bucketOrd);
                        } else {
                            collectBucket(sub, doc, bucketOrd);
                            while (roundingIdx < roundingInfos.length - 1
                                    && bucketOrds.size() > (targetBuckets * roundingInfos[roundingIdx].getMaximumInnerInterval())) {
                                increaseRounding();
                            }
                        }
                        previousRounded = rounded;
                    }
                }
            }

            private void increaseRounding() {
                try (LongHash oldBucketOrds = bucketOrds) {
                    LongHash newBucketOrds = new LongHash(1, context.bigArrays());
                    long[] mergeMap = new long[(int) oldBucketOrds.size()];
                    preparedRounding = roundingPreparer.apply(roundingInfos[++roundingIdx].rounding);
                    for (int i = 0; i < oldBucketOrds.size(); i++) {
                        long oldKey = oldBucketOrds.get(i);
                        long newKey = preparedRounding.round(oldKey);
                        long newBucketOrd = newBucketOrds.add(newKey);
                        if (newBucketOrd >= 0) {
                            mergeMap[i] = newBucketOrd;
                        } else {
                            mergeMap[i] = -1 - newBucketOrd;
                        }
                    }
                    mergeBuckets(mergeMap, newBucketOrds.size());
                    if (deferringCollector != null) {
                        deferringCollector.mergeBuckets(mergeMap);
                    }
                    bucketOrds = newBucketOrds;
                }
            }
        };
    }

    @Override
    public InternalAggregation buildAggregation(long owningBucketOrdinal) throws IOException {
        assert owningBucketOrdinal == 0;
        consumeBucketsAndMaybeBreak((int) bucketOrds.size());

        long[] bucketOrdArray = new long[(int) bucketOrds.size()];
        for (int i = 0; i < bucketOrds.size(); i++) {
            bucketOrdArray[i] = i;
        }

        runDeferredCollections(bucketOrdArray);

        List<InternalAutoDateHistogram.Bucket> buckets = new ArrayList<>((int) bucketOrds.size());
        for (long i = 0; i < bucketOrds.size(); i++) {
            buckets.add(new InternalAutoDateHistogram.Bucket(bucketOrds.get(i), bucketDocCount(i), formatter, bucketAggregations(i)));
        }

        // the contract of the histogram aggregation is that shards must return
        // buckets ordered by key in ascending order
        CollectionUtil.introSort(buckets, BucketOrder.key(true).comparator());

        // value source will be null for unmapped fields
        InternalAutoDateHistogram.BucketInfo emptyBucketInfo = new InternalAutoDateHistogram.BucketInfo(roundingInfos, roundingIdx,
                buildEmptySubAggregations());

        return new InternalAutoDateHistogram(name, buckets, targetBuckets, emptyBucketInfo, formatter, metadata(), 1);
    }

    @Override
    public InternalAggregation buildEmptyAggregation() {
        InternalAutoDateHistogram.BucketInfo emptyBucketInfo = new InternalAutoDateHistogram.BucketInfo(roundingInfos, roundingIdx,
                buildEmptySubAggregations());
        return new InternalAutoDateHistogram(name, Collections.emptyList(), targetBuckets, emptyBucketInfo, formatter, metadata(), 1);
    }

    @Override
    public void doClose() {
        Releasables.close(bucketOrds);
    }
}<|MERGE_RESOLUTION|>--- conflicted
+++ resolved
@@ -66,13 +66,8 @@
     private MergingBucketsDeferringCollector deferringCollector;
 
     AutoDateHistogramAggregator(String name, AggregatorFactories factories, int numBuckets, RoundingInfo[] roundingInfos,
-<<<<<<< HEAD
-            Function<Rounding, Rounding.Prepared> roundingPreparer, @Nullable ValuesSource.Numeric valuesSource, DocValueFormat formatter,
-            SearchContext aggregationContext, Aggregator parent, Map<String, Object> metadata) throws IOException {
-=======
-            @Nullable ValuesSource valuesSource, DocValueFormat formatter, SearchContext aggregationContext, Aggregator parent,
-            Map<String, Object> metadata) throws IOException {
->>>>>>> 8707cf21
+        Function<Rounding, Rounding.Prepared> roundingPreparer, @Nullable ValuesSource valuesSource, DocValueFormat formatter,
+        SearchContext aggregationContext, Aggregator parent, Map<String, Object> metadata) throws IOException {
 
         super(name, factories, aggregationContext, parent, metadata);
         this.targetBuckets = numBuckets;
