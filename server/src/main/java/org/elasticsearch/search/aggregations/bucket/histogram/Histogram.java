--- conflicted
+++ resolved
@@ -24,7 +24,7 @@
     ParseField EXTENDED_BOUNDS_FIELD = new ParseField("extended_bounds");
     ParseField HARD_BOUNDS_FIELD = new ParseField("hard_bounds");
 
-<<<<<<< HEAD
+
     void record(Double value, Tags tags);
 
     /**
@@ -40,6 +40,4 @@
     @Override
     List<? extends Bucket> getBuckets();
 
-=======
->>>>>>> e6713a5c
 }