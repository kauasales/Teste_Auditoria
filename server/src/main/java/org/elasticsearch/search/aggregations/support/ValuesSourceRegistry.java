--- conflicted
+++ resolved
@@ -43,17 +43,14 @@
 public class ValuesSourceRegistry {
 
     public static class Builder {
-<<<<<<< HEAD
-        private final Map<String, List<Map.Entry<Predicate<ValuesSourceType>, AggregatorSupplier>>> aggregatorRegistry = new HashMap<>();
         private final UsageService usageService;
 
         public Builder(UsageService usageService) {
             this.usageService = usageService;
         }
-=======
+
         private Map<String, List<Map.Entry<ValuesSourceType, AggregatorSupplier>>> aggregatorRegistry = new HashMap<>();
 
->>>>>>> d7bc3ddf
         /**
          * Register a ValuesSource to Aggregator mapping. This method registers mappings that only apply to a
          * single {@link ValuesSourceType}
@@ -63,35 +60,13 @@
          * @param aggregatorSupplier An Aggregation-specific specialization of AggregatorSupplier which will construct the mapped aggregator
          *                           from the aggregation standard set of parameters
          */
-<<<<<<< HEAD
-        private void register(String aggregationName, Predicate<ValuesSourceType> appliesTo,
-                              AggregatorSupplier aggregatorSupplier) {
-            if (aggregatorRegistry.containsKey(aggregationName) == false) {
-                aggregatorRegistry.put(aggregationName, new ArrayList<>());
-            }
-            aggregatorRegistry.get(aggregationName).add( new AbstractMap.SimpleEntry<>(appliesTo, aggregatorSupplier));
-        }
-
-        /**
-         * Register a ValuesSource to Aggregator mapping.  This version provides a convenience method for mappings that only apply to a
-         * single {@link ValuesSourceType}, to allow passing in the type and auto-wrapping it in a predicate
-         * @param aggregationName The name of the family of aggregations, typically found via
-         *                        {@link ValuesSourceAggregationBuilder#getType()}
-         * @param valuesSourceType The ValuesSourceType this mapping applies to.
-         * @param aggregatorSupplier An Aggregation-specific specialization of AggregatorSupplier which will construct the mapped aggregator
-         *                           from the aggregation standard set of parameters
-         */
-        public void register(String aggregationName, ValuesSourceType valuesSourceType, AggregatorSupplier aggregatorSupplier) {
-            register(aggregationName, valuesSourceType::equals, aggregatorSupplier);
-            registerUsage(aggregationName, valuesSourceType);
-=======
         public void register(String aggregationName, ValuesSourceType valuesSourceType,
                                           AggregatorSupplier aggregatorSupplier) {
             if (aggregatorRegistry.containsKey(aggregationName) == false) {
                 aggregatorRegistry.put(aggregationName, new ArrayList<>());
             }
             aggregatorRegistry.get(aggregationName).add(new AbstractMap.SimpleEntry<>(valuesSourceType, aggregatorSupplier));
->>>>>>> d7bc3ddf
+            registerUsage(aggregationName, valuesSourceType);
         }
 
         /**
@@ -104,61 +79,26 @@
          *                           from the aggregation standard set of parameters
          */
         public void register(String aggregationName, List<ValuesSourceType> valuesSourceTypes, AggregatorSupplier aggregatorSupplier) {
-<<<<<<< HEAD
-            register(aggregationName, (candidate) -> {
-                for (ValuesSourceType valuesSourceType : valuesSourceTypes) {
-                    if (valuesSourceType.equals(candidate)) {
-                        return true;
-                    }
-                }
-                return false;
-            }, aggregatorSupplier);
             for (ValuesSourceType valuesSourceType : valuesSourceTypes) {
+                register(aggregationName, valuesSourceType, aggregatorSupplier);
                 registerUsage(aggregationName, valuesSourceType);
             }
-        }
-
-        /**
-         * Register an aggregator that applies to any values source type.  This is a convenience method for aggregations that do not care at
-         * all about the types of their inputs.  Aggregations using this version of registration should not make any other registrations, as
-         * the aggregator registered using this function will be applied in all cases.
-         *
-         * @param aggregationName The name of the family of aggregations, typically found via
-         *                        {@link ValuesSourceAggregationBuilder#getType()}
-         * @param aggregatorSupplier An Aggregation-specific specialization of AggregatorSupplier which will construct the mapped aggregator
-         *                           from the aggregation standard set of parameters.
-         */
-        public void registerAny(String aggregationName, AggregatorSupplier aggregatorSupplier) {
-            register(aggregationName, (ignored) -> true, aggregatorSupplier);
-            // We are not registering usage of any
         }
 
         public void registerUsage(String aggregationName, ValuesSourceType valuesSourceType) {
             usageService.registerAggregationUsage(aggregationName, valuesSourceType.typeName());
         }
 
-=======
-            for (ValuesSourceType valuesSourceType : valuesSourceTypes) {
-                register(aggregationName, valuesSourceType, aggregatorSupplier);
-            }
-        }
-
->>>>>>> d7bc3ddf
         public ValuesSourceRegistry build() {
             return new ValuesSourceRegistry(aggregatorRegistry, usageService);
         }
     }
 
     /** Maps Aggregation names to (ValuesSourceType, Supplier) pairs, keyed by ValuesSourceType */
-<<<<<<< HEAD
-    private final Map<String, List<Map.Entry<Predicate<ValuesSourceType>, AggregatorSupplier>>> aggregatorRegistry;
     private final UsageService usageService;
-    public ValuesSourceRegistry(Map<String, List<Map.Entry<Predicate<ValuesSourceType>, AggregatorSupplier>>> aggregatorRegistry,
+    private Map<String, List<Map.Entry<ValuesSourceType, AggregatorSupplier>>> aggregatorRegistry;
+    public ValuesSourceRegistry(Map<String, List<Map.Entry<ValuesSourceType, AggregatorSupplier>>> aggregatorRegistry,
                                 UsageService usageService) {
-=======
-    private Map<String, List<Map.Entry<ValuesSourceType, AggregatorSupplier>>> aggregatorRegistry;
-    public ValuesSourceRegistry(Map<String, List<Map.Entry<ValuesSourceType, AggregatorSupplier>>> aggregatorRegistry) {
->>>>>>> d7bc3ddf
         /*
          Make an immutatble copy of our input map. Since this is write once, read many, we'll spend a bit of extra time to shape this
          into a Map.of(), which is more read optimized than just using a hash map.
