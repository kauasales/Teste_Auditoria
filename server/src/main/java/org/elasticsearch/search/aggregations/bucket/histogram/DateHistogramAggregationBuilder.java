--- conflicted
+++ resolved
@@ -38,10 +38,6 @@
 import org.elasticsearch.index.mapper.MappedFieldType;
 import org.elasticsearch.index.mapper.MappedFieldType.Relation;
 import org.elasticsearch.index.query.QueryShardContext;
-<<<<<<< HEAD
-import org.elasticsearch.search.DocValueFormat;
-=======
->>>>>>> 0c7f6570
 import org.elasticsearch.search.aggregations.AggregationBuilder;
 import org.elasticsearch.search.aggregations.AggregatorFactories.Builder;
 import org.elasticsearch.search.aggregations.AggregatorFactory;
@@ -387,11 +383,7 @@
                 Long anyInstant = null;
                 final IndexNumericFieldData fieldData = context.getForField(ft);
                 for (LeafReaderContext ctx : reader.leaves()) {
-<<<<<<< HEAD
-                    AtomicNumericFieldData leafFD = ((IndexNumericFieldData) fieldData).load(ctx);
-=======
                     AtomicNumericFieldData leafFD = fieldData.load(ctx);
->>>>>>> 0c7f6570
                     SortedNumericDocValues values = leafFD.getLongValues();
                     if (values.nextDoc() != DocIdSetIterator.NO_MORE_DOCS) {
                         anyInstant = values.nextValue();
@@ -417,16 +409,8 @@
                     // rounding rounds down, so 'nextTransition' is a good upper bound
                     final long high = nextTransition;
 
-<<<<<<< HEAD
-                    final DocValueFormat format = ft.docValueFormat(null, null);
-                    final Object formattedLow = format.format(low);
-                    final Object formattedHigh = format.format(high);
-                    if (ft.isFieldWithinQuery(reader, formattedLow, formattedHigh,
-                            true, false, tz, null, context) == Relation.WITHIN) {
-=======
                     if (ft.isFieldWithinQuery(reader, low, high, true, false, DateTimeZone.UTC, EPOCH_MILLIS_PARSER,
                             context) == Relation.WITHIN) {
->>>>>>> 0c7f6570
                         // All values in this reader have the same offset despite daylight saving times.
                         // This is very common for location-based timezones such as Europe/Paris in
                         // combination with time-based indices.
