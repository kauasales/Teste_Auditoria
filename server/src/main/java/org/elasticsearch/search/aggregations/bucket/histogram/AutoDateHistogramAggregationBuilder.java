/*
 * Licensed to Elasticsearch under one or more contributor
 * license agreements. See the NOTICE file distributed with
 * this work for additional information regarding copyright
 * ownership. Elasticsearch licenses this file to you under
 * the Apache License, Version 2.0 (the "License"); you may
 * not use this file except in compliance with the License.
 * You may obtain a copy of the License at
 *
 *    http://www.apache.org/licenses/LICENSE-2.0
 *
 * Unless required by applicable law or agreed to in writing,
 * software distributed under the License is distributed on an
 * "AS IS" BASIS, WITHOUT WARRANTIES OR CONDITIONS OF ANY
 * KIND, either express or implied.  See the License for the
 * specific language governing permissions and limitations
 * under the License.
 */

package org.elasticsearch.search.aggregations.bucket.histogram;

import static java.util.Map.entry;

import java.io.IOException;
import java.time.ZoneId;
import java.util.Arrays;
import java.util.Map;
import java.util.Objects;

import org.elasticsearch.Version;
import org.elasticsearch.common.ParseField;
import org.elasticsearch.common.Rounding;
import org.elasticsearch.common.io.stream.StreamInput;
import org.elasticsearch.common.io.stream.StreamOutput;
import org.elasticsearch.common.io.stream.Writeable;
import org.elasticsearch.common.settings.Settings;
import org.elasticsearch.common.xcontent.ObjectParser;
import org.elasticsearch.common.xcontent.XContentBuilder;
import org.elasticsearch.index.query.QueryShardContext;
import org.elasticsearch.search.aggregations.AggregationBuilder;
import org.elasticsearch.search.aggregations.AggregatorFactories.Builder;
import org.elasticsearch.search.aggregations.AggregatorFactory;
import org.elasticsearch.search.aggregations.MultiBucketConsumerService;
import org.elasticsearch.search.aggregations.support.CoreValuesSourceType;
import org.elasticsearch.search.aggregations.support.ValuesSourceAggregationBuilder;
import org.elasticsearch.search.aggregations.support.ValuesSourceAggregatorFactory;
import org.elasticsearch.search.aggregations.support.ValuesSourceConfig;
import org.elasticsearch.search.aggregations.support.ValuesSourceType;

public class AutoDateHistogramAggregationBuilder
        extends ValuesSourceAggregationBuilder<AutoDateHistogramAggregationBuilder> {

    public static final String NAME = "auto_date_histogram";

    private static final ParseField NUM_BUCKETS_FIELD = new ParseField("buckets");
    private static final ParseField MINIMUM_INTERVAL_FIELD = new ParseField("minimum_interval");

    public static final ObjectParser<AutoDateHistogramAggregationBuilder, String> PARSER =
        ObjectParser.fromBuilder(NAME, AutoDateHistogramAggregationBuilder::new);
    static {
<<<<<<< HEAD
        PARSER = new ObjectParser<>(AutoDateHistogramAggregationBuilder.NAME);
        ValuesSourceAggregationBuilder.declareFields(PARSER, true, true, true);
=======
        ValuesSourceParserHelper.declareNumericFields(PARSER, true, true, true);
>>>>>>> c5764882
        PARSER.declareInt(AutoDateHistogramAggregationBuilder::setNumBuckets, NUM_BUCKETS_FIELD);
        PARSER.declareStringOrNull(AutoDateHistogramAggregationBuilder::setMinimumIntervalExpression, MINIMUM_INTERVAL_FIELD);
    }

    public static final Map<Rounding.DateTimeUnit, String> ALLOWED_INTERVALS = Map.ofEntries(
        entry(Rounding.DateTimeUnit.YEAR_OF_CENTURY, "year"),
        entry(Rounding.DateTimeUnit.MONTH_OF_YEAR, "month"),
        entry(Rounding.DateTimeUnit.DAY_OF_MONTH, "day"),
        entry( Rounding.DateTimeUnit.HOUR_OF_DAY, "hour"),
        entry(Rounding.DateTimeUnit.MINUTES_OF_HOUR, "minute"),
        entry(Rounding.DateTimeUnit.SECOND_OF_MINUTE, "second")
    );

    /**
     *
     * Build roundings, computed dynamically as roundings are time zone dependent.
     * The current implementation probably should not be invoked in a tight loop.
     * @return Array of RoundingInfo
     */
    static RoundingInfo[] buildRoundings(ZoneId timeZone, String minimumInterval) {

        int indexToSliceFrom = 0;

        RoundingInfo[] roundings = new RoundingInfo[6];
        roundings[0] = new RoundingInfo(Rounding.DateTimeUnit.SECOND_OF_MINUTE,
            timeZone, 1000L, "s",1, 5, 10, 30);
        roundings[1] = new RoundingInfo(Rounding.DateTimeUnit.MINUTES_OF_HOUR, timeZone,
            60 * 1000L, "m", 1, 5, 10, 30);
        roundings[2] = new RoundingInfo(Rounding.DateTimeUnit.HOUR_OF_DAY, timeZone,
            60 * 60 * 1000L, "h", 1, 3, 12);
        roundings[3] = new RoundingInfo(Rounding.DateTimeUnit.DAY_OF_MONTH, timeZone,
            24 * 60 * 60 * 1000L, "d", 1, 7);
        roundings[4] = new RoundingInfo(Rounding.DateTimeUnit.MONTH_OF_YEAR, timeZone,
            30 * 24 * 60 * 60 * 1000L, "M", 1, 3);
        roundings[5] = new RoundingInfo(Rounding.DateTimeUnit.YEAR_OF_CENTURY, timeZone,
            365 * 24 * 60 * 60 * 1000L, "y", 1, 5, 10, 20, 50, 100);

        for (int i = 0; i < roundings.length; i++) {
            RoundingInfo roundingInfo = roundings[i];
            if (roundingInfo.getDateTimeUnit().equals(minimumInterval)) {
                indexToSliceFrom = i;
                break;
            }
        }
        return Arrays.copyOfRange(roundings, indexToSliceFrom, roundings.length);
    }

    private int numBuckets = 10;

    private String minimumIntervalExpression;

    public String getMinimumIntervalExpression() {
        return minimumIntervalExpression;
    }

    public AutoDateHistogramAggregationBuilder setMinimumIntervalExpression(String minimumIntervalExpression) {
        if (minimumIntervalExpression != null && !ALLOWED_INTERVALS.containsValue(minimumIntervalExpression)) {
            throw new IllegalArgumentException(MINIMUM_INTERVAL_FIELD.getPreferredName() +
                " must be one of [" + ALLOWED_INTERVALS.values().toString() + "]");
        }
        this.minimumIntervalExpression = minimumIntervalExpression;
        return this;
    }


    /** Create a new builder with the given name. */
    public AutoDateHistogramAggregationBuilder(String name) {
        super(name);
    }

    /** Read from a stream, for internal use only. */
    public AutoDateHistogramAggregationBuilder(StreamInput in) throws IOException {
        super(in);
        numBuckets = in.readVInt();
        if (in.getVersion().onOrAfter(Version.V_7_3_0)) {
            minimumIntervalExpression = in.readOptionalString();
        }
    }

    protected AutoDateHistogramAggregationBuilder(AutoDateHistogramAggregationBuilder clone, Builder factoriesBuilder,
            Map<String, Object> metaData) {
        super(clone, factoriesBuilder, metaData);
        this.numBuckets = clone.numBuckets;
        this.minimumIntervalExpression = clone.minimumIntervalExpression;
    }

    @Override
    protected ValuesSourceType defaultValueSourceType() {
        // TODO: This should probably be DATE, but we're not failing tests with BYTES, so needs more tests?
        return CoreValuesSourceType.BYTES;
    }

    @Override
    protected AggregationBuilder shallowCopy(Builder factoriesBuilder, Map<String, Object> metaData) {
        return new AutoDateHistogramAggregationBuilder(this, factoriesBuilder, metaData);
    }

    @Override
    protected void innerWriteTo(StreamOutput out) throws IOException {
        out.writeVInt(numBuckets);
        if (out.getVersion().onOrAfter(Version.V_8_0_0)) {
            out.writeOptionalString(minimumIntervalExpression);
        }
    }

    @Override
    public String getType() {
        return NAME;
    }

    public AutoDateHistogramAggregationBuilder setNumBuckets(int numBuckets) {
        if (numBuckets <= 0) {
            throw new IllegalArgumentException(NUM_BUCKETS_FIELD.getPreferredName() + " must be greater than 0 for [" + name + "]");
        }
        this.numBuckets = numBuckets;
        return this;
    }

    public int getNumBuckets() {
        return numBuckets;
    }

    @Override
    protected ValuesSourceAggregatorFactory innerBuild(QueryShardContext queryShardContext, ValuesSourceConfig config,
                                                       AggregatorFactory parent, Builder subFactoriesBuilder) throws IOException {
        RoundingInfo[] roundings = buildRoundings(timeZone(), getMinimumIntervalExpression());
        int maxRoundingInterval = Arrays.stream(roundings,0, roundings.length-1)
            .map(rounding -> rounding.innerIntervals)
            .flatMapToInt(Arrays::stream)
            .boxed()
            .reduce(Integer::max).get();
        Settings settings = queryShardContext.getIndexSettings().getNodeSettings();
        int maxBuckets = MultiBucketConsumerService.MAX_BUCKET_SETTING.get(settings);
        int bucketCeiling = maxBuckets / maxRoundingInterval;
        if (numBuckets > bucketCeiling) {
            throw new IllegalArgumentException(NUM_BUCKETS_FIELD.getPreferredName()+
                " must be less than " + bucketCeiling);
        }
        return new AutoDateHistogramAggregatorFactory(name, config, numBuckets, roundings, queryShardContext, parent,
            subFactoriesBuilder,
            metaData);
    }

    static Rounding createRounding(Rounding.DateTimeUnit interval, ZoneId timeZone) {
        Rounding.Builder tzRoundingBuilder = Rounding.builder(interval);
        if (timeZone != null) {
            tzRoundingBuilder.timeZone(timeZone);
        }
        Rounding rounding = tzRoundingBuilder.build();
        return rounding;
    }

    @Override
    protected XContentBuilder doXContentBody(XContentBuilder builder, Params params) throws IOException {
        builder.field(NUM_BUCKETS_FIELD.getPreferredName(), numBuckets);
        builder.field(MINIMUM_INTERVAL_FIELD.getPreferredName(), minimumIntervalExpression);
        return builder;
    }

    @Override
    public int hashCode() {
        return Objects.hash(super.hashCode(), numBuckets, minimumIntervalExpression);
    }

    @Override
    public boolean equals(Object obj) {
        if (this == obj) return true;
        if (obj == null || getClass() != obj.getClass()) return false;
        if (super.equals(obj) == false) return false;
        AutoDateHistogramAggregationBuilder other = (AutoDateHistogramAggregationBuilder) obj;
        return Objects.equals(numBuckets, other.numBuckets) && Objects.equals(minimumIntervalExpression, other.minimumIntervalExpression);
    }

    public static class RoundingInfo implements Writeable {
        final Rounding rounding;
        final int[] innerIntervals;
        final long roughEstimateDurationMillis;
        final String unitAbbreviation;
        final String dateTimeUnit;

        public RoundingInfo(Rounding.DateTimeUnit dateTimeUnit,
                            ZoneId timeZone,
                            long roughEstimateDurationMillis,
                            String unitAbbreviation,
                            int... innerIntervals) {
            this.rounding = createRounding(dateTimeUnit, timeZone);
            this.roughEstimateDurationMillis = roughEstimateDurationMillis;
            this.unitAbbreviation = unitAbbreviation;
            this.innerIntervals = innerIntervals;
            Objects.requireNonNull(dateTimeUnit, "dateTimeUnit cannot be null");
            if (!ALLOWED_INTERVALS.containsKey(dateTimeUnit)) {
                throw new IllegalArgumentException("dateTimeUnit must be one of " + ALLOWED_INTERVALS.keySet().toString());
            }
            this.dateTimeUnit = ALLOWED_INTERVALS.get(dateTimeUnit);
        }

        public RoundingInfo(StreamInput in) throws IOException {
            rounding = Rounding.read(in);
            roughEstimateDurationMillis = in.readVLong();
            innerIntervals = in.readIntArray();
            unitAbbreviation = in.readString();
            dateTimeUnit = in.readString();
        }

        @Override
        public void writeTo(StreamOutput out) throws IOException {
            rounding.writeTo(out);
            out.writeVLong(roughEstimateDurationMillis);
            out.writeIntArray(innerIntervals);
            out.writeString(unitAbbreviation);
            out.writeString(dateTimeUnit);
        }

        public int getMaximumInnerInterval() {
            return innerIntervals[innerIntervals.length - 1];
        }

        public String getDateTimeUnit() { return this.dateTimeUnit; }

        public long getRoughEstimateDurationMillis() {
            return roughEstimateDurationMillis;
        }

        @Override
        public int hashCode() {
            return Objects.hash(rounding, Arrays.hashCode(innerIntervals), dateTimeUnit);
        }

        @Override
        public boolean equals(Object obj) {
            if (obj == null) {
                return false;
            }
            if (obj.getClass() != getClass()) {
                return false;
            }
            RoundingInfo other = (RoundingInfo) obj;
            return Objects.equals(rounding, other.rounding)
                && Objects.deepEquals(innerIntervals, other.innerIntervals)
                && Objects.equals(dateTimeUnit, other.dateTimeUnit)
                ;
        }
    }
}<|MERGE_RESOLUTION|>--- conflicted
+++ resolved
@@ -58,12 +58,7 @@
     public static final ObjectParser<AutoDateHistogramAggregationBuilder, String> PARSER =
         ObjectParser.fromBuilder(NAME, AutoDateHistogramAggregationBuilder::new);
     static {
-<<<<<<< HEAD
-        PARSER = new ObjectParser<>(AutoDateHistogramAggregationBuilder.NAME);
         ValuesSourceAggregationBuilder.declareFields(PARSER, true, true, true);
-=======
-        ValuesSourceParserHelper.declareNumericFields(PARSER, true, true, true);
->>>>>>> c5764882
         PARSER.declareInt(AutoDateHistogramAggregationBuilder::setNumBuckets, NUM_BUCKETS_FIELD);
         PARSER.declareStringOrNull(AutoDateHistogramAggregationBuilder::setMinimumIntervalExpression, MINIMUM_INTERVAL_FIELD);
     }
