/*
 * Licensed to Elasticsearch under one or more contributor
 * license agreements. See the NOTICE file distributed with
 * this work for additional information regarding copyright
 * ownership. Elasticsearch licenses this file to you under
 * the Apache License, Version 2.0 (the "License"); you may
 * not use this file except in compliance with the License.
 * You may obtain a copy of the License at
 *
 *    http://www.apache.org/licenses/LICENSE-2.0
 *
 * Unless required by applicable law or agreed to in writing,
 * software distributed under the License is distributed on an
 * "AS IS" BASIS, WITHOUT WARRANTIES OR CONDITIONS OF ANY
 * KIND, either express or implied.  See the License for the
 * specific language governing permissions and limitations
 * under the License.
 */
package org.elasticsearch.search.aggregations.support;

import org.elasticsearch.common.Nullable;
import org.elasticsearch.common.time.DateFormatter;
import org.elasticsearch.index.fielddata.IndexFieldData;
import org.elasticsearch.index.fielddata.IndexGeoPointFieldData;
import org.elasticsearch.index.fielddata.IndexNumericFieldData;
import org.elasticsearch.index.mapper.DateFieldMapper;
import org.elasticsearch.index.mapper.MappedFieldType;
import org.elasticsearch.index.mapper.RangeFieldMapper;
import org.elasticsearch.index.query.QueryShardContext;
import org.elasticsearch.script.AggregationScript;
import org.elasticsearch.script.Script;
import org.elasticsearch.search.DocValueFormat;

import java.time.ZoneId;
import java.time.ZoneOffset;
import java.util.function.Function;

/**
 * A configuration that tells aggregations how to retrieve data from the index
 * in order to run a specific aggregation.
 */
public class ValuesSourceConfig<VS extends ValuesSource> {

    /**
     * Resolve a {@link ValuesSourceConfig} given configuration parameters.
     */
    public static <VS extends ValuesSource> ValuesSourceConfig<VS> resolve(
        QueryShardContext context,
        ValueType valueType,
        String field, Script script,
        Object missing,
        ZoneId timeZone,
<<<<<<< HEAD
        String format, String aggregationName) {
        return resolve(context, valueType, field, script, missing, timeZone, format, s -> ValuesSourceType.BYTES, aggregationName);
=======
        String format) {
        return resolve(context, valueType, field, script, missing, timeZone, format, s -> CoreValuesSourceType.BYTES);
>>>>>>> fc3509cd
    }

    /**
     * Resolve a {@link ValuesSourceConfig} given configuration parameters.
     */
    public static <VS extends ValuesSource> ValuesSourceConfig<VS> resolve(
        QueryShardContext context,
        ValueType valueType,
        String field, Script script,
        Object missing,
        ZoneId timeZone,
        String format,
        Function<Script, ValuesSourceType> resolveScriptAny,
        String aggregationName) {
        ValuesSourceConfig<VS> config;

        if (field == null) {
            // Stand Alone Script Case
            if (script == null) {
<<<<<<< HEAD
                throw new IllegalStateException(
                    "value source config is invalid; must have either a field context or a script or marked as unwrapped");
            }
            /*
             * This is the Stand Alone Script path.  We should have a script that will produce a value independent of the presence or
             * absence of any one field.  The type of the script is given by the valueType field, and defaults to bytes if not specified.
             */
            // TODO: Not pluggable, should always be valueType if specified, BYTES if not.
            // TODO: Probably should validate that the resulting type is valid for this agg.  That needs to be plugable.
            ValuesSourceType valuesSourceType = valueType != null ? valueType.getValuesSourceType() : ValuesSourceType.ANY;
            if (valuesSourceType == ValuesSourceType.ANY) {
=======
                ValuesSourceConfig<VS> config = new ValuesSourceConfig<>(CoreValuesSourceType.ANY);
                config.format(resolveFormat(null, valueType, timeZone));
                return config;
            }
            ValuesSourceType valuesSourceType = valueType != null ? valueType.getValuesSourceType() : CoreValuesSourceType.ANY;
            if (valuesSourceType == CoreValuesSourceType.ANY) {
>>>>>>> fc3509cd
                // the specific value source type is undefined, but for scripts,
                // we need to have a specific value source
                // type to know how to handle the script values, so we fallback
                // on Bytes
                valuesSourceType = resolveScriptAny.apply(script);
            }
            config = new ValuesSourceConfig<>(valuesSourceType);
            config.format(resolveFormat(format, valueType, timeZone));
            config.script(createScript(script, context));
            config.scriptValueType(valueType);
        } else {
            // Field case
            MappedFieldType fieldType = context.fieldMapper(field);
            if (fieldType == null) {
                /* Unmapped Field Case
                 * We got here because the user specified a field, but it doesn't exist on this index, possibly because of a wildcard index
                 * pattern.  In this case, we're going to end up using the EMPTY variant of the ValuesSource, and possibly applying a user
                 * specified missing value.
                 */
                // TODO: This should be pluggable too; Effectively that will replace the missingAny() case from toValuesSource()
                ValuesSourceType valuesSourceType = valueType != null ? valueType.getValuesSourceType() : ValuesSourceType.ANY;
                config = new ValuesSourceConfig<>(valuesSourceType);
                config.format(resolveFormat(format, valueType, timeZone));
                config.unmapped(true);
                if (valueType != null) {
                    // todo do we really need this for unmapped?
                    config.scriptValueType(valueType);
                }
            } else {

<<<<<<< HEAD
                IndexFieldData<?> indexFieldData = context.getForField(fieldType);
=======
        MappedFieldType fieldType = context.fieldMapper(field);
        if (fieldType == null) {
            ValuesSourceType valuesSourceType = valueType != null ? valueType.getValuesSourceType() : CoreValuesSourceType.ANY;
            ValuesSourceConfig<VS> config = new ValuesSourceConfig<>(valuesSourceType);
            config.missing(missing);
            config.timezone(timeZone);
            config.format(resolveFormat(format, valueType, timeZone));
            config.unmapped(true);
            if (valueType != null) {
                // todo do we really need this for unmapped?
                config.scriptValueType(valueType);
            }
            return config;
        }
>>>>>>> fc3509cd


<<<<<<< HEAD
                ValuesSourceType valuesSourceType = ValuesSourceRegistry.getInstance().getValuesSourceType(fieldType, indexFieldData,
                    aggregationName, valueType);
=======
        ValuesSourceConfig<VS> config;
        if (indexFieldData instanceof IndexNumericFieldData) {
            config = new ValuesSourceConfig<>(CoreValuesSourceType.NUMERIC);
        } else if (indexFieldData instanceof IndexGeoPointFieldData) {
            config = new ValuesSourceConfig<>(CoreValuesSourceType.GEOPOINT);
        } else if (fieldType instanceof RangeFieldMapper.RangeFieldType) {
            config = new ValuesSourceConfig<>(CoreValuesSourceType.RANGE);
        } else {
            if (valueType == null) {
                config = new ValuesSourceConfig<>(CoreValuesSourceType.BYTES);
            } else {
                config = new ValuesSourceConfig<>(valueType.getValuesSourceType());
            }
        }
>>>>>>> fc3509cd

                config = new ValuesSourceConfig<>(valuesSourceType);

                config.fieldContext(new FieldContext(field, indexFieldData, fieldType));
                config.script(createScript(script, context));
                config.format(fieldType.docValueFormat(format, timeZone));
            }
        }
        config.missing(missing);
        config.timezone(timeZone);
        return config;
    }

    private static AggregationScript.LeafFactory createScript(Script script, QueryShardContext context) {
        if (script == null) {
            return null;
        } else {
            AggregationScript.Factory factory = context.getScriptService().compile(script, AggregationScript.CONTEXT);
            return factory.newFactory(script.getParams(), context.lookup());
        }
    }

    private static DocValueFormat resolveFormat(@Nullable String format, @Nullable ValueType valueType, @Nullable ZoneId tz) {
        if (valueType == null) {
            return DocValueFormat.RAW; // we can't figure it out
        }
        DocValueFormat valueFormat = valueType.defaultFormat;
        if (valueFormat instanceof DocValueFormat.Decimal && format != null) {
            valueFormat = new DocValueFormat.Decimal(format);
        }
        if (valueFormat instanceof DocValueFormat.DateTime && format != null) {
            valueFormat = new DocValueFormat.DateTime(DateFormatter.forPattern(format), tz != null ? tz : ZoneOffset.UTC,
                DateFieldMapper.Resolution.MILLISECONDS);
        }
        return valueFormat;
    }

    private final ValuesSourceType valueSourceType;
    private FieldContext fieldContext;
    private AggregationScript.LeafFactory script;
    private ValueType scriptValueType;
    private boolean unmapped = false;
    private DocValueFormat format = DocValueFormat.RAW;
    private Object missing;
    private ZoneId timeZone;

    public ValuesSourceConfig(ValuesSourceType valueSourceType) {
        this.valueSourceType = valueSourceType;
    }

    public ValuesSourceType valueSourceType() {
        return valueSourceType;
    }

    public FieldContext fieldContext() {
        return fieldContext;
    }

    public AggregationScript.LeafFactory script() {
        return script;
    }

    public boolean unmapped() {
        return unmapped;
    }

    public boolean valid() {
        return fieldContext != null || script != null || unmapped;
    }

    public ValuesSourceConfig<VS> fieldContext(FieldContext fieldContext) {
        this.fieldContext = fieldContext;
        return this;
    }

    public ValuesSourceConfig<VS> script(AggregationScript.LeafFactory script) {
        this.script = script;
        return this;
    }

    public ValuesSourceConfig<VS> scriptValueType(ValueType scriptValueType) {
        this.scriptValueType = scriptValueType;
        return this;
    }

    public ValueType scriptValueType() {
        return this.scriptValueType;
    }

    public ValuesSourceConfig<VS> unmapped(boolean unmapped) {
        this.unmapped = unmapped;
        return this;
    }

    public ValuesSourceConfig<VS> format(final DocValueFormat format) {
        this.format = format;
        return this;
    }

    public ValuesSourceConfig<VS> missing(final Object missing) {
        this.missing = missing;
        return this;
    }

    public Object missing() {
        return this.missing;
    }

    public ValuesSourceConfig<VS> timezone(final ZoneId timeZone) {
        this.timeZone = timeZone;
        return this;
    }

    public ZoneId timezone() {
        return this.timeZone;
    }

    public DocValueFormat format() {
        return format;
    }

    @Nullable
    public VS toValuesSource(QueryShardContext context) {
        return toValuesSource(context, value -> ValuesSource.Bytes.WithOrdinals.EMPTY);
    }

    /** Get a value source given its configuration. A return value of null indicates that
     *  no value source could be built. */
    @Nullable
    public VS toValuesSource(QueryShardContext context, Function<Object, ValuesSource> resolveMissingAny) {
        if (!valid()) {
            // TODO: resolve no longer generates invalid configs.  Once VSConfig is immutable, we can drop this check
            throw new IllegalStateException(
                    "value source config is invalid; must have either a field context or a script or marked as unwrapped");
        }

        final VS vs;
        if (unmapped()) {
            if (missing() == null) {
                // otherwise we will have values because of the missing value
                vs = null;
            } else if (valueSourceType() == CoreValuesSourceType.ANY) {
                // TODO: Clean up special cases around CoreValuesSourceType.ANY
                vs = (VS) resolveMissingAny.apply(missing());
            } else {
                vs = (VS) valueSourceType().getEmpty();
            }
        } else {
            if (fieldContext() == null) {
                vs = (VS) valueSourceType().getScript(script(), scriptValueType());
            } else {
                if (valueSourceType() == CoreValuesSourceType.ANY) {
                    // TODO: Clean up special cases around CoreValuesSourceType.ANY
                    // falling back to bytes values
                    vs = (VS) CoreValuesSourceType.BYTES.getField(fieldContext(), script());
                } else {
                    // TODO: Better docs for Scripts vs Scripted Fields
                    vs = (VS) valueSourceType().getField(fieldContext(), script());
                }
            }
        }

        if (missing() == null) {
            return vs;
        }
        return (VS) valueSourceType().replaceMissing(vs, missing, format, context::nowInMillis);
    }
}<|MERGE_RESOLUTION|>--- conflicted
+++ resolved
@@ -21,11 +21,8 @@
 import org.elasticsearch.common.Nullable;
 import org.elasticsearch.common.time.DateFormatter;
 import org.elasticsearch.index.fielddata.IndexFieldData;
-import org.elasticsearch.index.fielddata.IndexGeoPointFieldData;
-import org.elasticsearch.index.fielddata.IndexNumericFieldData;
 import org.elasticsearch.index.mapper.DateFieldMapper;
 import org.elasticsearch.index.mapper.MappedFieldType;
-import org.elasticsearch.index.mapper.RangeFieldMapper;
 import org.elasticsearch.index.query.QueryShardContext;
 import org.elasticsearch.script.AggregationScript;
 import org.elasticsearch.script.Script;
@@ -50,13 +47,8 @@
         String field, Script script,
         Object missing,
         ZoneId timeZone,
-<<<<<<< HEAD
         String format, String aggregationName) {
-        return resolve(context, valueType, field, script, missing, timeZone, format, s -> ValuesSourceType.BYTES, aggregationName);
-=======
-        String format) {
-        return resolve(context, valueType, field, script, missing, timeZone, format, s -> CoreValuesSourceType.BYTES);
->>>>>>> fc3509cd
+        return resolve(context, valueType, field, script, missing, timeZone, format, s -> CoreValuesSourceType.BYTES, aggregationName);
     }
 
     /**
@@ -76,7 +68,6 @@
         if (field == null) {
             // Stand Alone Script Case
             if (script == null) {
-<<<<<<< HEAD
                 throw new IllegalStateException(
                     "value source config is invalid; must have either a field context or a script or marked as unwrapped");
             }
@@ -86,16 +77,8 @@
              */
             // TODO: Not pluggable, should always be valueType if specified, BYTES if not.
             // TODO: Probably should validate that the resulting type is valid for this agg.  That needs to be plugable.
-            ValuesSourceType valuesSourceType = valueType != null ? valueType.getValuesSourceType() : ValuesSourceType.ANY;
-            if (valuesSourceType == ValuesSourceType.ANY) {
-=======
-                ValuesSourceConfig<VS> config = new ValuesSourceConfig<>(CoreValuesSourceType.ANY);
-                config.format(resolveFormat(null, valueType, timeZone));
-                return config;
-            }
             ValuesSourceType valuesSourceType = valueType != null ? valueType.getValuesSourceType() : CoreValuesSourceType.ANY;
             if (valuesSourceType == CoreValuesSourceType.ANY) {
->>>>>>> fc3509cd
                 // the specific value source type is undefined, but for scripts,
                 // we need to have a specific value source
                 // type to know how to handle the script values, so we fallback
@@ -116,7 +99,7 @@
                  * specified missing value.
                  */
                 // TODO: This should be pluggable too; Effectively that will replace the missingAny() case from toValuesSource()
-                ValuesSourceType valuesSourceType = valueType != null ? valueType.getValuesSourceType() : ValuesSourceType.ANY;
+                ValuesSourceType valuesSourceType = valueType != null ? valueType.getValuesSourceType() : CoreValuesSourceType.ANY;
                 config = new ValuesSourceConfig<>(valuesSourceType);
                 config.format(resolveFormat(format, valueType, timeZone));
                 config.unmapped(true);
@@ -125,47 +108,9 @@
                     config.scriptValueType(valueType);
                 }
             } else {
-
-<<<<<<< HEAD
                 IndexFieldData<?> indexFieldData = context.getForField(fieldType);
-=======
-        MappedFieldType fieldType = context.fieldMapper(field);
-        if (fieldType == null) {
-            ValuesSourceType valuesSourceType = valueType != null ? valueType.getValuesSourceType() : CoreValuesSourceType.ANY;
-            ValuesSourceConfig<VS> config = new ValuesSourceConfig<>(valuesSourceType);
-            config.missing(missing);
-            config.timezone(timeZone);
-            config.format(resolveFormat(format, valueType, timeZone));
-            config.unmapped(true);
-            if (valueType != null) {
-                // todo do we really need this for unmapped?
-                config.scriptValueType(valueType);
-            }
-            return config;
-        }
->>>>>>> fc3509cd
-
-
-<<<<<<< HEAD
                 ValuesSourceType valuesSourceType = ValuesSourceRegistry.getInstance().getValuesSourceType(fieldType, indexFieldData,
                     aggregationName, valueType);
-=======
-        ValuesSourceConfig<VS> config;
-        if (indexFieldData instanceof IndexNumericFieldData) {
-            config = new ValuesSourceConfig<>(CoreValuesSourceType.NUMERIC);
-        } else if (indexFieldData instanceof IndexGeoPointFieldData) {
-            config = new ValuesSourceConfig<>(CoreValuesSourceType.GEOPOINT);
-        } else if (fieldType instanceof RangeFieldMapper.RangeFieldType) {
-            config = new ValuesSourceConfig<>(CoreValuesSourceType.RANGE);
-        } else {
-            if (valueType == null) {
-                config = new ValuesSourceConfig<>(CoreValuesSourceType.BYTES);
-            } else {
-                config = new ValuesSourceConfig<>(valueType.getValuesSourceType());
-            }
-        }
->>>>>>> fc3509cd
-
                 config = new ValuesSourceConfig<>(valuesSourceType);
 
                 config.fieldContext(new FieldContext(field, indexFieldData, fieldType));
