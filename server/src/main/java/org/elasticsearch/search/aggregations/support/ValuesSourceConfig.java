--- conflicted
+++ resolved
@@ -18,22 +18,12 @@
  */
 package org.elasticsearch.search.aggregations.support;
 
-<<<<<<< HEAD
-import org.apache.lucene.util.BytesRef;
-import org.elasticsearch.ElasticsearchParseException;
-=======
->>>>>>> 93dc8941
 import org.elasticsearch.common.Nullable;
 import org.elasticsearch.common.time.DateFormatter;
 import org.elasticsearch.index.fielddata.IndexFieldData;
 import org.elasticsearch.index.fielddata.IndexGeoPointFieldData;
 import org.elasticsearch.index.fielddata.IndexGeoShapeFieldData;
 import org.elasticsearch.index.fielddata.IndexNumericFieldData;
-<<<<<<< HEAD
-import org.elasticsearch.index.fielddata.IndexOrdinalsFieldData;
-import org.elasticsearch.index.fielddata.MultiGeoValues;
-=======
->>>>>>> 93dc8941
 import org.elasticsearch.index.mapper.DateFieldMapper;
 import org.elasticsearch.index.mapper.MappedFieldType;
 import org.elasticsearch.index.mapper.RangeFieldMapper;
@@ -124,13 +114,9 @@
         } else if (indexFieldData instanceof IndexGeoPointFieldData) {
             config = new ValuesSourceConfig<>(CoreValuesSourceType.GEOPOINT);
         } else if (fieldType instanceof RangeFieldMapper.RangeFieldType) {
-<<<<<<< HEAD
-            config = new ValuesSourceConfig<>(ValuesSourceType.RANGE);
+            config = new ValuesSourceConfig<>(CoreValuesSourceType.RANGE);
         } else if (indexFieldData instanceof IndexGeoShapeFieldData) {
-            config = new ValuesSourceConfig<>(ValuesSourceType.GEOSHAPE);
-=======
-            config = new ValuesSourceConfig<>(CoreValuesSourceType.RANGE);
->>>>>>> 93dc8941
+            config = new ValuesSourceConfig<>(CoreValuesSourceType.GEOSHAPE);
         } else {
             if (valueType == null) {
                 config = new ValuesSourceConfig<>(CoreValuesSourceType.BYTES);
@@ -276,22 +262,8 @@
             if (missing() == null) {
                 // otherwise we will have values because of the missing value
                 vs = null;
-<<<<<<< HEAD
-            } else if (valueSourceType() == ValuesSourceType.NUMERIC) {
-                vs = (VS) ValuesSource.Numeric.EMPTY;
-            } else if (valueSourceType() == ValuesSourceType.GEO) {
-                vs = (VS) ValuesSource.Geo.EMPTY;
-            } else if (valueSourceType() == ValuesSourceType.GEOPOINT) {
-                vs = (VS) ValuesSource.GeoPoint.EMPTY;
-            } else if (valueSourceType() == ValuesSourceType.GEOSHAPE) {
-                vs = (VS) ValuesSource.GeoShape.EMPTY;
-            } else if (valueSourceType() == ValuesSourceType.BYTES) {
-                vs = (VS) ValuesSource.Bytes.WithOrdinals.EMPTY;
-            } else if (valueSourceType() == ValuesSourceType.ANY) {
-=======
             } else if (valueSourceType() == CoreValuesSourceType.ANY) {
                 // TODO: Clean up special cases around CoreValuesSourceType.ANY
->>>>>>> 93dc8941
                 vs = (VS) resolveMissingAny.apply(missing());
             } else {
                 vs = (VS) valueSourceType().getEmpty();
@@ -309,138 +281,10 @@
                     vs = (VS) valueSourceType().getField(fieldContext(), script());
                 }
             }
-<<<<<<< HEAD
-        } else if (vs instanceof ValuesSource.Numeric) {
-            Number missing = format.parseDouble(missing().toString(), false, context::nowInMillis);
-            return (VS) MissingValues.replaceMissing((ValuesSource.Numeric) vs, missing);
-        } else if (vs instanceof ValuesSource.GeoPoint) {
-            // TODO: also support the structured formats of geo points
-            final MultiGeoValues.GeoPointValue missing = new
-                MultiGeoValues.GeoPointValue(new GeoPoint(missing().toString()));
-            return (VS) MissingValues.replaceMissing((ValuesSource.GeoPoint) vs, missing);
-        } else if (vs instanceof ValuesSource.GeoShape) {
-            return (VS) MissingValues.replaceMissing((ValuesSource.GeoShape) vs, MultiGeoValues.GeoShapeValue.missing(missing.toString()));
-        } else if (vs instanceof ValuesSource.Geo) {
-            // when missing value is present on aggregations that support both shapes and points, geo_point will be
-            // assumed first to preserve backwards compatibility with existing behavior. If a value is not a valid geo_point
-            // then it is parsed as a geo_shape
-            try {
-                final MultiGeoValues.GeoPointValue missing = new
-                    MultiGeoValues.GeoPointValue(new GeoPoint(missing().toString()));
-                return (VS) MissingValues.replaceMissing(ValuesSource.GeoPoint.EMPTY, missing);
-            } catch (ElasticsearchParseException e) {
-                return (VS) MissingValues.replaceMissing(ValuesSource.GeoShape.EMPTY,
-                    MultiGeoValues.GeoShapeValue.missing(missing.toString()));
-            }
-        } else {
-            // Should not happen
-            throw new IllegalArgumentException("Can't apply missing values on a " + vs.getClass());
-        }
-    }
-
-    /**
-     * Return the original values source, before we apply `missing`.
-     */
-    private VS originalValuesSource() {
-        if (fieldContext() == null) {
-            if (valueSourceType() == ValuesSourceType.NUMERIC) {
-                return (VS) numericScript();
-            }
-            if (valueSourceType() == ValuesSourceType.BYTES) {
-                return (VS) bytesScript();
-            }
-            throw new AggregationExecutionException("value source of type [" + valueSourceType().name()
-                    + "] is not supported by scripts");
-        }
-
-        if (valueSourceType() == ValuesSourceType.NUMERIC) {
-            return (VS) numericField();
-        }
-        if (valueSourceType() == ValuesSourceType.GEOPOINT) {
-            return (VS) geoPointField();
-        }
-        if (valueSourceType() == ValuesSourceType.RANGE) {
-            return (VS) rangeField();
-        }
-        if (valueSourceType() == ValuesSourceType.GEOSHAPE) {
-            return (VS) geoShapeField();
-        }
-        if (valueSourceType() == ValuesSourceType.GEO) {
-            return (VS) geoField();
-        }
-        // falling back to bytes values
-        return (VS) bytesField();
-    }
-
-    private ValuesSource.Numeric numericScript() {
-        return new ValuesSource.Numeric.Script(script(), scriptValueType());
-    }
-
-    private ValuesSource.Numeric numericField() {
-
-        if (!(fieldContext().indexFieldData() instanceof IndexNumericFieldData)) {
-            throw new IllegalArgumentException("Expected numeric type on field [" + fieldContext().field() +
-                    "], but got [" + fieldContext().fieldType().typeName() + "]");
-        }
-
-        ValuesSource.Numeric dataSource = new ValuesSource.Numeric.FieldData((IndexNumericFieldData)fieldContext().indexFieldData());
-        if (script() != null) {
-            dataSource = new ValuesSource.Numeric.WithScript(dataSource, script());
-        }
-        return dataSource;
-    }
-
-    private ValuesSource bytesField() {
-        final IndexFieldData<?> indexFieldData = fieldContext().indexFieldData();
-        ValuesSource dataSource;
-        if (indexFieldData instanceof IndexOrdinalsFieldData) {
-            dataSource = new ValuesSource.Bytes.WithOrdinals.FieldData((IndexOrdinalsFieldData) indexFieldData);
-        } else {
-            dataSource = new ValuesSource.Bytes.FieldData(indexFieldData);
-        }
-        if (script() != null) {
-            dataSource = new ValuesSource.WithScript(dataSource, script());
-        }
-        return dataSource;
-    }
-
-    private ValuesSource.Bytes bytesScript() {
-        return new ValuesSource.Bytes.Script(script());
-    }
-
-    private ValuesSource.Geo geoField() {
-        boolean isGeoPoint = fieldContext().indexFieldData() instanceof IndexGeoPointFieldData;
-        boolean isGeoShape = fieldContext().indexFieldData() instanceof IndexGeoShapeFieldData;
-        if (isGeoPoint == false && isGeoShape == false) {
-            throw new IllegalArgumentException("Expected geo_point or geo_shape type on field [" + fieldContext().field() +
-                "], but got [" + fieldContext().fieldType().typeName() + "]");
-        }
-        if (isGeoPoint) {
-            return new ValuesSource.GeoPoint.Fielddata((IndexGeoPointFieldData) fieldContext().indexFieldData());
-        }
-        return new ValuesSource.GeoShape.Fielddata((IndexGeoShapeFieldData) fieldContext().indexFieldData());
-    }
-    private ValuesSource.GeoPoint geoPointField() {
-
-        if (!(fieldContext().indexFieldData() instanceof IndexGeoPointFieldData)) {
-            throw new IllegalArgumentException("Expected geo_point type on field [" + fieldContext().field() +
-                    "], but got [" + fieldContext().fieldType().typeName() + "]");
-        }
-
-        return new ValuesSource.GeoPoint.Fielddata((IndexGeoPointFieldData) fieldContext().indexFieldData());
-    }
-
-    private ValuesSource rangeField() {
-        MappedFieldType fieldType = fieldContext.fieldType();
-
-        if (fieldType instanceof RangeFieldMapper.RangeFieldType == false) {
-            throw new IllegalStateException("Asked for range ValuesSource, but field is of type " + fieldType.name());
-=======
         }
 
         if (missing() == null) {
             return vs;
->>>>>>> 93dc8941
         }
         return (VS) valueSourceType().replaceMissing(vs, missing, format, context::nowInMillis);
     }
