/*
 * Licensed to Elasticsearch under one or more contributor
 * license agreements. See the NOTICE file distributed with
 * this work for additional information regarding copyright
 * ownership. Elasticsearch licenses this file to you under
 * the Apache License, Version 2.0 (the "License"); you may
 * not use this file except in compliance with the License.
 * You may obtain a copy of the License at
 *
 *    http://www.apache.org/licenses/LICENSE-2.0
 *
 * Unless required by applicable law or agreed to in writing,
 * software distributed under the License is distributed on an
 * "AS IS" BASIS, WITHOUT WARRANTIES OR CONDITIONS OF ANY
 * KIND, either express or implied.  See the License for the
 * specific language governing permissions and limitations
 * under the License.
 */
package org.elasticsearch.search.aggregations.support;

import org.apache.lucene.util.BytesRef;
import org.elasticsearch.common.Nullable;
import org.elasticsearch.common.geo.GeoPoint;
import org.elasticsearch.common.time.DateFormatter;
import org.elasticsearch.index.fielddata.IndexFieldData;
import org.elasticsearch.index.fielddata.IndexGeoPointFieldData;
import org.elasticsearch.index.fielddata.IndexGeoShapeFieldData;
import org.elasticsearch.index.fielddata.IndexNumericFieldData;
import org.elasticsearch.index.fielddata.IndexOrdinalsFieldData;
import org.elasticsearch.index.fielddata.MultiGeoValues;
import org.elasticsearch.index.mapper.DateFieldMapper;
import org.elasticsearch.index.mapper.MappedFieldType;
import org.elasticsearch.index.query.QueryShardContext;
import org.elasticsearch.script.AggregationScript;
import org.elasticsearch.script.Script;
import org.elasticsearch.search.DocValueFormat;
import org.elasticsearch.search.aggregations.AggregationExecutionException;

import java.time.ZoneId;
import java.time.ZoneOffset;
import java.util.function.Function;

/**
 * A configuration that tells aggregations how to retrieve data from the index
 * in order to run a specific aggregation.
 */
public class ValuesSourceConfig<VS extends ValuesSource> {

    /**
     * Resolve a {@link ValuesSourceConfig} given configuration parameters.
     */
    public static <VS extends ValuesSource> ValuesSourceConfig<VS> resolve(
            QueryShardContext context,
            ValueType valueType,
            String field, Script script,
            Object missing,
            ZoneId timeZone,
            String format) {

        if (field == null) {
            if (script == null) {
                ValuesSourceConfig<VS> config = new ValuesSourceConfig<>(ValuesSourceType.ANY);
                config.format(resolveFormat(null, valueType, timeZone));
                return config;
            }
            ValuesSourceType valuesSourceType = valueType != null ? valueType.getValuesSourceType() : ValuesSourceType.ANY;
            if (valuesSourceType == ValuesSourceType.ANY) {
                // the specific value source type is undefined, but for scripts,
                // we need to have a specific value source
                // type to know how to handle the script values, so we fallback
                // on Bytes
                valuesSourceType = ValuesSourceType.BYTES;
            }
            ValuesSourceConfig<VS> config = new ValuesSourceConfig<>(valuesSourceType);
            config.missing(missing);
            config.timezone(timeZone);
            config.format(resolveFormat(format, valueType, timeZone));
            config.script(createScript(script, context));
            config.scriptValueType(valueType);
            return config;
        }

        MappedFieldType fieldType = context.fieldMapper(field);
        if (fieldType == null) {
            ValuesSourceType valuesSourceType = valueType != null ? valueType.getValuesSourceType() : ValuesSourceType.ANY;
            ValuesSourceConfig<VS> config = new ValuesSourceConfig<>(valuesSourceType);
            config.missing(missing);
            config.timezone(timeZone);
            config.format(resolveFormat(format, valueType, timeZone));
            config.unmapped(true);
            if (valueType != null) {
                // todo do we really need this for unmapped?
                config.scriptValueType(valueType);
            }
            return config;
        }

        IndexFieldData<?> indexFieldData = context.getForField(fieldType);

        ValuesSourceConfig<VS> config;
        if (valueType == null) {
            if (indexFieldData instanceof IndexNumericFieldData) {
                config = new ValuesSourceConfig<>(ValuesSourceType.NUMERIC);
            } else if (indexFieldData instanceof IndexGeoPointFieldData) {
                config = new ValuesSourceConfig<>(ValuesSourceType.GEOPOINT);
            } else {
                config = new ValuesSourceConfig<>(ValuesSourceType.BYTES);
            }
        } else {
            config = new ValuesSourceConfig<>(valueType.getValuesSourceType());
        }

        config.fieldContext(new FieldContext(field, indexFieldData, fieldType));
        config.missing(missing);
        config.timezone(timeZone);
        config.script(createScript(script, context));
        config.format(fieldType.docValueFormat(format, timeZone));
        return config;
    }

    private static AggregationScript.LeafFactory createScript(Script script, QueryShardContext context) {
        if (script == null) {
            return null;
        } else {
            AggregationScript.Factory factory = context.getScriptService().compile(script, AggregationScript.CONTEXT);
            return factory.newFactory(script.getParams(), context.lookup());
        }
    }

    private static DocValueFormat resolveFormat(@Nullable String format, @Nullable ValueType valueType, @Nullable ZoneId tz) {
        if (valueType == null) {
            return DocValueFormat.RAW; // we can't figure it out
        }
        DocValueFormat valueFormat = valueType.defaultFormat;
        if (valueFormat instanceof DocValueFormat.Decimal && format != null) {
            valueFormat = new DocValueFormat.Decimal(format);
        }
        if (valueFormat instanceof DocValueFormat.DateTime && format != null) {
            valueFormat = new DocValueFormat.DateTime(DateFormatter.forPattern(format), tz != null ? tz : ZoneOffset.UTC,
                DateFieldMapper.Resolution.MILLISECONDS);
        }
        return valueFormat;
    }

    private final ValuesSourceType valueSourceType;
    private FieldContext fieldContext;
    private AggregationScript.LeafFactory script;
    private ValueType scriptValueType;
    private boolean unmapped = false;
    private DocValueFormat format = DocValueFormat.RAW;
    private Object missing;
    private ZoneId timeZone;

    public ValuesSourceConfig(ValuesSourceType valueSourceType) {
        this.valueSourceType = valueSourceType;
    }

    public ValuesSourceType valueSourceType() {
        return valueSourceType;
    }

    public FieldContext fieldContext() {
        return fieldContext;
    }

    public AggregationScript.LeafFactory script() {
        return script;
    }

    public boolean unmapped() {
        return unmapped;
    }

    public boolean valid() {
        return fieldContext != null || script != null || unmapped;
    }

    public ValuesSourceConfig<VS> fieldContext(FieldContext fieldContext) {
        this.fieldContext = fieldContext;
        return this;
    }

    public ValuesSourceConfig<VS> script(AggregationScript.LeafFactory script) {
        this.script = script;
        return this;
    }

    public ValuesSourceConfig<VS> scriptValueType(ValueType scriptValueType) {
        this.scriptValueType = scriptValueType;
        return this;
    }

    public ValueType scriptValueType() {
        return this.scriptValueType;
    }

    public ValuesSourceConfig<VS> unmapped(boolean unmapped) {
        this.unmapped = unmapped;
        return this;
    }

    public ValuesSourceConfig<VS> format(final DocValueFormat format) {
        this.format = format;
        return this;
    }

    public ValuesSourceConfig<VS> missing(final Object missing) {
        this.missing = missing;
        return this;
    }

    public Object missing() {
        return this.missing;
    }

    public ValuesSourceConfig<VS> timezone(final ZoneId timeZone) {
        this.timeZone = timeZone;
        return this;
    }

    public ZoneId timezone() {
        return this.timeZone;
    }

    public DocValueFormat format() {
        return format;
    }

    @Nullable
    public VS toValuesSource(QueryShardContext context) {
        return toValuesSource(context, value -> ValuesSource.Bytes.WithOrdinals.EMPTY);
    }

    /** Get a value source given its configuration. A return value of null indicates that
     *  no value source could be built. */
    @Nullable
    public VS toValuesSource(QueryShardContext context, Function<Object, ValuesSource> resolveMissingAny) {
        if (!valid()) {
            throw new IllegalStateException(
                    "value source config is invalid; must have either a field context or a script or marked as unwrapped");
        }

        final VS vs;
        if (unmapped()) {
            if (missing() == null) {
                // otherwise we will have values because of the missing value
                vs = null;
            } else if (valueSourceType() == ValuesSourceType.NUMERIC) {
                vs = (VS) ValuesSource.Numeric.EMPTY;
            } else if (valueSourceType() == ValuesSourceType.GEOPOINT) {
                vs = (VS) ValuesSource.GeoPoint.EMPTY;
<<<<<<< HEAD
            } else if (valueSourceType() == ValuesSourceType.GEOSHAPE) {
                vs = (VS) ValuesSource.GeoShape.EMPTY;
            } else if (valueSourceType() == ValuesSourceType.ANY || valueSourceType() == ValuesSourceType.BYTES) {
=======
            } else if (valueSourceType() == ValuesSourceType.BYTES) {
>>>>>>> aac88626
                vs = (VS) ValuesSource.Bytes.WithOrdinals.EMPTY;
            } else if (valueSourceType() == ValuesSourceType.ANY) {
                vs = (VS) resolveMissingAny.apply(missing());
            } else {
                throw new IllegalArgumentException("Can't deal with unmapped ValuesSource type " + valueSourceType());
            }
        } else {
            vs = originalValuesSource();
        }

        if (missing() == null) {
            return vs;
        }

        if (vs instanceof ValuesSource.Bytes) {
            final BytesRef missing = format.parseBytesRef(missing().toString());
            if (vs instanceof ValuesSource.Bytes.WithOrdinals) {
                return (VS) MissingValues.replaceMissing((ValuesSource.Bytes.WithOrdinals) vs, missing);
            } else {
                return (VS) MissingValues.replaceMissing((ValuesSource.Bytes) vs, missing);
            }
        } else if (vs instanceof ValuesSource.Numeric) {
            Number missing = format.parseDouble(missing().toString(), false, context::nowInMillis);
            return (VS) MissingValues.replaceMissing((ValuesSource.Numeric) vs, missing);
        } else if (vs instanceof ValuesSource.GeoPoint) {
            // TODO: also support the structured formats of geo points
            final MultiGeoValues.GeoPointValue missing = new
                MultiGeoValues.GeoPointValue(new GeoPoint(missing().toString()));
            return (VS) MissingValues.replaceMissing((ValuesSource.GeoPoint) vs, missing);
        } else if (vs instanceof ValuesSource.GeoShape) {
            final MultiGeoValues.GeoShapeValue missing = new MultiGeoValues.GeoShapeValue(null);
            return (VS) MissingValues.replaceMissing((ValuesSource.GeoShape) vs, missing);
        } else {
            // Should not happen
            throw new IllegalArgumentException("Can't apply missing values on a " + vs.getClass());
        }
    }

    /**
     * Return the original values source, before we apply `missing`.
     */
    private VS originalValuesSource() {
        if (fieldContext() == null) {
            if (valueSourceType() == ValuesSourceType.NUMERIC) {
                return (VS) numericScript();
            }
            if (valueSourceType() == ValuesSourceType.BYTES) {
                return (VS) bytesScript();
            }
            throw new AggregationExecutionException("value source of type [" + valueSourceType().name()
                    + "] is not supported by scripts");
        }

        if (valueSourceType() == ValuesSourceType.NUMERIC) {
            return (VS) numericField();
        }
        if (valueSourceType() == ValuesSourceType.GEOPOINT) {
            return (VS) geoPointField();
        }
        if (valueSourceType() == ValuesSourceType.GEOSHAPE) {
            return (VS) geoShapeField();
        }
        // falling back to bytes values
        return (VS) bytesField();
    }

    private ValuesSource.Numeric numericScript() {
        return new ValuesSource.Numeric.Script(script(), scriptValueType());
    }

    private ValuesSource.Numeric numericField() {

        if (!(fieldContext().indexFieldData() instanceof IndexNumericFieldData)) {
            throw new IllegalArgumentException("Expected numeric type on field [" + fieldContext().field() +
                    "], but got [" + fieldContext().fieldType().typeName() + "]");
        }

        ValuesSource.Numeric dataSource = new ValuesSource.Numeric.FieldData((IndexNumericFieldData)fieldContext().indexFieldData());
        if (script() != null) {
            dataSource = new ValuesSource.Numeric.WithScript(dataSource, script());
        }
        return dataSource;
    }

    private ValuesSource bytesField() {
        final IndexFieldData<?> indexFieldData = fieldContext().indexFieldData();
        ValuesSource dataSource;
        if (indexFieldData instanceof IndexOrdinalsFieldData) {
            dataSource = new ValuesSource.Bytes.WithOrdinals.FieldData((IndexOrdinalsFieldData) indexFieldData);
        } else {
            dataSource = new ValuesSource.Bytes.FieldData(indexFieldData);
        }
        if (script() != null) {
            dataSource = new ValuesSource.WithScript(dataSource, script());
        }
        return dataSource;
    }

    private ValuesSource.Bytes bytesScript() {
        return new ValuesSource.Bytes.Script(script());
    }

    private ValuesSource.GeoPoint geoPointField() {

        if (!(fieldContext().indexFieldData() instanceof IndexGeoPointFieldData)) {
            throw new IllegalArgumentException("Expected geo_point type on field [" + fieldContext().field() +
                    "], but got [" + fieldContext().fieldType().typeName() + "]");
        }

        return new ValuesSource.GeoPoint.Fielddata((IndexGeoPointFieldData) fieldContext().indexFieldData());
    }

    private ValuesSource.GeoShape geoShapeField() {

        if (!(fieldContext().indexFieldData() instanceof IndexGeoShapeFieldData)) {
            throw new IllegalArgumentException("Expected geo_shape type on field [" + fieldContext().field() +
                "], but got [" + fieldContext().fieldType().typeName() + "]");
        }

        return new ValuesSource.GeoShape.Fielddata((IndexGeoShapeFieldData) fieldContext().indexFieldData());
    }
}<|MERGE_RESOLUTION|>--- conflicted
+++ resolved
@@ -249,13 +249,9 @@
                 vs = (VS) ValuesSource.Numeric.EMPTY;
             } else if (valueSourceType() == ValuesSourceType.GEOPOINT) {
                 vs = (VS) ValuesSource.GeoPoint.EMPTY;
-<<<<<<< HEAD
             } else if (valueSourceType() == ValuesSourceType.GEOSHAPE) {
                 vs = (VS) ValuesSource.GeoShape.EMPTY;
-            } else if (valueSourceType() == ValuesSourceType.ANY || valueSourceType() == ValuesSourceType.BYTES) {
-=======
             } else if (valueSourceType() == ValuesSourceType.BYTES) {
->>>>>>> aac88626
                 vs = (VS) ValuesSource.Bytes.WithOrdinals.EMPTY;
             } else if (valueSourceType() == ValuesSourceType.ANY) {
                 vs = (VS) resolveMissingAny.apply(missing());
