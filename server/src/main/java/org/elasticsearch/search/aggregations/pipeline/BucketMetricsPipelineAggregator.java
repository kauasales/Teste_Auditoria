--- conflicted
+++ resolved
@@ -86,11 +86,7 @@
                 }
             }
         }
-<<<<<<< HEAD
-        return buildAggregation(metaData());
-=======
-        return buildAggregation(Collections.emptyList(), metadata());
->>>>>>> c9de5b11
+        return buildAggregation(metadata());
     }
 
     /**
