--- conflicted
+++ resolved
@@ -49,16 +49,11 @@
     }
 
     public static <VS extends ValuesSource, T> void declareField(String fieldName,
-<<<<<<< HEAD
         AbstractObjectParser<? extends MultiValuesSourceAggregationBuilder<?>, T> objectParser,
-        boolean scriptable, boolean timezoneAware) {
-=======
-        AbstractObjectParser<? extends MultiValuesSourceAggregationBuilder<VS, ?>, T> objectParser,
         boolean scriptable, boolean timezoneAware, boolean filterable) {
->>>>>>> eaf75fc7
 
         objectParser.declareField((o, fieldConfig) -> o.field(fieldName, fieldConfig.build()),
-            (p, c) -> MultiValuesSourceFieldConfig.parserBuilder(scriptable, timezoneAware, filterable).parse(p, null),
+            (p, c) -> MultiValuesSourceFieldConfig.PARSER.apply(scriptable, timezoneAware, filterable).parse(p, null),
             new ParseField(fieldName), ObjectParser.ValueType.OBJECT);
     }
 }