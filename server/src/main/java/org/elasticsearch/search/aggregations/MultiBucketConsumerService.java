--- conflicted
+++ resolved
@@ -108,22 +108,14 @@
             if (value != 0) {
                 count += value;
                 if (count > limit) {
-<<<<<<< HEAD
-                    throw new TooManyBucketsException("Trying to create too many buckets. Must be less than or equal to: [" + limit
-                        + "] but this number of buckets was exceeded. This limit can be set by changing the [" +
-                        MAX_BUCKET_SETTING.getKey() + "] cluster level setting.", limit);
-=======
                     throw new TooManyBucketsException(
                         "Trying to create too many buckets. Must be less than or equal to: ["
                             + limit
-                            + "] but was ["
-                            + count
-                            + "]. This limit can be set by changing the ["
+                            + "] but this number of buckets was exceeded. This limit can be set by changing the ["
                             + MAX_BUCKET_SETTING.getKey()
                             + "] cluster level setting.",
                         limit
                     );
->>>>>>> f3f11ab3
                 }
             }
             // check parent circuit breaker every 1024 calls
