/*
 * Licensed to Elasticsearch under one or more contributor
 * license agreements. See the NOTICE file distributed with
 * this work for additional information regarding copyright
 * ownership. Elasticsearch licenses this file to you under
 * the Apache License, Version 2.0 (the "License"); you may
 * not use this file except in compliance with the License.
 * You may obtain a copy of the License at
 *
 *    http://www.apache.org/licenses/LICENSE-2.0
 *
 * Unless required by applicable law or agreed to in writing,
 * software distributed under the License is distributed on an
 * "AS IS" BASIS, WITHOUT WARRANTIES OR CONDITIONS OF ANY
 * KIND, either express or implied.  See the License for the
 * specific language governing permissions and limitations
 * under the License.
 */

package org.elasticsearch.search.aggregations.bucket.terms;

import org.elasticsearch.common.ParseField;
import org.elasticsearch.common.logging.DeprecationLogger;
import org.elasticsearch.index.query.QueryBuilder;
import org.elasticsearch.index.query.QueryShardContext;
import org.elasticsearch.search.DocValueFormat;
import org.elasticsearch.search.aggregations.AggregationExecutionException;
import org.elasticsearch.search.aggregations.Aggregator;
import org.elasticsearch.search.aggregations.Aggregator.SubAggCollectionMode;
import org.elasticsearch.search.aggregations.AggregatorFactories;
import org.elasticsearch.search.aggregations.AggregatorFactory;
import org.elasticsearch.search.aggregations.CardinalityUpperBound;
import org.elasticsearch.search.aggregations.InternalAggregation;
import org.elasticsearch.search.aggregations.NonCollectingAggregator;
import org.elasticsearch.search.aggregations.bucket.BucketUtils;
import org.elasticsearch.search.aggregations.bucket.terms.TermsAggregator.BucketCountThresholds;
import org.elasticsearch.search.aggregations.bucket.terms.heuristic.SignificanceHeuristic;
import org.elasticsearch.search.aggregations.support.AggregatorSupplier;
import org.elasticsearch.search.aggregations.support.CoreValuesSourceType;
import org.elasticsearch.search.aggregations.support.ValuesSource;
import org.elasticsearch.search.aggregations.support.ValuesSourceAggregatorFactory;
import org.elasticsearch.search.aggregations.support.ValuesSourceConfig;
import org.elasticsearch.search.aggregations.support.ValuesSourceRegistry;
import org.elasticsearch.search.internal.SearchContext;

import java.io.IOException;
import java.util.List;
import java.util.Map;

public class SignificantTermsAggregatorFactory extends ValuesSourceAggregatorFactory {
    private static final DeprecationLogger deprecationLogger = DeprecationLogger.getLogger(SignificantTermsAggregatorFactory.class);

    static void registerAggregators(ValuesSourceRegistry.Builder builder) {
        builder.register(SignificantTermsAggregationBuilder.NAME,
            List.of(CoreValuesSourceType.BYTES, CoreValuesSourceType.IP),
            SignificantTermsAggregatorFactory.bytesSupplier());

        builder.register(SignificantTermsAggregationBuilder.NAME,
            List.of(CoreValuesSourceType.DATE, CoreValuesSourceType.BOOLEAN, CoreValuesSourceType.NUMERIC),
            SignificantTermsAggregatorFactory.numericSupplier());
    }

    /**
     * This supplier is used for all the field types that should be aggregated as bytes/strings,
     * including those that need global ordinals
     */
    private static SignificantTermsAggregatorSupplier bytesSupplier() {
        return new SignificantTermsAggregatorSupplier() {
            @Override
            public Aggregator build(String name,
                                    AggregatorFactories factories,
                                    ValuesSource valuesSource,
                                    DocValueFormat format,
                                    TermsAggregator.BucketCountThresholds bucketCountThresholds,
                                    IncludeExclude includeExclude,
                                    String executionHint,
                                    SearchContext context,
                                    Aggregator parent,
                                    SignificanceHeuristic significanceHeuristic,
                                    SignificanceLookup lookup,
                                    CardinalityUpperBound cardinality,
                                    Map<String, Object> metadata) throws IOException {

                ExecutionMode execution = null;
                if (executionHint != null) {
                    execution = ExecutionMode.fromString(executionHint, deprecationLogger);
                }
                if (valuesSource instanceof ValuesSource.Bytes.WithOrdinals == false) {
                    execution = ExecutionMode.MAP;
                }
                if (execution == null) {
                    execution = ExecutionMode.GLOBAL_ORDINALS;
                }

                if ((includeExclude != null) && (includeExclude.isRegexBased()) && format != DocValueFormat.RAW) {
                    throw new IllegalArgumentException("Aggregation [" + name + "] cannot support regular expression style "
                        + "include/exclude settings as they can only be applied to string fields. Use an array of values for "
                        + "include/exclude clauses");
                }

                return execution.create(name, factories, valuesSource, format, bucketCountThresholds, includeExclude, context, parent,
                    significanceHeuristic, lookup, cardinality, metadata);
            }
        };
    }

    /**
     * This supplier is used for all fields that expect to be aggregated as a numeric value.
     * This includes floating points, and formatted types that use numerics internally for storage (date, boolean, etc)
     */
    private static SignificantTermsAggregatorSupplier numericSupplier() {
        return new SignificantTermsAggregatorSupplier() {
            @Override
            public Aggregator build(String name,
                                    AggregatorFactories factories,
                                    ValuesSource valuesSource,
                                    DocValueFormat format,
                                    TermsAggregator.BucketCountThresholds bucketCountThresholds,
                                    IncludeExclude includeExclude,
                                    String executionHint,
                                    SearchContext context,
                                    Aggregator parent,
                                    SignificanceHeuristic significanceHeuristic,
                                    SignificanceLookup lookup,
                                    CardinalityUpperBound cardinality,
                                    Map<String, Object> metadata) throws IOException {

                if ((includeExclude != null) && (includeExclude.isRegexBased())) {
                    throw new IllegalArgumentException("Aggregation [" + name + "] cannot support regular expression style include/exclude "
                        + "settings as they can only be applied to string fields. Use an array of numeric " +
                        "values for include/exclude clauses used to filter numeric fields");
                }

                ValuesSource.Numeric numericValuesSource = (ValuesSource.Numeric) valuesSource;
                if (numericValuesSource.isFloatingPoint()) {
                    throw new UnsupportedOperationException("No support for examining floating point numerics");
                }

                IncludeExclude.LongFilter longFilter = null;
                if (includeExclude != null) {
                    longFilter = includeExclude.convertToLongFilter(format);
                }

                return new NumericTermsAggregator(name, factories,
                    agg -> agg.new SignificantLongTermsResults(lookup, significanceHeuristic, cardinality),
                    numericValuesSource, format, null, bucketCountThresholds, context, parent, SubAggCollectionMode.BREADTH_FIRST,
                    longFilter, cardinality, metadata);
            }
        };
    }

    private final IncludeExclude includeExclude;
    private final String executionHint;
    private final QueryBuilder backgroundFilter;
    private final TermsAggregator.BucketCountThresholds bucketCountThresholds;
    private final SignificanceHeuristic significanceHeuristic;

    SignificantTermsAggregatorFactory(String name,
                                      ValuesSourceConfig config,
                                      IncludeExclude includeExclude,
                                      String executionHint,
                                      QueryBuilder backgroundFilter,
                                      TermsAggregator.BucketCountThresholds bucketCountThresholds,
                                      SignificanceHeuristic significanceHeuristic,
                                      QueryShardContext queryShardContext,
                                      AggregatorFactory parent,
                                      AggregatorFactories.Builder subFactoriesBuilder,
                                      Map<String, Object> metadata) throws IOException {
        super(name, config, queryShardContext, parent, subFactoriesBuilder, metadata);

        if (config.hasValues()) {
            if (config.fieldContext().fieldType().isSearchable() == false) {
                throw new IllegalArgumentException("SignificantText aggregation requires fields to be searchable, but ["
                    + config.fieldContext().fieldType().name() + "] is not");
            }
        }

        this.includeExclude = includeExclude;
        this.executionHint = executionHint;
        this.backgroundFilter = backgroundFilter;
        this.bucketCountThresholds = bucketCountThresholds;
        this.significanceHeuristic = significanceHeuristic;
    }

    @Override
    protected Aggregator createUnmapped(SearchContext searchContext,
                                            Aggregator parent,
                                            Map<String, Object> metadata) throws IOException {
        final InternalAggregation aggregation = new UnmappedSignificantTerms(name, bucketCountThresholds.getRequiredSize(),
                bucketCountThresholds.getMinDocCount(), metadata);
        return new NonCollectingAggregator(name, searchContext, parent, metadata) {
            @Override
            public InternalAggregation buildEmptyAggregation() {
                return aggregation;
            }
        };
    }

    @Override
    protected Aggregator doCreateInternal(SearchContext searchContext,
                                          Aggregator parent,
                                          CardinalityUpperBound cardinality,
                                          Map<String, Object> metadata) throws IOException {
        AggregatorSupplier aggregatorSupplier = queryShardContext.getValuesSourceRegistry().getAggregator(config,
            SignificantTermsAggregationBuilder.NAME);
        if (aggregatorSupplier instanceof SignificantTermsAggregatorSupplier == false) {
            throw new AggregationExecutionException("Registry miss-match - expected SignificantTermsAggregatorSupplier, found [" +
                aggregatorSupplier.getClass().toString() + "]");
        }
        SignificantTermsAggregatorSupplier sigTermsAggregatorSupplier = (SignificantTermsAggregatorSupplier) aggregatorSupplier;

        BucketCountThresholds bucketCountThresholds = new BucketCountThresholds(this.bucketCountThresholds);
        if (bucketCountThresholds.getShardSize() == SignificantTermsAggregationBuilder.DEFAULT_BUCKET_COUNT_THRESHOLDS.getShardSize()) {
            // The user has not made a shardSize selection .
            // Use default heuristic to avoid any wrong-ranking caused by
            // distributed counting
            // but request double the usual amount.
            // We typically need more than the number of "top" terms requested
            // by other aggregations
            // as the significance algorithm is in less of a position to
            // down-select at shard-level -
            // some of the things we want to find have only one occurrence on
            // each shard and as
            // such are impossible to differentiate from non-significant terms
            // at that early stage.
            bucketCountThresholds.setShardSize(2 * BucketUtils.suggestShardSideQueueSize(bucketCountThresholds.getRequiredSize()));
        }

        SignificanceLookup lookup = new SignificanceLookup(
            queryShardContext,
            config.fieldContext().fieldType(),
            config.format(),
            backgroundFilter
        );

        return sigTermsAggregatorSupplier.build(name, factories, config.getValuesSource(), config.format(),
            bucketCountThresholds, includeExclude, executionHint, searchContext, parent,
            significanceHeuristic, lookup, cardinality, metadata);
    }

    public enum ExecutionMode {

        MAP(new ParseField("map")) {

            @Override
            Aggregator create(String name,
                              AggregatorFactories factories,
                              ValuesSource valuesSource,
                              DocValueFormat format,
                              TermsAggregator.BucketCountThresholds bucketCountThresholds,
                              IncludeExclude includeExclude,
                              SearchContext aggregationContext,
                              Aggregator parent,
                              SignificanceHeuristic significanceHeuristic,
                              SignificanceLookup lookup,
                              CardinalityUpperBound cardinality,
                              Map<String, Object> metadata) throws IOException {

                final IncludeExclude.StringFilter filter = includeExclude == null ? null : includeExclude.convertToStringFilter(format);
                return new MapStringTermsAggregator(
                    name,
                    factories,
<<<<<<< HEAD
                    a -> a.new SignificantTermsResults(lookup, significanceHeuristic, cardinality),
                    valuesSource,
=======
                    new MapStringTermsAggregator.ValuesSourceCollectorSource(valuesSource),
                    a -> a.new SignificantTermsResults(lookup, significanceHeuristic, collectsFromSingleBucket),
>>>>>>> 8396af3c
                    null,
                    format,
                    bucketCountThresholds,
                    filter,
                    aggregationContext,
                    parent,
                    SubAggCollectionMode.BREADTH_FIRST,
                    false,
                    cardinality,
                    metadata
                );

            }

        },
        GLOBAL_ORDINALS(new ParseField("global_ordinals")) {

            @Override
            Aggregator create(String name,
                              AggregatorFactories factories,
                              ValuesSource valuesSource,
                              DocValueFormat format,
                              TermsAggregator.BucketCountThresholds bucketCountThresholds,
                              IncludeExclude includeExclude,
                              SearchContext aggregationContext,
                              Aggregator parent,
                              SignificanceHeuristic significanceHeuristic,
                              SignificanceLookup lookup,
                              CardinalityUpperBound cardinality,
                              Map<String, Object> metadata) throws IOException {

                final IncludeExclude.OrdinalsFilter filter = includeExclude == null ? null : includeExclude.convertToOrdinalsFilter(format);
                boolean remapGlobalOrd = true;
                if (collectsFromSingleBucket && factories == AggregatorFactories.EMPTY && includeExclude == null) {
                    /*
                     * We don't need to remap global ords iff this aggregator:
                     *    - collects from a single bucket AND
                     *    - has no include/exclude rules AND
                     *    - has no sub-aggregator
                     */
                    remapGlobalOrd = false;
                }

                return new GlobalOrdinalsStringTermsAggregator(
                    name,
                    factories,
                    a -> a.new SignificantTermsResults(lookup, significanceHeuristic, cardinality),
                    (ValuesSource.Bytes.WithOrdinals.FieldData) valuesSource,
                    null,
                    format,
                    bucketCountThresholds,
                    filter,
                    aggregationContext,
                    parent,
                    remapGlobalOrd,
                    SubAggCollectionMode.BREADTH_FIRST,
                    false,
                    cardinality,
                    metadata
                );
            }
        };

        public static ExecutionMode fromString(String value, final DeprecationLogger deprecationLogger) {
            if ("global_ordinals".equals(value)) {
                return GLOBAL_ORDINALS;
            } else if ("global_ordinals_hash".equals(value)) {
                deprecationLogger.deprecate("global_ordinals_hash",
                    "global_ordinals_hash is deprecated. Please use [global_ordinals] instead.");
                return GLOBAL_ORDINALS;
            } else if ("map".equals(value)) {
                return MAP;
            }
            throw new IllegalArgumentException("Unknown `execution_hint`: [" + value + "], expected any of [map, global_ordinals]");
        }

        private final ParseField parseField;

        ExecutionMode(ParseField parseField) {
            this.parseField = parseField;
        }

        abstract Aggregator create(String name,
                                   AggregatorFactories factories,
                                   ValuesSource valuesSource,
                                   DocValueFormat format,
                                   TermsAggregator.BucketCountThresholds bucketCountThresholds,
                                   IncludeExclude includeExclude,
                                   SearchContext aggregationContext,
                                   Aggregator parent,
                                   SignificanceHeuristic significanceHeuristic,
                                   SignificanceLookup lookup,
                                   CardinalityUpperBound cardinality,
                                   Map<String, Object> metadata) throws IOException;

        @Override
        public String toString() {
            return parseField.getPreferredName();
        }
    }
}<|MERGE_RESOLUTION|>--- conflicted
+++ resolved
@@ -260,13 +260,8 @@
                 return new MapStringTermsAggregator(
                     name,
                     factories,
-<<<<<<< HEAD
+                    new MapStringTermsAggregator.ValuesSourceCollectorSource(valuesSource),
                     a -> a.new SignificantTermsResults(lookup, significanceHeuristic, cardinality),
-                    valuesSource,
-=======
-                    new MapStringTermsAggregator.ValuesSourceCollectorSource(valuesSource),
-                    a -> a.new SignificantTermsResults(lookup, significanceHeuristic, collectsFromSingleBucket),
->>>>>>> 8396af3c
                     null,
                     format,
                     bucketCountThresholds,
@@ -300,7 +295,7 @@
 
                 final IncludeExclude.OrdinalsFilter filter = includeExclude == null ? null : includeExclude.convertToOrdinalsFilter(format);
                 boolean remapGlobalOrd = true;
-                if (collectsFromSingleBucket && factories == AggregatorFactories.EMPTY && includeExclude == null) {
+                if (cardinality == CardinalityUpperBound.ONE && factories == AggregatorFactories.EMPTY && includeExclude == null) {
                     /*
                      * We don't need to remap global ords iff this aggregator:
                      *    - collects from a single bucket AND
