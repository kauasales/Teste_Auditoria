/*
 * Licensed to Elasticsearch under one or more contributor
 * license agreements. See the NOTICE file distributed with
 * this work for additional information regarding copyright
 * ownership. Elasticsearch licenses this file to you under
 * the Apache License, Version 2.0 (the "License"); you may
 * not use this file except in compliance with the License.
 * You may obtain a copy of the License at
 *
 *    http://www.apache.org/licenses/LICENSE-2.0
 *
 * Unless required by applicable law or agreed to in writing,
 * software distributed under the License is distributed on an
 * "AS IS" BASIS, WITHOUT WARRANTIES OR CONDITIONS OF ANY
 * KIND, either express or implied.  See the License for the
 * specific language governing permissions and limitations
 * under the License.
 */

package org.elasticsearch.search.aggregations.metrics;

import org.elasticsearch.index.query.QueryShardContext;
import org.elasticsearch.search.aggregations.AggregationExecutionException;
import org.elasticsearch.search.aggregations.Aggregator;
import org.elasticsearch.search.aggregations.AggregatorFactories;
import org.elasticsearch.search.aggregations.AggregatorFactory;
<<<<<<< HEAD
import org.elasticsearch.search.aggregations.pipeline.PipelineAggregator;
import org.elasticsearch.search.aggregations.support.AggregatorSupplier;
import org.elasticsearch.search.aggregations.support.CoreValuesSourceType;
=======
>>>>>>> 6853d73e
import org.elasticsearch.search.aggregations.support.ValuesSource;
import org.elasticsearch.search.aggregations.support.ValuesSourceAggregatorFactory;
import org.elasticsearch.search.aggregations.support.ValuesSourceConfig;
import org.elasticsearch.search.aggregations.support.ValuesSourceRegistry;
import org.elasticsearch.search.internal.SearchContext;

import java.io.IOException;
import java.util.Map;

class GeoCentroidAggregatorFactory extends ValuesSourceAggregatorFactory {

    GeoCentroidAggregatorFactory(String name,
                                    ValuesSourceConfig config,
                                    QueryShardContext queryShardContext,
                                    AggregatorFactory parent,
                                    AggregatorFactories.Builder subFactoriesBuilder,
                                    Map<String, Object> metadata) throws IOException {
        super(name, config, queryShardContext, parent, subFactoriesBuilder, metadata);
    }

    @Override
    protected Aggregator createUnmapped(SearchContext searchContext,
                                            Aggregator parent,
                                            Map<String, Object> metadata) throws IOException {
        return new GeoCentroidAggregator(name, searchContext, parent, null, metadata);
    }

    @Override
    protected Aggregator doCreateInternal(ValuesSource valuesSource,
                                            SearchContext searchContext,
                                            Aggregator parent,
                                            boolean collectsFromSingleBucket,
<<<<<<< HEAD
                                            List<PipelineAggregator> pipelineAggregators,
                                            Map<String, Object> metaData) throws IOException {

        AggregatorSupplier aggregatorSupplier = queryShardContext.getValuesSourceRegistry().getAggregator(config.valueSourceType(),
            GeoCentroidAggregationBuilder.NAME);
        if (aggregatorSupplier instanceof GeoCentroidAggregatorSupplier == false) {
            throw new AggregationExecutionException("Registry miss-match - expected "
                + GeoCentroidAggregatorSupplier.class.getName() + ", found [" + aggregatorSupplier.getClass().toString() + "]");
        }
        return ((GeoCentroidAggregatorSupplier) aggregatorSupplier).build(name, searchContext, parent, valuesSource,
            pipelineAggregators, metaData);
    }

    static void registerAggregators(ValuesSourceRegistry valuesSourceRegistry) {
        valuesSourceRegistry.register(GeoCentroidAggregationBuilder.NAME, CoreValuesSourceType.GEOPOINT,
            (GeoCentroidAggregatorSupplier) (name, context, parent, valuesSource, pipelineAggregators, metaData) ->
                new GeoCentroidAggregator(name, context, parent, (ValuesSource.GeoPoint) valuesSource, pipelineAggregators, metaData));
=======
                                            Map<String, Object> metadata) throws IOException {
        return new GeoCentroidAggregator(name, searchContext, parent, valuesSource, metadata);
>>>>>>> 6853d73e
    }
}<|MERGE_RESOLUTION|>--- conflicted
+++ resolved
@@ -24,12 +24,8 @@
 import org.elasticsearch.search.aggregations.Aggregator;
 import org.elasticsearch.search.aggregations.AggregatorFactories;
 import org.elasticsearch.search.aggregations.AggregatorFactory;
-<<<<<<< HEAD
-import org.elasticsearch.search.aggregations.pipeline.PipelineAggregator;
 import org.elasticsearch.search.aggregations.support.AggregatorSupplier;
 import org.elasticsearch.search.aggregations.support.CoreValuesSourceType;
-=======
->>>>>>> 6853d73e
 import org.elasticsearch.search.aggregations.support.ValuesSource;
 import org.elasticsearch.search.aggregations.support.ValuesSourceAggregatorFactory;
 import org.elasticsearch.search.aggregations.support.ValuesSourceConfig;
@@ -62,8 +58,6 @@
                                             SearchContext searchContext,
                                             Aggregator parent,
                                             boolean collectsFromSingleBucket,
-<<<<<<< HEAD
-                                            List<PipelineAggregator> pipelineAggregators,
                                             Map<String, Object> metaData) throws IOException {
 
         AggregatorSupplier aggregatorSupplier = queryShardContext.getValuesSourceRegistry().getAggregator(config.valueSourceType(),
@@ -72,17 +66,12 @@
             throw new AggregationExecutionException("Registry miss-match - expected "
                 + GeoCentroidAggregatorSupplier.class.getName() + ", found [" + aggregatorSupplier.getClass().toString() + "]");
         }
-        return ((GeoCentroidAggregatorSupplier) aggregatorSupplier).build(name, searchContext, parent, valuesSource,
-            pipelineAggregators, metaData);
+        return ((GeoCentroidAggregatorSupplier) aggregatorSupplier).build(name, searchContext, parent, valuesSource, metaData);
     }
 
     static void registerAggregators(ValuesSourceRegistry valuesSourceRegistry) {
         valuesSourceRegistry.register(GeoCentroidAggregationBuilder.NAME, CoreValuesSourceType.GEOPOINT,
-            (GeoCentroidAggregatorSupplier) (name, context, parent, valuesSource, pipelineAggregators, metaData) ->
-                new GeoCentroidAggregator(name, context, parent, (ValuesSource.GeoPoint) valuesSource, pipelineAggregators, metaData));
-=======
-                                            Map<String, Object> metadata) throws IOException {
-        return new GeoCentroidAggregator(name, searchContext, parent, valuesSource, metadata);
->>>>>>> 6853d73e
+            (GeoCentroidAggregatorSupplier) (name, context, parent, valuesSource, metaData) ->
+                new GeoCentroidAggregator(name, context, parent, (ValuesSource.GeoPoint) valuesSource, metaData));
     }
 }