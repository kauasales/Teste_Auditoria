/*
 * Licensed to Elasticsearch under one or more contributor
 * license agreements. See the NOTICE file distributed with
 * this work for additional information regarding copyright
 * ownership. Elasticsearch licenses this file to you under
 * the Apache License, Version 2.0 (the "License"); you may
 * not use this file except in compliance with the License.
 * You may obtain a copy of the License at
 *
 *    http://www.apache.org/licenses/LICENSE-2.0
 *
 * Unless required by applicable law or agreed to in writing,
 * software distributed under the License is distributed on an
 * "AS IS" BASIS, WITHOUT WARRANTIES OR CONDITIONS OF ANY
 * KIND, either express or implied.  See the License for the
 * specific language governing permissions and limitations
 * under the License.
 */

package org.elasticsearch.search.aggregations.bucket.terms;

import org.apache.logging.log4j.LogManager;
import org.apache.lucene.search.IndexSearcher;
import org.elasticsearch.common.ParseField;
import org.elasticsearch.common.logging.DeprecationLogger;
import org.elasticsearch.index.query.QueryShardContext;
import org.elasticsearch.search.DocValueFormat;
import org.elasticsearch.search.aggregations.AggregationExecutionException;
import org.elasticsearch.search.aggregations.Aggregator;
import org.elasticsearch.search.aggregations.Aggregator.SubAggCollectionMode;
import org.elasticsearch.search.aggregations.AggregatorFactories;
import org.elasticsearch.search.aggregations.AggregatorFactory;
import org.elasticsearch.search.aggregations.BucketOrder;
import org.elasticsearch.search.aggregations.InternalAggregation;
import org.elasticsearch.search.aggregations.InternalOrder;
import org.elasticsearch.search.aggregations.InternalOrder.CompoundOrder;
import org.elasticsearch.search.aggregations.NonCollectingAggregator;
import org.elasticsearch.search.aggregations.bucket.BucketUtils;
import org.elasticsearch.search.aggregations.bucket.terms.TermsAggregator.BucketCountThresholds;
<<<<<<< HEAD
import org.elasticsearch.search.aggregations.pipeline.PipelineAggregator;
import org.elasticsearch.search.aggregations.support.AggregatorSupplier;
import org.elasticsearch.search.aggregations.support.CoreValuesSourceType;
=======
>>>>>>> 6853d73e
import org.elasticsearch.search.aggregations.support.ValuesSource;
import org.elasticsearch.search.aggregations.support.ValuesSourceAggregatorFactory;
import org.elasticsearch.search.aggregations.support.ValuesSourceConfig;
import org.elasticsearch.search.aggregations.support.ValuesSourceRegistry;
import org.elasticsearch.search.internal.SearchContext;

import java.io.IOException;
<<<<<<< HEAD
import java.util.Arrays;
import java.util.List;
=======
>>>>>>> 6853d73e
import java.util.Map;

public class TermsAggregatorFactory extends ValuesSourceAggregatorFactory {
    private static final DeprecationLogger deprecationLogger = new DeprecationLogger(LogManager.getLogger(TermsAggregatorFactory.class));

    static Boolean REMAP_GLOBAL_ORDS, COLLECT_SEGMENT_ORDS;

    private final BucketOrder order;
    private final IncludeExclude includeExclude;
    private final String executionHint;
    private final SubAggCollectionMode collectMode;
    private final TermsAggregator.BucketCountThresholds bucketCountThresholds;
    private final boolean showTermDocCountError;

<<<<<<< HEAD
    // TODO: Registration should happen on the actual aggregator classes
    static void registerAggregators(ValuesSourceRegistry valuesSourceRegistry) {
        valuesSourceRegistry.register(TermsAggregationBuilder.NAME,
            Arrays.asList(CoreValuesSourceType.BYTES, CoreValuesSourceType.IP),
            TermsAggregatorFactory.bytesSupplier());

        valuesSourceRegistry.register(TermsAggregationBuilder.NAME,
            Arrays.asList(CoreValuesSourceType.DATE, CoreValuesSourceType.BOOLEAN, CoreValuesSourceType.NUMERIC),
            TermsAggregatorFactory.numericSupplier());
    }

    /**
     * This supplier is used for all the field types that should be aggregated as bytes/strings,
     * including those that need global ordinals
     */
    private static TermsAggregatorSupplier bytesSupplier() {
        return new TermsAggregatorSupplier() {
            @Override
            public Aggregator build(String name,
                                    AggregatorFactories factories,
                                    ValuesSource valuesSource,
                                    BucketOrder order,
                                    DocValueFormat format,
                                    TermsAggregator.BucketCountThresholds bucketCountThresholds,
                                    IncludeExclude includeExclude,
                                    String executionHint,
                                    SearchContext context,
                                    Aggregator parent,
                                    SubAggCollectionMode subAggCollectMode,
                                    boolean showTermDocCountError,
                                    List<PipelineAggregator> pipelineAggregators,
                                    Map<String, Object> metaData) throws IOException {

                ExecutionMode execution = null;
                if (executionHint != null) {
                    execution = ExecutionMode.fromString(executionHint, deprecationLogger);
                }
                // In some cases, using ordinals is just not supported: override it
                if (valuesSource instanceof ValuesSource.Bytes.WithOrdinals == false) {
                    execution = ExecutionMode.MAP;
                }
                final long maxOrd = execution == ExecutionMode.GLOBAL_ORDINALS ? getMaxOrd(valuesSource, context.searcher()) : -1;
                if (execution == null) {
                    execution = ExecutionMode.GLOBAL_ORDINALS;
                }
                if (subAggCollectMode == null) {
                    subAggCollectMode = SubAggCollectionMode.DEPTH_FIRST;
                    // TODO can we remove concept of AggregatorFactories.EMPTY?
                    if (factories != AggregatorFactories.EMPTY) {
                        subAggCollectMode = subAggCollectionMode(bucketCountThresholds.getShardSize(), maxOrd);
                    }
                }

                if ((includeExclude != null) && (includeExclude.isRegexBased()) && format != DocValueFormat.RAW) {
                    // TODO this exception message is not really accurate for the string case.  It's really disallowing regex + formatter
                    throw new AggregationExecutionException("Aggregation [" + name + "] cannot support regular expression style "
                        + "include/exclude settings as they can only be applied to string fields. Use an array of values for "
                        + "include/exclude clauses");
                }

                // TODO: [Zach] we might want refactor and remove ExecutionMode#create(), moving that logic outside the enum
                return execution.create(name, factories, valuesSource, order, format, bucketCountThresholds, includeExclude,
                    context, parent, subAggCollectMode, showTermDocCountError, pipelineAggregators, metaData);

            }
        };
    }

    /**
     * This supplier is used for all fields that expect to be aggregated as a numeric value.
     * This includes floating points, and formatted types that use numerics internally for storage (date, boolean, etc)
     */
    private static TermsAggregatorSupplier numericSupplier() {
        return new TermsAggregatorSupplier() {
            @Override
            public Aggregator build(String name,
                                    AggregatorFactories factories,
                                    ValuesSource valuesSource,
                                    BucketOrder order,
                                    DocValueFormat format,
                                    TermsAggregator.BucketCountThresholds bucketCountThresholds,
                                    IncludeExclude includeExclude,
                                    String executionHint,
                                    SearchContext context,
                                    Aggregator parent,
                                    SubAggCollectionMode subAggCollectMode,
                                    boolean showTermDocCountError,
                                    List<PipelineAggregator> pipelineAggregators,
                                    Map<String, Object> metaData) throws IOException {

                if ((includeExclude != null) && (includeExclude.isRegexBased())) {
                    throw new AggregationExecutionException("Aggregation [" + name + "] cannot support regular expression style "
                        + "include/exclude settings as they can only be applied to string fields. Use an array of numeric values for "
                        + "include/exclude clauses used to filter numeric fields");
                }

                IncludeExclude.LongFilter longFilter = null;
                if (subAggCollectMode == null) {
                    // TODO can we remove concept of AggregatorFactories.EMPTY?
                    if (factories != AggregatorFactories.EMPTY) {
                        subAggCollectMode = subAggCollectionMode(bucketCountThresholds.getShardSize(), -1);
                    } else {
                        subAggCollectMode = SubAggCollectionMode.DEPTH_FIRST;
                    }
                }
                if (((ValuesSource.Numeric) valuesSource).isFloatingPoint()) {
                    if (includeExclude != null) {
                        longFilter = includeExclude.convertToDoubleFilter();
                    }
                    return new DoubleTermsAggregator(name, factories, (ValuesSource.Numeric) valuesSource, format, order,
                        bucketCountThresholds, context, parent, subAggCollectMode, showTermDocCountError, longFilter,
                        pipelineAggregators, metaData);
                }
                if (includeExclude != null) {
                    longFilter = includeExclude.convertToLongFilter(format);
                }
                return new LongTermsAggregator(name, factories, (ValuesSource.Numeric) valuesSource, format, order,
                    bucketCountThresholds, context, parent, subAggCollectMode, showTermDocCountError, longFilter,
                    pipelineAggregators, metaData);
            }
        };
    }
=======
>>>>>>> 6853d73e

    TermsAggregatorFactory(String name,
                           ValuesSourceConfig config,
                           BucketOrder order,
                           IncludeExclude includeExclude,
                           String executionHint,
                           SubAggCollectionMode collectMode,
                           TermsAggregator.BucketCountThresholds bucketCountThresholds,
                           boolean showTermDocCountError,
                           QueryShardContext queryShardContext,
                           AggregatorFactory parent,
                           AggregatorFactories.Builder subFactoriesBuilder,
                           Map<String, Object> metaData) throws IOException {
        super(name, config, queryShardContext, parent, subFactoriesBuilder, metaData);
        this.order = order;
        this.includeExclude = includeExclude;
        this.executionHint = executionHint;
        this.collectMode = collectMode;
        this.bucketCountThresholds = bucketCountThresholds;
        this.showTermDocCountError = showTermDocCountError;
    }

    @Override
    protected Aggregator createUnmapped(SearchContext searchContext,
                                            Aggregator parent,
                                            Map<String, Object> metadata) throws IOException {
        final InternalAggregation aggregation = new UnmappedTerms(name, order, bucketCountThresholds.getRequiredSize(),
                bucketCountThresholds.getMinDocCount(), metadata);
        Aggregator agg = new NonCollectingAggregator(name, searchContext, parent, factories, metadata) {
            @Override
            public InternalAggregation buildEmptyAggregation() {
                return aggregation;
            }
        };
        // even in the case of an unmapped aggregator, validate the order
        order.validate(agg);
        return agg;
    }

    private static boolean isAggregationSort(BucketOrder order) {
        if (order instanceof InternalOrder.Aggregation) {
            return true;
        } else if (order instanceof InternalOrder.CompoundOrder) {
            InternalOrder.CompoundOrder compoundOrder = (CompoundOrder) order;
            return compoundOrder.orderElements().stream().anyMatch(TermsAggregatorFactory::isAggregationSort);
        } else {
            return false;
        }
    }

    @Override
    protected Aggregator doCreateInternal(ValuesSource valuesSource,
<<<<<<< HEAD
                                          SearchContext searchContext,
                                          Aggregator parent,
                                          boolean collectsFromSingleBucket,
                                          List<PipelineAggregator> pipelineAggregators,
                                          Map<String, Object> metaData) throws IOException {
=======
                                            SearchContext searchContext,
                                            Aggregator parent,
                                            boolean collectsFromSingleBucket,
                                            Map<String, Object> metadata) throws IOException {
>>>>>>> 6853d73e
        if (collectsFromSingleBucket == false) {
            return asMultiBucketAggregator(this, searchContext, parent);
        }

        AggregatorSupplier aggregatorSupplier = queryShardContext.getValuesSourceRegistry().getAggregator(config.valueSourceType(),
            TermsAggregationBuilder.NAME);
        if (aggregatorSupplier instanceof TermsAggregatorSupplier == false) {
            throw new AggregationExecutionException("Registry miss-match - expected TermsAggregatorSupplier, found [" +
                aggregatorSupplier.getClass().toString() + "]");
        }

        TermsAggregatorSupplier termsAggregatorSupplier = (TermsAggregatorSupplier) aggregatorSupplier;
        BucketCountThresholds bucketCountThresholds = new BucketCountThresholds(this.bucketCountThresholds);
        if (InternalOrder.isKeyOrder(order) == false
            && bucketCountThresholds.getShardSize() == TermsAggregationBuilder.DEFAULT_BUCKET_COUNT_THRESHOLDS.getShardSize()) {
            // The user has not made a shardSize selection. Use default
            // heuristic to avoid any wrong-ranking caused by distributed
            // counting
            bucketCountThresholds.setShardSize(BucketUtils.suggestShardSideQueueSize(bucketCountThresholds.getRequiredSize()));
        }
        bucketCountThresholds.ensureValidity();
<<<<<<< HEAD
=======
        if (valuesSource instanceof ValuesSource.Bytes) {
            ExecutionMode execution = null;
            if (executionHint != null) {
                execution = ExecutionMode.fromString(executionHint, deprecationLogger);
            }
            // In some cases, using ordinals is just not supported: override it
            if (valuesSource instanceof ValuesSource.Bytes.WithOrdinals == false) {
                execution = ExecutionMode.MAP;
            }
            if (execution == null) {
                execution = ExecutionMode.GLOBAL_ORDINALS;
            }
            final long maxOrd = execution == ExecutionMode.GLOBAL_ORDINALS ? getMaxOrd(valuesSource, searchContext.searcher()) : -1;
            SubAggCollectionMode cm = collectMode;
            if (cm == null) {
                cm = SubAggCollectionMode.DEPTH_FIRST;
                if (factories != AggregatorFactories.EMPTY) {
                    cm = subAggCollectionMode(bucketCountThresholds.getShardSize(), maxOrd);
                }
            }

            DocValueFormat format = config.format();
            if ((includeExclude != null) && (includeExclude.isRegexBased()) && format != DocValueFormat.RAW) {
                throw new AggregationExecutionException("Aggregation [" + name + "] cannot support regular expression style "
                        + "include/exclude settings as they can only be applied to string fields. Use an array of values for "
                        + "include/exclude clauses");
            }

            return execution.create(name, factories, valuesSource, order, format,
                bucketCountThresholds, includeExclude, searchContext, parent, cm, showTermDocCountError, metadata);
        }

        if ((includeExclude != null) && (includeExclude.isRegexBased())) {
            throw new AggregationExecutionException("Aggregation [" + name + "] cannot support regular expression style "
                    + "include/exclude settings as they can only be applied to string fields. Use an array of numeric values for "
                    + "include/exclude clauses used to filter numeric fields");
        }

        if (valuesSource instanceof ValuesSource.Numeric) {
            IncludeExclude.LongFilter longFilter = null;
            SubAggCollectionMode cm = collectMode;
            if (cm == null) {
                if (factories != AggregatorFactories.EMPTY) {
                    cm = subAggCollectionMode(bucketCountThresholds.getShardSize(), -1);
                } else {
                    cm = SubAggCollectionMode.DEPTH_FIRST;
                }
            }
            if (((ValuesSource.Numeric) valuesSource).isFloatingPoint()) {
                if (includeExclude != null) {
                    longFilter = includeExclude.convertToDoubleFilter();
                }
                return new DoubleTermsAggregator(name, factories, (ValuesSource.Numeric) valuesSource, config.format(), order,
                        bucketCountThresholds, searchContext, parent, cm, showTermDocCountError, longFilter, metadata);
            }
            if (includeExclude != null) {
                longFilter = includeExclude.convertToLongFilter(config.format());
            }
            return new LongTermsAggregator(name, factories, (ValuesSource.Numeric) valuesSource, config.format(), order,
                    bucketCountThresholds, searchContext, parent, cm, showTermDocCountError, longFilter, metadata);
        }
>>>>>>> 6853d73e

        return termsAggregatorSupplier.build(name, factories, valuesSource, order, config.format(),
            bucketCountThresholds, includeExclude, executionHint, searchContext, parent, collectMode,
            showTermDocCountError, pipelineAggregators, metaData);
    }

    // return the SubAggCollectionMode that this aggregation should use based on the expected size
    // and the cardinality of the field
    static SubAggCollectionMode subAggCollectionMode(int expectedSize, long maxOrd) {
        if (expectedSize == Integer.MAX_VALUE) {
            // return all buckets
            return SubAggCollectionMode.DEPTH_FIRST;
        }
        if (maxOrd == -1 || maxOrd > expectedSize) {
            // use breadth_first if the cardinality is bigger than the expected size or unknown (-1)
            return SubAggCollectionMode.BREADTH_FIRST;
        }
        return SubAggCollectionMode.DEPTH_FIRST;
    }

    /**
     * Get the maximum global ordinal value for the provided {@link ValuesSource} or -1
     * if the values source is not an instance of {@link ValuesSource.Bytes.WithOrdinals}.
     */
    private static long getMaxOrd(ValuesSource source, IndexSearcher searcher) throws IOException {
        if (source instanceof ValuesSource.Bytes.WithOrdinals) {
            ValuesSource.Bytes.WithOrdinals valueSourceWithOrdinals = (ValuesSource.Bytes.WithOrdinals) source;
            return valueSourceWithOrdinals.globalMaxOrd(searcher);
        } else {
            return -1;
        }
    }

    public enum ExecutionMode {

        MAP(new ParseField("map")) {

            @Override
            Aggregator create(String name,
                              AggregatorFactories factories,
                              ValuesSource valuesSource,
                              BucketOrder order,
                              DocValueFormat format,
                              TermsAggregator.BucketCountThresholds bucketCountThresholds,
                              IncludeExclude includeExclude,
                              SearchContext context,
                              Aggregator parent,
                              SubAggCollectionMode subAggCollectMode,
                              boolean showTermDocCountError,
                              Map<String, Object> metadata) throws IOException {
                final IncludeExclude.StringFilter filter = includeExclude == null ? null : includeExclude.convertToStringFilter(format);
                return new StringTermsAggregator(name, factories, valuesSource, order, format, bucketCountThresholds, filter,
                        context, parent, subAggCollectMode, showTermDocCountError, metadata);
            }
        },
        GLOBAL_ORDINALS(new ParseField("global_ordinals")) {

            @Override
            Aggregator create(String name,
                              AggregatorFactories factories,
                              ValuesSource valuesSource,
                              BucketOrder order,
                              DocValueFormat format,
                              TermsAggregator.BucketCountThresholds bucketCountThresholds,
                              IncludeExclude includeExclude,
                              SearchContext context, Aggregator parent,
                              SubAggCollectionMode subAggCollectMode,
                              boolean showTermDocCountError,
                              Map<String, Object> metadata) throws IOException {

                final long maxOrd = getMaxOrd(valuesSource, context.searcher());
                assert maxOrd != -1;
                final double ratio = maxOrd / ((double) context.searcher().getIndexReader().numDocs());

                assert valuesSource instanceof ValuesSource.Bytes.WithOrdinals;
                ValuesSource.Bytes.WithOrdinals ordinalsValuesSource = (ValuesSource.Bytes.WithOrdinals) valuesSource;

                if (factories == AggregatorFactories.EMPTY &&
                        includeExclude == null &&
                        Aggregator.descendsFromBucketAggregator(parent) == false &&
                        ordinalsValuesSource.supportsGlobalOrdinalsMapping() &&
                        // we use the static COLLECT_SEGMENT_ORDS to allow tests to force specific optimizations
                        (COLLECT_SEGMENT_ORDS!= null ? COLLECT_SEGMENT_ORDS.booleanValue() : ratio <= 0.5 && maxOrd <= 2048)) {
                    /**
                     * We can use the low cardinality execution mode iff this aggregator:
                     *  - has no sub-aggregator AND
                     *  - is not a child of a bucket aggregator AND
                     *  - has a values source that can map from segment to global ordinals
                     *  - At least we reduce the number of global ordinals look-ups by half (ration <= 0.5) AND
                     *  - the maximum global ordinal is less than 2048 (LOW_CARDINALITY has additional memory usage,
                     *  which directly linked to maxOrd, so we need to limit).
                     */
                    return new GlobalOrdinalsStringTermsAggregator.LowCardinality(name, factories,
                            ordinalsValuesSource, order, format, bucketCountThresholds, context, parent, false,
                            subAggCollectMode, showTermDocCountError, metadata);

                }
                final IncludeExclude.OrdinalsFilter filter = includeExclude == null ? null : includeExclude.convertToOrdinalsFilter(format);
                boolean remapGlobalOrds;
                if (REMAP_GLOBAL_ORDS != null) {
                    // We use REMAP_GLOBAL_ORDS to allow tests to force specific optimizations
                    remapGlobalOrds = REMAP_GLOBAL_ORDS.booleanValue();
                } else {
                    remapGlobalOrds = true;
                    if (includeExclude == null &&
                            Aggregator.descendsFromBucketAggregator(parent) == false &&
                            (factories == AggregatorFactories.EMPTY ||
                                (isAggregationSort(order) == false && subAggCollectMode == SubAggCollectionMode.BREADTH_FIRST))) {
                        /**
                         * We don't need to remap global ords iff this aggregator:
                         *    - has no include/exclude rules AND
                         *    - is not a child of a bucket aggregator AND
                         *    - has no sub-aggregator or only sub-aggregator that can be deferred
                         *      ({@link SubAggCollectionMode#BREADTH_FIRST}).
                         **/
                         remapGlobalOrds = false;
                    }
                }
                return new GlobalOrdinalsStringTermsAggregator(name, factories, ordinalsValuesSource, order,
                        format, bucketCountThresholds, filter, context, parent, remapGlobalOrds, subAggCollectMode, showTermDocCountError,
                        metadata);
            }
        };

        public static ExecutionMode fromString(String value, final DeprecationLogger deprecationLogger) {
            switch (value) {
                case "global_ordinals":
                    return GLOBAL_ORDINALS;
                case "map":
                    return MAP;
                default:
                    throw new IllegalArgumentException("Unknown `execution_hint`: [" + value + "], expected any of [map, global_ordinals]");
            }
        }

        private final ParseField parseField;

        ExecutionMode(ParseField parseField) {
            this.parseField = parseField;
        }

        abstract Aggregator create(String name,
                                   AggregatorFactories factories,
                                   ValuesSource valuesSource,
                                   BucketOrder order,
                                   DocValueFormat format,
                                   TermsAggregator.BucketCountThresholds bucketCountThresholds,
                                   IncludeExclude includeExclude,
                                   SearchContext context,
                                   Aggregator parent,
                                   SubAggCollectionMode subAggCollectMode,
                                   boolean showTermDocCountError,
                                   Map<String, Object> metadata) throws IOException;

        @Override
        public String toString() {
            return parseField.getPreferredName();
        }
    }

}<|MERGE_RESOLUTION|>--- conflicted
+++ resolved
@@ -37,12 +37,8 @@
 import org.elasticsearch.search.aggregations.NonCollectingAggregator;
 import org.elasticsearch.search.aggregations.bucket.BucketUtils;
 import org.elasticsearch.search.aggregations.bucket.terms.TermsAggregator.BucketCountThresholds;
-<<<<<<< HEAD
-import org.elasticsearch.search.aggregations.pipeline.PipelineAggregator;
 import org.elasticsearch.search.aggregations.support.AggregatorSupplier;
 import org.elasticsearch.search.aggregations.support.CoreValuesSourceType;
-=======
->>>>>>> 6853d73e
 import org.elasticsearch.search.aggregations.support.ValuesSource;
 import org.elasticsearch.search.aggregations.support.ValuesSourceAggregatorFactory;
 import org.elasticsearch.search.aggregations.support.ValuesSourceConfig;
@@ -50,11 +46,7 @@
 import org.elasticsearch.search.internal.SearchContext;
 
 import java.io.IOException;
-<<<<<<< HEAD
 import java.util.Arrays;
-import java.util.List;
-=======
->>>>>>> 6853d73e
 import java.util.Map;
 
 public class TermsAggregatorFactory extends ValuesSourceAggregatorFactory {
@@ -69,7 +61,6 @@
     private final TermsAggregator.BucketCountThresholds bucketCountThresholds;
     private final boolean showTermDocCountError;
 
-<<<<<<< HEAD
     // TODO: Registration should happen on the actual aggregator classes
     static void registerAggregators(ValuesSourceRegistry valuesSourceRegistry) {
         valuesSourceRegistry.register(TermsAggregationBuilder.NAME,
@@ -100,7 +91,6 @@
                                     Aggregator parent,
                                     SubAggCollectionMode subAggCollectMode,
                                     boolean showTermDocCountError,
-                                    List<PipelineAggregator> pipelineAggregators,
                                     Map<String, Object> metaData) throws IOException {
 
                 ExecutionMode execution = null;
@@ -132,7 +122,7 @@
 
                 // TODO: [Zach] we might want refactor and remove ExecutionMode#create(), moving that logic outside the enum
                 return execution.create(name, factories, valuesSource, order, format, bucketCountThresholds, includeExclude,
-                    context, parent, subAggCollectMode, showTermDocCountError, pipelineAggregators, metaData);
+                    context, parent, subAggCollectMode, showTermDocCountError, metaData);
 
             }
         };
@@ -157,7 +147,6 @@
                                     Aggregator parent,
                                     SubAggCollectionMode subAggCollectMode,
                                     boolean showTermDocCountError,
-                                    List<PipelineAggregator> pipelineAggregators,
                                     Map<String, Object> metaData) throws IOException {
 
                 if ((includeExclude != null) && (includeExclude.isRegexBased())) {
@@ -181,19 +170,17 @@
                     }
                     return new DoubleTermsAggregator(name, factories, (ValuesSource.Numeric) valuesSource, format, order,
                         bucketCountThresholds, context, parent, subAggCollectMode, showTermDocCountError, longFilter,
-                        pipelineAggregators, metaData);
+                        metaData);
                 }
                 if (includeExclude != null) {
                     longFilter = includeExclude.convertToLongFilter(format);
                 }
                 return new LongTermsAggregator(name, factories, (ValuesSource.Numeric) valuesSource, format, order,
                     bucketCountThresholds, context, parent, subAggCollectMode, showTermDocCountError, longFilter,
-                    pipelineAggregators, metaData);
+                    metaData);
             }
         };
     }
-=======
->>>>>>> 6853d73e
 
     TermsAggregatorFactory(String name,
                            ValuesSourceConfig config,
@@ -246,18 +233,10 @@
 
     @Override
     protected Aggregator doCreateInternal(ValuesSource valuesSource,
-<<<<<<< HEAD
                                           SearchContext searchContext,
                                           Aggregator parent,
                                           boolean collectsFromSingleBucket,
-                                          List<PipelineAggregator> pipelineAggregators,
                                           Map<String, Object> metaData) throws IOException {
-=======
-                                            SearchContext searchContext,
-                                            Aggregator parent,
-                                            boolean collectsFromSingleBucket,
-                                            Map<String, Object> metadata) throws IOException {
->>>>>>> 6853d73e
         if (collectsFromSingleBucket == false) {
             return asMultiBucketAggregator(this, searchContext, parent);
         }
@@ -279,74 +258,10 @@
             bucketCountThresholds.setShardSize(BucketUtils.suggestShardSideQueueSize(bucketCountThresholds.getRequiredSize()));
         }
         bucketCountThresholds.ensureValidity();
-<<<<<<< HEAD
-=======
-        if (valuesSource instanceof ValuesSource.Bytes) {
-            ExecutionMode execution = null;
-            if (executionHint != null) {
-                execution = ExecutionMode.fromString(executionHint, deprecationLogger);
-            }
-            // In some cases, using ordinals is just not supported: override it
-            if (valuesSource instanceof ValuesSource.Bytes.WithOrdinals == false) {
-                execution = ExecutionMode.MAP;
-            }
-            if (execution == null) {
-                execution = ExecutionMode.GLOBAL_ORDINALS;
-            }
-            final long maxOrd = execution == ExecutionMode.GLOBAL_ORDINALS ? getMaxOrd(valuesSource, searchContext.searcher()) : -1;
-            SubAggCollectionMode cm = collectMode;
-            if (cm == null) {
-                cm = SubAggCollectionMode.DEPTH_FIRST;
-                if (factories != AggregatorFactories.EMPTY) {
-                    cm = subAggCollectionMode(bucketCountThresholds.getShardSize(), maxOrd);
-                }
-            }
-
-            DocValueFormat format = config.format();
-            if ((includeExclude != null) && (includeExclude.isRegexBased()) && format != DocValueFormat.RAW) {
-                throw new AggregationExecutionException("Aggregation [" + name + "] cannot support regular expression style "
-                        + "include/exclude settings as they can only be applied to string fields. Use an array of values for "
-                        + "include/exclude clauses");
-            }
-
-            return execution.create(name, factories, valuesSource, order, format,
-                bucketCountThresholds, includeExclude, searchContext, parent, cm, showTermDocCountError, metadata);
-        }
-
-        if ((includeExclude != null) && (includeExclude.isRegexBased())) {
-            throw new AggregationExecutionException("Aggregation [" + name + "] cannot support regular expression style "
-                    + "include/exclude settings as they can only be applied to string fields. Use an array of numeric values for "
-                    + "include/exclude clauses used to filter numeric fields");
-        }
-
-        if (valuesSource instanceof ValuesSource.Numeric) {
-            IncludeExclude.LongFilter longFilter = null;
-            SubAggCollectionMode cm = collectMode;
-            if (cm == null) {
-                if (factories != AggregatorFactories.EMPTY) {
-                    cm = subAggCollectionMode(bucketCountThresholds.getShardSize(), -1);
-                } else {
-                    cm = SubAggCollectionMode.DEPTH_FIRST;
-                }
-            }
-            if (((ValuesSource.Numeric) valuesSource).isFloatingPoint()) {
-                if (includeExclude != null) {
-                    longFilter = includeExclude.convertToDoubleFilter();
-                }
-                return new DoubleTermsAggregator(name, factories, (ValuesSource.Numeric) valuesSource, config.format(), order,
-                        bucketCountThresholds, searchContext, parent, cm, showTermDocCountError, longFilter, metadata);
-            }
-            if (includeExclude != null) {
-                longFilter = includeExclude.convertToLongFilter(config.format());
-            }
-            return new LongTermsAggregator(name, factories, (ValuesSource.Numeric) valuesSource, config.format(), order,
-                    bucketCountThresholds, searchContext, parent, cm, showTermDocCountError, longFilter, metadata);
-        }
->>>>>>> 6853d73e
 
         return termsAggregatorSupplier.build(name, factories, valuesSource, order, config.format(),
             bucketCountThresholds, includeExclude, executionHint, searchContext, parent, collectMode,
-            showTermDocCountError, pipelineAggregators, metaData);
+            showTermDocCountError, metaData);
     }
 
     // return the SubAggCollectionMode that this aggregation should use based on the expected size
