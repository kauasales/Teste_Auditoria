/*
 * Licensed to Elasticsearch under one or more contributor
 * license agreements. See the NOTICE file distributed with
 * this work for additional information regarding copyright
 * ownership. Elasticsearch licenses this file to you under
 * the Apache License, Version 2.0 (the "License"); you may
 * not use this file except in compliance with the License.
 * You may obtain a copy of the License at
 *
 *    http://www.apache.org/licenses/LICENSE-2.0
 *
 * Unless required by applicable law or agreed to in writing,
 * software distributed under the License is distributed on an
 * "AS IS" BASIS, WITHOUT WARRANTIES OR CONDITIONS OF ANY
 * KIND, either express or implied.  See the License for the
 * specific language governing permissions and limitations
 * under the License.
 */

package org.elasticsearch.search.aggregations.bucket.histogram;

import org.elasticsearch.common.Rounding;
import org.elasticsearch.search.aggregations.Aggregator;
import org.elasticsearch.search.aggregations.AggregatorFactories;
import org.elasticsearch.search.aggregations.AggregatorFactory;
import org.elasticsearch.search.aggregations.BucketOrder;
import org.elasticsearch.search.aggregations.CardinalityUpperBound;
import org.elasticsearch.search.aggregations.NonCollectingAggregator;
import org.elasticsearch.search.aggregations.InternalAggregation;
import org.elasticsearch.search.aggregations.support.AggregationContext;
import org.elasticsearch.search.aggregations.support.CoreValuesSourceType;
import org.elasticsearch.search.aggregations.support.ValuesSourceAggregatorFactory;
import org.elasticsearch.search.aggregations.support.ValuesSourceConfig;
import org.elasticsearch.search.aggregations.support.ValuesSourceRegistry;

import java.io.IOException;
import java.util.Collections;
import java.util.List;
import java.util.Map;

public final class DateHistogramAggregatorFactory extends ValuesSourceAggregatorFactory {

    public static void registerAggregators(ValuesSourceRegistry.Builder builder) {
        builder.register(
            DateHistogramAggregationBuilder.REGISTRY_KEY,
            List.of(CoreValuesSourceType.DATE, CoreValuesSourceType.NUMERIC, CoreValuesSourceType.BOOLEAN),
            DateHistogramAggregator::build,
                true);

        builder.register(DateHistogramAggregationBuilder.REGISTRY_KEY, CoreValuesSourceType.RANGE, DateRangeHistogramAggregator::new, true);
    }

    private final DateHistogramAggregationSupplier aggregatorSupplier;
    private final BucketOrder order;
    private final boolean keyed;
    private final long minDocCount;
    private final LongBounds extendedBounds;
    private final LongBounds hardBounds;
    private final Rounding rounding;

    public DateHistogramAggregatorFactory(
        String name,
        ValuesSourceConfig config,
        BucketOrder order,
        boolean keyed,
        long minDocCount,
        Rounding rounding,
        LongBounds extendedBounds,
        LongBounds hardBounds,
        AggregationContext context,
        AggregatorFactory parent,
        AggregatorFactories.Builder subFactoriesBuilder,
        Map<String, Object> metadata,
        DateHistogramAggregationSupplier aggregationSupplier
    ) throws IOException {
        super(name, config, context, parent, subFactoriesBuilder, metadata);
        this.aggregatorSupplier = aggregationSupplier;
        this.order = order;
        this.keyed = keyed;
        this.minDocCount = minDocCount;
        this.extendedBounds = extendedBounds;
        this.hardBounds = hardBounds;
        this.rounding = rounding;
    }

    public long minDocCount() {
        return minDocCount;
    }

    @Override
<<<<<<< HEAD
    protected Aggregator createUnmapped(SearchContext searchContext, Aggregator parent, Map<String, Object> metadata) throws IOException {
        return new NonCollectingAggregator(name, searchContext, parent, factories, metadata) {
            @Override
            public InternalAggregation buildEmptyAggregation() {
                InternalDateHistogram.EmptyBucketInfo emptyBucketInfo = minDocCount == 0
                    ? new InternalDateHistogram.EmptyBucketInfo(rounding, buildEmptySubAggregations(), extendedBounds)
                    : null;
                return new InternalDateHistogram(name, Collections.emptyList(), order, minDocCount,
                    rounding.offset(), emptyBucketInfo, config.format(), keyed, metadata());
            }
        };
    }

=======
>>>>>>> 5859c4d6
    protected Aggregator doCreateInternal(
        Aggregator parent,
        CardinalityUpperBound cardinality,
        Map<String, Object> metadata
    ) throws IOException {
        return aggregatorSupplier.build(
            name,
            factories,
            rounding,
            order,
            keyed,
            minDocCount,
            extendedBounds,
            hardBounds,
            config,
            context,
            parent,
            cardinality,
            metadata
        );
    }
<<<<<<< HEAD
=======

    @Override
    protected Aggregator createUnmapped(Aggregator parent, Map<String, Object> metadata) throws IOException {
        return new DateHistogramAggregator(name, factories, rounding, null, order, keyed, minDocCount, extendedBounds, hardBounds,
            config, context, parent, CardinalityUpperBound.NONE, metadata);
    }
>>>>>>> 5859c4d6
}<|MERGE_RESOLUTION|>--- conflicted
+++ resolved
@@ -87,10 +87,10 @@
         return minDocCount;
     }
 
+
     @Override
-<<<<<<< HEAD
-    protected Aggregator createUnmapped(SearchContext searchContext, Aggregator parent, Map<String, Object> metadata) throws IOException {
-        return new NonCollectingAggregator(name, searchContext, parent, factories, metadata) {
+    protected Aggregator createUnmapped(Aggregator parent, Map<String, Object> metadata) throws IOException {
+        return new NonCollectingAggregator(name, context, parent, factories, metadata) {
             @Override
             public InternalAggregation buildEmptyAggregation() {
                 InternalDateHistogram.EmptyBucketInfo emptyBucketInfo = minDocCount == 0
@@ -102,8 +102,7 @@
         };
     }
 
-=======
->>>>>>> 5859c4d6
+    @Override
     protected Aggregator doCreateInternal(
         Aggregator parent,
         CardinalityUpperBound cardinality,
@@ -125,13 +124,4 @@
             metadata
         );
     }
-<<<<<<< HEAD
-=======
-
-    @Override
-    protected Aggregator createUnmapped(Aggregator parent, Map<String, Object> metadata) throws IOException {
-        return new DateHistogramAggregator(name, factories, rounding, null, order, keyed, minDocCount, extendedBounds, hardBounds,
-            config, context, parent, CardinalityUpperBound.NONE, metadata);
-    }
->>>>>>> 5859c4d6
 }