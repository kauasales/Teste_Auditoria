--- conflicted
+++ resolved
@@ -214,74 +214,9 @@
     public abstract B getBucketByKey(String term);
 
     @Override
-<<<<<<< HEAD
-    public InternalAggregation doReduce(List<InternalAggregation> aggregations, ReduceContext reduceContext) {
-        Map<Object, List<B>> buckets = new HashMap<>();
-        long sumDocCountError = 0;
-        long otherDocCount = 0;
-        InternalTerms<A, B> referenceTerms = null;
-        for (InternalAggregation aggregation : aggregations) {
-            @SuppressWarnings("unchecked")
-            InternalTerms<A, B> terms = (InternalTerms<A, B>) aggregation;
-            if (referenceTerms == null && !aggregation.getClass().equals(UnmappedTerms.class)) {
-                referenceTerms = terms;
-            }
-            if (referenceTerms != null &&
-                    !referenceTerms.getClass().equals(terms.getClass()) &&
-                    !terms.getClass().equals(UnmappedTerms.class)) {
-                // control gets into this loop when the same field name against which the query is executed
-                // is of different types in different indices.
-                throw new AggregationExecutionException("Merging/Reducing the aggregations failed when computing the aggregation ["
-                        + referenceTerms.getName() + "] because the field you gave in the aggregation query existed as two different "
-                        + "types in two different indices");
-            }
-            otherDocCount += terms.getSumOfOtherDocCounts();
-            final long thisAggDocCountError;
-            if (terms.getBuckets().size() < getShardSize() || InternalOrder.isKeyOrder(order)) {
-                thisAggDocCountError = 0;
-            } else if (InternalOrder.isCountDesc(order)) {
-                if (terms.getDocCountError() != null) {
-                    // If there is an existing docCountError for this agg then
-                    // use this as the error for this aggregation
-                    thisAggDocCountError = terms.getDocCountError();
-                } else {
-                    // otherwise use the doc count of the last term in the
-                    // aggregation
-                    thisAggDocCountError = terms.getBuckets().get(terms.getBuckets().size() - 1).docCount;
-                }
-            } else {
-                thisAggDocCountError = -1;
-            }
-            if (sumDocCountError != -1) {
-                if (thisAggDocCountError == -1) {
-                    sumDocCountError = -1;
-                } else {
-                    sumDocCountError += thisAggDocCountError;
-                }
-            }
-            setDocCountError(thisAggDocCountError);
-            for (B bucket : terms.getBuckets()) {
-                // If there is already a doc count error for this bucket
-                // subtract this aggs doc count error from it to make the
-                // new value for the bucket. This then means that when the
-                // final error for the bucket is calculated below we account
-                // for the existing error calculated in a previous reduce.
-                // Note that if the error is unbounded (-1) this will be fixed
-                // later in this method.
-                bucket.docCountError -= thisAggDocCountError;
-                List<B> bucketList = buckets.get(bucket.getKey());
-                if (bucketList == null) {
-                    bucketList = new ArrayList<>();
-                    buckets.put(bucket.getKey(), bucketList);
-                }
-                bucketList.add(bucket);
-            }
-        }
-=======
     protected BucketOrder getReduceOrder() {
         return reduceOrder;
     }
->>>>>>> 293d490d
 
     @Override
     protected BucketOrder getOrder() {
