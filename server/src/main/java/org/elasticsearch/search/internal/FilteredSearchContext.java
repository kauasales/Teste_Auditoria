--- conflicted
+++ resolved
@@ -8,10 +8,6 @@
 
 package org.elasticsearch.search.internal;
 
-<<<<<<< HEAD
-import org.apache.lucene.search.CollectorManager;
-=======
->>>>>>> 815190aa
 import org.apache.lucene.search.FieldDoc;
 import org.apache.lucene.search.Query;
 import org.apache.lucene.search.TotalHits;
@@ -37,7 +33,6 @@
 import org.elasticsearch.search.fetch.subphase.highlight.SearchHighlightContext;
 import org.elasticsearch.search.profile.Profilers;
 import org.elasticsearch.search.query.QuerySearchResult;
-import org.elasticsearch.search.query.TwoPhaseCollector;
 import org.elasticsearch.search.rank.RankShardContext;
 import org.elasticsearch.search.rescore.RescoreContext;
 import org.elasticsearch.search.sort.SortAndFormats;
@@ -444,19 +439,6 @@
     }
 
     @Override
-<<<<<<< HEAD
-    public CollectorManager<TwoPhaseCollector, Void> getAggsCollectorManager() {
-        return in.getAggsCollectorManager();
-    }
-
-    @Override
-    public void registerAggsCollectorManager(CollectorManager<TwoPhaseCollector, Void> collectorManager) {
-        in.registerAggsCollectorManager(collectorManager);
-    }
-
-    @Override
-=======
->>>>>>> 815190aa
     public SearchExecutionContext getSearchExecutionContext() {
         return in.getSearchExecutionContext();
     }
