/*
 * Licensed to Elasticsearch under one or more contributor
 * license agreements. See the NOTICE file distributed with
 * this work for additional information regarding copyright
 * ownership. Elasticsearch licenses this file to you under
 * the Apache License, Version 2.0 (the "License"); you may
 * not use this file except in compliance with the License.
 * You may obtain a copy of the License at
 *
 *    http://www.apache.org/licenses/LICENSE-2.0
 *
 * Unless required by applicable law or agreed to in writing,
 * software distributed under the License is distributed on an
 * "AS IS" BASIS, WITHOUT WARRANTIES OR CONDITIONS OF ANY
 * KIND, either express or implied.  See the License for the
 * specific language governing permissions and limitations
 * under the License.
 */
package org.elasticsearch.search.internal;


import org.apache.lucene.search.*;
import org.elasticsearch.action.search.SearchShardTask;
import org.elasticsearch.action.search.SearchType;
import org.elasticsearch.common.Nullable;
import org.elasticsearch.common.lease.Releasable;
import org.elasticsearch.common.lease.Releasables;
import org.elasticsearch.common.lucene.search.function.FunctionScoreQuery;
import org.elasticsearch.common.lucene.search.function.ScriptScoreQuery;
import org.elasticsearch.common.unit.TimeValue;
import org.elasticsearch.common.util.BigArrays;
import org.elasticsearch.index.cache.bitset.BitsetFilterCache;
import org.elasticsearch.index.mapper.MappedFieldType;
import org.elasticsearch.index.mapper.MapperService;
import org.elasticsearch.index.mapper.ObjectMapper;
import org.elasticsearch.index.query.ParsedQuery;
import org.elasticsearch.index.query.QueryShardContext;
import org.elasticsearch.index.shard.IndexShard;
import org.elasticsearch.index.similarity.SimilarityService;
import org.elasticsearch.search.RescoreDocIds;
import org.elasticsearch.search.SearchExtBuilder;
import org.elasticsearch.search.SearchShardTarget;
import org.elasticsearch.search.aggregations.SearchContextAggregations;
import org.elasticsearch.search.collapse.CollapseContext;
import org.elasticsearch.search.dfs.DfsSearchResult;
import org.elasticsearch.search.fetch.FetchPhase;
import org.elasticsearch.search.fetch.FetchSearchResult;
import org.elasticsearch.search.fetch.StoredFieldsContext;
import org.elasticsearch.search.fetch.subphase.FetchDocValuesContext;
import org.elasticsearch.search.fetch.subphase.FetchFieldsContext;
import org.elasticsearch.search.fetch.subphase.FetchSourceContext;
import org.elasticsearch.search.fetch.subphase.InnerHitsContext;
import org.elasticsearch.search.fetch.subphase.ScriptFieldsContext;
import org.elasticsearch.search.fetch.subphase.highlight.SearchHighlightContext;
import org.elasticsearch.search.profile.Profilers;
import org.elasticsearch.search.query.QuerySearchResult;
import org.elasticsearch.search.rescore.RescoreContext;
import org.elasticsearch.search.sort.SortAndFormats;
import org.elasticsearch.search.suggest.SuggestionSearchContext;

import java.util.HashMap;
import java.util.List;
import java.util.Map;
import java.util.Set;
import java.util.concurrent.CopyOnWriteArrayList;
import java.util.concurrent.atomic.AtomicBoolean;

/**
 * This class encapsulates the state needed to execute a search. It holds a reference to the
 * shards point in time snapshot (IndexReader / ContextIndexSearcher) and allows passing on
 * state from one query / fetch phase to another.
 */
public abstract class SearchContext implements Releasable {

    public static final int DEFAULT_TERMINATE_AFTER = 0;
    public static final int TRACK_TOTAL_HITS_ACCURATE = Integer.MAX_VALUE;
    public static final int TRACK_TOTAL_HITS_DISABLED = -1;
    public static final int DEFAULT_TRACK_TOTAL_HITS_UP_TO = 10000;

    private final List<Releasable> releasables = new CopyOnWriteArrayList<>();
    private final AtomicBoolean closed = new AtomicBoolean(false);
    private InnerHitsContext innerHitsContext;

    protected SearchContext() {}

    public abstract void setTask(SearchShardTask task);

    public abstract SearchShardTask getTask();

    public abstract boolean isCancelled();

    @Override
    public final void close() {
        if (closed.compareAndSet(false, true)) {
            try {
                Releasables.close(releasables);
            } finally {
                doClose();
            }
        }
    }

    protected abstract void doClose();

    /**
     * Should be called before executing the main query and after all other parameters have been set.
     * @param rewrite if the set query should be rewritten against the searcher returned from {@link #searcher()}
     */
    public abstract void preProcess(boolean rewrite);

    /** Automatically apply all required filters to the given query such as
     *  alias filters, types filters, etc. */
    public abstract Query buildFilteredQuery(Query query);

    public abstract ShardSearchContextId id();

    public abstract String source();

    public abstract ShardSearchRequest request();

    public abstract SearchType searchType();

    public abstract SearchShardTarget shardTarget();

    public abstract int numberOfShards();

    public abstract float queryBoost();

    public abstract ScrollContext scrollContext();

    public abstract SearchContextAggregations aggregations();

    public abstract SearchContext aggregations(SearchContextAggregations aggregations);

    public abstract void addSearchExt(SearchExtBuilder searchExtBuilder);

    public abstract SearchExtBuilder getSearchExt(String name);

    public abstract SearchHighlightContext highlight();

    public abstract void highlight(SearchHighlightContext highlight);

    public InnerHitsContext innerHits() {
        if (innerHitsContext == null) {
            innerHitsContext = new InnerHitsContext();
        }
        return innerHitsContext;
    }

    public abstract SuggestionSearchContext suggest();

    public abstract void suggest(SuggestionSearchContext suggest);

    /**
     * @return list of all rescore contexts.  empty if there aren't any.
     */
    public abstract List<RescoreContext> rescore();

    public abstract void addRescore(RescoreContext rescore);

    public final RescoreDocIds rescoreDocIds() {
        final List<RescoreContext> rescore = rescore();
        if (rescore == null) {
            return RescoreDocIds.EMPTY;
        }
        Map<Integer, Set<Integer>> rescoreDocIds = null;
        for (int i = 0; i < rescore.size(); i++) {
            final Set<Integer> docIds = rescore.get(i).getRescoredDocs();
            if (docIds != null && docIds.isEmpty() == false) {
                if (rescoreDocIds == null) {
                    rescoreDocIds = new HashMap<>();
                }
                rescoreDocIds.put(i, docIds);
            }
        }
        return rescoreDocIds == null ? RescoreDocIds.EMPTY : new RescoreDocIds(rescoreDocIds);
    }

    public final void assignRescoreDocIds(RescoreDocIds rescoreDocIds) {
        final List<RescoreContext> rescore = rescore();
        if (rescore != null) {
            for (int i = 0; i < rescore.size(); i++) {
                final Set<Integer> docIds = rescoreDocIds.getId(i);
                if (docIds != null) {
                    rescore.get(i).setRescoredDocs(docIds);
                }
            }
        }
    }

    public abstract boolean hasScriptFields();

    public abstract ScriptFieldsContext scriptFields();

    /**
     * A shortcut function to see whether there is a fetchSourceContext and it says the source is requested.
     */
    public abstract boolean sourceRequested();

    public abstract boolean hasFetchSourceContext();

    public abstract FetchSourceContext fetchSourceContext();

    public abstract SearchContext fetchSourceContext(FetchSourceContext fetchSourceContext);

    public abstract FetchDocValuesContext docValuesContext();

    public abstract SearchContext docValuesContext(FetchDocValuesContext docValuesContext);

    /**
     * The context related to retrieving fields.
     */
    public abstract FetchFieldsContext fetchFieldsContext();

    /**
     * Sets the context related to retrieving fields.
     */
    public abstract SearchContext fetchFieldsContext(FetchFieldsContext fetchFieldsContext);

    public abstract ContextIndexSearcher searcher();

    public abstract IndexShard indexShard();

    public abstract MapperService mapperService();

    public abstract SimilarityService similarityService();

    public abstract BigArrays bigArrays();

    public abstract BitsetFilterCache bitsetFilterCache();

    public abstract TimeValue timeout();

    public abstract void timeout(TimeValue timeout);

    public abstract int terminateAfter();

    public abstract void terminateAfter(int terminateAfter);

    /**
     * Indicates if the current index should perform frequent low level search cancellation check.
     *
     * Enabling low-level checks will make long running searches to react to the cancellation request faster. However,
     * since it will produce more cancellation checks it might slow the search performance down.
     */
    public abstract boolean lowLevelCancellation();

    public abstract SearchContext minimumScore(float minimumScore);

    public abstract Float minimumScore();

    public abstract SearchContext sort(SortAndFormats sort);

    public abstract SortAndFormats sort();

    public abstract SearchContext trackScores(boolean trackScores);

    public abstract boolean trackScores();

    public abstract SearchContext trackTotalHitsUpTo(int trackTotalHits);

    /**
     * Indicates the total number of hits to count accurately.
     * Defaults to {@link #DEFAULT_TRACK_TOTAL_HITS_UP_TO}.
     */
    public abstract int trackTotalHitsUpTo();

    public abstract SearchContext searchAfter(FieldDoc searchAfter);

    public abstract FieldDoc searchAfter();

    public abstract SearchContext collapse(CollapseContext collapse);

    public abstract CollapseContext collapse();

    public abstract SearchContext parsedPostFilter(ParsedQuery postFilter);

    public abstract ParsedQuery parsedPostFilter();

    public abstract Query aliasFilter();

    public abstract SearchContext parsedQuery(ParsedQuery query);

    public abstract ParsedQuery parsedQuery();

    /**
     * The query to execute, might be rewritten.
     */
    public abstract Query query();

    public abstract int from();

    public abstract SearchContext from(int from);

    public abstract int size();

    public abstract SearchContext size(int size);

    public abstract boolean hasStoredFields();

    public abstract boolean hasStoredFieldsContext();

    /**
     * A shortcut function to see whether there is a storedFieldsContext and it says the fields are requested.
     */
    public abstract boolean storedFieldsRequested();

    public abstract StoredFieldsContext storedFieldsContext();

    public abstract SearchContext storedFieldsContext(StoredFieldsContext storedFieldsContext);

    public abstract boolean explain();

    public abstract void explain(boolean explain);

    @Nullable
    public abstract List<String> groupStats();

    public abstract void groupStats(List<String> groupStats);

    public abstract boolean version();

    public abstract void version(boolean version);

    /** indicates whether the sequence number and primary term of the last modification to each hit should be returned */
    public abstract boolean seqNoAndPrimaryTerm();

    /** controls whether the sequence number and primary term of the last modification to each hit should be returned */
    public abstract void seqNoAndPrimaryTerm(boolean seqNoAndPrimaryTerm);

    public abstract int[] docIdsToLoad();

    public abstract int docIdsToLoadFrom();

    public abstract int docIdsToLoadSize();

    public abstract SearchContext docIdsToLoad(int[] docIdsToLoad, int docsIdsToLoadFrom, int docsIdsToLoadSize);

    public abstract DfsSearchResult dfsResult();

    public abstract QuerySearchResult queryResult();

    public abstract FetchPhase fetchPhase();

    public abstract FetchSearchResult fetchResult();

    /**
     * Return a handle over the profilers for the current search request, or {@code null} if profiling is not enabled.
     */
    public abstract Profilers getProfilers();


    /**
<<<<<<< HEAD
     * query matches all docs.
     * @return true if the query is a MatchAllDocsQuery OR has no minimum score filter.
     */
    public boolean matchAllDocs() {
        Query query = query();
        if (query instanceof BoostQuery) {
            query = ((BoostQuery) query).getQuery();
        }
        if (query instanceof FunctionScoreQuery) {
            if(((FunctionScoreQuery) query).getMinScore() != null){
                return false;
            }
            query = ((FunctionScoreQuery) query).getSubQuery();
        }
        if (query instanceof ScriptScoreQuery) {
            if (((ScriptScoreQuery) query).getMinScore() != null) {
                return false;
            }
            query = ((ScriptScoreQuery) query).getSubQuery();
        }
        if (query instanceof ConstantScoreQuery) {
            query = ((ConstantScoreQuery) query).getQuery();
        }
        if (query instanceof MatchAllDocsQuery) {
            return true;
        }
        return false;
    }

    /**
     * Schedule the release of a resource. The time when {@link Releasable#close()} will be called on this object
     * is function of the provided {@link Lifetime}.
=======
     * Adds a releasable that will be freed when this context is closed.
>>>>>>> 4e740c2e
     */
    public void addReleasable(Releasable releasable) {
        releasables.add(releasable);
    }

    /**
     * @return true if the request contains only suggest
     */
    public final boolean hasOnlySuggest() {
        return request().source() != null
            && request().source().isSuggestOnly();
    }

    /**
     * Given the full name of a field, returns its {@link MappedFieldType}.
     */
    public abstract MappedFieldType fieldType(String name);

    public abstract ObjectMapper getObjectMapper(String name);

    /**
     * Returns time in milliseconds that can be used for relative time calculations.
     * WARN: This is not the epoch time.
     */
    public abstract long getRelativeTimeInMillis();

    /** Return a view of the additional query collectors that should be run for this context. */
    public abstract Map<Class<?>, Collector> queryCollectors();

    public abstract QueryShardContext getQueryShardContext();

    @Override
    public String toString() {
        StringBuilder result = new StringBuilder().append(shardTarget());
        if (searchType() != SearchType.DEFAULT) {
            result.append("searchType=[").append(searchType()).append("]");
        }
        if (scrollContext() != null) {
            if (scrollContext().scroll != null) {
                result.append("scroll=[").append(scrollContext().scroll.keepAlive()).append("]");
            } else {
                result.append("scroll=[null]");
            }
        }
        result.append(" query=[").append(query()).append("]");
        return result.toString();
    }

    public abstract ReaderContext readerContext();
}<|MERGE_RESOLUTION|>--- conflicted
+++ resolved
@@ -351,7 +351,6 @@
 
 
     /**
-<<<<<<< HEAD
      * query matches all docs.
      * @return true if the query is a MatchAllDocsQuery OR has no minimum score filter.
      */
@@ -384,9 +383,7 @@
     /**
      * Schedule the release of a resource. The time when {@link Releasable#close()} will be called on this object
      * is function of the provided {@link Lifetime}.
-=======
      * Adds a releasable that will be freed when this context is closed.
->>>>>>> 4e740c2e
      */
     public void addReleasable(Releasable releasable) {
         releasables.add(releasable);
