/*
 * Licensed to Elasticsearch under one or more contributor
 * license agreements. See the NOTICE file distributed with
 * this work for additional information regarding copyright
 * ownership. Elasticsearch licenses this file to you under
 * the Apache License, Version 2.0 (the "License"); you may
 * not use this file except in compliance with the License.
 * You may obtain a copy of the License at
 *
 *    http://www.apache.org/licenses/LICENSE-2.0
 *
 * Unless required by applicable law or agreed to in writing,
 * software distributed under the License is distributed on an
 * "AS IS" BASIS, WITHOUT WARRANTIES OR CONDITIONS OF ANY
 * KIND, either express or implied.  See the License for the
 * specific language governing permissions and limitations
 * under the License.
 */
package org.elasticsearch.search.internal;


import org.apache.lucene.search.Collector;
import org.apache.lucene.search.FieldDoc;
import org.apache.lucene.search.Query;
import org.elasticsearch.action.search.SearchShardTask;
import org.elasticsearch.action.search.SearchType;
import org.elasticsearch.common.Nullable;
import org.elasticsearch.common.lease.Releasable;
import org.elasticsearch.common.lease.Releasables;
import org.elasticsearch.common.unit.TimeValue;
import org.elasticsearch.common.util.BigArrays;
import org.elasticsearch.index.cache.bitset.BitsetFilterCache;
import org.elasticsearch.index.mapper.MapperService;
import org.elasticsearch.index.query.ParsedQuery;
import org.elasticsearch.index.query.QueryShardContext;
import org.elasticsearch.index.shard.IndexShard;
import org.elasticsearch.search.RescoreDocIds;
import org.elasticsearch.search.SearchExtBuilder;
import org.elasticsearch.search.SearchShardTarget;
import org.elasticsearch.search.aggregations.SearchContextAggregations;
import org.elasticsearch.search.collapse.CollapseContext;
import org.elasticsearch.search.dfs.DfsSearchResult;
import org.elasticsearch.search.fetch.FetchPhase;
import org.elasticsearch.search.fetch.FetchSearchResult;
import org.elasticsearch.search.fetch.StoredFieldsContext;
import org.elasticsearch.search.fetch.subphase.FetchDocValuesContext;
import org.elasticsearch.search.fetch.subphase.FetchFieldsContext;
import org.elasticsearch.search.fetch.subphase.FetchSourceContext;
import org.elasticsearch.search.fetch.subphase.InnerHitsContext;
import org.elasticsearch.search.fetch.subphase.ScriptFieldsContext;
import org.elasticsearch.search.fetch.subphase.highlight.SearchHighlightContext;
import org.elasticsearch.search.profile.Profilers;
import org.elasticsearch.search.query.QuerySearchResult;
import org.elasticsearch.search.rescore.RescoreContext;
import org.elasticsearch.search.sort.SortAndFormats;
import org.elasticsearch.search.suggest.SuggestionSearchContext;

import java.util.HashMap;
import java.util.List;
import java.util.Map;
import java.util.Set;
import java.util.concurrent.CopyOnWriteArrayList;
import java.util.concurrent.atomic.AtomicBoolean;

/**
 * This class encapsulates the state needed to execute a search. It holds a reference to the
 * shards point in time snapshot (IndexReader / ContextIndexSearcher) and allows passing on
 * state from one query / fetch phase to another.
 */
public abstract class SearchContext implements Releasable {

    public static final int DEFAULT_TERMINATE_AFTER = 0;
    public static final int TRACK_TOTAL_HITS_ACCURATE = Integer.MAX_VALUE;
    public static final int TRACK_TOTAL_HITS_DISABLED = -1;
    public static final int DEFAULT_TRACK_TOTAL_HITS_UP_TO = 10000;

    protected final List<Releasable> releasables = new CopyOnWriteArrayList<>();
    private final AtomicBoolean closed = new AtomicBoolean(false);
    private InnerHitsContext innerHitsContext;

    protected SearchContext() {}

    public abstract void setTask(SearchShardTask task);

    public abstract SearchShardTask getTask();

    public abstract boolean isCancelled();

    @Override
    public final void close() {
        if (closed.compareAndSet(false, true)) {
            Releasables.close(releasables);
        }
    }

    /**
     * Should be called before executing the main query and after all other parameters have been set.
     * @param rewrite if the set query should be rewritten against the searcher returned from {@link #searcher()}
     */
    public abstract void preProcess(boolean rewrite);

    /** Automatically apply all required filters to the given query such as
     *  alias filters, types filters, etc. */
    public abstract Query buildFilteredQuery(Query query);

    public abstract ShardSearchContextId id();

    public abstract String source();

    public abstract ShardSearchRequest request();

    public abstract SearchType searchType();

    public abstract SearchShardTarget shardTarget();

    public abstract int numberOfShards();

    public abstract ScrollContext scrollContext();

    public abstract SearchContextAggregations aggregations();

    public abstract SearchContext aggregations(SearchContextAggregations aggregations);

    public abstract void addSearchExt(SearchExtBuilder searchExtBuilder);

    public abstract SearchExtBuilder getSearchExt(String name);

    public abstract SearchHighlightContext highlight();

    public abstract void highlight(SearchHighlightContext highlight);

    public InnerHitsContext innerHits() {
        if (innerHitsContext == null) {
            innerHitsContext = new InnerHitsContext();
        }
        return innerHitsContext;
    }

    public abstract SuggestionSearchContext suggest();

    public abstract void suggest(SuggestionSearchContext suggest);

    /**
     * @return list of all rescore contexts.  empty if there aren't any.
     */
    public abstract List<RescoreContext> rescore();

    public abstract void addRescore(RescoreContext rescore);

    public final RescoreDocIds rescoreDocIds() {
        final List<RescoreContext> rescore = rescore();
        if (rescore == null) {
            return RescoreDocIds.EMPTY;
        }
        Map<Integer, Set<Integer>> rescoreDocIds = null;
        for (int i = 0; i < rescore.size(); i++) {
            final Set<Integer> docIds = rescore.get(i).getRescoredDocs();
            if (docIds != null && docIds.isEmpty() == false) {
                if (rescoreDocIds == null) {
                    rescoreDocIds = new HashMap<>();
                }
                rescoreDocIds.put(i, docIds);
            }
        }
        return rescoreDocIds == null ? RescoreDocIds.EMPTY : new RescoreDocIds(rescoreDocIds);
    }

    public final void assignRescoreDocIds(RescoreDocIds rescoreDocIds) {
        final List<RescoreContext> rescore = rescore();
        if (rescore != null) {
            for (int i = 0; i < rescore.size(); i++) {
                final Set<Integer> docIds = rescoreDocIds.getId(i);
                if (docIds != null) {
                    rescore.get(i).setRescoredDocs(docIds);
                }
            }
        }
    }

    public abstract boolean hasScriptFields();

    public abstract ScriptFieldsContext scriptFields();

    /**
     * A shortcut function to see whether there is a fetchSourceContext and it says the source is requested.
     */
    public abstract boolean sourceRequested();

    public abstract boolean hasFetchSourceContext();

    public abstract FetchSourceContext fetchSourceContext();

    public abstract SearchContext fetchSourceContext(FetchSourceContext fetchSourceContext);

    public abstract FetchDocValuesContext docValuesContext();

    public abstract SearchContext docValuesContext(FetchDocValuesContext docValuesContext);

    /**
     * The context related to retrieving fields.
     */
    public abstract FetchFieldsContext fetchFieldsContext();

    /**
     * Sets the context related to retrieving fields.
     */
    public abstract SearchContext fetchFieldsContext(FetchFieldsContext fetchFieldsContext);

    public abstract ContextIndexSearcher searcher();

    public abstract IndexShard indexShard();

    public abstract MapperService mapperService();

<<<<<<< HEAD
    public abstract SimilarityService similarityService();

    public abstract BigArrays bigArrays();  // TODO this is only used in aggs land and should be contained
=======
    public abstract BigArrays bigArrays();
>>>>>>> 2fe60740

    public abstract BitsetFilterCache bitsetFilterCache();

    public abstract TimeValue timeout();

    public abstract void timeout(TimeValue timeout);

    public abstract int terminateAfter();

    public abstract void terminateAfter(int terminateAfter);

    /**
     * Indicates if the current index should perform frequent low level search cancellation check.
     *
     * Enabling low-level checks will make long running searches to react to the cancellation request faster. However,
     * since it will produce more cancellation checks it might slow the search performance down.
     */
    public abstract boolean lowLevelCancellation();

    public abstract SearchContext minimumScore(float minimumScore);

    public abstract Float minimumScore();

    public abstract SearchContext sort(SortAndFormats sort);

    public abstract SortAndFormats sort();

    public abstract SearchContext trackScores(boolean trackScores);

    public abstract boolean trackScores();

    public abstract SearchContext trackTotalHitsUpTo(int trackTotalHits);

    /**
     * Indicates the total number of hits to count accurately.
     * Defaults to {@link #DEFAULT_TRACK_TOTAL_HITS_UP_TO}.
     */
    public abstract int trackTotalHitsUpTo();

    public abstract SearchContext searchAfter(FieldDoc searchAfter);

    public abstract FieldDoc searchAfter();

    public abstract SearchContext collapse(CollapseContext collapse);

    public abstract CollapseContext collapse();

    public abstract SearchContext parsedPostFilter(ParsedQuery postFilter);

    public abstract ParsedQuery parsedPostFilter();

    public abstract SearchContext parsedQuery(ParsedQuery query);

    public abstract ParsedQuery parsedQuery();

    /**
     * The query to execute, might be rewritten.
     */
    public abstract Query query();

    public abstract int from();

    public abstract SearchContext from(int from);

    public abstract int size();

    public abstract SearchContext size(int size);

    public abstract boolean hasStoredFields();

    public abstract StoredFieldsContext storedFieldsContext();

    public abstract SearchContext storedFieldsContext(StoredFieldsContext storedFieldsContext);

    public abstract boolean explain();

    public abstract void explain(boolean explain);

    @Nullable
    public abstract List<String> groupStats();

    public abstract void groupStats(List<String> groupStats);

    public abstract boolean version();

    public abstract void version(boolean version);

    /** indicates whether the sequence number and primary term of the last modification to each hit should be returned */
    public abstract boolean seqNoAndPrimaryTerm();

    /** controls whether the sequence number and primary term of the last modification to each hit should be returned */
    public abstract void seqNoAndPrimaryTerm(boolean seqNoAndPrimaryTerm);

    public abstract int[] docIdsToLoad();

    public abstract int docIdsToLoadSize();

    public abstract SearchContext docIdsToLoad(int[] docIdsToLoad, int docsIdsToLoadSize);

    public abstract DfsSearchResult dfsResult();

    public abstract QuerySearchResult queryResult();

    public abstract FetchPhase fetchPhase();

    public abstract FetchSearchResult fetchResult();

    /**
     * Return a handle over the profilers for the current search request, or {@code null} if profiling is not enabled.
     */
    public abstract Profilers getProfilers();


    /**
     * Adds a releasable that will be freed when this context is closed.
     */
    public void addReleasable(Releasable releasable) {   // TODO most Releasables are managed by their callers. We probably don't need this.
        releasables.add(releasable);
    }

    /**
     * @return true if the request contains only suggest
     */
    public final boolean hasOnlySuggest() {
        return request().source() != null
            && request().source().isSuggestOnly();
    }

    /**
     * Returns time in milliseconds that can be used for relative time calculations.
     * WARN: This is not the epoch time.
     */
    public abstract long getRelativeTimeInMillis();

    /** Return a view of the additional query collectors that should be run for this context. */
    public abstract Map<Class<?>, Collector> queryCollectors();

    public abstract QueryShardContext getQueryShardContext();

    @Override
    public String toString() {
        StringBuilder result = new StringBuilder().append(shardTarget());
        if (searchType() != SearchType.DEFAULT) {
            result.append("searchType=[").append(searchType()).append("]");
        }
        if (scrollContext() != null) {
            if (scrollContext().scroll != null) {
                result.append("scroll=[").append(scrollContext().scroll.keepAlive()).append("]");
            } else {
                result.append("scroll=[null]");
            }
        }
        result.append(" query=[").append(query()).append("]");
        return result.toString();
    }

    public abstract ReaderContext readerContext();
}<|MERGE_RESOLUTION|>--- conflicted
+++ resolved
@@ -212,13 +212,7 @@
 
     public abstract MapperService mapperService();
 
-<<<<<<< HEAD
-    public abstract SimilarityService similarityService();
-
     public abstract BigArrays bigArrays();  // TODO this is only used in aggs land and should be contained
-=======
-    public abstract BigArrays bigArrays();
->>>>>>> 2fe60740
 
     public abstract BitsetFilterCache bitsetFilterCache();
 
