--- conflicted
+++ resolved
@@ -54,11 +54,4 @@
         }
     }
 
-<<<<<<< HEAD
-    private static int compare(int x, int y) {
-        return (x < y) ? -1 : ((x == y) ? 0 : 1);
-    }
-
-=======
->>>>>>> fdf51ac8
 }