/*
 * Copyright Elasticsearch B.V. and/or licensed to Elasticsearch B.V. under one
 * or more contributor license agreements. Licensed under the Elastic License
 * 2.0 and the Server Side Public License, v 1; you may not use this file except
 * in compliance with, at your election, the Elastic License 2.0 or the Server
 * Side Public License, v 1.
 */

package org.elasticsearch.search.fetch.subphase;

import org.apache.lucene.index.LeafReaderContext;
import org.elasticsearch.common.document.DocumentField;
<<<<<<< HEAD
=======
import org.elasticsearch.index.mapper.IdFieldMapper;
import org.elasticsearch.index.mapper.IgnoredFieldMapper;
import org.elasticsearch.index.mapper.LegacyTypeFieldMapper;
>>>>>>> da815102
import org.elasticsearch.index.mapper.MappedFieldType;
import org.elasticsearch.index.query.SearchExecutionContext;
import org.elasticsearch.search.fetch.FetchContext;
import org.elasticsearch.search.fetch.FetchSubPhase;
import org.elasticsearch.search.fetch.FetchSubPhaseProcessor;
import org.elasticsearch.search.fetch.StoredFieldsContext;
import org.elasticsearch.search.fetch.StoredFieldsSpec;

import java.util.ArrayList;
import java.util.Collection;
import java.util.HashSet;
import java.util.List;
import java.util.Map;
import java.util.Set;

/**
 * Process stored fields loaded from a HitContext into DocumentFields
 */
public class StoredFieldsPhase implements FetchSubPhase {

    /** Associates a field name with a mapped field type and whether or not it is a metadata field */
    private record StoredField(String name, MappedFieldType ft) {

        /** Processes a set of stored fields using field type information */
        List<Object> process(Map<String, List<Object>> loadedFields) {
            List<Object> inputs = loadedFields.get(ft.name());
            if (inputs == null) {
                return List.of();
            }
            return inputs.stream().map(ft::valueForDisplay).toList();
        }

        boolean hasValue(Map<String, List<Object>> loadedFields) {
            return loadedFields.containsKey(ft.name());
        }

    }

    @Override
    public FetchSubPhaseProcessor getProcessor(FetchContext fetchContext) {
        StoredFieldsContext storedFieldsContext = fetchContext.storedFieldsContext();
        if (storedFieldsContext == null || storedFieldsContext.fetchFields() == false) {
            return null;
        }

        // build the StoredFieldsSpec and a list of StoredField records to process
        List<StoredField> storedFields = new ArrayList<>();
        Set<String> fieldsToLoad = new HashSet<>();
        if (storedFieldsContext.fieldNames() != null) {
            SearchExecutionContext sec = fetchContext.getSearchExecutionContext();
            for (String field : storedFieldsContext.fieldNames()) {
                Collection<String> fieldNames = sec.getMatchingFieldNames(field);
                for (String fieldName : fieldNames) {
<<<<<<< HEAD
                    MappedFieldType ft = sec.getFieldType(fieldName);
                    if (ft.isStored() == false || sec.isMetadataField(fieldName)) {
                        continue;
                    }
                    storedFields.add(new StoredField(fieldName, ft));
=======
                    // _id and _source are always retrieved anyway, no need to do it explicitly. See FieldsVisitor.
                    // They are not returned as part of HitContext#loadedFields hence they are not added to documents by this sub-phase
                    if (IdFieldMapper.NAME.equals(field) || SourceFieldMapper.NAME.equals(field)) {
                        continue;
                    }
                    MappedFieldType ft = sec.getFieldType(fieldName);
                    if (ft.isStored() == false) {
                        continue;
                    }
                    storedFields.add(new StoredField(fieldName, ft, sec.isMetadataField(ft.name())));
>>>>>>> da815102
                    fieldsToLoad.add(ft.name());
                }
            }
        }
        StoredFieldsSpec storedFieldsSpec = new StoredFieldsSpec(false, true, fieldsToLoad);

        return new FetchSubPhaseProcessor() {
            @Override
            public void setNextReader(LeafReaderContext readerContext) {

            }

            @Override
            public void process(HitContext hitContext) {
                Map<String, List<Object>> loadedFields = hitContext.loadedFields();
                for (StoredField storedField : storedFields) {
                    if (storedField.hasValue(loadedFields)) {
                        hitContext.hit()
                            .setDocumentField(storedField.name, new DocumentField(storedField.name, storedField.process(loadedFields)));
                    }
                }
            }

            @Override
            public StoredFieldsSpec storedFieldsSpec() {
                return storedFieldsSpec;
            }
        };
    }

}<|MERGE_RESOLUTION|>--- conflicted
+++ resolved
@@ -10,13 +10,9 @@
 
 import org.apache.lucene.index.LeafReaderContext;
 import org.elasticsearch.common.document.DocumentField;
-<<<<<<< HEAD
-=======
 import org.elasticsearch.index.mapper.IdFieldMapper;
-import org.elasticsearch.index.mapper.IgnoredFieldMapper;
-import org.elasticsearch.index.mapper.LegacyTypeFieldMapper;
->>>>>>> da815102
 import org.elasticsearch.index.mapper.MappedFieldType;
+import org.elasticsearch.index.mapper.SourceFieldMapper;
 import org.elasticsearch.index.query.SearchExecutionContext;
 import org.elasticsearch.search.fetch.FetchContext;
 import org.elasticsearch.search.fetch.FetchSubPhase;
@@ -69,13 +65,6 @@
             for (String field : storedFieldsContext.fieldNames()) {
                 Collection<String> fieldNames = sec.getMatchingFieldNames(field);
                 for (String fieldName : fieldNames) {
-<<<<<<< HEAD
-                    MappedFieldType ft = sec.getFieldType(fieldName);
-                    if (ft.isStored() == false || sec.isMetadataField(fieldName)) {
-                        continue;
-                    }
-                    storedFields.add(new StoredField(fieldName, ft));
-=======
                     // _id and _source are always retrieved anyway, no need to do it explicitly. See FieldsVisitor.
                     // They are not returned as part of HitContext#loadedFields hence they are not added to documents by this sub-phase
                     if (IdFieldMapper.NAME.equals(field) || SourceFieldMapper.NAME.equals(field)) {
@@ -85,8 +74,7 @@
                     if (ft.isStored() == false) {
                         continue;
                     }
-                    storedFields.add(new StoredField(fieldName, ft, sec.isMetadataField(ft.name())));
->>>>>>> da815102
+                    storedFields.add(new StoredField(fieldName, ft));
                     fieldsToLoad.add(ft.name());
                 }
             }
