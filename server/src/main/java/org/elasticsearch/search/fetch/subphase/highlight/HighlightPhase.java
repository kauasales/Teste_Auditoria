--- conflicted
+++ resolved
@@ -29,11 +29,7 @@
 import org.elasticsearch.search.fetch.FetchContext;
 import org.elasticsearch.search.fetch.FetchSubPhase;
 import org.elasticsearch.search.fetch.FetchSubPhaseProcessor;
-<<<<<<< HEAD
-=======
-import org.elasticsearch.search.internal.SearchContext;
 import org.elasticsearch.search.lookup.SearchLookup;
->>>>>>> 18353373
 
 import java.io.IOException;
 import java.util.Collection;
@@ -52,11 +48,7 @@
     }
 
     @Override
-<<<<<<< HEAD
-    public FetchSubPhaseProcessor getProcessor(FetchContext context) {
-=======
-    public FetchSubPhaseProcessor getProcessor(SearchContext context, SearchLookup lookup) {
->>>>>>> 18353373
+    public FetchSubPhaseProcessor getProcessor(FetchContext context, SearchLookup lookup) {
         if (context.highlight() == null) {
             return null;
         }
