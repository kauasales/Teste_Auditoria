--- conflicted
+++ resolved
@@ -25,22 +25,14 @@
 import org.elasticsearch.search.fetch.FetchContext;
 import org.elasticsearch.search.fetch.FetchSubPhase;
 import org.elasticsearch.search.fetch.FetchSubPhaseProcessor;
-<<<<<<< HEAD
-=======
-import org.elasticsearch.search.internal.SearchContext;
 import org.elasticsearch.search.lookup.SearchLookup;
->>>>>>> 18353373
 
 import java.io.IOException;
 
 public final class SeqNoPrimaryTermPhase implements FetchSubPhase {
 
     @Override
-<<<<<<< HEAD
-    public FetchSubPhaseProcessor getProcessor(FetchContext context) {
-=======
-    public FetchSubPhaseProcessor getProcessor(SearchContext context, SearchLookup lookup) throws IOException {
->>>>>>> 18353373
+    public FetchSubPhaseProcessor getProcessor(FetchContext context, SearchLookup lookup) {
         if (context.seqNoAndPrimaryTerm() == false) {
             return null;
         }
