--- conflicted
+++ resolved
@@ -263,30 +263,13 @@
                                          int docId,
                                          Map<String, Set<String>> storedToRequestedFields,
                                          LeafReaderContext subReaderContext,
-<<<<<<< HEAD
-                                         CheckedBiConsumer<Integer, FieldsVisitor, IOException> storedFieldReader,
-                                         Map<String, Object> sharedCache) throws IOException {
+                                         CheckedBiConsumer<Integer, FieldsVisitor, IOException> storedFieldReader) throws IOException {
         if (nestedDocuments.advance(docId - subReaderContext.docBase) == null) {
             return prepareNonNestedHitContext(
-                context, lookup, fieldsVisitor, docId, storedToRequestedFields, subReaderContext, storedFieldReader, sharedCache);
+                context, lookup, fieldsVisitor, docId, storedToRequestedFields, subReaderContext, storedFieldReader);
         } else {
             return prepareNestedHitContext(context, docId, nestedDocuments, hasNonNestedParent, storedToRequestedFields,
-                subReaderContext, storedFieldReader, sharedCache);
-=======
-                                         CheckedBiConsumer<Integer, FieldsVisitor, IOException> storedFieldReader) throws IOException {
-        int rootDocId = findRootDocumentIfNested(context, subReaderContext, docId - subReaderContext.docBase);
-        if (rootDocId == -1) {
-            return prepareNonNestedHitContext(
-                context,
-                lookup,
-                fieldsVisitor,
-                docId,
-                storedToRequestedFields,
-                subReaderContext,
-                storedFieldReader);
-        } else {
-            return prepareNestedHitContext(context, docId, rootDocId, storedToRequestedFields, subReaderContext, storedFieldReader);
->>>>>>> 1c323186
+                subReaderContext, storedFieldReader);
         }
     }
 
@@ -395,15 +378,9 @@
         HitContext hitContext = new HitContext(
             hit,
             subReaderContext,
-<<<<<<< HEAD
             nestedInfo.doc(),
-            new SourceLookup(),  // Use a clean, fresh SourceLookup for the nested context
-            sharedCache
+            new SourceLookup()  // Use a clean, fresh SourceLookup for the nested context
         );
-=======
-            nestedDocId,
-            new SourceLookup());  // Use a clean, fresh SourceLookup for the nested context
->>>>>>> 1c323186
 
         if (rootSourceAsMap != null) {
             // Isolate the nested json array object that matches with nested hit and wrap it back into the same json
