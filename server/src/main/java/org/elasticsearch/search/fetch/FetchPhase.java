/*
 * Licensed to Elasticsearch under one or more contributor
 * license agreements. See the NOTICE file distributed with
 * this work for additional information regarding copyright
 * ownership. Elasticsearch licenses this file to you under
 * the Apache License, Version 2.0 (the "License"); you may
 * not use this file except in compliance with the License.
 * You may obtain a copy of the License at
 *
 *    http://www.apache.org/licenses/LICENSE-2.0
 *
 * Unless required by applicable law or agreed to in writing,
 * software distributed under the License is distributed on an
 * "AS IS" BASIS, WITHOUT WARRANTIES OR CONDITIONS OF ANY
 * KIND, either express or implied.  See the License for the
 * specific language governing permissions and limitations
 * under the License.
 */

package org.elasticsearch.search.fetch;

import org.apache.logging.log4j.LogManager;
import org.apache.logging.log4j.Logger;
import org.apache.lucene.index.LeafReaderContext;
import org.apache.lucene.index.ReaderUtil;
import org.apache.lucene.search.DocIdSetIterator;
import org.apache.lucene.search.Query;
import org.apache.lucene.search.ScoreMode;
import org.apache.lucene.search.Scorer;
import org.apache.lucene.search.TotalHits;
import org.apache.lucene.search.Weight;
import org.apache.lucene.util.BitSet;
import org.elasticsearch.common.bytes.BytesReference;
import org.elasticsearch.common.collect.Tuple;
import org.elasticsearch.common.document.DocumentField;
import org.elasticsearch.common.lucene.search.Queries;
import org.elasticsearch.common.xcontent.XContentHelper;
import org.elasticsearch.common.xcontent.XContentType;
import org.elasticsearch.common.xcontent.support.XContentMapValues;
import org.elasticsearch.index.fieldvisitor.CustomFieldsVisitor;
import org.elasticsearch.index.fieldvisitor.FieldsVisitor;
import org.elasticsearch.index.mapper.DocumentMapper;
import org.elasticsearch.index.mapper.MappedFieldType;
import org.elasticsearch.index.mapper.MapperService;
import org.elasticsearch.index.mapper.ObjectMapper;
import org.elasticsearch.index.mapper.SourceFieldMapper;
import org.elasticsearch.search.SearchContextSourcePrinter;
import org.elasticsearch.search.SearchHit;
import org.elasticsearch.search.SearchHits;
import org.elasticsearch.search.SearchShardTarget;
import org.elasticsearch.search.fetch.FetchSubPhase.HitContext;
import org.elasticsearch.search.fetch.subphase.FetchSourceContext;
import org.elasticsearch.search.fetch.subphase.InnerHitsContext;
import org.elasticsearch.search.fetch.subphase.InnerHitsPhase;
import org.elasticsearch.search.internal.SearchContext;
import org.elasticsearch.search.lookup.SearchLookup;
import org.elasticsearch.search.lookup.SourceLookup;
import org.elasticsearch.tasks.TaskCancelledException;

import java.io.IOException;
import java.util.ArrayList;
import java.util.Arrays;
import java.util.Collection;
import java.util.Collections;
import java.util.HashMap;
import java.util.HashSet;
import java.util.List;
import java.util.Map;
import java.util.Set;

import static java.util.Collections.emptyMap;

/**
 * Fetch phase of a search request, used to fetch the actual top matching documents to be returned to the client, identified
 * after reducing all of the matches returned by the query phase
 */
public class FetchPhase {
    private static final Logger LOGGER = LogManager.getLogger(FetchPhase.class);

    private final FetchSubPhase[] fetchSubPhases;

    public FetchPhase(List<FetchSubPhase> fetchSubPhases) {
        this.fetchSubPhases = fetchSubPhases.toArray(new FetchSubPhase[fetchSubPhases.size() + 1]);
        this.fetchSubPhases[fetchSubPhases.size()] = new InnerHitsPhase(this);
    }

    public void execute(SearchContext context) {
        if (LOGGER.isTraceEnabled()) {
            LOGGER.trace("{}", new SearchContextSourcePrinter(context));
        }

        if (context.docIdsToLoadSize() == 0) {
            // no individual hits to process, so we shortcut
            context.fetchResult().hits(new SearchHits(new SearchHit[0], context.queryResult().getTotalHits(),
                context.queryResult().getMaxScore()));
            return;
        }

        DocIdToIndex[] docs = new DocIdToIndex[context.docIdsToLoadSize()];
        for (int index = 0; index < context.docIdsToLoadSize(); index++) {
            docs[index] = new DocIdToIndex(context.docIdsToLoad()[context.docIdsToLoadFrom() + index], index);
        }
        Arrays.sort(docs);

        Map<String, Set<String>> storedToRequestedFields = new HashMap<>();
        FieldsVisitor fieldsVisitor = createStoredFieldsVisitor(context, storedToRequestedFields);

        FetchContext fetchContext = FetchContext.fromSearchContext(context);

        SearchHit[] hits = new SearchHit[context.docIdsToLoadSize()];
        Map<String, Object> sharedCache = new HashMap<>();

<<<<<<< HEAD
        List<FetchSubPhaseProcessor> processors = getProcessors(context.shardTarget(), fetchContext);
=======
            SearchLookup lookup = context.getQueryShardContext().newFetchLookup();
        List<FetchSubPhaseProcessor> processors = getProcessors(context, lookup);
>>>>>>> 18353373

        int currentReaderIndex = -1;
        LeafReaderContext currentReaderContext = null;
        for (int index = 0; index < context.docIdsToLoadSize(); index++) {
            if (context.isCancelled()) {
                throw new TaskCancelledException("cancelled");
            }
            int docId = docs[index].docId;
            try {
                int readerIndex = ReaderUtil.subIndex(docId, context.searcher().getIndexReader().leaves());
                if (currentReaderIndex != readerIndex) {
                    currentReaderContext = context.searcher().getIndexReader().leaves().get(readerIndex);
                    currentReaderIndex = readerIndex;
                    for (FetchSubPhaseProcessor processor : processors) {
                        processor.setNextReader(currentReaderContext);
                    }
                }
                assert currentReaderContext != null;
                HitContext hit = prepareHitContext(
                    context,
                    lookup,
                    fieldsVisitor,
                    docId,
                    storedToRequestedFields,
                    currentReaderContext,
                    sharedCache
                );
                for (FetchSubPhaseProcessor processor : processors) {
                    processor.process(hit);
                }
                hits[docs[index].index] = hit.hit();
            } catch (Exception e) {
                throw new FetchPhaseExecutionException(context.shardTarget(), "Error running fetch phase for doc [" + docId + "]", e);
            }
        }
        if (context.isCancelled()) {
            throw new TaskCancelledException("cancelled");
        }

        TotalHits totalHits = context.queryResult().getTotalHits();
        context.fetchResult().hits(new SearchHits(hits, totalHits, context.queryResult().getMaxScore()));

    }

<<<<<<< HEAD
    List<FetchSubPhaseProcessor> getProcessors(SearchShardTarget target, FetchContext context) {
=======
    List<FetchSubPhaseProcessor> getProcessors(SearchContext context, SearchLookup lookup) {
>>>>>>> 18353373
        try {
            List<FetchSubPhaseProcessor> processors = new ArrayList<>();
            for (FetchSubPhase fsp : fetchSubPhases) {
                FetchSubPhaseProcessor processor = fsp.getProcessor(context, lookup);
                if (processor != null) {
                    processors.add(processor);
                }
            }
            return processors;
        } catch (Exception e) {
            throw new FetchPhaseExecutionException(target, "Error building fetch sub-phases", e);
        }
    }

    static class DocIdToIndex implements Comparable<DocIdToIndex> {
        final int docId;
        final int index;

        DocIdToIndex(int docId, int index) {
            this.docId = docId;
            this.index = index;
        }

        @Override
        public int compareTo(DocIdToIndex o) {
            return Integer.compare(docId, o.docId);
        }
    }

    private FieldsVisitor createStoredFieldsVisitor(SearchContext context, Map<String, Set<String>> storedToRequestedFields) {
        StoredFieldsContext storedFieldsContext = context.storedFieldsContext();

        if (storedFieldsContext == null) {
            // no fields specified, default to return source if no explicit indication
            if (!context.hasScriptFields() && !context.hasFetchSourceContext()) {
                context.fetchSourceContext(new FetchSourceContext(true));
            }
            boolean loadSource = sourceRequired(context);
            return new FieldsVisitor(loadSource);
        } else if (storedFieldsContext.fetchFields() == false) {
            // disable stored fields entirely
            return null;
        } else {
            for (String fieldNameOrPattern : context.storedFieldsContext().fieldNames()) {
                if (fieldNameOrPattern.equals(SourceFieldMapper.NAME)) {
                    FetchSourceContext fetchSourceContext = context.hasFetchSourceContext() ? context.fetchSourceContext()
                        : FetchSourceContext.FETCH_SOURCE;
                    context.fetchSourceContext(new FetchSourceContext(true, fetchSourceContext.includes(), fetchSourceContext.excludes()));
                    continue;
                }

                Collection<String> fieldNames = context.mapperService().simpleMatchToFullName(fieldNameOrPattern);
                for (String fieldName : fieldNames) {
                    MappedFieldType fieldType = context.fieldType(fieldName);
                    if (fieldType == null) {
                        // Only fail if we know it is a object field, missing paths / fields shouldn't fail.
                        if (context.getObjectMapper(fieldName) != null) {
                            throw new IllegalArgumentException("field [" + fieldName + "] isn't a leaf field");
                        }
                    } else {
                        String storedField = fieldType.name();
                        Set<String> requestedFields = storedToRequestedFields.computeIfAbsent(
                            storedField, key -> new HashSet<>());
                        requestedFields.add(fieldName);
                    }
                }
            }
            boolean loadSource = sourceRequired(context);
            if (storedToRequestedFields.isEmpty()) {
                // empty list specified, default to disable _source if no explicit indication
                return new FieldsVisitor(loadSource);
            } else {
                return new CustomFieldsVisitor(storedToRequestedFields.keySet(), loadSource);
            }
        }
    }

    private boolean sourceRequired(SearchContext context) {
        return context.sourceRequested() || context.fetchFieldsContext() != null;
    }

    private int findRootDocumentIfNested(SearchContext context, LeafReaderContext subReaderContext, int subDocId) throws IOException {
        if (context.mapperService().hasNested()) {
            BitSet bits = context.bitsetFilterCache()
                .getBitSetProducer(Queries.newNonNestedFilter())
                .getBitSet(subReaderContext);
            if (!bits.get(subDocId)) {
                return bits.nextSetBit(subDocId);
            }
        }
        return -1;
    }

    private HitContext prepareHitContext(SearchContext context, SearchLookup lookup, FieldsVisitor fieldsVisitor, int docId,
                                         Map<String, Set<String>> storedToRequestedFields,
                                         LeafReaderContext subReaderContext, Map<String, Object> sharedCache) throws IOException {
        int rootDocId = findRootDocumentIfNested(context, subReaderContext, docId - subReaderContext.docBase);
        if (rootDocId == -1) {
            return prepareNonNestedHitContext(
                context,
                lookup,
                fieldsVisitor,
                docId,
                storedToRequestedFields,
                subReaderContext,
                sharedCache
            );
        } else {
            return prepareNestedHitContext(context, docId, rootDocId, storedToRequestedFields, subReaderContext, sharedCache);
        }
    }

    /**
     * Resets the provided {@link HitContext} with information on the current
     * document. This includes the following:
     *   - Adding an initial {@link SearchHit} instance.
     *   - Loading the document source and setting it on {@link SourceLookup}. This allows
     *     fetch subphases that use the hit context to access the preloaded source.
     */
    private HitContext prepareNonNestedHitContext(SearchContext context,
                                   SearchLookup lookup,
                                   FieldsVisitor fieldsVisitor,
                                   int docId,
                                   Map<String, Set<String>> storedToRequestedFields,
                                   LeafReaderContext subReaderContext,
                                   Map<String, Object> sharedCache) throws IOException {
        int subDocId = docId - subReaderContext.docBase;
        if (fieldsVisitor == null) {
            SearchHit hit = new SearchHit(docId, null, null, null);
            return new HitContext(hit, subReaderContext, subDocId, lookup.source(), sharedCache);
        } else {
            SearchHit hit;
            loadStoredFields(context.mapperService(), subReaderContext, fieldsVisitor, subDocId);
            if (fieldsVisitor.fields().isEmpty() == false) {
                Map<String, DocumentField> docFields = new HashMap<>();
                Map<String, DocumentField> metaFields = new HashMap<>();
                fillDocAndMetaFields(context, fieldsVisitor, storedToRequestedFields, docFields, metaFields);
                hit = new SearchHit(docId, fieldsVisitor.id(), docFields, metaFields);
            } else {
                hit = new SearchHit(docId, fieldsVisitor.id(), emptyMap(), emptyMap());
            }

            HitContext hitContext = new HitContext(hit, subReaderContext, subDocId, lookup.source(), sharedCache);
            if (fieldsVisitor.source() != null) {
                hitContext.sourceLookup().setSource(fieldsVisitor.source());
            }
            return hitContext;
        }
    }

    /**
     * Resets the provided {@link HitContext} with information on the current
     * nested document. This includes the following:
     *   - Adding an initial {@link SearchHit} instance.
     *   - Loading the document source, filtering it based on the nested document ID, then
     *     setting it on {@link SourceLookup}. This allows fetch subphases that use the hit
     *     context to access the preloaded source.
     */
    @SuppressWarnings("unchecked")
    private HitContext prepareNestedHitContext(SearchContext context,
                                               int nestedTopDocId,
                                               int rootDocId,
                                               Map<String, Set<String>> storedToRequestedFields,
                                               LeafReaderContext subReaderContext,
                                               Map<String, Object> sharedCache) throws IOException {
        // Also if highlighting is requested on nested documents we need to fetch the _source from the root document,
        // otherwise highlighting will attempt to fetch the _source from the nested doc, which will fail,
        // because the entire _source is only stored with the root document.
        boolean needSource = sourceRequired(context) || context.highlight() != null;

        String rootId;
        Map<String, Object> rootSourceAsMap = null;
        XContentType rootSourceContentType = null;

        int nestedDocId = nestedTopDocId - subReaderContext.docBase;

        if (context instanceof InnerHitsContext.InnerHitSubContext) {
            InnerHitsContext.InnerHitSubContext innerHitsContext = (InnerHitsContext.InnerHitSubContext) context;
            rootId = innerHitsContext.getRootId();

            if (needSource) {
                SourceLookup rootLookup = innerHitsContext.getRootLookup();
                rootSourceAsMap = rootLookup.loadSourceIfNeeded();
                rootSourceContentType = rootLookup.sourceContentType();
            }
        } else {
            FieldsVisitor rootFieldsVisitor = new FieldsVisitor(needSource);
            loadStoredFields(context.mapperService(), subReaderContext, rootFieldsVisitor, rootDocId);
            rootId = rootFieldsVisitor.id();

            if (needSource) {
                BytesReference rootSource = rootFieldsVisitor.source();
                Tuple<XContentType, Map<String, Object>> tuple = XContentHelper.convertToMap(rootSource, false);
                rootSourceAsMap = tuple.v2();
                rootSourceContentType = tuple.v1();
            }
        }

        Map<String, DocumentField> docFields = emptyMap();
        Map<String, DocumentField> metaFields = emptyMap();
        if (context.hasStoredFields() && !context.storedFieldsContext().fieldNames().isEmpty()) {
            FieldsVisitor nestedFieldsVisitor = new CustomFieldsVisitor(storedToRequestedFields.keySet(), false);
            loadStoredFields(context.mapperService(), subReaderContext, nestedFieldsVisitor, nestedDocId);
            if (nestedFieldsVisitor.fields().isEmpty() == false) {
                docFields = new HashMap<>();
                metaFields = new HashMap<>();
                fillDocAndMetaFields(context, nestedFieldsVisitor, storedToRequestedFields, docFields, metaFields);
            }
        }

        DocumentMapper documentMapper = context.mapperService().documentMapper();
        ObjectMapper nestedObjectMapper
            = documentMapper.findNestedObjectMapper(nestedDocId, context, subReaderContext);
        assert nestedObjectMapper != null;
        SearchHit.NestedIdentity nestedIdentity =
                getInternalNestedIdentity(context, nestedDocId, subReaderContext, context.mapperService(), nestedObjectMapper);

        SearchHit hit = new SearchHit(nestedTopDocId, rootId, nestedIdentity, docFields, metaFields);
        HitContext hitContext = new HitContext(
            hit,
            subReaderContext,
            nestedDocId,
            new SourceLookup(),  // Use a clean, fresh SourceLookup for the nested context
            sharedCache
        );

        if (rootSourceAsMap != null) {
            // Isolate the nested json array object that matches with nested hit and wrap it back into the same json
            // structure with the nested json array object being the actual content. The latter is important, so that
            // features like source filtering and highlighting work consistent regardless of whether the field points
            // to a json object array for consistency reasons on how we refer to fields
            Map<String, Object> nestedSourceAsMap = new HashMap<>();
            Map<String, Object> current = nestedSourceAsMap;
            for (SearchHit.NestedIdentity nested = nestedIdentity; nested != null; nested = nested.getChild()) {
                String nestedPath = nested.getField().string();
                current.put(nestedPath, new HashMap<>());
                Object extractedValue = XContentMapValues.extractValue(nestedPath, rootSourceAsMap);
                List<?> nestedParsedSource;
                if (extractedValue instanceof List) {
                    // nested field has an array value in the _source
                    nestedParsedSource = (List<?>) extractedValue;
                } else if (extractedValue instanceof Map) {
                    // nested field has an object value in the _source. This just means the nested field has just one inner object,
                    // which is valid, but uncommon.
                    nestedParsedSource = Collections.singletonList(extractedValue);
                } else {
                    throw new IllegalStateException("extracted source isn't an object or an array");
                }
                if ((nestedParsedSource.get(0) instanceof Map) == false &&
                    nestedObjectMapper.parentObjectMapperAreNested(context.mapperService()) == false) {
                    // When one of the parent objects are not nested then XContentMapValues.extractValue(...) extracts the values
                    // from two or more layers resulting in a list of list being returned. This is because nestedPath
                    // encapsulates two or more object layers in the _source.
                    //
                    // This is why only the first element of nestedParsedSource needs to be checked.
                    throw new IllegalArgumentException("Cannot execute inner hits. One or more parent object fields of nested field [" +
                        nestedObjectMapper.name() + "] are not nested. All parent fields need to be nested fields too");
                }
                rootSourceAsMap = (Map<String, Object>) nestedParsedSource.get(nested.getOffset());
                if (nested.getChild() == null) {
                    current.put(nestedPath, rootSourceAsMap);
                } else {
                    Map<String, Object> next = new HashMap<>();
                    current.put(nestedPath, next);
                    current = next;
                }
            }

            hitContext.sourceLookup().setSource(nestedSourceAsMap);
            hitContext.sourceLookup().setSourceContentType(rootSourceContentType);
        }
        return hitContext;
    }

    private SearchHit.NestedIdentity getInternalNestedIdentity(SearchContext context, int nestedSubDocId,
                                                               LeafReaderContext subReaderContext,
                                                               MapperService mapperService,
                                                               ObjectMapper nestedObjectMapper) throws IOException {
        int currentParent = nestedSubDocId;
        ObjectMapper nestedParentObjectMapper;
        ObjectMapper current = nestedObjectMapper;
        String originalName = nestedObjectMapper.name();
        SearchHit.NestedIdentity nestedIdentity = null;
        do {
            Query parentFilter;
            nestedParentObjectMapper = current.getParentObjectMapper(mapperService);
            if (nestedParentObjectMapper != null) {
                if (nestedParentObjectMapper.nested().isNested() == false) {
                    current = nestedParentObjectMapper;
                    continue;
                }
                parentFilter = nestedParentObjectMapper.nestedTypeFilter();
            } else {
                parentFilter = Queries.newNonNestedFilter();
            }

            Query childFilter = nestedObjectMapper.nestedTypeFilter();
            if (childFilter == null) {
                current = nestedParentObjectMapper;
                continue;
            }
            final Weight childWeight = context.searcher()
                .createWeight(context.searcher().rewrite(childFilter), ScoreMode.COMPLETE_NO_SCORES, 1f);
            Scorer childScorer = childWeight.scorer(subReaderContext);
            if (childScorer == null) {
                current = nestedParentObjectMapper;
                continue;
            }
            DocIdSetIterator childIter = childScorer.iterator();

            BitSet parentBits = context.bitsetFilterCache().getBitSetProducer(parentFilter).getBitSet(subReaderContext);

            int offset = 0;
            /*
             * Starts from the previous parent and finds the offset of the
             * <code>nestedSubDocID</code> within the nested children. Nested documents
             * are indexed in the same order than in the source array so the offset
             * of the nested child is the number of nested document with the same parent
             * that appear before him.
             */
            int previousParent = parentBits.prevSetBit(currentParent);
            for (int docId = childIter.advance(previousParent + 1); docId < nestedSubDocId && docId != DocIdSetIterator.NO_MORE_DOCS;
                 docId = childIter.nextDoc()) {
                offset++;
            }
            currentParent = nestedSubDocId;
            current = nestedObjectMapper = nestedParentObjectMapper;
            int currentPrefix = current == null ? 0 : current.name().length() + 1;
            nestedIdentity = new SearchHit.NestedIdentity(originalName.substring(currentPrefix), offset, nestedIdentity);
            if (current != null) {
                originalName = current.name();
            }
        } while (current != null);
        return nestedIdentity;
    }

    private void loadStoredFields(MapperService mapperService,
                                  LeafReaderContext readerContext,
                                  FieldsVisitor fieldVisitor, int docId) throws IOException {
        fieldVisitor.reset();
        readerContext.reader().document(docId, fieldVisitor);
        fieldVisitor.postProcess(mapperService);
    }

    private static void fillDocAndMetaFields(SearchContext context, FieldsVisitor fieldsVisitor,
            Map<String, Set<String>> storedToRequestedFields,
            Map<String, DocumentField> docFields, Map<String, DocumentField> metaFields) {
        for (Map.Entry<String, List<Object>> entry : fieldsVisitor.fields().entrySet()) {
            String storedField = entry.getKey();
            List<Object> storedValues = entry.getValue();
            if (storedToRequestedFields.containsKey(storedField)) {
                for (String requestedField : storedToRequestedFields.get(storedField)) {
                    if (context.mapperService().isMetadataField(requestedField)) {
                        metaFields.put(requestedField, new DocumentField(requestedField, storedValues));
                    } else {
                        docFields.put(requestedField, new DocumentField(requestedField, storedValues));
                    }
                }
            } else {
                if (context.mapperService().isMetadataField(storedField)) {
                    metaFields.put(storedField, new DocumentField(storedField, storedValues));
                } else {
                    docFields.put(storedField, new DocumentField(storedField, storedValues));
                }
            }
        }
    }
}<|MERGE_RESOLUTION|>--- conflicted
+++ resolved
@@ -110,12 +110,8 @@
         SearchHit[] hits = new SearchHit[context.docIdsToLoadSize()];
         Map<String, Object> sharedCache = new HashMap<>();
 
-<<<<<<< HEAD
-        List<FetchSubPhaseProcessor> processors = getProcessors(context.shardTarget(), fetchContext);
-=======
-            SearchLookup lookup = context.getQueryShardContext().newFetchLookup();
-        List<FetchSubPhaseProcessor> processors = getProcessors(context, lookup);
->>>>>>> 18353373
+        SearchLookup lookup = context.getQueryShardContext().newFetchLookup();
+        List<FetchSubPhaseProcessor> processors = getProcessors(context.shardTarget(), lookup, fetchContext);
 
         int currentReaderIndex = -1;
         LeafReaderContext currentReaderContext = null;
@@ -160,11 +156,7 @@
 
     }
 
-<<<<<<< HEAD
-    List<FetchSubPhaseProcessor> getProcessors(SearchShardTarget target, FetchContext context) {
-=======
-    List<FetchSubPhaseProcessor> getProcessors(SearchContext context, SearchLookup lookup) {
->>>>>>> 18353373
+    List<FetchSubPhaseProcessor> getProcessors(SearchShardTarget target, SearchLookup lookup, FetchContext context) {
         try {
             List<FetchSubPhaseProcessor> processors = new ArrayList<>();
             for (FetchSubPhase fsp : fetchSubPhases) {
