/*
 * Licensed to Elasticsearch under one or more contributor
 * license agreements. See the NOTICE file distributed with
 * this work for additional information regarding copyright
 * ownership. Elasticsearch licenses this file to you under
 * the Apache License, Version 2.0 (the "License"); you may
 * not use this file except in compliance with the License.
 * You may obtain a copy of the License at
 *
 *    http://www.apache.org/licenses/LICENSE-2.0
 *
 * Unless required by applicable law or agreed to in writing,
 * software distributed under the License is distributed on an
 * "AS IS" BASIS, WITHOUT WARRANTIES OR CONDITIONS OF ANY
 * KIND, either express or implied.  See the License for the
 * specific language governing permissions and limitations
 * under the License.
 */

package org.elasticsearch.search.fetch;

import org.apache.logging.log4j.LogManager;
import org.apache.logging.log4j.Logger;
import org.apache.lucene.index.LeafReaderContext;
import org.apache.lucene.index.ReaderUtil;
import org.apache.lucene.search.TotalHits;
import org.apache.lucene.util.BitSet;
import org.elasticsearch.common.CheckedBiConsumer;
import org.elasticsearch.common.bytes.BytesReference;
import org.elasticsearch.common.collect.Tuple;
import org.elasticsearch.common.document.DocumentField;
import org.elasticsearch.common.lucene.index.SequentialStoredFieldsLeafReader;
import org.elasticsearch.common.lucene.search.Queries;
import org.elasticsearch.common.xcontent.XContentHelper;
import org.elasticsearch.common.xcontent.XContentType;
import org.elasticsearch.common.xcontent.support.XContentMapValues;
import org.elasticsearch.index.fieldvisitor.CustomFieldsVisitor;
import org.elasticsearch.index.fieldvisitor.FieldsVisitor;
import org.elasticsearch.index.mapper.MappedFieldType;
import org.elasticsearch.index.mapper.SourceFieldMapper;
<<<<<<< HEAD
import org.elasticsearch.search.LeafNestedDocuments;
import org.elasticsearch.search.NestedDocuments;
=======
import org.elasticsearch.index.query.QueryShardContext;
>>>>>>> 71095afe
import org.elasticsearch.search.SearchContextSourcePrinter;
import org.elasticsearch.search.SearchHit;
import org.elasticsearch.search.SearchHits;
import org.elasticsearch.search.SearchShardTarget;
import org.elasticsearch.search.fetch.FetchSubPhase.HitContext;
import org.elasticsearch.search.fetch.subphase.FetchSourceContext;
import org.elasticsearch.search.fetch.subphase.InnerHitsContext;
import org.elasticsearch.search.fetch.subphase.InnerHitsPhase;
import org.elasticsearch.search.internal.SearchContext;
import org.elasticsearch.search.lookup.SearchLookup;
import org.elasticsearch.search.lookup.SourceLookup;
import org.elasticsearch.tasks.TaskCancelledException;

import java.io.IOException;
import java.util.ArrayList;
import java.util.Arrays;
import java.util.Collection;
import java.util.Collections;
import java.util.HashMap;
import java.util.HashSet;
import java.util.List;
import java.util.Map;
import java.util.Set;
import java.util.function.Function;

import static java.util.Collections.emptyMap;

/**
 * Fetch phase of a search request, used to fetch the actual top matching documents to be returned to the client, identified
 * after reducing all of the matches returned by the query phase
 */
public class FetchPhase {
    private static final Logger LOGGER = LogManager.getLogger(FetchPhase.class);

    private final FetchSubPhase[] fetchSubPhases;

    public FetchPhase(List<FetchSubPhase> fetchSubPhases) {
        this.fetchSubPhases = fetchSubPhases.toArray(new FetchSubPhase[fetchSubPhases.size() + 1]);
        this.fetchSubPhases[fetchSubPhases.size()] = new InnerHitsPhase(this);
    }

    public void execute(SearchContext context) {
        if (LOGGER.isTraceEnabled()) {
            LOGGER.trace("{}", new SearchContextSourcePrinter(context));
        }

        if (context.isCancelled()) {
            throw new TaskCancelledException("cancelled");
        }

        if (context.docIdsToLoadSize() == 0) {
            // no individual hits to process, so we shortcut
            context.fetchResult().hits(new SearchHits(new SearchHit[0], context.queryResult().getTotalHits(),
                context.queryResult().getMaxScore()));
            return;
        }

        DocIdToIndex[] docs = new DocIdToIndex[context.docIdsToLoadSize()];
        for (int index = 0; index < context.docIdsToLoadSize(); index++) {
            docs[index] = new DocIdToIndex(context.docIdsToLoad()[index], index);
        }
        // make sure that we iterate in doc id order
        Arrays.sort(docs);

        Map<String, Set<String>> storedToRequestedFields = new HashMap<>();
        FieldsVisitor fieldsVisitor = createStoredFieldsVisitor(context, storedToRequestedFields);

        FetchContext fetchContext = new FetchContext(context);

        SearchHit[] hits = new SearchHit[context.docIdsToLoadSize()];
        Map<String, Object> sharedCache = new HashMap<>();

        List<FetchSubPhaseProcessor> processors = getProcessors(context.shardTarget(), fetchContext);
        NestedDocuments nestedDocuments = context.getNestedDocuments();

        int currentReaderIndex = -1;
        LeafReaderContext currentReaderContext = null;
        LeafNestedDocuments leafNestedDocuments = null;
        CheckedBiConsumer<Integer, FieldsVisitor, IOException> fieldReader = null;
        boolean hasSequentialDocs = hasSequentialDocs(docs);
        for (int index = 0; index < context.docIdsToLoadSize(); index++) {
            if (context.isCancelled()) {
                throw new TaskCancelledException("cancelled");
            }
            int docId = docs[index].docId;
            try {
                int readerIndex = ReaderUtil.subIndex(docId, context.searcher().getIndexReader().leaves());
                if (currentReaderIndex != readerIndex) {
                    currentReaderContext = context.searcher().getIndexReader().leaves().get(readerIndex);
                    currentReaderIndex = readerIndex;
                    if (currentReaderContext.reader() instanceof SequentialStoredFieldsLeafReader
                            && hasSequentialDocs && docs.length >= 10) {
                        // All the docs to fetch are adjacent but Lucene stored fields are optimized
                        // for random access and don't optimize for sequential access - except for merging.
                        // So we do a little hack here and pretend we're going to do merges in order to
                        // get better sequential access.
                        SequentialStoredFieldsLeafReader lf = (SequentialStoredFieldsLeafReader) currentReaderContext.reader();
                        fieldReader = lf.getSequentialStoredFieldsReader()::visitDocument;
                    } else {
                        fieldReader = currentReaderContext.reader()::document;
                    }
                    for (FetchSubPhaseProcessor processor : processors) {
                        processor.setNextReader(currentReaderContext);
                    }
                    leafNestedDocuments = nestedDocuments.getLeafNestedDocuments(currentReaderContext);
                }
                assert currentReaderContext != null;
                HitContext hit = prepareHitContext(
                    context,
                    leafNestedDocuments,
                    fetchContext.searchLookup(),
                    fieldsVisitor,
                    docId,
                    storedToRequestedFields,
                    currentReaderContext,
                    fieldReader,
                    sharedCache
                );
                for (FetchSubPhaseProcessor processor : processors) {
                    processor.process(hit);
                }
                hits[docs[index].index] = hit.hit();
            } catch (Exception e) {
                throw new FetchPhaseExecutionException(context.shardTarget(), "Error running fetch phase for doc [" + docId + "]", e);
            }
        }
        if (context.isCancelled()) {
            throw new TaskCancelledException("cancelled");
        }

        TotalHits totalHits = context.queryResult().getTotalHits();
        context.fetchResult().hits(new SearchHits(hits, totalHits, context.queryResult().getMaxScore()));

    }

    List<FetchSubPhaseProcessor> getProcessors(SearchShardTarget target, FetchContext context) {
        try {
            List<FetchSubPhaseProcessor> processors = new ArrayList<>();
            for (FetchSubPhase fsp : fetchSubPhases) {
                FetchSubPhaseProcessor processor = fsp.getProcessor(context);
                if (processor != null) {
                    processors.add(processor);
                }
            }
            return processors;
        } catch (Exception e) {
            throw new FetchPhaseExecutionException(target, "Error building fetch sub-phases", e);
        }
    }

    static class DocIdToIndex implements Comparable<DocIdToIndex> {
        final int docId;
        final int index;

        DocIdToIndex(int docId, int index) {
            this.docId = docId;
            this.index = index;
        }

        @Override
        public int compareTo(DocIdToIndex o) {
            return Integer.compare(docId, o.docId);
        }
    }

    private FieldsVisitor createStoredFieldsVisitor(SearchContext context, Map<String, Set<String>> storedToRequestedFields) {
        StoredFieldsContext storedFieldsContext = context.storedFieldsContext();

        if (storedFieldsContext == null) {
            // no fields specified, default to return source if no explicit indication
            if (!context.hasScriptFields() && !context.hasFetchSourceContext()) {
                context.fetchSourceContext(new FetchSourceContext(true));
            }
            boolean loadSource = sourceRequired(context);
            return new FieldsVisitor(loadSource);
        } else if (storedFieldsContext.fetchFields() == false) {
            // disable stored fields entirely
            return null;
        } else {
            for (String fieldNameOrPattern : context.storedFieldsContext().fieldNames()) {
                if (fieldNameOrPattern.equals(SourceFieldMapper.NAME)) {
                    FetchSourceContext fetchSourceContext = context.hasFetchSourceContext() ? context.fetchSourceContext()
                        : FetchSourceContext.FETCH_SOURCE;
                    context.fetchSourceContext(new FetchSourceContext(true, fetchSourceContext.includes(), fetchSourceContext.excludes()));
                    continue;
                }
                QueryShardContext queryShardContext = context.getQueryShardContext();
                Collection<String> fieldNames = queryShardContext.simpleMatchToIndexNames(fieldNameOrPattern);
                for (String fieldName : fieldNames) {
                    MappedFieldType fieldType = queryShardContext.getFieldType(fieldName);
                    if (fieldType == null) {
                        // Only fail if we know it is a object field, missing paths / fields shouldn't fail.
                        if (queryShardContext.getObjectMapper(fieldName) != null) {
                            throw new IllegalArgumentException("field [" + fieldName + "] isn't a leaf field");
                        }
                    } else {
                        String storedField = fieldType.name();
                        Set<String> requestedFields = storedToRequestedFields.computeIfAbsent(
                            storedField, key -> new HashSet<>());
                        requestedFields.add(fieldName);
                    }
                }
            }
            boolean loadSource = sourceRequired(context);
            if (storedToRequestedFields.isEmpty()) {
                // empty list specified, default to disable _source if no explicit indication
                return new FieldsVisitor(loadSource);
            } else {
                return new CustomFieldsVisitor(storedToRequestedFields.keySet(), loadSource);
            }
        }
    }

    private boolean sourceRequired(SearchContext context) {
        return context.sourceRequested() || context.fetchFieldsContext() != null;
    }

    private int findRootDocumentIfNested(SearchContext context, LeafReaderContext subReaderContext, int subDocId) throws IOException {
        if (context.getQueryShardContext().hasNested()) {
            BitSet bits = context.bitsetFilterCache()
                .getBitSetProducer(Queries.newNonNestedFilter())
                .getBitSet(subReaderContext);
            if (!bits.get(subDocId)) {
                return bits.nextSetBit(subDocId);
            }
        }
        return -1;
    }

    private HitContext prepareHitContext(SearchContext context,
                                         LeafNestedDocuments nestedDocuments,
                                         SearchLookup lookup,
                                         FieldsVisitor fieldsVisitor,
                                         int docId,
                                         Map<String, Set<String>> storedToRequestedFields,
                                         LeafReaderContext subReaderContext,
                                         CheckedBiConsumer<Integer, FieldsVisitor, IOException> storedFieldReader,
                                         Map<String, Object> sharedCache) throws IOException {
        if (nestedDocuments.advance(docId - subReaderContext.docBase) == false) {
            return prepareNonNestedHitContext(
                context, lookup, fieldsVisitor, docId, storedToRequestedFields, subReaderContext, storedFieldReader, sharedCache);
        } else {
            return prepareNestedHitContext(context, docId, nestedDocuments, storedToRequestedFields,
                subReaderContext, storedFieldReader, sharedCache);
        }
    }

    /**
     * Resets the provided {@link HitContext} with information on the current
     * document. This includes the following:
     *   - Adding an initial {@link SearchHit} instance.
     *   - Loading the document source and setting it on {@link SourceLookup}. This allows
     *     fetch subphases that use the hit context to access the preloaded source.
     */
    private HitContext prepareNonNestedHitContext(SearchContext context,
                                   SearchLookup lookup,
                                   FieldsVisitor fieldsVisitor,
                                   int docId,
                                   Map<String, Set<String>> storedToRequestedFields,
                                   LeafReaderContext subReaderContext,
                                   CheckedBiConsumer<Integer, FieldsVisitor, IOException> fieldReader,
                                   Map<String, Object> sharedCache) throws IOException {
        int subDocId = docId - subReaderContext.docBase;
        if (fieldsVisitor == null) {
            SearchHit hit = new SearchHit(docId, null, null, null);
            return new HitContext(hit, subReaderContext, subDocId, lookup.source(), sharedCache);
        } else {
            SearchHit hit;
            loadStoredFields(context.getQueryShardContext()::getFieldType, fieldReader, fieldsVisitor, subDocId);
            if (fieldsVisitor.fields().isEmpty() == false) {
                Map<String, DocumentField> docFields = new HashMap<>();
                Map<String, DocumentField> metaFields = new HashMap<>();
                fillDocAndMetaFields(context, fieldsVisitor, storedToRequestedFields, docFields, metaFields);
                hit = new SearchHit(docId, fieldsVisitor.id(), docFields, metaFields);
            } else {
                hit = new SearchHit(docId, fieldsVisitor.id(), emptyMap(), emptyMap());
            }

            HitContext hitContext = new HitContext(hit, subReaderContext, subDocId, lookup.source(), sharedCache);
            if (fieldsVisitor.source() != null) {
                hitContext.sourceLookup().setSource(fieldsVisitor.source());
            }
            return hitContext;
        }
    }

    /**
     * Resets the provided {@link HitContext} with information on the current
     * nested document. This includes the following:
     *   - Adding an initial {@link SearchHit} instance.
     *   - Loading the document source, filtering it based on the nested document ID, then
     *     setting it on {@link SourceLookup}. This allows fetch subphases that use the hit
     *     context to access the preloaded source.
     */
    @SuppressWarnings("unchecked")
    private HitContext prepareNestedHitContext(SearchContext context,
                                               int topDocId,
                                               LeafNestedDocuments nestedInfo,
                                               Map<String, Set<String>> storedToRequestedFields,
                                               LeafReaderContext subReaderContext,
                                               CheckedBiConsumer<Integer, FieldsVisitor, IOException> storedFieldReader,
                                               Map<String, Object> sharedCache) throws IOException {
        // Also if highlighting is requested on nested documents we need to fetch the _source from the root document,
        // otherwise highlighting will attempt to fetch the _source from the nested doc, which will fail,
        // because the entire _source is only stored with the root document.
        boolean needSource = sourceRequired(context) || context.highlight() != null;

        String rootId;
        Map<String, Object> rootSourceAsMap = null;
        XContentType rootSourceContentType = null;

<<<<<<< HEAD
=======
        int nestedDocId = nestedTopDocId - subReaderContext.docBase;
        QueryShardContext queryShardContext = context.getQueryShardContext();
>>>>>>> 71095afe
        if (context instanceof InnerHitsContext.InnerHitSubContext) {
            InnerHitsContext.InnerHitSubContext innerHitsContext = (InnerHitsContext.InnerHitSubContext) context;
            rootId = innerHitsContext.getRootId();

            if (needSource) {
                SourceLookup rootLookup = innerHitsContext.getRootLookup();
                rootSourceAsMap = rootLookup.loadSourceIfNeeded();
                rootSourceContentType = rootLookup.sourceContentType();
            }
        } else {
            FieldsVisitor rootFieldsVisitor = new FieldsVisitor(needSource);
<<<<<<< HEAD
            loadStoredFields(context::fieldType, storedFieldReader, rootFieldsVisitor, nestedInfo.rootDoc());
=======
            loadStoredFields(queryShardContext::getFieldType, storedFieldReader, rootFieldsVisitor, rootDocId);
>>>>>>> 71095afe
            rootId = rootFieldsVisitor.id();

            if (needSource) {
                BytesReference rootSource = rootFieldsVisitor.source();
                Tuple<XContentType, Map<String, Object>> tuple = XContentHelper.convertToMap(rootSource, false);
                rootSourceAsMap = tuple.v2();
                rootSourceContentType = tuple.v1();
            }
        }

        Map<String, DocumentField> docFields = emptyMap();
        Map<String, DocumentField> metaFields = emptyMap();
        if (context.hasStoredFields() && !context.storedFieldsContext().fieldNames().isEmpty()) {
            FieldsVisitor nestedFieldsVisitor = new CustomFieldsVisitor(storedToRequestedFields.keySet(), false);
<<<<<<< HEAD
            loadStoredFields(context::fieldType, storedFieldReader, nestedFieldsVisitor, nestedInfo.doc());
=======
            loadStoredFields(queryShardContext::getFieldType, storedFieldReader, nestedFieldsVisitor, nestedDocId);
>>>>>>> 71095afe
            if (nestedFieldsVisitor.fields().isEmpty() == false) {
                docFields = new HashMap<>();
                metaFields = new HashMap<>();
                fillDocAndMetaFields(context, nestedFieldsVisitor, storedToRequestedFields, docFields, metaFields);
            }
        }

<<<<<<< HEAD
        SearchHit.NestedIdentity nestedIdentity = nestedInfo.nestedIdentity();
=======
        DocumentMapper documentMapper = context.mapperService().documentMapper();
        ObjectMapper nestedObjectMapper
            = documentMapper.findNestedObjectMapper(nestedDocId, context, subReaderContext);
        assert nestedObjectMapper != null;

        SearchHit.NestedIdentity nestedIdentity =
                getInternalNestedIdentity(context, nestedDocId, subReaderContext, queryShardContext::getObjectMapper, nestedObjectMapper);
>>>>>>> 71095afe

        SearchHit hit = new SearchHit(topDocId, rootId, nestedIdentity, docFields, metaFields);
        HitContext hitContext = new HitContext(
            hit,
            subReaderContext,
            nestedInfo.doc(),
            new SourceLookup(),  // Use a clean, fresh SourceLookup for the nested context
            sharedCache
        );

        if (rootSourceAsMap != null) {
            // Isolate the nested json array object that matches with nested hit and wrap it back into the same json
            // structure with the nested json array object being the actual content. The latter is important, so that
            // features like source filtering and highlighting work consistent regardless of whether the field points
            // to a json object array for consistency reasons on how we refer to fields
            Map<String, Object> nestedSourceAsMap = new HashMap<>();
            Map<String, Object> current = nestedSourceAsMap;
            for (SearchHit.NestedIdentity nested = nestedIdentity; nested != null; nested = nested.getChild()) {
                String nestedPath = nested.getField().string();
                current.put(nestedPath, new HashMap<>());
                Object extractedValue = XContentMapValues.extractValue(nestedPath, rootSourceAsMap);
                List<?> nestedParsedSource;
                if (extractedValue instanceof List) {
                    // nested field has an array value in the _source
                    nestedParsedSource = (List<?>) extractedValue;
                } else if (extractedValue instanceof Map) {
                    // nested field has an object value in the _source. This just means the nested field has just one inner object,
                    // which is valid, but uncommon.
                    nestedParsedSource = Collections.singletonList(extractedValue);
                } else {
                    throw new IllegalStateException("extracted source isn't an object or an array");
                }
<<<<<<< HEAD
                if ((nestedParsedSource.get(0) instanceof Map) == false && nestedInfo.hasNonNestedParent(nestedPath)) {
=======
                if ((nestedParsedSource.get(0) instanceof Map) == false &&
                    nestedObjectMapper.parentObjectMapperAreNested(queryShardContext::getObjectMapper) == false) {
>>>>>>> 71095afe
                    // When one of the parent objects are not nested then XContentMapValues.extractValue(...) extracts the values
                    // from two or more layers resulting in a list of list being returned. This is because nestedPath
                    // encapsulates two or more object layers in the _source.
                    //
                    // This is why only the first element of nestedParsedSource needs to be checked.
                    throw new IllegalArgumentException("Cannot execute inner hits. One or more parent object fields of nested field [" +
                        nestedPath + "] are not nested. All parent fields need to be nested fields too");
                }
                rootSourceAsMap = (Map<String, Object>) nestedParsedSource.get(nested.getOffset());
                if (nested.getChild() == null) {
                    current.put(nestedPath, rootSourceAsMap);
                } else {
                    Map<String, Object> next = new HashMap<>();
                    current.put(nestedPath, next);
                    current = next;
                }
            }

            hitContext.sourceLookup().setSource(nestedSourceAsMap);
            hitContext.sourceLookup().setSourceContentType(rootSourceContentType);
        }
        return hitContext;
    }

    private void loadStoredFields(Function<String, MappedFieldType> fieldTypeLookup,
                                  CheckedBiConsumer<Integer, FieldsVisitor, IOException> fieldReader,
                                  FieldsVisitor fieldVisitor, int docId) throws IOException {
        fieldVisitor.reset();
        fieldReader.accept(docId, fieldVisitor);
        fieldVisitor.postProcess(fieldTypeLookup);
    }

    private static void fillDocAndMetaFields(SearchContext context, FieldsVisitor fieldsVisitor,
            Map<String, Set<String>> storedToRequestedFields,
            Map<String, DocumentField> docFields, Map<String, DocumentField> metaFields) {
        for (Map.Entry<String, List<Object>> entry : fieldsVisitor.fields().entrySet()) {
            String storedField = entry.getKey();
            List<Object> storedValues = entry.getValue();
            if (storedToRequestedFields.containsKey(storedField)) {
                for (String requestedField : storedToRequestedFields.get(storedField)) {
                    if (context.getQueryShardContext().isMetadataField(requestedField)) {
                        metaFields.put(requestedField, new DocumentField(requestedField, storedValues));
                    } else {
                        docFields.put(requestedField, new DocumentField(requestedField, storedValues));
                    }
                }
            } else {
                if (context.getQueryShardContext().isMetadataField(storedField)) {
                    metaFields.put(storedField, new DocumentField(storedField, storedValues));
                } else {
                    docFields.put(storedField, new DocumentField(storedField, storedValues));
                }
            }
        }
    }

    /**
     * Returns <code>true</code> if the provided <code>docs</code> are
     * stored sequentially (Dn = Dn-1 + 1).
     */
    static boolean hasSequentialDocs(DocIdToIndex[] docs) {
        return docs.length > 0 && docs[docs.length-1].docId - docs[0].docId == docs.length - 1;
    }
}<|MERGE_RESOLUTION|>--- conflicted
+++ resolved
@@ -38,12 +38,9 @@
 import org.elasticsearch.index.fieldvisitor.FieldsVisitor;
 import org.elasticsearch.index.mapper.MappedFieldType;
 import org.elasticsearch.index.mapper.SourceFieldMapper;
-<<<<<<< HEAD
+import org.elasticsearch.index.query.QueryShardContext;
 import org.elasticsearch.search.LeafNestedDocuments;
 import org.elasticsearch.search.NestedDocuments;
-=======
-import org.elasticsearch.index.query.QueryShardContext;
->>>>>>> 71095afe
 import org.elasticsearch.search.SearchContextSourcePrinter;
 import org.elasticsearch.search.SearchHit;
 import org.elasticsearch.search.SearchHits;
@@ -355,11 +352,7 @@
         Map<String, Object> rootSourceAsMap = null;
         XContentType rootSourceContentType = null;
 
-<<<<<<< HEAD
-=======
-        int nestedDocId = nestedTopDocId - subReaderContext.docBase;
         QueryShardContext queryShardContext = context.getQueryShardContext();
->>>>>>> 71095afe
         if (context instanceof InnerHitsContext.InnerHitSubContext) {
             InnerHitsContext.InnerHitSubContext innerHitsContext = (InnerHitsContext.InnerHitSubContext) context;
             rootId = innerHitsContext.getRootId();
@@ -371,11 +364,7 @@
             }
         } else {
             FieldsVisitor rootFieldsVisitor = new FieldsVisitor(needSource);
-<<<<<<< HEAD
-            loadStoredFields(context::fieldType, storedFieldReader, rootFieldsVisitor, nestedInfo.rootDoc());
-=======
-            loadStoredFields(queryShardContext::getFieldType, storedFieldReader, rootFieldsVisitor, rootDocId);
->>>>>>> 71095afe
+            loadStoredFields(queryShardContext::getFieldType, storedFieldReader, rootFieldsVisitor, nestedInfo.rootDoc());
             rootId = rootFieldsVisitor.id();
 
             if (needSource) {
@@ -390,11 +379,7 @@
         Map<String, DocumentField> metaFields = emptyMap();
         if (context.hasStoredFields() && !context.storedFieldsContext().fieldNames().isEmpty()) {
             FieldsVisitor nestedFieldsVisitor = new CustomFieldsVisitor(storedToRequestedFields.keySet(), false);
-<<<<<<< HEAD
-            loadStoredFields(context::fieldType, storedFieldReader, nestedFieldsVisitor, nestedInfo.doc());
-=======
-            loadStoredFields(queryShardContext::getFieldType, storedFieldReader, nestedFieldsVisitor, nestedDocId);
->>>>>>> 71095afe
+            loadStoredFields(queryShardContext::getFieldType, storedFieldReader, nestedFieldsVisitor, nestedInfo.doc());
             if (nestedFieldsVisitor.fields().isEmpty() == false) {
                 docFields = new HashMap<>();
                 metaFields = new HashMap<>();
@@ -402,17 +387,7 @@
             }
         }
 
-<<<<<<< HEAD
         SearchHit.NestedIdentity nestedIdentity = nestedInfo.nestedIdentity();
-=======
-        DocumentMapper documentMapper = context.mapperService().documentMapper();
-        ObjectMapper nestedObjectMapper
-            = documentMapper.findNestedObjectMapper(nestedDocId, context, subReaderContext);
-        assert nestedObjectMapper != null;
-
-        SearchHit.NestedIdentity nestedIdentity =
-                getInternalNestedIdentity(context, nestedDocId, subReaderContext, queryShardContext::getObjectMapper, nestedObjectMapper);
->>>>>>> 71095afe
 
         SearchHit hit = new SearchHit(topDocId, rootId, nestedIdentity, docFields, metaFields);
         HitContext hitContext = new HitContext(
@@ -445,12 +420,7 @@
                 } else {
                     throw new IllegalStateException("extracted source isn't an object or an array");
                 }
-<<<<<<< HEAD
                 if ((nestedParsedSource.get(0) instanceof Map) == false && nestedInfo.hasNonNestedParent(nestedPath)) {
-=======
-                if ((nestedParsedSource.get(0) instanceof Map) == false &&
-                    nestedObjectMapper.parentObjectMapperAreNested(queryShardContext::getObjectMapper) == false) {
->>>>>>> 71095afe
                     // When one of the parent objects are not nested then XContentMapValues.extractValue(...) extracts the values
                     // from two or more layers resulting in a list of list being returned. This is because nestedPath
                     // encapsulates two or more object layers in the _source.
