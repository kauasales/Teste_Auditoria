--- conflicted
+++ resolved
@@ -317,22 +317,7 @@
             } else {
                 source = Source.EMPTY;
             }
-<<<<<<< HEAD
-
             return new HitContext(hit, subReaderContext, subDocId, source);
-=======
-            if (source != null) {
-                // Store the loaded source on the hit context so that fetch subphases can access it.
-                // Also make it available to scripts by storing it on the shared SearchLookup instance.
-                SourceLookup.BytesSourceProvider sourceBytes = new SourceLookup.BytesSourceProvider(source);
-                hitContext.setSourceLookup(new SourceLookup(sourceBytes));
-
-                SourceLookup scriptSourceLookup = context.getSearchExecutionContext().lookup().source();
-                scriptSourceLookup.setSegmentAndDocument(subReaderContext, subDocId);
-                scriptSourceLookup.setSourceProvider(sourceBytes);
-            }
-            return hitContext;
->>>>>>> 0013d465
         }
     }
 
@@ -426,12 +411,7 @@
                     current = next;
                 }
             }
-<<<<<<< HEAD
             return new HitContext(hit, subReaderContext, nestedInfo.doc(), Source.fromMap(nestedSourceAsMap, rootSourceContentType));
-=======
-
-            hitContext.setSourceLookup(new SourceLookup(new SourceLookup.MapSourceProvider(nestedSourceAsMap, rootSourceContentType)));
->>>>>>> 0013d465
         }
         return new HitContext(hit, subReaderContext, nestedInfo.doc(), Source.EMPTY);
     }
