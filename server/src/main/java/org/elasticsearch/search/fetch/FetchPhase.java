/*
 * Copyright Elasticsearch B.V. and/or licensed to Elasticsearch B.V. under one
 * or more contributor license agreements. Licensed under the Elastic License
 * 2.0 and the Server Side Public License, v 1; you may not use this file except
 * in compliance with, at your election, the Elastic License 2.0 or the Server
 * Side Public License, v 1.
 */

package org.elasticsearch.search.fetch;

import org.apache.logging.log4j.LogManager;
import org.apache.logging.log4j.Logger;
import org.apache.lucene.index.LeafReaderContext;
import org.apache.lucene.search.TotalHits;
import org.elasticsearch.index.fieldvisitor.LeafStoredFieldLoader;
import org.elasticsearch.index.fieldvisitor.StoredFieldLoader;
import org.elasticsearch.index.mapper.IdLoader;
import org.elasticsearch.index.mapper.SourceLoader;
import org.elasticsearch.search.LeafNestedDocuments;
import org.elasticsearch.search.NestedDocuments;
import org.elasticsearch.search.SearchContextSourcePrinter;
import org.elasticsearch.search.SearchHit;
import org.elasticsearch.search.SearchHits;
import org.elasticsearch.search.SearchShardTarget;
import org.elasticsearch.search.fetch.FetchSubPhase.HitContext;
import org.elasticsearch.search.fetch.subphase.InnerHitsContext;
import org.elasticsearch.search.fetch.subphase.InnerHitsPhase;
import org.elasticsearch.search.internal.SearchContext;
import org.elasticsearch.search.lookup.Source;
import org.elasticsearch.search.lookup.SourceProvider;
import org.elasticsearch.search.profile.ProfileResult;
import org.elasticsearch.search.profile.Profilers;
import org.elasticsearch.search.profile.Timer;
import org.elasticsearch.tasks.TaskCancelledException;
import org.elasticsearch.xcontent.XContentType;

import java.io.IOException;
import java.io.UncheckedIOException;
import java.util.ArrayList;
import java.util.Collections;
import java.util.List;
import java.util.Map;
import java.util.function.Supplier;

/**
 * Fetch phase of a search request, used to fetch the actual top matching documents to be returned to the client, identified
 * after reducing all of the matches returned by the query phase
 */
public final class FetchPhase {
    private static final Logger LOGGER = LogManager.getLogger(FetchPhase.class);

    private final FetchSubPhase[] fetchSubPhases;

    public FetchPhase(List<FetchSubPhase> fetchSubPhases) {
        this.fetchSubPhases = fetchSubPhases.toArray(new FetchSubPhase[fetchSubPhases.size() + 1]);
        this.fetchSubPhases[fetchSubPhases.size()] = new InnerHitsPhase(this);
    }

    public void execute(SearchContext context, int[] docIdsToLoad) {
        if (LOGGER.isTraceEnabled()) {
            LOGGER.trace("{}", new SearchContextSourcePrinter(context));
        }

        if (context.isCancelled()) {
            throw new TaskCancelledException("cancelled");
        }

        if (docIdsToLoad == null || docIdsToLoad.length == 0) {
            // no individual hits to process, so we shortcut
            context.fetchResult()
<<<<<<< HEAD
                .shardResult(
                    SearchHits.unpooled(
                        SearchHits.EMPTY,
                        context.queryResult().getTotalHits(),
                        context.queryResult().getMaxScore(),
                        null,
                        null,
                        null
                    ),
                    null
                );
=======
                .shardResult(SearchHits.empty(context.queryResult().getTotalHits(), context.queryResult().getMaxScore()), null);
>>>>>>> bbcb449f
            return;
        }

        Profiler profiler = context.getProfilers() == null ? Profiler.NOOP : Profilers.startProfilingFetchPhase();
        SearchHits hits = null;
        try {
            hits = buildSearchHits(context, docIdsToLoad, profiler);
        } finally {
            // Always finish profiling
            ProfileResult profileResult = profiler.finish();
            // Only set the shardResults if building search hits was successful
            if (hits != null) {
                context.fetchResult().shardResult(hits, profileResult);
                hits.decRef();
            }
        }
    }

    private static class PreloadedSourceProvider implements SourceProvider {

        Source source;

        @Override
        public Source getSource(LeafReaderContext ctx, int doc) {
            return source;
        }
    }

    private SearchHits buildSearchHits(SearchContext context, int[] docIdsToLoad, Profiler profiler) {

        FetchContext fetchContext = new FetchContext(context);
        SourceLoader sourceLoader = context.newSourceLoader();

        PreloadedSourceProvider sourceProvider = new PreloadedSourceProvider();
        PreloadedFieldLookupProvider fieldLookupProvider = new PreloadedFieldLookupProvider();
        context.getSearchExecutionContext().setLookupProviders(sourceProvider, ctx -> fieldLookupProvider);

        List<FetchSubPhaseProcessor> processors = getProcessors(context.shardTarget(), fetchContext, profiler);

        StoredFieldsSpec storedFieldsSpec = StoredFieldsSpec.build(processors, FetchSubPhaseProcessor::storedFieldsSpec);
        storedFieldsSpec = storedFieldsSpec.merge(new StoredFieldsSpec(false, false, sourceLoader.requiredStoredFields()));

        StoredFieldLoader storedFieldLoader = profiler.storedFields(StoredFieldLoader.fromSpec(storedFieldsSpec));
        IdLoader idLoader = context.newIdLoader();
        boolean requiresSource = storedFieldsSpec.requiresSource();

        NestedDocuments nestedDocuments = context.getSearchExecutionContext().getNestedDocuments();

        FetchPhaseDocsIterator docsIterator = new FetchPhaseDocsIterator() {

            LeafReaderContext ctx;
            LeafNestedDocuments leafNestedDocuments;
            LeafStoredFieldLoader leafStoredFieldLoader;
            SourceLoader.Leaf leafSourceLoader;
            IdLoader.Leaf leafIdLoader;

            @Override
            protected void setNextReader(LeafReaderContext ctx, int[] docsInLeaf) throws IOException {
                Timer timer = profiler.startNextReader();
                this.ctx = ctx;
                this.leafNestedDocuments = nestedDocuments.getLeafNestedDocuments(ctx);
                this.leafStoredFieldLoader = storedFieldLoader.getLoader(ctx, docsInLeaf);
                this.leafSourceLoader = sourceLoader.leaf(ctx.reader(), docsInLeaf);
                this.leafIdLoader = idLoader.leaf(leafStoredFieldLoader, ctx.reader(), docsInLeaf);
                fieldLookupProvider.setNextReader(ctx);
                for (FetchSubPhaseProcessor processor : processors) {
                    processor.setNextReader(ctx);
                }
                if (timer != null) {
                    timer.stop();
                }
            }

            @Override
            protected SearchHit nextDoc(int doc) throws IOException {
                if (context.isCancelled()) {
                    throw new TaskCancelledException("cancelled");
                }
                HitContext hit = prepareHitContext(
                    context,
                    requiresSource,
                    profiler,
                    leafNestedDocuments,
                    leafStoredFieldLoader,
                    doc,
                    ctx,
                    leafSourceLoader,
                    leafIdLoader
                );
                sourceProvider.source = hit.source();
                fieldLookupProvider.storedFields = hit.loadedFields();
                for (FetchSubPhaseProcessor processor : processors) {
                    processor.process(hit);
                }
                return hit.hit();
            }
        };

        SearchHit[] hits = docsIterator.iterate(context.shardTarget(), context.searcher().getIndexReader(), docIdsToLoad);

        if (context.isCancelled()) {
            throw new TaskCancelledException("cancelled");
        }

        TotalHits totalHits = context.getTotalHits();
        return SearchHits.unpooled(hits, totalHits, context.getMaxScore(), null, null, null);
    }

    List<FetchSubPhaseProcessor> getProcessors(SearchShardTarget target, FetchContext context, Profiler profiler) {
        try {
            List<FetchSubPhaseProcessor> processors = new ArrayList<>();
            for (FetchSubPhase fsp : fetchSubPhases) {
                FetchSubPhaseProcessor processor = fsp.getProcessor(context);
                if (processor != null) {
                    processors.add(profiler.profile(fsp.getClass().getSimpleName(), "", processor));
                }
            }
            return processors;
        } catch (Exception e) {
            throw new FetchPhaseExecutionException(target, "Error building fetch sub-phases", e);
        }
    }

    private static HitContext prepareHitContext(
        SearchContext context,
        boolean requiresSource,
        Profiler profiler,
        LeafNestedDocuments nestedDocuments,
        LeafStoredFieldLoader leafStoredFieldLoader,
        int docId,
        LeafReaderContext subReaderContext,
        SourceLoader.Leaf sourceLoader,
        IdLoader.Leaf idLoader
    ) throws IOException {
        if (nestedDocuments.advance(docId - subReaderContext.docBase) == null) {
            return prepareNonNestedHitContext(
                requiresSource,
                profiler,
                leafStoredFieldLoader,
                docId,
                subReaderContext,
                sourceLoader,
                idLoader
            );
        } else {
            return prepareNestedHitContext(
                context,
                requiresSource,
                profiler,
                docId,
                nestedDocuments,
                subReaderContext,
                leafStoredFieldLoader
            );
        }
    }

    /**
     * Resets the provided {@link HitContext} with information on the current
     * document. This includes the following:
     *   - Adding an initial {@link SearchHit} instance.
     *   - Loading the document source and setting it on {@link HitContext#source()}. This
     *     allows fetch subphases that use the hit context to access the preloaded source.
     */
    private static HitContext prepareNonNestedHitContext(
        boolean requiresSource,
        Profiler profiler,
        LeafStoredFieldLoader leafStoredFieldLoader,
        int docId,
        LeafReaderContext subReaderContext,
        SourceLoader.Leaf sourceLoader,
        IdLoader.Leaf idLoader
    ) throws IOException {
        int subDocId = docId - subReaderContext.docBase;

        leafStoredFieldLoader.advanceTo(subDocId);

        String id = idLoader.getId(subDocId);
        if (id == null) {
            SearchHit hit = new SearchHit(docId, null);
            Source source = Source.lazy(lazyStoredSourceLoader(profiler, subReaderContext, subDocId));
            try {
                return new HitContext(hit.asUnpooled(), subReaderContext, subDocId, Map.of(), source);
            } finally {
                // TODO: no need to copy here, lets do this smarter at some point
                hit.decRef();
            }
        } else {
            SearchHit hit = new SearchHit(docId, id);
            Source source;
            if (requiresSource) {
                Timer timer = profiler.startLoadingSource();
                try {
                    source = sourceLoader.source(leafStoredFieldLoader, subDocId);
                } finally {
                    if (timer != null) {
                        timer.stop();
                    }
                }
            } else {
                source = Source.lazy(lazyStoredSourceLoader(profiler, subReaderContext, subDocId));
            }
            try {
                // TODO: no need to copy here, lets do this smarter at some point
                return new HitContext(hit.asUnpooled(), subReaderContext, subDocId, leafStoredFieldLoader.storedFields(), source);
            } finally {
                hit.decRef();
            }
        }
    }

    private static Supplier<Source> lazyStoredSourceLoader(Profiler profiler, LeafReaderContext ctx, int doc) {
        return () -> {
            StoredFieldLoader rootLoader = profiler.storedFields(StoredFieldLoader.create(true, Collections.emptySet()));
            try {
                LeafStoredFieldLoader leafRootLoader = rootLoader.getLoader(ctx, null);
                leafRootLoader.advanceTo(doc);
                return Source.fromBytes(leafRootLoader.source());
            } catch (IOException e) {
                throw new UncheckedIOException(e);
            }
        };
    }

    /**
     * Resets the provided {@link HitContext} with information on the current
     * nested document. This includes the following:
     *   - Adding an initial {@link SearchHit} instance.
     *   - Loading the document source, filtering it based on the nested document ID, then
     *     setting it on {@link HitContext#source()}. This allows fetch subphases that
     *     use the hit context to access the preloaded source.
     */
    private static HitContext prepareNestedHitContext(
        SearchContext context,
        boolean requiresSource,
        Profiler profiler,
        int topDocId,
        LeafNestedDocuments nestedInfo,
        LeafReaderContext subReaderContext,
        LeafStoredFieldLoader childFieldLoader
    ) throws IOException {

        String rootId;
        Source rootSource = Source.empty(XContentType.JSON);

        if (context instanceof InnerHitsContext.InnerHitSubContext innerHitsContext) {
            rootId = innerHitsContext.getRootId();

            if (requiresSource) {
                rootSource = innerHitsContext.getRootLookup();
            }
        } else {
            StoredFieldLoader rootLoader = profiler.storedFields(StoredFieldLoader.create(requiresSource, Collections.emptySet()));
            LeafStoredFieldLoader leafRootLoader = rootLoader.getLoader(subReaderContext, null);
            leafRootLoader.advanceTo(nestedInfo.rootDoc());
            rootId = leafRootLoader.id();

            if (requiresSource) {
                if (leafRootLoader.source() != null) {
                    rootSource = Source.fromBytes(leafRootLoader.source());
                }
            }
        }

        childFieldLoader.advanceTo(nestedInfo.doc());

        SearchHit.NestedIdentity nestedIdentity = nestedInfo.nestedIdentity();
        assert nestedIdentity != null;
        Source nestedSource = nestedIdentity.extractSource(rootSource);

        SearchHit hit = new SearchHit(topDocId, rootId, nestedIdentity);
        try {
            return new HitContext(hit.asUnpooled(), subReaderContext, nestedInfo.doc(), childFieldLoader.storedFields(), nestedSource);
        } finally {
            hit.decRef();
        }
    }

    interface Profiler {
        ProfileResult finish();

        FetchSubPhaseProcessor profile(String type, String description, FetchSubPhaseProcessor processor);

        StoredFieldLoader storedFields(StoredFieldLoader storedFieldLoader);

        Timer startLoadingSource();

        Timer startNextReader();

        Profiler NOOP = new Profiler() {
            @Override
            public ProfileResult finish() {
                return null;
            }

            @Override
            public StoredFieldLoader storedFields(StoredFieldLoader storedFieldLoader) {
                return storedFieldLoader;
            }

            @Override
            public FetchSubPhaseProcessor profile(String type, String description, FetchSubPhaseProcessor processor) {
                return processor;
            }

            @Override
            public Timer startLoadingSource() {
                return null;
            }

            @Override
            public Timer startNextReader() {
                return null;
            }

            @Override
            public String toString() {
                return "noop";
            }
        };
    }
}<|MERGE_RESOLUTION|>--- conflicted
+++ resolved
@@ -11,7 +11,6 @@
 import org.apache.logging.log4j.LogManager;
 import org.apache.logging.log4j.Logger;
 import org.apache.lucene.index.LeafReaderContext;
-import org.apache.lucene.search.TotalHits;
 import org.elasticsearch.index.fieldvisitor.LeafStoredFieldLoader;
 import org.elasticsearch.index.fieldvisitor.StoredFieldLoader;
 import org.elasticsearch.index.mapper.IdLoader;
@@ -68,21 +67,7 @@
         if (docIdsToLoad == null || docIdsToLoad.length == 0) {
             // no individual hits to process, so we shortcut
             context.fetchResult()
-<<<<<<< HEAD
-                .shardResult(
-                    SearchHits.unpooled(
-                        SearchHits.EMPTY,
-                        context.queryResult().getTotalHits(),
-                        context.queryResult().getMaxScore(),
-                        null,
-                        null,
-                        null
-                    ),
-                    null
-                );
-=======
                 .shardResult(SearchHits.empty(context.queryResult().getTotalHits(), context.queryResult().getMaxScore()), null);
->>>>>>> bbcb449f
             return;
         }
 
@@ -187,8 +172,7 @@
             throw new TaskCancelledException("cancelled");
         }
 
-        TotalHits totalHits = context.getTotalHits();
-        return SearchHits.unpooled(hits, totalHits, context.getMaxScore(), null, null, null);
+        return SearchHits.unpooled(hits, context.getTotalHits(), context.getMaxScore());
     }
 
     List<FetchSubPhaseProcessor> getProcessors(SearchShardTarget target, FetchContext context, Profiler profiler) {
