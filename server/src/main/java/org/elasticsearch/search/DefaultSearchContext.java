/*
 * Licensed to Elasticsearch under one or more contributor
 * license agreements. See the NOTICE file distributed with
 * this work for additional information regarding copyright
 * ownership. Elasticsearch licenses this file to you under
 * the Apache License, Version 2.0 (the "License"); you may
 * not use this file except in compliance with the License.
 * You may obtain a copy of the License at
 *
 *    http://www.apache.org/licenses/LICENSE-2.0
 *
 * Unless required by applicable law or agreed to in writing,
 * software distributed under the License is distributed on an
 * "AS IS" BASIS, WITHOUT WARRANTIES OR CONDITIONS OF ANY
 * KIND, either express or implied.  See the License for the
 * specific language governing permissions and limitations
 * under the License.
 */

package org.elasticsearch.search;

import org.apache.lucene.search.BooleanClause.Occur;
import org.apache.lucene.search.BooleanQuery;
import org.apache.lucene.search.BoostQuery;
import org.apache.lucene.search.Collector;
import org.apache.lucene.search.FieldDoc;
import org.apache.lucene.search.MatchNoDocsQuery;
import org.apache.lucene.search.Query;
import org.apache.lucene.search.QueryVisitor;
import org.elasticsearch.action.search.SearchShardTask;
import org.elasticsearch.action.search.SearchType;
import org.elasticsearch.cluster.service.ClusterService;
import org.elasticsearch.common.Nullable;
import org.elasticsearch.common.lease.Releasables;
import org.elasticsearch.common.lucene.search.Queries;
import org.elasticsearch.common.unit.TimeValue;
import org.elasticsearch.common.util.BigArrays;
import org.elasticsearch.index.IndexService;
import org.elasticsearch.index.IndexSettings;
import org.elasticsearch.index.cache.bitset.BitsetFilterCache;
import org.elasticsearch.index.engine.Engine;
import org.elasticsearch.index.fielddata.IndexFieldData;
import org.elasticsearch.index.mapper.MappedFieldType;
import org.elasticsearch.index.mapper.MapperService;
import org.elasticsearch.index.mapper.ObjectMapper;
import org.elasticsearch.index.query.AbstractQueryBuilder;
import org.elasticsearch.index.query.NamedQuery;
import org.elasticsearch.index.query.NamedSpanQuery;
import org.elasticsearch.index.query.QueryBuilder;
import org.elasticsearch.index.query.QueryShardContext;
import org.elasticsearch.index.search.NestedHelper;
import org.elasticsearch.index.shard.IndexShard;
import org.elasticsearch.index.similarity.SimilarityService;
import org.elasticsearch.search.aggregations.SearchContextAggregations;
import org.elasticsearch.search.collapse.CollapseContext;
import org.elasticsearch.search.dfs.DfsSearchResult;
import org.elasticsearch.search.fetch.FetchPhase;
import org.elasticsearch.search.fetch.FetchSearchResult;
import org.elasticsearch.search.fetch.StoredFieldsContext;
import org.elasticsearch.search.fetch.subphase.FetchDocValuesContext;
import org.elasticsearch.search.fetch.subphase.FetchSourceContext;
import org.elasticsearch.search.fetch.subphase.ScriptFieldsContext;
import org.elasticsearch.search.fetch.subphase.highlight.SearchContextHighlight;
import org.elasticsearch.search.fetch.subphase.matches.MatchesContext;
import org.elasticsearch.search.internal.ContextIndexSearcher;
import org.elasticsearch.search.internal.ScrollContext;
import org.elasticsearch.search.internal.SearchContext;
import org.elasticsearch.search.internal.ShardSearchRequest;
import org.elasticsearch.search.profile.Profilers;
import org.elasticsearch.search.query.QueryPhaseExecutionException;
import org.elasticsearch.search.query.QuerySearchResult;
import org.elasticsearch.search.rescore.RescoreContext;
import org.elasticsearch.search.slice.SliceBuilder;
import org.elasticsearch.search.sort.SortAndFormats;
import org.elasticsearch.search.suggest.SuggestionSearchContext;

import java.io.IOException;
import java.io.UncheckedIOException;
import java.util.ArrayList;
import java.util.Collections;
import java.util.HashMap;
import java.util.List;
import java.util.Map;
import java.util.function.Function;
import java.util.function.LongSupplier;

final class DefaultSearchContext extends SearchContext {

    private final long id;
    private final ShardSearchRequest request;
    private final SearchShardTarget shardTarget;
    private final LongSupplier relativeTimeSupplier;
    private SearchType searchType;
    private final Engine.Searcher engineSearcher;
    private final BigArrays bigArrays;
    private final IndexShard indexShard;
    private final ClusterService clusterService;
    private final IndexService indexService;
    private final ContextIndexSearcher searcher;
    private final DfsSearchResult dfsResult;
    private final QuerySearchResult queryResult;
    private final FetchSearchResult fetchResult;
    private final float queryBoost;
    private TimeValue timeout;
    // terminate after count
    private int terminateAfter = DEFAULT_TERMINATE_AFTER;
    private List<String> groupStats;
    private ScrollContext scrollContext;
    private boolean explain;
    private boolean version = false; // by default, we don't return versions
    private boolean seqAndPrimaryTerm = false;
    private StoredFieldsContext storedFields;
    private ScriptFieldsContext scriptFields;
    private FetchSourceContext fetchSourceContext;
    private FetchDocValuesContext docValuesContext;
    private int from = -1;
    private int size = -1;
    private SortAndFormats sort;
    private Float minimumScore;
    private boolean trackScores = false; // when sorting, track scores as well...
    private int trackTotalHitsUpTo = SearchContext.DEFAULT_TRACK_TOTAL_HITS_UP_TO;
    private FieldDoc searchAfter;
    private CollapseContext collapse;
    private boolean lowLevelCancellation;
    // filter for sliced scroll
    private SliceBuilder sliceBuilder;
    private SearchShardTask task;

    /**
     * The original query as sent by the user without the types and aliases
     * applied. Putting things in here leaks them into highlighting so don't add
     * things like the type filter or alias filters.
     */
    private Query originalQuery;
    private final List<Query> namedQueries = new ArrayList<>();

    /**
     * The query to actually execute.
     */
    private Query query;
    private Query postFilter;
    private Query aliasFilter;
    private int[] docIdsToLoad;
    private int docsIdsToLoadFrom;
    private int docsIdsToLoadSize;
    private SearchContextAggregations aggregations;
    private SearchContextHighlight highlight;
    private MatchesContext matches;
    private SuggestionSearchContext suggest;
    private List<RescoreContext> rescore;
    private volatile long keepAlive;
    private final long originNanoTime = System.nanoTime();
    private volatile long lastAccessTime = -1;
    private Profilers profilers;

    private final Map<String, SearchExtBuilder> searchExtBuilders = new HashMap<>();
    private final Map<Class<?>, Collector> queryCollectors = new HashMap<>();
    private final QueryShardContext queryShardContext;
    private final FetchPhase fetchPhase;

    DefaultSearchContext(long id, ShardSearchRequest request, SearchShardTarget shardTarget,
                         Engine.Searcher engineSearcher, ClusterService clusterService, IndexService indexService,
                         IndexShard indexShard, BigArrays bigArrays, LongSupplier relativeTimeSupplier, TimeValue timeout,
                         FetchPhase fetchPhase) {
        this.id = id;
        this.request = request;
        this.fetchPhase = fetchPhase;
        this.searchType = request.searchType();
        this.shardTarget = shardTarget;
        this.engineSearcher = engineSearcher;
        // SearchContexts use a BigArrays that can circuit break
        this.bigArrays = bigArrays.withCircuitBreaking();
        this.dfsResult = new DfsSearchResult(id, shardTarget);
        this.queryResult = new QuerySearchResult(id, shardTarget);
        this.fetchResult = new FetchSearchResult(id, shardTarget);
        this.indexShard = indexShard;
        this.indexService = indexService;
        this.clusterService = clusterService;
        this.searcher = new ContextIndexSearcher(engineSearcher.getIndexReader(), engineSearcher.getSimilarity(),
            engineSearcher.getQueryCache(), engineSearcher.getQueryCachingPolicy());
        this.relativeTimeSupplier = relativeTimeSupplier;
        this.timeout = timeout;
        queryShardContext = indexService.newQueryShardContext(request.shardId().id(), searcher,
            request::nowInMillis, shardTarget.getClusterAlias());
        queryBoost = request.indexBoost();
    }

    @Override
    public void doClose() {
        Releasables.close(engineSearcher);
    }

    /**
     * Should be called before executing the main query and after all other parameters have been set.
     */
    @Override
    public void preProcess(boolean rewrite) {
        if (hasOnlySuggest() ) {
            return;
        }
        long from = from() == -1 ? 0 : from();
        long size = size() == -1 ? 10 : size();
        long resultWindow = from + size;
        int maxResultWindow = indexService.getIndexSettings().getMaxResultWindow();

        if (resultWindow > maxResultWindow) {
            if (scrollContext == null) {
                throw new IllegalArgumentException(
                        "Result window is too large, from + size must be less than or equal to: [" + maxResultWindow + "] but was ["
                                + resultWindow + "]. See the scroll api for a more efficient way to request large data sets. "
                                + "This limit can be set by changing the [" + IndexSettings.MAX_RESULT_WINDOW_SETTING.getKey()
                                + "] index level setting.");
            }
            throw new IllegalArgumentException(
                    "Batch size is too large, size must be less than or equal to: [" + maxResultWindow + "] but was [" + resultWindow
                            + "]. Scroll batch sizes cost as much memory as result windows so they are controlled by the ["
                            + IndexSettings.MAX_RESULT_WINDOW_SETTING.getKey() + "] index level setting.");
        }
        if (rescore != null) {
            if (sort != null) {
                throw new IllegalArgumentException("Cannot use [sort] option in conjunction with [rescore].");
            }
            int maxWindow = indexService.getIndexSettings().getMaxRescoreWindow();
            for (RescoreContext rescoreContext: rescore) {
                if (rescoreContext.getWindowSize() > maxWindow) {
                    throw new IllegalArgumentException("Rescore window [" + rescoreContext.getWindowSize() + "] is too large. "
                            + "It must be less than [" + maxWindow + "]. This prevents allocating massive heaps for storing the results "
                            + "to be rescored. This limit can be set by changing the [" + IndexSettings.MAX_RESCORE_WINDOW_SETTING.getKey()
                            + "] index level setting.");
                }
            }
        }

        if (sliceBuilder != null) {
            int sliceLimit = indexService.getIndexSettings().getMaxSlicesPerScroll();
            int numSlices = sliceBuilder.getMax();
            if (numSlices > sliceLimit) {
                throw new IllegalArgumentException("The number of slices [" + numSlices + "] is too large. It must "
                    + "be less than [" + sliceLimit + "]. This limit can be set by changing the [" +
                    IndexSettings.MAX_SLICES_PER_SCROLL.getKey() + "] index level setting.");
            }
        }

        // initialize the filtering alias based on the provided filters
        try {
            final QueryBuilder queryBuilder = request.getAliasFilter().getQueryBuilder();
            aliasFilter = queryBuilder == null ? null : queryBuilder.toQuery(queryShardContext);
        } catch (IOException e) {
            throw new UncheckedIOException(e);
        }

        if (originalQuery == null) {
            originalQuery = Queries.newMatchAllQuery();
        }
        if (queryBoost() != AbstractQueryBuilder.DEFAULT_BOOST) {
<<<<<<< HEAD
            // TODO why isn't this just a BoostQuery?
            originalQuery = new FunctionScoreQuery(originalQuery, new WeightFactorFunction(queryBoost));
=======
            parsedQuery(new ParsedQuery(new BoostQuery(query(), queryBoost), parsedQuery()));
>>>>>>> 841d961b
        }
        this.query = buildFilteredQuery(originalQuery);
        if (rewrite) {
            try {
                this.query = searcher.rewrite(query);
            } catch (IOException e) {
                throw new QueryPhaseExecutionException(shardTarget, "Failed to rewrite main query", e);
            }
        }
    }

    @Override
    public Query buildFilteredQuery(Query query) {
        List<Query> filters = new ArrayList<>();

        if (mapperService().hasNested()
                && new NestedHelper(mapperService()).mightMatchNestedDocs(query)
                && (aliasFilter == null || new NestedHelper(mapperService()).mightMatchNestedDocs(aliasFilter))) {
            filters.add(Queries.newNonNestedFilter());
        }

        if (aliasFilter != null) {
            filters.add(aliasFilter);
        }

        if (sliceBuilder != null) {
            Query slicedQuery = sliceBuilder.toFilter(clusterService, request, queryShardContext);
            if (slicedQuery instanceof MatchNoDocsQuery) {
                return slicedQuery;
            } else {
                filters.add(slicedQuery);
            }
        }

        if (filters.isEmpty()) {
            return query;
        } else {
            BooleanQuery.Builder builder = new BooleanQuery.Builder();
            builder.add(query, Occur.MUST);
            for (Query filter : filters) {
                builder.add(filter, Occur.FILTER);
            }
            return builder.build();
        }
    }

    @Override
    public long id() {
        return this.id;
    }

    @Override
    public String source() {
        return engineSearcher.source();
    }

    @Override
    public ShardSearchRequest request() {
        return this.request;
    }

    @Override
    public SearchType searchType() {
        return this.searchType;
    }

    @Override
    public SearchShardTarget shardTarget() {
        return this.shardTarget;
    }

    @Override
    public int numberOfShards() {
        return request.numberOfShards();
    }

    @Override
    public float queryBoost() {
        return queryBoost;
    }

    @Override
    public long getOriginNanoTime() {
        return originNanoTime;
    }

    @Override
    public ScrollContext scrollContext() {
        return this.scrollContext;
    }

    @Override
    public SearchContext scrollContext(ScrollContext scrollContext) {
        this.scrollContext = scrollContext;
        return this;
    }

    @Override
    public SearchContextAggregations aggregations() {
        return aggregations;
    }

    @Override
    public SearchContext aggregations(SearchContextAggregations aggregations) {
        this.aggregations = aggregations;
        return this;
    }

    @Override
    public void addSearchExt(SearchExtBuilder searchExtBuilder) {
        //it's ok to use the writeable name here given that we enforce it to be the same as the name of the element that gets
        //parsed by the corresponding parser. There is one single name and one single way to retrieve the parsed object from the context.
        searchExtBuilders.put(searchExtBuilder.getWriteableName(), searchExtBuilder);
    }

    @Override
    public SearchExtBuilder getSearchExt(String name) {
        return searchExtBuilders.get(name);
    }

    @Override
    public SearchContextHighlight highlight() {
        return highlight;
    }

    @Override
    public void highlight(SearchContextHighlight highlight) {
        this.highlight = highlight;
    }

    public boolean hasNamedQueries() {
        return namedQueries.size() > 0;
    }

    @Override
    public List<Query> getNamedQueries() {
        return namedQueries;
    }

    @Override
    public MatchesContext matches() {
        return matches;
    }

    @Override
    public void matches(MatchesContext matchesContext) {
        this.matches = matchesContext;
    }

    @Override
    public SuggestionSearchContext suggest() {
        return suggest;
    }

    @Override
    public void suggest(SuggestionSearchContext suggest) {
        this.suggest = suggest;
    }

    @Override
    public List<RescoreContext> rescore() {
        if (rescore == null) {
            return Collections.emptyList();
        }
        return rescore;
    }

    @Override
    public void addRescore(RescoreContext rescore) {
        if (this.rescore == null) {
            this.rescore = new ArrayList<>();
        }
        this.rescore.add(rescore);
    }

    @Override
    public boolean hasScriptFields() {
        return scriptFields != null;
    }

    @Override
    public ScriptFieldsContext scriptFields() {
        if (scriptFields == null) {
            scriptFields = new ScriptFieldsContext();
        }
        return this.scriptFields;
    }

    /**
     * A shortcut function to see whether there is a fetchSourceContext and it says the source is requested.
     */
    @Override
    public boolean sourceRequested() {
        return fetchSourceContext != null && fetchSourceContext.fetchSource();
    }

    @Override
    public boolean hasFetchSourceContext() {
        return fetchSourceContext != null;
    }

    @Override
    public FetchSourceContext fetchSourceContext() {
        return this.fetchSourceContext;
    }

    @Override
    public SearchContext fetchSourceContext(FetchSourceContext fetchSourceContext) {
        this.fetchSourceContext = fetchSourceContext;
        return this;
    }

    @Override
    public FetchDocValuesContext docValuesContext() {
        return docValuesContext;
    }

    @Override
    public SearchContext docValuesContext(FetchDocValuesContext docValuesContext) {
        this.docValuesContext = docValuesContext;
        return this;
    }

    @Override
    public ContextIndexSearcher searcher() {
        return this.searcher;
    }

    @Override
    public IndexShard indexShard() {
        return this.indexShard;
    }

    @Override
    public MapperService mapperService() {
        return indexService.mapperService();
    }

    @Override
    public SimilarityService similarityService() {
        return indexService.similarityService();
    }

    @Override
    public BigArrays bigArrays() {
        return bigArrays;
    }

    @Override
    public BitsetFilterCache bitsetFilterCache() {
        return indexService.cache().bitsetFilterCache();
    }

    @Override
    public <IFD extends IndexFieldData<?>> IFD getForField(MappedFieldType fieldType) {
        return queryShardContext.getForField(fieldType);
    }

    @Override
    public TimeValue timeout() {
        return timeout;
    }

    @Override
    public void timeout(TimeValue timeout) {
        this.timeout = timeout;
    }

    @Override
    public int terminateAfter() {
        return terminateAfter;
    }

    @Override
    public void terminateAfter(int terminateAfter) {
        this.terminateAfter = terminateAfter;
    }

    @Override
    public SearchContext minimumScore(float minimumScore) {
        this.minimumScore = minimumScore;
        return this;
    }

    @Override
    public Float minimumScore() {
        return this.minimumScore;
    }

    @Override
    public SearchContext sort(SortAndFormats sort) {
        this.sort = sort;
        return this;
    }

    @Override
    public SortAndFormats sort() {
        return this.sort;
    }

    @Override
    public SearchContext trackScores(boolean trackScores) {
        this.trackScores = trackScores;
        return this;
    }

    @Override
    public boolean trackScores() {
        return this.trackScores;
    }

    @Override
    public SearchContext trackTotalHitsUpTo(int trackTotalHitsUpTo) {
        this.trackTotalHitsUpTo = trackTotalHitsUpTo;
        return this;
    }

    @Override
    public int trackTotalHitsUpTo() {
        return trackTotalHitsUpTo;
    }

    @Override
    public SearchContext searchAfter(FieldDoc searchAfter) {
        this.searchAfter = searchAfter;
        return this;
    }

    @Override
    public boolean lowLevelCancellation() {
        return lowLevelCancellation;
    }

    public void lowLevelCancellation(boolean lowLevelCancellation) {
        this.lowLevelCancellation = lowLevelCancellation;
    }

    @Override
    public FieldDoc searchAfter() {
        return searchAfter;
    }

    @Override
    public SearchContext collapse(CollapseContext collapse) {
        this.collapse = collapse;
        return this;
    }

    @Override
    public CollapseContext collapse() {
        return collapse;
    }

    public SearchContext sliceBuilder(SliceBuilder sliceBuilder) {
        this.sliceBuilder = sliceBuilder;
        return this;
    }

    @Override
    public SearchContext setQuery(QueryBuilder query, QueryBuilder postFilter, Function<QueryBuilder, Query> parser) {
        this.namedQueries.clear();
        if (query != null) {
            this.originalQuery = parser.apply(query);
            checkForNamedQueries(this.originalQuery);
        }
        if (postFilter != null) {
            this.postFilter = parser.apply(postFilter);
            checkForNamedQueries(this.postFilter);
        }
        return this;
    }

    @Override
    public Query postFilter() {
        return this.postFilter;
    }

    @Override
    public Query aliasFilter() {
        return aliasFilter;
    }

    private void checkForNamedQueries(Query query) {
        query.visit(new QueryVisitor() {
            @Override
            public QueryVisitor getSubVisitor(Occur occur, Query parent) {
                if (parent instanceof NamedQuery || parent instanceof NamedSpanQuery) {
                    DefaultSearchContext.this.namedQueries.add(parent);
                }
                return super.getSubVisitor(occur, parent);
            }
        });
    }

    @Override
    public Query originalQuery() {
        return this.originalQuery;
    }

    /**
     * The query to execute, in its rewritten form.
     */
    @Override
    public Query query() {
        return this.query;
    }

    @Override
    public int from() {
        return from;
    }

    @Override
    public SearchContext from(int from) {
        this.from = from;
        return this;
    }

    @Override
    public int size() {
        return size;
    }

    @Override
    public SearchContext size(int size) {
        this.size = size;
        return this;
    }

    @Override
    public boolean hasStoredFields() {
        return storedFields != null && storedFields.fieldNames() != null;
    }

    @Override
    public boolean hasStoredFieldsContext() {
        return storedFields != null;
    }

    @Override
    public StoredFieldsContext storedFieldsContext() {
        return storedFields;
    }

    @Override
    public SearchContext storedFieldsContext(StoredFieldsContext storedFieldsContext) {
        this.storedFields = storedFieldsContext;
        return this;
    }

    @Override
    public boolean storedFieldsRequested() {
        return storedFields == null || storedFields.fetchFields();
    }

    @Override
    public boolean explain() {
        return explain;
    }

    @Override
    public void explain(boolean explain) {
        this.explain = explain;
    }

    @Override
    @Nullable
    public List<String> groupStats() {
        return this.groupStats;
    }

    @Override
    public void groupStats(List<String> groupStats) {
        this.groupStats = groupStats;
    }

    @Override
    public boolean version() {
        return version;
    }

    @Override
    public void version(boolean version) {
        this.version = version;
    }

    @Override
    public boolean seqNoAndPrimaryTerm() {
        return seqAndPrimaryTerm;
    }

    @Override
    public void seqNoAndPrimaryTerm(boolean seqNoAndPrimaryTerm) {
        this.seqAndPrimaryTerm = seqNoAndPrimaryTerm;
    }

    @Override
    public int[] docIdsToLoad() {
        return docIdsToLoad;
    }

    @Override
    public int docIdsToLoadFrom() {
        return docsIdsToLoadFrom;
    }

    @Override
    public int docIdsToLoadSize() {
        return docsIdsToLoadSize;
    }

    @Override
    public SearchContext docIdsToLoad(int[] docIdsToLoad, int docsIdsToLoadFrom, int docsIdsToLoadSize) {
        this.docIdsToLoad = docIdsToLoad;
        this.docsIdsToLoadFrom = docsIdsToLoadFrom;
        this.docsIdsToLoadSize = docsIdsToLoadSize;
        return this;
    }

    @Override
    public void accessed(long accessTime) {
        this.lastAccessTime = accessTime;
    }

    @Override
    public long lastAccessTime() {
        return this.lastAccessTime;
    }

    @Override
    public long keepAlive() {
        return this.keepAlive;
    }

    @Override
    public void keepAlive(long keepAlive) {
        this.keepAlive = keepAlive;
    }

    @Override
    public DfsSearchResult dfsResult() {
        return dfsResult;
    }

    @Override
    public QuerySearchResult queryResult() {
        return queryResult;
    }

    @Override
    public FetchPhase fetchPhase() {
        return fetchPhase;
    }

    @Override
    public FetchSearchResult fetchResult() {
        return fetchResult;
    }

    @Override
    public MappedFieldType smartNameFieldType(String name) {
        return mapperService().fieldType(name);
    }

    @Override
    public ObjectMapper getObjectMapper(String name) {
        return mapperService().getObjectMapper(name);
    }

    @Override
    public long getRelativeTimeInMillis() {
        return relativeTimeSupplier.getAsLong();
    }

    @Override
    public Map<Class<?>, Collector> queryCollectors() {
        return queryCollectors;
    }

    @Override
    public QueryShardContext getQueryShardContext() {
        return queryShardContext;
    }

    @Override
    public Profilers getProfilers() {
        return profilers;
    }

    public void setProfilers(Profilers profilers) {
        this.profilers = profilers;
    }

    @Override
    public void setTask(SearchShardTask task) {
        this.task = task;
    }

    @Override
    public SearchShardTask getTask() {
        return task;
    }

    @Override
    public boolean isCancelled() {
        return task.isCancelled();
    }
}<|MERGE_RESOLUTION|>--- conflicted
+++ resolved
@@ -253,12 +253,7 @@
             originalQuery = Queries.newMatchAllQuery();
         }
         if (queryBoost() != AbstractQueryBuilder.DEFAULT_BOOST) {
-<<<<<<< HEAD
-            // TODO why isn't this just a BoostQuery?
-            originalQuery = new FunctionScoreQuery(originalQuery, new WeightFactorFunction(queryBoost));
-=======
-            parsedQuery(new ParsedQuery(new BoostQuery(query(), queryBoost), parsedQuery()));
->>>>>>> 841d961b
+            originalQuery = new BoostQuery(originalQuery, queryBoost);
         }
         this.query = buildFilteredQuery(originalQuery);
         if (rewrite) {
