--- conflicted
+++ resolved
@@ -48,13 +48,8 @@
             if (script.get() == null) {
                 return new KeywordScriptFieldType(name, StringFieldScript.PARSE_FROM_SOURCE, getScript(), meta(), this);
             }
-<<<<<<< HEAD
-            StringFieldScript.Factory factory = parserContext.scriptService().compile(script.getValue(), StringFieldScript.CONTEXT);
+            StringFieldScript.Factory factory = parserContext.scriptCompiler().compile(script.getValue(), StringFieldScript.CONTEXT);
             return new KeywordScriptFieldType(name, factory, getScript(), meta(), this);
-=======
-            StringFieldScript.Factory factory = parserContext.scriptCompiler().compile(script.getValue(), StringFieldScript.CONTEXT);
-            return new KeywordScriptFieldType(name, factory, this);
->>>>>>> 7dd96ef6
         }
     });
 
