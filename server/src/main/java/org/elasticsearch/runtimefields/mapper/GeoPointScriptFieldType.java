/*
 * Copyright Elasticsearch B.V. and/or licensed to Elasticsearch B.V. under one
 * or more contributor license agreements. Licensed under the Elastic License
 * 2.0 and the Server Side Public License, v 1; you may not use this file except
 * in compliance with, at your election, the Elastic License 2.0 or the Server
 * Side Public License, v 1.
 */

package org.elasticsearch.runtimefields.mapper;

import org.apache.lucene.geo.LatLonGeometry;
import org.apache.lucene.geo.Point;
import org.apache.lucene.search.MatchNoDocsQuery;
import org.apache.lucene.search.Query;
import org.elasticsearch.common.geo.GeoPoint;
import org.elasticsearch.common.geo.GeoShapeUtils;
import org.elasticsearch.common.geo.GeoUtils;
import org.elasticsearch.common.geo.ShapeRelation;
import org.elasticsearch.common.time.DateMathParser;
import org.elasticsearch.common.unit.DistanceUnit;
import org.elasticsearch.common.xcontent.ToXContent;
import org.elasticsearch.geometry.Geometry;
import org.elasticsearch.index.mapper.GeoPointFieldMapper;
import org.elasticsearch.index.mapper.GeoShapeQueryable;
import org.elasticsearch.index.mapper.RuntimeFieldType;
import org.elasticsearch.index.query.SearchExecutionContext;
import org.elasticsearch.runtimefields.fielddata.GeoPointScriptFieldData;
import org.elasticsearch.runtimefields.query.GeoPointScriptFieldDistanceFeatureQuery;
import org.elasticsearch.runtimefields.query.GeoPointScriptFieldExistsQuery;
import org.elasticsearch.runtimefields.query.GeoPointScriptFieldGeoShapeQuery;
import org.elasticsearch.script.Script;
import org.elasticsearch.search.lookup.SearchLookup;

import java.time.ZoneId;
import java.util.Arrays;
import java.util.Map;
import java.util.function.Supplier;

public final class GeoPointScriptFieldType extends AbstractScriptFieldType<GeoPointFieldScript.LeafFactory> implements GeoShapeQueryable {

    public static final RuntimeFieldType.Parser PARSER = new RuntimeFieldType.Parser((name, parserContext) -> new Builder(name) {
        @Override
        protected RuntimeFieldType buildFieldType() {
            if (script.get() == null) {
                return new GeoPointScriptFieldType(name, GeoPointFieldScript.PARSE_FROM_SOURCE, getScript(), meta(), this);
            }
<<<<<<< HEAD
            GeoPointFieldScript.Factory factory = parserContext.scriptService().compile(script.getValue(), GeoPointFieldScript.CONTEXT);
            return new GeoPointScriptFieldType(name, factory, getScript(), meta(), this);
=======
            GeoPointFieldScript.Factory factory = parserContext.scriptCompiler().compile(script.getValue(), GeoPointFieldScript.CONTEXT);
            return new GeoPointScriptFieldType(name, factory, this);
>>>>>>> 7dd96ef6
        }
    });

    GeoPointScriptFieldType(
        String name,
        GeoPointFieldScript.Factory scriptFactory,
        Script script,
        Map<String, String> meta,
        ToXContent toXContent
    ) {
        super(name, scriptFactory::newFactory, script, meta, toXContent);
    }

    @Override
    public String typeName() {
        return GeoPointFieldMapper.CONTENT_TYPE;
    }

    @Override
    protected Query rangeQuery(
        Object lowerTerm,
        Object upperTerm,
        boolean includeLower,
        boolean includeUpper,
        ZoneId timeZone,
        DateMathParser parser,
        SearchExecutionContext context
    ) {
        throw new IllegalArgumentException("Runtime field [" + name() + "] of type [" + typeName() + "] does not support range queries");
    }

    @Override
    public Query termQuery(Object value, SearchExecutionContext context) {
        throw new IllegalArgumentException(
            "Geometry fields do not support exact searching, use dedicated geometry queries instead: [" + name() + "]"
        );
    }

    @Override
    public GeoPointScriptFieldData.Builder fielddataBuilder(String fullyQualifiedIndexName, Supplier<SearchLookup> searchLookup) {
        return new GeoPointScriptFieldData.Builder(name(), leafFactory(searchLookup.get()));
    }

    @Override
    public Query existsQuery(SearchExecutionContext context) {
        checkAllowExpensiveQueries(context);
        return new GeoPointScriptFieldExistsQuery(script, leafFactory(context), name());
    }

    @Override
    public Query geoShapeQuery(Geometry shape, String fieldName, ShapeRelation relation, SearchExecutionContext context) {
        final LatLonGeometry[] luceneGeometries = GeoShapeUtils.toLuceneGeometry(fieldName, context, shape, relation);
        if (luceneGeometries.length == 0
            || (relation == ShapeRelation.CONTAINS && Arrays.stream(luceneGeometries).anyMatch(g -> (g instanceof Point) == false))) {
            return new MatchNoDocsQuery();
        }
        return new GeoPointScriptFieldGeoShapeQuery(script, leafFactory(context), fieldName, relation, luceneGeometries);
    }

    @Override
    public Query distanceFeatureQuery(Object origin, String pivot, SearchExecutionContext context) {
        GeoPoint originGeoPoint;
        if (origin instanceof GeoPoint) {
            originGeoPoint = (GeoPoint) origin;
        } else if (origin instanceof String) {
            originGeoPoint = GeoUtils.parseFromString((String) origin);
        } else {
            throw new IllegalArgumentException(
                "Illegal type [" + origin.getClass() + "] for [origin]! " + "Must be of type [geo_point] or [string] for geo_point fields!"
            );
        }
        double pivotDouble = DistanceUnit.DEFAULT.parse(pivot, DistanceUnit.DEFAULT);
        return new GeoPointScriptFieldDistanceFeatureQuery(
            script,
            leafFactory(context)::newInstance,
            name(),
            originGeoPoint.lat(),
            originGeoPoint.lon(),
            pivotDouble
        );
    }
}<|MERGE_RESOLUTION|>--- conflicted
+++ resolved
@@ -44,13 +44,8 @@
             if (script.get() == null) {
                 return new GeoPointScriptFieldType(name, GeoPointFieldScript.PARSE_FROM_SOURCE, getScript(), meta(), this);
             }
-<<<<<<< HEAD
-            GeoPointFieldScript.Factory factory = parserContext.scriptService().compile(script.getValue(), GeoPointFieldScript.CONTEXT);
+            GeoPointFieldScript.Factory factory = parserContext.scriptCompiler().compile(script.getValue(), GeoPointFieldScript.CONTEXT);
             return new GeoPointScriptFieldType(name, factory, getScript(), meta(), this);
-=======
-            GeoPointFieldScript.Factory factory = parserContext.scriptCompiler().compile(script.getValue(), GeoPointFieldScript.CONTEXT);
-            return new GeoPointScriptFieldType(name, factory, this);
->>>>>>> 7dd96ef6
         }
     });
 
