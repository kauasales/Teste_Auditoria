--- conflicted
+++ resolved
@@ -72,10 +72,7 @@
     private final TimeValue recoverAfterTime;
     private final int recoverAfterDataNodes;
     private final int expectedDataNodes;
-<<<<<<< HEAD
-=======
-
->>>>>>> ef915aca
+
     private final Runnable recoveryRunnable;
 
     private final AtomicBoolean recoveryInProgress = new AtomicBoolean();
@@ -87,10 +84,6 @@
         this.allocationService = allocationService;
         this.clusterService = clusterService;
         this.threadPool = threadPool;
-<<<<<<< HEAD
-        // allow to control a delay of when indices will get created
-=======
->>>>>>> ef915aca
         this.expectedDataNodes = EXPECTED_DATA_NODES_SETTING.get(settings);
 
         if (RECOVER_AFTER_TIME_SETTING.exists(settings)) {
@@ -149,7 +142,6 @@
         final DiscoveryNodes nodes = state.nodes();
         if (state.nodes().getMasterNodeId() == null) {
             logger.debug("not recovering from gateway, no master elected yet");
-<<<<<<< HEAD
         } else if (recoverAfterDataNodes != -1 && nodes.getDataNodes().size() < recoverAfterDataNodes) {
             logger.debug("not recovering from gateway, nodes_size (data) [{}] < recover_after_data_nodes [{}]",
                 nodes.getDataNodes().size(), recoverAfterDataNodes);
@@ -167,27 +159,6 @@
                 if (expectedDataNodes != -1 && (nodes.getDataNodes().size() < expectedDataNodes)) { // does not meet the expected...
                     enforceRecoverAfterTime = true;
                     reason = "expecting [" + expectedDataNodes + "] data nodes, but only have [" + nodes.getDataNodes().size() + "]";
-=======
-        } else {
-            if (recoverAfterDataNodes != -1 && nodes.getDataNodes().size() < recoverAfterDataNodes) {
-                logger.debug("not recovering from gateway, nodes_size (data) [{}] < recover_after_data_nodes [{}]",
-                    nodes.getDataNodes().size(), recoverAfterDataNodes);
-            } else {
-                boolean enforceRecoverAfterTime;
-                String reason;
-                if (expectedDataNodes == -1) {
-                    // no expected is set, honor the setting if they are there
-                    enforceRecoverAfterTime = true;
-                    reason = "recover_after_time was set to [" + recoverAfterTime + "]";
-                } else {
-                    // one of the expected is set, see if all of them meet the need, and ignore the timeout in this case
-                    enforceRecoverAfterTime = false;
-                    reason = "";
-                    if (nodes.getDataNodes().size() < expectedDataNodes) { // does not meet the expected...
-                        enforceRecoverAfterTime = true;
-                        reason = "expecting [" + expectedDataNodes + "] data nodes, but only have [" + nodes.getDataNodes().size() + "]";
-                    }
->>>>>>> ef915aca
                 }
                 performStateRecovery(enforceRecoverAfterTime, reason);
             }
