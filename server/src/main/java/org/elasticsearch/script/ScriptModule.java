/*
 * Licensed to Elasticsearch under one or more contributor
 * license agreements. See the NOTICE file distributed with
 * this work for additional information regarding copyright
 * ownership. Elasticsearch licenses this file to you under
 * the Apache License, Version 2.0 (the "License"); you may
 * not use this file except in compliance with the License.
 * You may obtain a copy of the License at
 *
 *    http://www.apache.org/licenses/LICENSE-2.0
 *
 * Unless required by applicable law or agreed to in writing,
 * software distributed under the License is distributed on an
 * "AS IS" BASIS, WITHOUT WARRANTIES OR CONDITIONS OF ANY
 * KIND, either express or implied.  See the License for the
 * specific language governing permissions and limitations
 * under the License.
 */

package org.elasticsearch.script;

import org.elasticsearch.common.settings.ClusterSettings;
import org.elasticsearch.common.settings.Settings;
import org.elasticsearch.plugins.ScriptPlugin;
import org.elasticsearch.search.aggregations.pipeline.movfn.MovingFunctionScript;

import java.util.Collections;
import java.util.HashMap;
import java.util.List;
import java.util.Map;
import java.util.function.Function;
import java.util.stream.Collectors;
import java.util.stream.Stream;

/**
 * Manages building {@link ScriptService}.
 */
public class ScriptModule {

    public static final Map<String, ScriptContext<?>> CORE_CONTEXTS;
    static {
        CORE_CONTEXTS = Stream.of(
            SearchScript.CONTEXT,
            SearchScript.AGGS_CONTEXT,
            ScoreScript.CONTEXT,
            SearchScript.SCRIPT_SORT_CONTEXT,
            SearchScript.TERMS_SET_QUERY_CONTEXT,
            ExecutableScript.CONTEXT,
<<<<<<< HEAD
            ExecutableScript.AGGS_CONTEXT,
            UpdateScript.CONTEXT,
=======
            BucketAggregationScript.CONTEXT,
            BucketAggregationSelectorScript.CONTEXT,
            SignificantTermsHeuristicScoreScript.CONTEXT,
            ExecutableScript.UPDATE_CONTEXT,
>>>>>>> 6fa7016b
            IngestScript.CONTEXT,
            FilterScript.CONTEXT,
            SimilarityScript.CONTEXT,
            SimilarityWeightScript.CONTEXT,
            TemplateScript.CONTEXT,
            MovingFunctionScript.CONTEXT,
            ScriptedMetricAggContexts.InitScript.CONTEXT,
            ScriptedMetricAggContexts.MapScript.CONTEXT,
            ScriptedMetricAggContexts.CombineScript.CONTEXT,
            ScriptedMetricAggContexts.ReduceScript.CONTEXT
        ).collect(Collectors.toMap(c -> c.name, Function.identity()));
    }

    private final ScriptService scriptService;

    public ScriptModule(Settings settings, List<ScriptPlugin> scriptPlugins) {
        Map<String, ScriptEngine> engines = new HashMap<>();
        Map<String, ScriptContext<?>> contexts = new HashMap<>(CORE_CONTEXTS);
        for (ScriptPlugin plugin : scriptPlugins) {
            for (ScriptContext context : plugin.getContexts()) {
                ScriptContext oldContext = contexts.put(context.name, context);
                if (oldContext != null) {
                    throw new IllegalArgumentException("Context name [" + context.name + "] defined twice");
                }
            }
        }
        for (ScriptPlugin plugin : scriptPlugins) {
            ScriptEngine engine = plugin.getScriptEngine(settings, contexts.values());
            if (engine != null) {
                ScriptEngine existing = engines.put(engine.getType(), engine);
                if (existing != null) {
                    throw new IllegalArgumentException("scripting language [" + engine.getType() + "] defined for engine [" +
                        existing.getClass().getName() + "] and [" + engine.getClass().getName());
                }
            }
        }
        scriptService = new ScriptService(settings, Collections.unmodifiableMap(engines), Collections.unmodifiableMap(contexts));
    }

    /**
     * Service responsible for managing scripts.
     */
    public ScriptService getScriptService() {
        return scriptService;
    }

    /**
     * Allow the script service to register any settings update handlers on the cluster settings
     */
    public void registerClusterSettingsListeners(ClusterSettings clusterSettings) {
        scriptService.registerClusterSettingsListeners(clusterSettings);
    }
}<|MERGE_RESOLUTION|>--- conflicted
+++ resolved
@@ -46,15 +46,10 @@
             SearchScript.SCRIPT_SORT_CONTEXT,
             SearchScript.TERMS_SET_QUERY_CONTEXT,
             ExecutableScript.CONTEXT,
-<<<<<<< HEAD
-            ExecutableScript.AGGS_CONTEXT,
             UpdateScript.CONTEXT,
-=======
             BucketAggregationScript.CONTEXT,
             BucketAggregationSelectorScript.CONTEXT,
             SignificantTermsHeuristicScoreScript.CONTEXT,
-            ExecutableScript.UPDATE_CONTEXT,
->>>>>>> 6fa7016b
             IngestScript.CONTEXT,
             FilterScript.CONTEXT,
             SimilarityScript.CONTEXT,
