/*
 * Copyright Elasticsearch B.V. and/or licensed to Elasticsearch B.V. under one
 * or more contributor license agreements. Licensed under the Elastic License
 * 2.0 and the Server Side Public License, v 1; you may not use this file except
 * in compliance with, at your election, the Elastic License 2.0 or the Server
 * Side Public License, v 1.
 */

package org.elasticsearch.script;

import org.apache.lucene.index.LeafReaderContext;
import org.elasticsearch.core.Booleans;
import org.elasticsearch.search.lookup.SearchLookup;

import java.util.Map;
import java.util.function.Consumer;
import java.util.function.Function;

public abstract class BooleanFieldScript extends AbstractFieldScript {

    public static final ScriptContext<Factory> CONTEXT = newContext("boolean_field", Factory.class);

    public static final Factory PARSE_FROM_SOURCE = new Factory() {
        @Override
        public LeafFactory newFactory(String field, Map<String, Object> params, SearchLookup lookup) {
            return ctx -> new BooleanFieldScript(field, params, lookup, ctx) {
                @Override
                public void execute() {
                    emitFromSource();
                }
            };
        }

        @Override
        public boolean isResultDeterministic() {
            return true;
        }
    };

    public static Factory leafAdapter(Function<SearchLookup, CompositeFieldScript.LeafFactory> parentFactory) {
        return (leafFieldName, params, searchLookup) -> {
            CompositeFieldScript.LeafFactory parentLeafFactory = parentFactory.apply(searchLookup);
            return (LeafFactory) ctx -> {
                CompositeFieldScript compositeFieldScript = parentLeafFactory.newInstance(ctx);
                return new BooleanFieldScript(leafFieldName, params, searchLookup, ctx) {
                    @Override
                    public void setDocument(int docId) {
                        compositeFieldScript.setDocument(docId);
                    }

                    @Override
                    public void execute() {
                        emitFromCompositeScript(compositeFieldScript);
                    }
                };
            };
        };
    }

    @SuppressWarnings("unused")
    public static final String[] PARAMETERS = {};

    public interface Factory extends ScriptFactory {
        LeafFactory newFactory(String fieldName, Map<String, Object> params, SearchLookup searchLookup);
    }

    public interface LeafFactory {
        BooleanFieldScript newInstance(LeafReaderContext ctx);
    }

    private int trues;
    private int falses;

    public BooleanFieldScript(String fieldName, Map<String, Object> params, SearchLookup searchLookup, LeafReaderContext ctx) {
        super(fieldName, params, searchLookup, ctx);
    }

    @Override
    protected void prepareExecute() {
        trues = 0;
        falses = 0;
<<<<<<< HEAD
        setDocument(docId);
        try {
            execute();
        } catch (RuntimeException e) {
            exceptionHandler.handleError(e, fieldName);
        }
=======
>>>>>>> 661ea5f7
    }

    public final void runForDoc(int docId, Consumer<Boolean> consumer) {
        runForDoc(docId);
        int count = trues + falses;
        for (int i = 0; i < count; i++) {
            consumer.accept(i < falses ? false : true);
        }
    }

    /**
     * How many {@code true} values were returned for this document.
     */
    public final int trues() {
        return trues;
    }

    /**
     * How many {@code false} values were returned for this document.
     */
    public final int falses() {
        return falses;
    }

    protected final void emitFromObject(Object v) {
        if (v instanceof Boolean) {
            emit((Boolean) v);
        } else if (v instanceof String) {
            try {
                emit(Booleans.parseBoolean((String) v));
            } catch (IllegalArgumentException e) {
                // ignore
            }
        }
    }

    public final void emit(boolean v) {
        if (v) {
            trues++;
        } else {
            falses++;
        }
    }

    public static class Emit {
        private final BooleanFieldScript script;

        public Emit(BooleanFieldScript script) {
            this.script = script;
        }

        public void value(boolean v) {
            script.emit(v);
        }
    }
}<|MERGE_RESOLUTION|>--- conflicted
+++ resolved
@@ -79,15 +79,6 @@
     protected void prepareExecute() {
         trues = 0;
         falses = 0;
-<<<<<<< HEAD
-        setDocument(docId);
-        try {
-            execute();
-        } catch (RuntimeException e) {
-            exceptionHandler.handleError(e, fieldName);
-        }
-=======
->>>>>>> 661ea5f7
     }
 
     public final void runForDoc(int docId, Consumer<Boolean> consumer) {
