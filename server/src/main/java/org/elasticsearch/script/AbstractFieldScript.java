/*
 * Copyright Elasticsearch B.V. and/or licensed to Elasticsearch B.V. under one
 * or more contributor license agreements. Licensed under the Elastic License
 * 2.0 and the Server Side Public License, v 1; you may not use this file except
 * in compliance with, at your election, the Elastic License 2.0 or the Server
 * Side Public License, v 1.
 */

package org.elasticsearch.script;

import org.apache.lucene.index.LeafReaderContext;
import org.elasticsearch.common.xcontent.support.XContentMapValues;
import org.elasticsearch.index.mapper.OnScriptError;
import org.elasticsearch.search.lookup.SearchLookup;
import org.elasticsearch.search.lookup.Source;

import java.util.HashMap;
import java.util.List;
import java.util.Locale;
import java.util.Map;
import java.util.function.Function;
import java.util.function.Supplier;

import static org.elasticsearch.core.TimeValue.timeValueMillis;

/**
 * Abstract base for scripts to execute to build scripted fields. Inspired by
 * {@link AggregationScript} but hopefully with less historical baggage.
 */
public abstract class AbstractFieldScript extends DocBasedScript {
    /**
     * The maximum number of values a script should be allowed to emit.
     */
    public static final int MAX_VALUES = 100;

    static <F> ScriptContext<F> newContext(String name, Class<F> factoryClass) {
        return new ScriptContext<>(
            name,
            factoryClass,
            /*
             * We rely on the script cache in two ways:
             * 1. It caches the "heavy" part of mappings generated at runtime.
             * 2. Mapping updates tend to try to compile the script twice. Not
             *    for any good reason. They just do.
             * Thus we use the default 100.
             */
            100,
            timeValueMillis(0),
            /*
             * Disable compilation rate limits for runtime fields so we
             * don't prevent mapping updates because we've performed too
             * many recently. That'd just be lame. We also compile these
             * scripts during search requests so this could totally be a
             * source of runaway script compilations. We think folks will
             * mostly reuse scripts though.
             */
            false,
            /*
             * Disable runtime fields scripts from being allowed
             * to be stored as part of the script meta data.
             */
            false
        );
    }

    @SuppressWarnings("unchecked")
    private static final Map<String, Function<Object, Object>> PARAMS_FUNCTIONS = Map.of(
        "_source",
        value -> ((Supplier<Source>) value).get().source()
    );

    protected final String fieldName;
    protected final Supplier<Source> source;
    private final Map<String, Object> params;
<<<<<<< HEAD

    public AbstractFieldScript(String fieldName, Map<String, Object> params, SearchLookup searchLookup, LeafReaderContext ctx) {
        this(fieldName, params, new DocValuesDocReader(searchLookup, ctx));
    }

    private AbstractFieldScript(String fieldName, Map<String, Object> params, DocReader docReader) {
        super(docReader);
=======
    private final OnScriptError onScriptError;

    public AbstractFieldScript(
        String fieldName,
        Map<String, Object> params,
        SearchLookup searchLookup,
        LeafReaderContext ctx,
        OnScriptError onScriptError
    ) {
        super(new DocValuesDocReader(searchLookup, ctx));
>>>>>>> 42464200
        this.fieldName = fieldName;
        this.source = docReader.source();
        params = new HashMap<>(params);
        params.put("_source", this.source);
        params.put("_fields", docReader.docAsMap().get("_fields"));
        this.params = new DynamicMap(params, PARAMS_FUNCTIONS);
        this.onScriptError = onScriptError;
    }

    /**
     * Expose the {@code params} of the script to the script itself.
     */
    public final Map<String, Object> getParams() {
        return params;
    }

    protected List<Object> extractFromSource(String path) {
        return XContentMapValues.extractRawValues(path, source.get().source());
    }

    protected final void emitFromCompositeScript(CompositeFieldScript compositeFieldScript) {
        List<Object> values = compositeFieldScript.getValues(fieldName);
        if (values == null) {
            return;
        }
        for (Object value : values) {
            emitValueFromCompositeScript(value);
        }
    }

    protected void emitValueFromCompositeScript(Object value) {
        emitFromObject(value);
    }

    protected abstract void emitFromObject(Object v);

    protected final void emitFromSource() {
        for (Object v : extractFromSource(fieldName)) {
            emitFromObject(v);
        }
    }

    /**
     * Check if the we can add another value to the list of values.
     * @param currentSize the current size of the list
     */
    protected final void checkMaxSize(int currentSize) {
        if (currentSize >= MAX_VALUES) {
            throw new IllegalArgumentException(
                String.format(
                    Locale.ROOT,
                    "Runtime field [%s] is emitting [%s] values while the maximum number of values allowed is [%s]",
                    fieldName,
                    currentSize + 1,
                    MAX_VALUES
                )
            );
        }
    }

    protected abstract void prepareExecute();

    /**
     * Execute the script for the provided {@code docId}.
     */
    public final void runForDoc(int docId) {
        prepareExecute();
        setDocument(docId);
        try {
            execute();
        } catch (Exception e) {
            if (onScriptError == OnScriptError.CONTINUE) {
                // ignore
            } else {
                throw e;
            }
        }
    }

    public abstract void execute();
}<|MERGE_RESOLUTION|>--- conflicted
+++ resolved
@@ -72,15 +72,6 @@
     protected final String fieldName;
     protected final Supplier<Source> source;
     private final Map<String, Object> params;
-<<<<<<< HEAD
-
-    public AbstractFieldScript(String fieldName, Map<String, Object> params, SearchLookup searchLookup, LeafReaderContext ctx) {
-        this(fieldName, params, new DocValuesDocReader(searchLookup, ctx));
-    }
-
-    private AbstractFieldScript(String fieldName, Map<String, Object> params, DocReader docReader) {
-        super(docReader);
-=======
     private final OnScriptError onScriptError;
 
     public AbstractFieldScript(
@@ -90,8 +81,11 @@
         LeafReaderContext ctx,
         OnScriptError onScriptError
     ) {
-        super(new DocValuesDocReader(searchLookup, ctx));
->>>>>>> 42464200
+        this(fieldName, params, new DocValuesDocReader(searchLookup, ctx), onScriptError);
+    }
+
+    private AbstractFieldScript(String fieldName, Map<String, Object> params, DocReader docReader, OnScriptError onScriptError) {
+        super(docReader);
         this.fieldName = fieldName;
         this.source = docReader.source();
         params = new HashMap<>(params);
