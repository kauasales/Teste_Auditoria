/*
 * Licensed to Elasticsearch under one or more contributor
 * license agreements. See the NOTICE file distributed with
 * this work for additional information regarding copyright
 * ownership. Elasticsearch licenses this file to you under
 * the Apache License, Version 2.0 (the "License"); you may
 * not use this file except in compliance with the License.
 * You may obtain a copy of the License at
 *
 *    http://www.apache.org/licenses/LICENSE-2.0
 *
 * Unless required by applicable law or agreed to in writing,
 * software distributed under the License is distributed on an
 * "AS IS" BASIS, WITHOUT WARRANTIES OR CONDITIONS OF ANY
 * KIND, either express or implied.  See the License for the
 * specific language governing permissions and limitations
 * under the License.
 */

package org.elasticsearch.script;

import org.apache.logging.log4j.LogManager;
import org.apache.logging.log4j.Logger;
import org.elasticsearch.ResourceNotFoundException;
import org.elasticsearch.action.ActionListener;
import org.elasticsearch.action.admin.cluster.storedscripts.DeleteStoredScriptRequest;
import org.elasticsearch.action.admin.cluster.storedscripts.GetStoredScriptRequest;
import org.elasticsearch.action.admin.cluster.storedscripts.PutStoredScriptRequest;
import org.elasticsearch.action.support.master.AcknowledgedResponse;
import org.elasticsearch.cluster.AckedClusterStateUpdateTask;
import org.elasticsearch.cluster.ClusterChangedEvent;
import org.elasticsearch.cluster.ClusterState;
import org.elasticsearch.cluster.ClusterStateApplier;
import org.elasticsearch.cluster.metadata.Metadata;
import org.elasticsearch.cluster.service.ClusterService;
import org.elasticsearch.common.Strings;
import org.elasticsearch.common.collect.Tuple;
import org.elasticsearch.common.settings.ClusterSettings;
import org.elasticsearch.common.settings.Setting;
import org.elasticsearch.common.settings.Setting.Property;
import org.elasticsearch.common.settings.Settings;
import org.elasticsearch.common.unit.TimeValue;
import org.elasticsearch.core.internal.io.IOUtils;

import java.io.Closeable;
import java.io.IOException;
import java.nio.charset.StandardCharsets;
import java.util.ArrayList;
import java.util.Collections;
import java.util.Comparator;
import java.util.HashMap;
import java.util.HashSet;
import java.util.List;
import java.util.Map;
import java.util.Objects;
import java.util.Set;
import java.util.concurrent.atomic.AtomicReference;
import java.util.function.Function;
import java.util.stream.Collectors;

public class ScriptService implements Closeable, ClusterStateApplier {

    private static final Logger logger = LogManager.getLogger(ScriptService.class);

    static final String DISABLE_DYNAMIC_SCRIPTING_SETTING = "script.disable_dynamic";

    // Special setting value for SCRIPT_GENERAL_MAX_COMPILATIONS_RATE to indicate the script service should use context
    // specific caches
    static final Tuple<Integer, TimeValue> USE_CONTEXT_RATE_VALUE = new Tuple<>(-1, TimeValue.MINUS_ONE);
    static final String USE_CONTEXT_RATE_KEY = "use-context";

    // a parsing function that requires a non negative int and a timevalue as arguments split by a slash
    // this allows you to easily define rates
    static final Function<String, Tuple<Integer, TimeValue>> MAX_COMPILATION_RATE_FUNCTION =
            (String value) -> {
                if (value.contains("/") == false || value.startsWith("/") || value.endsWith("/")) {
                    throw new IllegalArgumentException("parameter must contain a positive integer and a timevalue, i.e. 10/1m, but was [" +
                            value + "]");
                }
                int idx = value.indexOf("/");
                String count = value.substring(0, idx);
                String time = value.substring(idx + 1);
                try {

                    int rate = Integer.parseInt(count);
                    if (rate < 0) {
                        throw new IllegalArgumentException("rate [" + rate + "] must be positive");
                    }
                    TimeValue timeValue = TimeValue.parseTimeValue(time, "script.max_compilations_rate");
                    if (timeValue.nanos() <= 0) {
                        throw new IllegalArgumentException("time value [" + time + "] must be positive");
                    }
                    // protect against a too hard to check limit, like less than a minute
                    if (timeValue.seconds() < 60) {
                        throw new IllegalArgumentException("time value [" + time + "] must be at least on a one minute resolution");
                    }
                    return Tuple.tuple(rate, timeValue);
                } catch (NumberFormatException e) {
                    // the number format exception message is so confusing, that it makes more sense to wrap it with a useful one
                    throw new IllegalArgumentException("could not parse [" + count + "] as integer in value [" + value + "]", e);
                }
            };

    public static final Setting<Integer> SCRIPT_GENERAL_CACHE_SIZE_SETTING =
        Setting.intSetting("script.cache.max_size", 100, 0, Property.NodeScope, Property.Deprecated);
    public static final Setting<TimeValue> SCRIPT_GENERAL_CACHE_EXPIRE_SETTING =
        Setting.positiveTimeSetting("script.cache.expire", TimeValue.timeValueMillis(0), Property.NodeScope, Property.Deprecated);
    public static final Setting<Integer> SCRIPT_MAX_SIZE_IN_BYTES =
        Setting.intSetting("script.max_size_in_bytes", 65535, 0, Property.Dynamic, Property.NodeScope);
    public static final Setting<Tuple<Integer, TimeValue>> SCRIPT_GENERAL_MAX_COMPILATIONS_RATE_SETTING =
        new Setting<>("script.max_compilations_rate", USE_CONTEXT_RATE_KEY,
            (String value) -> value.equals(USE_CONTEXT_RATE_KEY) ? USE_CONTEXT_RATE_VALUE: MAX_COMPILATION_RATE_FUNCTION.apply(value),
            Property.Dynamic, Property.NodeScope, Property.Deprecated);

    // Per-context settings
    static final String CONTEXT_PREFIX = "script.context.";

    // script.context.<context-name>.{cache_max_size, cache_expire, max_compilations_rate}

    public static final Setting.AffixSetting<Integer> SCRIPT_CACHE_SIZE_SETTING =
        Setting.affixKeySetting(CONTEXT_PREFIX,
            "cache_max_size", key -> Setting.intSetting(key, 0, Property.NodeScope, Property.Dynamic));

    public static final Setting.AffixSetting<TimeValue> SCRIPT_CACHE_EXPIRE_SETTING =
        Setting.affixKeySetting(CONTEXT_PREFIX,
            "cache_expire", key -> Setting.positiveTimeSetting(key, TimeValue.timeValueMillis(0), Property.NodeScope, Property.Dynamic));

    // Unlimited compilation rate for context-specific script caches
    static final String UNLIMITED_COMPILATION_RATE_KEY = "unlimited";

    public static final Setting.AffixSetting<Tuple<Integer, TimeValue>> SCRIPT_MAX_COMPILATIONS_RATE_SETTING =
        Setting.affixKeySetting(CONTEXT_PREFIX,
            "max_compilations_rate",
            key -> new Setting<>(key, "75/5m",
                (String value) -> value.equals(UNLIMITED_COMPILATION_RATE_KEY) ? ScriptCache.UNLIMITED_COMPILATION_RATE:
                                                                                 MAX_COMPILATION_RATE_FUNCTION.apply(value),
                Property.NodeScope, Property.Dynamic));

    private static final Tuple<Integer, TimeValue> SCRIPT_COMPILATION_RATE_ZERO = new Tuple<>(0, TimeValue.ZERO);

    public static final Setting<Boolean> SCRIPT_DISABLE_MAX_COMPILATIONS_RATE_SETTING =
        Setting.boolSetting("script.disable_max_compilations_rate", false, Property.NodeScope);

    public static final String ALLOW_NONE = "none";

    public static final Setting<List<String>> TYPES_ALLOWED_SETTING =
        Setting.listSetting("script.allowed_types", Collections.emptyList(), Function.identity(), Setting.Property.NodeScope);
    public static final Setting<List<String>> CONTEXTS_ALLOWED_SETTING =
        Setting.listSetting("script.allowed_contexts", Collections.emptyList(), Function.identity(), Setting.Property.NodeScope);

    private final Set<String> typesAllowed;
    private final Set<String> contextsAllowed;

    private final Map<String, ScriptEngine> engines;
    private final Map<String, ScriptContext<?>> contexts;

    private ClusterState clusterState;

    private int maxSizeInBytes;

    // package private for tests
    final AtomicReference<CacheHolder> cacheHolder = new AtomicReference<>();

    public ScriptService(Settings settings, Map<String, ScriptEngine> engines, Map<String, ScriptContext<?>> contexts) {
        this.engines = Objects.requireNonNull(engines);
        this.contexts = Objects.requireNonNull(contexts);

        if (Strings.hasLength(settings.get(DISABLE_DYNAMIC_SCRIPTING_SETTING))) {
            throw new IllegalArgumentException(DISABLE_DYNAMIC_SCRIPTING_SETTING + " is not a supported setting, replace with " +
                    "fine-grained script settings. \n Dynamic scripts can be enabled for all languages and all operations not " +
                    "using `script.disable_dynamic: false` in elasticsearch.yml");
        }

        this.typesAllowed = TYPES_ALLOWED_SETTING.exists(settings) ? new HashSet<>() : null;

        if (this.typesAllowed != null) {
            List<String> typesAllowedList = TYPES_ALLOWED_SETTING.get(settings);

            if (typesAllowedList.isEmpty()) {
                throw new IllegalArgumentException(
                    "must specify at least one script type or none for setting [" + TYPES_ALLOWED_SETTING.getKey() + "].");
            }

            for (String settingType : typesAllowedList) {
                if (ALLOW_NONE.equals(settingType)) {
                    if (typesAllowedList.size() != 1) {
                        throw new IllegalArgumentException("cannot specify both [" + ALLOW_NONE + "]" +
                            " and other script types for setting [" + TYPES_ALLOWED_SETTING.getKey() + "].");
                    } else {
                        break;
                    }
                }

                boolean found = false;

                for (ScriptType scriptType : ScriptType.values()) {
                    if (scriptType.getName().equals(settingType)) {
                        found = true;
                        this.typesAllowed.add(settingType);

                        break;
                    }
                }

                if (found == false) {
                    throw new IllegalArgumentException(
                        "unknown script type [" + settingType + "] found in setting [" + TYPES_ALLOWED_SETTING.getKey() + "].");
                }
            }
        }

        this.contextsAllowed = CONTEXTS_ALLOWED_SETTING.exists(settings) ? new HashSet<>() : null;

        if (this.contextsAllowed != null) {
            List<String> contextsAllowedList = CONTEXTS_ALLOWED_SETTING.get(settings);

            if (contextsAllowedList.isEmpty()) {
                throw new IllegalArgumentException(
                    "must specify at least one script context or none for setting [" + CONTEXTS_ALLOWED_SETTING.getKey() + "].");
            }

            for (String settingContext : contextsAllowedList) {
                if (ALLOW_NONE.equals(settingContext)) {
                    if (contextsAllowedList.size() != 1) {
                        throw new IllegalArgumentException("cannot specify both [" + ALLOW_NONE + "]" +
                            " and other script contexts for setting [" + CONTEXTS_ALLOWED_SETTING.getKey() + "].");
                    } else {
                        break;
                    }
                }

                if (contexts.containsKey(settingContext)) {
                    this.contextsAllowed.add(settingContext);
                } else {
                    throw new IllegalArgumentException(
                        "unknown script context [" + settingContext + "] found in setting [" + CONTEXTS_ALLOWED_SETTING.getKey() + "].");
                }
            }
        }

        this.setMaxSizeInBytes(SCRIPT_MAX_SIZE_IN_BYTES.get(settings));

        // Validation requires knowing which contexts exist.
        this.validateCacheSettings(settings);
        this.setCacheHolder(settings);
    }

    /**
     * This is overridden in tests to disable compilation rate limiting.
     */
    boolean compilationLimitsEnabled() {
        return true;
    }

    void registerClusterSettingsListeners(ClusterSettings clusterSettings) {
        clusterSettings.addSettingsUpdateConsumer(SCRIPT_MAX_SIZE_IN_BYTES, this::setMaxSizeInBytes);

        // Handle all updatable per-context settings at once for each context.
        for (ScriptContext<?> context: contexts.values()) {
            clusterSettings.addSettingsUpdateConsumer(
                (settings) -> cacheHolder.get().set(context.name, contextCache(settings, context)),
                List.of(SCRIPT_CACHE_SIZE_SETTING.getConcreteSettingForNamespace(context.name),
                        SCRIPT_CACHE_EXPIRE_SETTING.getConcreteSettingForNamespace(context.name),
                        SCRIPT_MAX_COMPILATIONS_RATE_SETTING.getConcreteSettingForNamespace(context.name),
                        SCRIPT_GENERAL_CACHE_EXPIRE_SETTING, // general settings used for fallbacks
                        SCRIPT_GENERAL_CACHE_SIZE_SETTING
                )
            );
        }

        // Handle all settings for context and general caches, this flips between general and context caches.
        clusterSettings.addSettingsUpdateConsumer(
            (settings) -> setCacheHolder(settings),
            List.of(SCRIPT_GENERAL_MAX_COMPILATIONS_RATE_SETTING,
                    SCRIPT_GENERAL_CACHE_EXPIRE_SETTING,
                    SCRIPT_GENERAL_CACHE_SIZE_SETTING,
                    SCRIPT_MAX_COMPILATIONS_RATE_SETTING,
                    SCRIPT_DISABLE_MAX_COMPILATIONS_RATE_SETTING,
                    SCRIPT_CACHE_EXPIRE_SETTING,
                    SCRIPT_CACHE_SIZE_SETTING),
            this::validateCacheSettings
        );
    }

    /**
     * Throw an IllegalArgumentException if any per-context setting does not match a context or if per-context settings are configured
     * when using the general cache.
     */
    void validateCacheSettings(Settings settings) {
        boolean useContext = SCRIPT_GENERAL_MAX_COMPILATIONS_RATE_SETTING.get(settings).equals(USE_CONTEXT_RATE_VALUE);
        List<Setting.AffixSetting<?>> affixes = List.of(SCRIPT_MAX_COMPILATIONS_RATE_SETTING, SCRIPT_CACHE_EXPIRE_SETTING,
                                                        SCRIPT_CACHE_SIZE_SETTING);
        List<String> customRates = new ArrayList<>();
        List<String> keys = new ArrayList<>();
        for (Setting.AffixSetting<?> affix: affixes) {
            for (String context: affix.getAsMap(settings).keySet()) {
                String s = affix.getConcreteSettingForNamespace(context).getKey();
                if (contexts.containsKey(context) == false) {
                    throw new IllegalArgumentException("Context [" + context + "] doesn't exist for setting [" + s + "]");
                }
                keys.add(s);
                if (affix.equals(SCRIPT_MAX_COMPILATIONS_RATE_SETTING)) {
                    customRates.add(s);
                }
            }
        }
        if (useContext == false && keys.isEmpty() == false) {
            keys.sort(Comparator.naturalOrder());
            throw new IllegalArgumentException("Context cache settings [" + String.join(", ", keys) + "] requires [" +
                SCRIPT_GENERAL_MAX_COMPILATIONS_RATE_SETTING.getKey() + "] to be [" + USE_CONTEXT_RATE_KEY + "]");
        }
        if (SCRIPT_DISABLE_MAX_COMPILATIONS_RATE_SETTING.get(settings)) {
            if (customRates.size() > 0) {
                customRates.sort(Comparator.naturalOrder());
                throw new IllegalArgumentException("Cannot set custom context compilation rates [" +
                    String.join(", ", customRates) + "] if compile rates disabled via [" +
                    SCRIPT_DISABLE_MAX_COMPILATIONS_RATE_SETTING.getKey() + "]");
            }
            if (useContext == false) {
                throw new IllegalArgumentException("Cannot set custom general compilation rates [" +
                    SCRIPT_GENERAL_MAX_COMPILATIONS_RATE_SETTING.getKey() + "] to [" +
                    SCRIPT_GENERAL_MAX_COMPILATIONS_RATE_SETTING.get(settings) + "] if compile rates disabled via [" +
                    SCRIPT_DISABLE_MAX_COMPILATIONS_RATE_SETTING.getKey() + "]");
            }
        }
    }

    @Override
    public void close() throws IOException {
        IOUtils.close(engines.values());
    }

    private ScriptEngine getEngine(String lang) {
        ScriptEngine scriptEngine = engines.get(lang);
        if (scriptEngine == null) {
            throw new IllegalArgumentException("script_lang not supported [" + lang + "]");
        }
        return scriptEngine;
    }

    /**
     * Changes the maximum number of bytes a script's source is allowed to have.
     * @param newMaxSizeInBytes The new maximum number of bytes.
     */
    void setMaxSizeInBytes(int newMaxSizeInBytes) {
        for (Map.Entry<String, StoredScriptSource> source : getScriptsFromClusterState().entrySet()) {
            if (source.getValue().getSource().getBytes(StandardCharsets.UTF_8).length > newMaxSizeInBytes) {
                throw new IllegalArgumentException("script.max_size_in_bytes cannot be set to [" + newMaxSizeInBytes + "], " +
                        "stored script [" + source.getKey() + "] exceeds the new value with a size of " +
                        "[" + source.getValue().getSource().getBytes(StandardCharsets.UTF_8).length + "]");
            }
        }

        maxSizeInBytes = newMaxSizeInBytes;
    }

    /*
     * Compiles a script using the given context.
     *
     * @return a compiled script which may be used to construct instances of a script for the given context
     */
    public <FactoryType> FactoryType compile(Script script, ScriptContext<FactoryType> context) {
        Objects.requireNonNull(script);
        Objects.requireNonNull(context);

        ScriptType type = script.getType();
        String lang = script.getLang();
        String idOrCode = script.getIdOrCode();
        Map<String, String> options = script.getOptions();

        String id = idOrCode;

        if (type == ScriptType.STORED) {
            // * lang and options will both be null when looking up a stored script,
            // so we must get the source to retrieve them before checking if the
            // context is supported
            // * a stored script must be pulled from the cluster state every time in case
            // the script has been updated since the last compilation
            StoredScriptSource source = getScriptFromClusterState(id);
            lang = source.getLang();
            idOrCode = source.getSource();
            options = source.getOptions();
        }

        ScriptEngine scriptEngine = getEngine(lang);

        if (isTypeEnabled(type) == false) {
            throw new IllegalArgumentException("cannot execute [" + type + "] scripts");
        }

        if (contexts.containsKey(context.name) == false) {
            throw new IllegalArgumentException("script context [" + context.name + "] not supported");
        }

        if (isContextEnabled(context) == false) {
            throw new IllegalArgumentException("cannot execute scripts using [" + context.name + "] context");
        }

        if (type == ScriptType.INLINE) {
            if (idOrCode.getBytes(StandardCharsets.UTF_8).length > maxSizeInBytes) {
                throw new IllegalArgumentException("exceeded max allowed inline script size in bytes [" + maxSizeInBytes + "] " +
                    "with size [" + idOrCode.getBytes(StandardCharsets.UTF_8).length + "] for script [" + idOrCode + "]");
            }
        }

        if (logger.isTraceEnabled()) {
            logger.trace("compiling lang: [{}] type: [{}] script: {}", lang, type, idOrCode);
        }

        ScriptCache scriptCache = cacheHolder.get().get(context.name);
        assert scriptCache != null : "script context [" + context.name + "] has no script cache";
        return scriptCache.compile(context, scriptEngine, id, idOrCode, type, options);
    }

    public boolean isLangSupported(String lang) {
        Objects.requireNonNull(lang);
        return engines.containsKey(lang);
    }

    public boolean isTypeEnabled(ScriptType scriptType) {
        return typesAllowed == null || typesAllowed.contains(scriptType.getName());
    }

    public boolean isContextEnabled(ScriptContext<?> scriptContext) {
        return contextsAllowed == null || contextsAllowed.contains(scriptContext.name);
    }

    public boolean isAnyContextEnabled() {
        return contextsAllowed == null || contextsAllowed.isEmpty() == false;
    }

    Map<String, StoredScriptSource> getScriptsFromClusterState() {
        if (clusterState == null) {
            return Collections.emptyMap();
        }

        ScriptMetadata scriptMetadata = clusterState.metadata().custom(ScriptMetadata.TYPE);

        if (scriptMetadata == null) {
            return Collections.emptyMap();
        }

        return scriptMetadata.getStoredScripts();
    }

    StoredScriptSource getScriptFromClusterState(String id) {
        ScriptMetadata scriptMetadata = clusterState.metadata().custom(ScriptMetadata.TYPE);

        if (scriptMetadata == null) {
            throw new ResourceNotFoundException("unable to find script [" + id + "] in cluster state");
        }

        StoredScriptSource source = scriptMetadata.getStoredScript(id);

        if (source == null) {
            throw new ResourceNotFoundException("unable to find script [" + id + "] in cluster state");
        }

        return source;
    }

    public void putStoredScript(ClusterService clusterService, PutStoredScriptRequest request,
                                ActionListener<AcknowledgedResponse> listener) {
        if (request.content().length() > maxSizeInBytes) {
            throw new IllegalArgumentException("exceeded max allowed stored script size in bytes [" + maxSizeInBytes + "] with size [" +
                request.content().length() + "] for script [" + request.id() + "]");
        }

        StoredScriptSource source = request.source();

        if (isLangSupported(source.getLang()) == false) {
            throw new IllegalArgumentException("unable to put stored script with unsupported lang [" + source.getLang() + "]");
        }

        try {
            ScriptEngine scriptEngine = getEngine(source.getLang());

            if (isTypeEnabled(ScriptType.STORED) == false) {
                throw new IllegalArgumentException(
                    "cannot put [" + ScriptType.STORED + "] script, [" + ScriptType.STORED + "] scripts are not enabled");
            } else if (isAnyContextEnabled() == false) {
                throw new IllegalArgumentException(
                    "cannot put [" + ScriptType.STORED + "] script, no script contexts are enabled");
            } else if (request.context() != null) {
                ScriptContext<?> context = contexts.get(request.context());
                if (context == null) {
                    throw new IllegalArgumentException("Unknown context [" + request.context() + "]");
                }
                scriptEngine.compile(request.id(), source.getSource(), context, Collections.emptyMap());
            }
        } catch (ScriptException good) {
            throw good;
        } catch (Exception exception) {
            throw new IllegalArgumentException("failed to parse/compile stored script [" + request.id() + "]", exception);
        }

        clusterService.submitStateUpdateTask("put-script-" + request.id(),
            new AckedClusterStateUpdateTask<AcknowledgedResponse>(request, listener) {

            @Override
            protected AcknowledgedResponse newResponse(boolean acknowledged) {
                return new AcknowledgedResponse(acknowledged);
            }

            @Override
            public ClusterState execute(ClusterState currentState) throws Exception {
                ScriptMetadata smd = currentState.metadata().custom(ScriptMetadata.TYPE);
                smd = ScriptMetadata.putStoredScript(smd, request.id(), source);
                Metadata.Builder mdb = Metadata.builder(currentState.getMetadata()).putCustom(ScriptMetadata.TYPE, smd);

                return ClusterState.builder(currentState).metadata(mdb).build();
            }
        });
    }

    public void deleteStoredScript(ClusterService clusterService, DeleteStoredScriptRequest request,
                                   ActionListener<AcknowledgedResponse> listener) {
        clusterService.submitStateUpdateTask("delete-script-" + request.id(),
            new AckedClusterStateUpdateTask<AcknowledgedResponse>(request, listener) {

            @Override
            protected AcknowledgedResponse newResponse(boolean acknowledged) {
                return new AcknowledgedResponse(acknowledged);
            }

            @Override
            public ClusterState execute(ClusterState currentState) throws Exception {
                ScriptMetadata smd = currentState.metadata().custom(ScriptMetadata.TYPE);
                smd = ScriptMetadata.deleteStoredScript(smd, request.id());
                Metadata.Builder mdb = Metadata.builder(currentState.getMetadata()).putCustom(ScriptMetadata.TYPE, smd);

                return ClusterState.builder(currentState).metadata(mdb).build();
            }
        });
    }

    public StoredScriptSource getStoredScript(ClusterState state, GetStoredScriptRequest request) {
        ScriptMetadata scriptMetadata = state.metadata().custom(ScriptMetadata.TYPE);

        if (scriptMetadata != null) {
            return scriptMetadata.getStoredScript(request.id());
        } else {
            return null;
        }
    }

<<<<<<< HEAD
    public Map<String, StoredScriptSource> getStoredScripts(ClusterState state) {
        ScriptMetaData scriptMetadata = state.metaData().custom(ScriptMetaData.TYPE);

        if (scriptMetadata != null) {
            return scriptMetadata.getStoredScripts();
        } else {
            return null;
        }
=======
    public Set<ScriptContextInfo> getContextInfos() {
        Set<ScriptContextInfo> infos = new HashSet<ScriptContextInfo>(contexts.size());
        for (ScriptContext<?> context : contexts.values()) {
            infos.add(new ScriptContextInfo(context.name, context.instanceClazz));
        }
        return infos;
    }

    public ScriptLanguagesInfo getScriptLanguages() {
        Set<String> types = typesAllowed;
        if (types == null) {
            types = new HashSet<>();
            for (ScriptType type: ScriptType.values()) {
                types.add(type.getName());
            }
        }

        final Set<String> contexts = contextsAllowed != null ? contextsAllowed : this.contexts.keySet();
        Map<String,Set<String>> languageContexts = new HashMap<>();
        engines.forEach(
            (key, value) -> languageContexts.put(
                key,
                value.getSupportedContexts().stream().map(c -> c.name).filter(contexts::contains).collect(Collectors.toSet())
            )
        );
        return new ScriptLanguagesInfo(types, languageContexts);
>>>>>>> b072f5f0
    }

    public ScriptStats stats() {
        return cacheHolder.get().stats();
    }

    public ScriptCacheStats cacheStats() {
        return cacheHolder.get().cacheStats();
    }

    @Override
    public void applyClusterState(ClusterChangedEvent event) {
        clusterState = event.state();
    }

    void setCacheHolder(Settings settings) {
        CacheHolder current = cacheHolder.get();
        boolean useContext = SCRIPT_GENERAL_MAX_COMPILATIONS_RATE_SETTING.get(settings).equals(USE_CONTEXT_RATE_VALUE);

        if (current == null) {
            if (useContext) {
                cacheHolder.set(contextCacheHolder(settings));
            } else {
                cacheHolder.set(generalCacheHolder(settings));
            }
            return;
        }

        // Update
        if (useContext) {
            if (current.general != null) {
                // Flipping to context specific
                cacheHolder.set(contextCacheHolder(settings));
            }
        } else if (current.general == null) {
            // Flipping to general
            cacheHolder.set(generalCacheHolder(settings));
        } else if (current.general.rate.equals(SCRIPT_GENERAL_MAX_COMPILATIONS_RATE_SETTING.get(settings)) == false) {
            // General compilation rate changed, that setting is the only dynamically updated general setting
            cacheHolder.set(generalCacheHolder(settings));
        }
    }

    CacheHolder generalCacheHolder(Settings settings) {
        return new CacheHolder(SCRIPT_GENERAL_CACHE_SIZE_SETTING.get(settings), SCRIPT_GENERAL_CACHE_EXPIRE_SETTING.get(settings),
            SCRIPT_GENERAL_MAX_COMPILATIONS_RATE_SETTING.get(settings), SCRIPT_GENERAL_MAX_COMPILATIONS_RATE_SETTING.getKey());
    }

    CacheHolder contextCacheHolder(Settings settings) {
        Map<String, ScriptCache> contextCache = new HashMap<>(contexts.size());
        contexts.forEach((k, v) -> contextCache.put(k, contextCache(settings, v)));
        return new CacheHolder(contextCache);
    }

    ScriptCache contextCache(Settings settings, ScriptContext<?> context) {
        Setting<Integer> cacheSizeSetting = SCRIPT_CACHE_SIZE_SETTING.getConcreteSettingForNamespace(context.name);
        int cacheSize = cacheSizeSetting.existsOrFallbackExists(settings) ? cacheSizeSetting.get(settings) : context.cacheSizeDefault;

        Setting<TimeValue> cacheExpireSetting = SCRIPT_CACHE_EXPIRE_SETTING.getConcreteSettingForNamespace(context.name);
        TimeValue cacheExpire = cacheExpireSetting.existsOrFallbackExists(settings) ?
            cacheExpireSetting.get(settings) : context.cacheExpireDefault;

        Setting<Tuple<Integer, TimeValue>> rateSetting = SCRIPT_MAX_COMPILATIONS_RATE_SETTING.getConcreteSettingForNamespace(context.name);
        Tuple<Integer, TimeValue> rate = null;
        if (SCRIPT_DISABLE_MAX_COMPILATIONS_RATE_SETTING.get(settings) || compilationLimitsEnabled() == false) {
            rate = SCRIPT_COMPILATION_RATE_ZERO;
        } else if (rateSetting.existsOrFallbackExists(settings)) {
            rate = rateSetting.get(settings);
        } else {
            rate = context.maxCompilationRateDefault;
        }

        return new ScriptCache(cacheSize, cacheExpire, rate, rateSetting.getKey());
    }

    /**
     * Container for the ScriptCache(s).  This class operates in two modes:
     * 1) general mode, if the general script cache is configured.  There are no context caches in this case.
     * 2) context mode, if the context script cache is configured.  There is no general cache in this case.
     */
    static class CacheHolder {
        final ScriptCache general;
        final Map<String, AtomicReference<ScriptCache>> contextCache;

        CacheHolder(int cacheMaxSize, TimeValue cacheExpire, Tuple<Integer, TimeValue> maxCompilationRate, String contextRateSetting) {
            contextCache = null;
            general = new ScriptCache(cacheMaxSize, cacheExpire, maxCompilationRate, contextRateSetting);
        }

        CacheHolder(Map<String, ScriptCache> context) {
            Map<String, AtomicReference<ScriptCache>> refs = new HashMap<>(context.size());
            context.forEach((k, v) -> refs.put(k, new AtomicReference<>(v)));
            contextCache = Collections.unmodifiableMap(refs);
            general = null;
        }

        /**
         * get the cache appropriate for the context.  If in general mode, return the general cache.  Otherwise return the ScriptCache for
         * the given context. Returns null in context mode if the requested context does not exist.
         */
        ScriptCache get(String context) {
            if (general != null) {
                return general;
            }
            AtomicReference<ScriptCache> ref = contextCache.get(context);
            if (ref == null) {
                return null;
            }
            return ref.get();
        }

        ScriptStats stats() {
            if (general != null) {
                return general.stats();
            }
            return ScriptStats.sum(contextCache.values().stream().map(AtomicReference::get).map(ScriptCache::stats)::iterator);
        }

        ScriptCacheStats cacheStats() {
            if (general != null) {
                return new ScriptCacheStats(general.stats());
            }
            Map<String, ScriptStats> context = new HashMap<>(contextCache.size());
            for (String name: contextCache.keySet()) {
                context.put(name, contextCache.get(name).get().stats());
            }
            return new ScriptCacheStats(context);
        }

        /**
         * Update a single context cache if we're in the context cache mode otherwise no-op.
         */
        void set(String name, ScriptCache cache) {
            if (general != null) {
                return;
            }
            AtomicReference<ScriptCache> ref = contextCache.get(name);
            assert ref != null : "expected script cache to exist for context [" + name + "]";
            ScriptCache oldCache = ref.get();
            assert oldCache != null : "expected script cache to be non-null for context [" + name + "]";
            ref.set(cache);
            logger.debug("Replaced context [" + name + "] with new settings");
        }
    }
}<|MERGE_RESOLUTION|>--- conflicted
+++ resolved
@@ -544,16 +544,6 @@
         }
     }
 
-<<<<<<< HEAD
-    public Map<String, StoredScriptSource> getStoredScripts(ClusterState state) {
-        ScriptMetaData scriptMetadata = state.metaData().custom(ScriptMetaData.TYPE);
-
-        if (scriptMetadata != null) {
-            return scriptMetadata.getStoredScripts();
-        } else {
-            return null;
-        }
-=======
     public Set<ScriptContextInfo> getContextInfos() {
         Set<ScriptContextInfo> infos = new HashSet<ScriptContextInfo>(contexts.size());
         for (ScriptContext<?> context : contexts.values()) {
@@ -580,7 +570,16 @@
             )
         );
         return new ScriptLanguagesInfo(types, languageContexts);
->>>>>>> b072f5f0
+    }
+
+    public Map<String, StoredScriptSource> getStoredScripts(ClusterState state) {
+        ScriptMetadata scriptMetadata = state.metadata().custom(ScriptMetadata.TYPE);
+
+        if (scriptMetadata != null) {
+            return scriptMetadata.getStoredScripts();
+        } else {
+            return null;
+        }
     }
 
     public ScriptStats stats() {
