--- conflicted
+++ resolved
@@ -15,25 +15,15 @@
 import java.io.IOException;
 import java.util.List;
 
-<<<<<<< HEAD
-public record HealthIndicatorResult(String name,
-                                    String component,
-                                    HealthStatus status,
-                                    String summary,
-                                    HealthIndicatorDetails details,
-                                    @Nullable List<UserAction> userActions)
-    implements
-        ToXContentObject {
-=======
 public record HealthIndicatorResult(
     String name,
     String component,
     HealthStatus status,
     String summary,
     HealthIndicatorDetails details,
-    List<HealthIndicatorImpact> impacts
+    List<HealthIndicatorImpact> impacts,
+    @Nullable List<UserAction> userActions
 ) implements ToXContentObject {
->>>>>>> d2d87578
 
     public HealthIndicatorResult(String name, String component, HealthStatus status, String summary, HealthIndicatorDetails details) {
         this(name, component, status, summary, details, null);
