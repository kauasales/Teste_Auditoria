/*
 * Licensed to Elasticsearch under one or more contributor
 * license agreements. See the NOTICE file distributed with
 * this work for additional information regarding copyright
 * ownership. Elasticsearch licenses this file to you under
 * the Apache License, Version 2.0 (the "License"); you may
 * not use this file except in compliance with the License.
 * You may obtain a copy of the License at
 *
 *    http://www.apache.org/licenses/LICENSE-2.0
 *
 * Unless required by applicable law or agreed to in writing,
 * software distributed under the License is distributed on an
 * "AS IS" BASIS, WITHOUT WARRANTIES OR CONDITIONS OF ANY
 * KIND, either express or implied.  See the License for the
 * specific language governing permissions and limitations
 * under the License.
 */

package org.elasticsearch.discovery;

import org.apache.logging.log4j.LogManager;
import org.apache.logging.log4j.Logger;
import org.apache.logging.log4j.message.ParameterizedMessage;
import org.elasticsearch.Version;
import org.elasticsearch.action.ActionListener;
<<<<<<< HEAD
import org.elasticsearch.action.ActionRunnable;
=======
import org.elasticsearch.action.NotifyOnceListener;
>>>>>>> 2b654890
import org.elasticsearch.cluster.node.DiscoveryNode;
import org.elasticsearch.common.Randomness;
import org.elasticsearch.common.UUIDs;
import org.elasticsearch.common.settings.Setting;
import org.elasticsearch.common.settings.Settings;
import org.elasticsearch.common.transport.TransportAddress;
import org.elasticsearch.common.unit.TimeValue;
import org.elasticsearch.core.internal.io.IOUtils;
import org.elasticsearch.discovery.PeerFinder.TransportAddressConnector;
import org.elasticsearch.transport.ConnectTransportException;
import org.elasticsearch.transport.ConnectionProfile;
import org.elasticsearch.transport.Transport.Connection;
import org.elasticsearch.transport.TransportRequestOptions.Type;
import org.elasticsearch.transport.TransportService;

import static java.util.Collections.emptyMap;
import static java.util.Collections.emptySet;

public class HandshakingTransportAddressConnector implements TransportAddressConnector {

    private static final Logger logger = LogManager.getLogger(HandshakingTransportAddressConnector.class);

    // connection timeout for probes
    public static final Setting<TimeValue> PROBE_CONNECT_TIMEOUT_SETTING =
        Setting.timeSetting("discovery.probe.connect_timeout",
            TimeValue.timeValueMillis(3000), TimeValue.timeValueMillis(1), Setting.Property.NodeScope);
    // handshake timeout for probes
    public static final Setting<TimeValue> PROBE_HANDSHAKE_TIMEOUT_SETTING =
        Setting.timeSetting("discovery.probe.handshake_timeout",
            TimeValue.timeValueMillis(1000), TimeValue.timeValueMillis(1), Setting.Property.NodeScope);

    private final TransportService transportService;
    private final TimeValue probeConnectTimeout;
    private final TimeValue probeHandshakeTimeout;

    public HandshakingTransportAddressConnector(Settings settings, TransportService transportService) {
        this.transportService = transportService;
        probeConnectTimeout = PROBE_CONNECT_TIMEOUT_SETTING.get(settings);
        probeHandshakeTimeout = PROBE_HANDSHAKE_TIMEOUT_SETTING.get(settings);
    }

    @Override
    public void connectToRemoteMasterNode(TransportAddress transportAddress, ActionListener<DiscoveryNode> listener) {
<<<<<<< HEAD
        transportService.getThreadPool().generic().execute(new ActionRunnable<>(listener) {
            @Override
            protected void doRun() throws Exception {
=======
        transportService.getThreadPool().generic().execute(new AbstractRunnable() {
            private final AbstractRunnable thisConnectionAttempt = this;
>>>>>>> 2b654890

            @Override
            protected void doRun() {
                // TODO if transportService is already connected to this address then skip the handshaking

                final DiscoveryNode targetNode = new DiscoveryNode("", transportAddress.toString(),
                    UUIDs.randomBase64UUID(Randomness.get()), // generated deterministically for reproducible tests
                    transportAddress.address().getHostString(), transportAddress.getAddress(), transportAddress, emptyMap(),
                    emptySet(), Version.CURRENT.minimumCompatibilityVersion());

                logger.trace("[{}] opening probe connection", thisConnectionAttempt);
                transportService.openConnection(targetNode,
                    ConnectionProfile.buildSingleChannelProfile(Type.REG, probeConnectTimeout, probeHandshakeTimeout,
                        TimeValue.MINUS_ONE, null), new ActionListener<>() {
                        @Override
                        public void onResponse(Connection connection) {
                            logger.trace("[{}] opened probe connection", thisConnectionAttempt);

                            // use NotifyOnceListener to make sure the following line does not result in onFailure being called when
                            // the connection is closed in the onResponse handler
                            transportService.handshake(connection, probeHandshakeTimeout.millis(), new NotifyOnceListener<DiscoveryNode>() {

                                @Override
                                protected void innerOnResponse(DiscoveryNode remoteNode) {
                                    try {
                                        // success means (amongst other things) that the cluster names match
                                        logger.trace("[{}] handshake successful: {}", thisConnectionAttempt, remoteNode);
                                        IOUtils.closeWhileHandlingException(connection);

                                        if (remoteNode.equals(transportService.getLocalNode())) {
                                            // TODO cache this result for some time? forever?
                                            listener.onFailure(new ConnectTransportException(remoteNode, "local node found"));
                                        } else if (remoteNode.isMasterNode() == false) {
                                            // TODO cache this result for some time?
                                            listener.onFailure(new ConnectTransportException(remoteNode, "non-master-eligible node found"));
                                        } else {
                                            transportService.connectToNode(remoteNode, new ActionListener<Void>() {
                                                @Override
                                                public void onResponse(Void ignored) {
                                                    logger.trace("[{}] full connection successful: {}", thisConnectionAttempt, remoteNode);
                                                    listener.onResponse(remoteNode);
                                                }

                                                @Override
                                                public void onFailure(Exception e) {
                                                    listener.onFailure(e);
                                                }
                                            });
                                        }
                                    } catch (Exception e) {
                                        listener.onFailure(e);
                                    }
                                }

                                @Override
                                protected void innerOnFailure(Exception e) {
                                    // we opened a connection and successfully performed a low-level handshake, so we were definitely
                                    // talking to an Elasticsearch node, but the high-level handshake failed indicating some kind of
                                    // mismatched configurations (e.g. cluster name) that the user should address
                                    logger.warn(new ParameterizedMessage("handshake failed for [{}]", thisConnectionAttempt), e);
                                    IOUtils.closeWhileHandlingException(connection);
                                    listener.onFailure(e);
                                }

                            });

                        }

                        @Override
                        public void onFailure(Exception e) {
                            listener.onFailure(e);
                        }
                    });
            }

            @Override
            public String toString() {
                return "connectToRemoteMasterNode[" + transportAddress + "]";
            }
        });
    }
}<|MERGE_RESOLUTION|>--- conflicted
+++ resolved
@@ -24,11 +24,8 @@
 import org.apache.logging.log4j.message.ParameterizedMessage;
 import org.elasticsearch.Version;
 import org.elasticsearch.action.ActionListener;
-<<<<<<< HEAD
 import org.elasticsearch.action.ActionRunnable;
-=======
 import org.elasticsearch.action.NotifyOnceListener;
->>>>>>> 2b654890
 import org.elasticsearch.cluster.node.DiscoveryNode;
 import org.elasticsearch.common.Randomness;
 import org.elasticsearch.common.UUIDs;
@@ -36,11 +33,11 @@
 import org.elasticsearch.common.settings.Settings;
 import org.elasticsearch.common.transport.TransportAddress;
 import org.elasticsearch.common.unit.TimeValue;
+import org.elasticsearch.common.util.concurrent.AbstractRunnable;
 import org.elasticsearch.core.internal.io.IOUtils;
 import org.elasticsearch.discovery.PeerFinder.TransportAddressConnector;
 import org.elasticsearch.transport.ConnectTransportException;
 import org.elasticsearch.transport.ConnectionProfile;
-import org.elasticsearch.transport.Transport.Connection;
 import org.elasticsearch.transport.TransportRequestOptions.Type;
 import org.elasticsearch.transport.TransportService;
 
@@ -72,14 +69,8 @@
 
     @Override
     public void connectToRemoteMasterNode(TransportAddress transportAddress, ActionListener<DiscoveryNode> listener) {
-<<<<<<< HEAD
         transportService.getThreadPool().generic().execute(new ActionRunnable<>(listener) {
-            @Override
-            protected void doRun() throws Exception {
-=======
-        transportService.getThreadPool().generic().execute(new AbstractRunnable() {
             private final AbstractRunnable thisConnectionAttempt = this;
->>>>>>> 2b654890
 
             @Override
             protected void doRun() {
@@ -93,66 +84,52 @@
                 logger.trace("[{}] opening probe connection", thisConnectionAttempt);
                 transportService.openConnection(targetNode,
                     ConnectionProfile.buildSingleChannelProfile(Type.REG, probeConnectTimeout, probeHandshakeTimeout,
-                        TimeValue.MINUS_ONE, null), new ActionListener<>() {
-                        @Override
-                        public void onResponse(Connection connection) {
-                            logger.trace("[{}] opened probe connection", thisConnectionAttempt);
+                        TimeValue.MINUS_ONE, null), ActionListener.delegateFailure(listener, (l, connection) -> {
+                        logger.trace("[{}] opened probe connection", thisConnectionAttempt);
 
-                            // use NotifyOnceListener to make sure the following line does not result in onFailure being called when
-                            // the connection is closed in the onResponse handler
-                            transportService.handshake(connection, probeHandshakeTimeout.millis(), new NotifyOnceListener<DiscoveryNode>() {
+                        // use NotifyOnceListener to make sure the following line does not result in onFailure being called when
+                        // the connection is closed in the onResponse handler
+                        transportService.handshake(connection, probeHandshakeTimeout.millis(), new NotifyOnceListener<>() {
 
-                                @Override
-                                protected void innerOnResponse(DiscoveryNode remoteNode) {
-                                    try {
-                                        // success means (amongst other things) that the cluster names match
-                                        logger.trace("[{}] handshake successful: {}", thisConnectionAttempt, remoteNode);
-                                        IOUtils.closeWhileHandlingException(connection);
+                            @Override
+                            protected void innerOnResponse(DiscoveryNode remoteNode) {
+                                try {
+                                    // success means (amongst other things) that the cluster names match
+                                    logger.trace("[{}] handshake successful: {}", thisConnectionAttempt, remoteNode);
+                                    IOUtils.closeWhileHandlingException(connection);
 
-                                        if (remoteNode.equals(transportService.getLocalNode())) {
-                                            // TODO cache this result for some time? forever?
-                                            listener.onFailure(new ConnectTransportException(remoteNode, "local node found"));
-                                        } else if (remoteNode.isMasterNode() == false) {
-                                            // TODO cache this result for some time?
-                                            listener.onFailure(new ConnectTransportException(remoteNode, "non-master-eligible node found"));
-                                        } else {
-                                            transportService.connectToNode(remoteNode, new ActionListener<Void>() {
-                                                @Override
-                                                public void onResponse(Void ignored) {
-                                                    logger.trace("[{}] full connection successful: {}", thisConnectionAttempt, remoteNode);
-                                                    listener.onResponse(remoteNode);
-                                                }
-
-                                                @Override
-                                                public void onFailure(Exception e) {
-                                                    listener.onFailure(e);
-                                                }
-                                            });
-                                        }
-                                    } catch (Exception e) {
-                                        listener.onFailure(e);
+                                    if (remoteNode.equals(transportService.getLocalNode())) {
+                                        // TODO cache this result for some time? forever?
+                                        listener.onFailure(new ConnectTransportException(remoteNode, "local node found"));
+                                    } else if (remoteNode.isMasterNode() == false) {
+                                        // TODO cache this result for some time?
+                                        listener.onFailure(new ConnectTransportException(remoteNode, "non-master-eligible node found"));
+                                    } else {
+                                        transportService.connectToNode(remoteNode, ActionListener.delegateFailure(listener,
+                                            (l, ignored) -> {
+                                                logger.trace("[{}] full connection successful: {}", thisConnectionAttempt, remoteNode);
+                                                listener.onResponse(remoteNode);
+                                            }));
                                     }
-                                }
-
-                                @Override
-                                protected void innerOnFailure(Exception e) {
-                                    // we opened a connection and successfully performed a low-level handshake, so we were definitely
-                                    // talking to an Elasticsearch node, but the high-level handshake failed indicating some kind of
-                                    // mismatched configurations (e.g. cluster name) that the user should address
-                                    logger.warn(new ParameterizedMessage("handshake failed for [{}]", thisConnectionAttempt), e);
-                                    IOUtils.closeWhileHandlingException(connection);
+                                } catch (Exception e) {
                                     listener.onFailure(e);
                                 }
+                            }
 
-                            });
+                            @Override
+                            protected void innerOnFailure(Exception e) {
+                                // we opened a connection and successfully performed a low-level handshake, so we were definitely
+                                // talking to an Elasticsearch node, but the high-level handshake failed indicating some kind of
+                                // mismatched configurations (e.g. cluster name) that the user should address
+                                logger.warn(new ParameterizedMessage("handshake failed for [{}]", thisConnectionAttempt), e);
+                                IOUtils.closeWhileHandlingException(connection);
+                                listener.onFailure(e);
+                            }
 
-                        }
+                        });
 
-                        @Override
-                        public void onFailure(Exception e) {
-                            listener.onFailure(e);
-                        }
-                    });
+                    }));
+
             }
 
             @Override
