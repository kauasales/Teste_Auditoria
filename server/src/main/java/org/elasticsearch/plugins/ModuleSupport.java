/*
 * Copyright Elasticsearch B.V. and/or licensed to Elasticsearch B.V. under one
 * or more contributor license agreements. Licensed under the Elastic License
 * 2.0 and the Server Side Public License, v 1; you may not use this file except
 * in compliance with, at your election, the Elastic License 2.0 or the Server
 * Side Public License, v 1.
 */

package org.elasticsearch.plugins;

import org.elasticsearch.core.SuppressForbidden;

import java.io.BufferedReader;
import java.io.IOException;
import java.io.InputStreamReader;
import java.io.UncheckedIOException;
import java.lang.module.InvalidModuleDescriptorException;
import java.lang.module.ModuleDescriptor;
import java.lang.module.ModuleFinder;
import java.lang.module.ModuleReader;
import java.lang.module.ModuleReference;
import java.net.URI;
import java.nio.charset.StandardCharsets;
import java.nio.file.Path;
<<<<<<< HEAD
import java.util.ArrayList;
=======
>>>>>>> d3c9564e
import java.util.HashMap;
import java.util.HashSet;
import java.util.List;
import java.util.Map;
import java.util.Objects;
import java.util.Optional;
import java.util.Set;
import java.util.function.Predicate;
import java.util.jar.JarEntry;
import java.util.jar.JarFile;
import java.util.stream.Collectors;
import java.util.stream.Stream;
import java.util.zip.ZipFile;

/**
 * Support methods for creating a synthetic module.
 */
public class ModuleSupport {

    private ModuleSupport() {
        throw new AssertionError("Utility class, should not be instantiated");
    }

    static ModuleFinder ofSyntheticPluginModule(String name, Path[] jarPaths, Set<String> requires, Set<String> uses) {
        try {
            return new InMemoryModuleFinder(
                new InMemoryModuleReference(createModuleDescriptor(name, jarPaths, requires, uses), URI.create("module:/" + name))
            );
        } catch (IOException e) {
            throw new UncheckedIOException(e);
        }
    }

    @SuppressForbidden(reason = "need access to the jar file")
    static ModuleDescriptor createModuleDescriptor(String name, Path[] jarPaths, Set<String> requires, Set<String> uses)
        throws IOException {
        var builder = ModuleDescriptor.newOpenModule(name); // open module, for now
        requires.stream().forEach(builder::requires);
        uses.stream().forEach(builder::uses);

        // scan the names of the entries in the JARs
        Set<String> pkgs = new HashSet<>();
<<<<<<< HEAD
        Map<String, List<String>> provides = new HashMap<>();
        for (Path path : jarPaths) {
            assert path.getFileName().toString().endsWith(".jar") : "expected jars suffix, in path: " + path;
            try (JarFile jf = new JarFile(path.toFile(), true, ZipFile.OPEN_READ, Runtime.version())) {
                // separator = path.getFileSystem().getSeparator();
                var scan = scan(jf);
                scan.classFiles().stream().map(cf -> toPackageName(cf, "/")).flatMap(Optional::stream).forEach(pkgs::add);
                scan.serviceFiles().forEach(sf -> {
                    if (provides.containsKey(sf)) {
                        provides.get(sf).add("glompy");
                    } else {
                        List<String> list = new ArrayList<>();
                        list.add("glompy");
                        provides.put(sf, list);
                    }
                });
=======
        Map<String, List<String>> allBundledProviders = new HashMap<>();
        Set<String> allBundledServices = new HashSet<>();
        for (Path path : jarPaths) {
            assert path.getFileName().toString().endsWith(".jar") : "expected jars suffix, in path: " + path;
            try (JarFile jf = new JarFile(path.toFile(), true, ZipFile.OPEN_READ, Runtime.version())) {
                // if we have a module declaration, trust its uses/provides
                JarEntry moduleInfo = jf.getJarEntry("module-info.class");
                if (moduleInfo != null) {
                    var descriptor = getDescriptorForModularJar(path);
                    pkgs.addAll(descriptor.packages());
                    allBundledServices.addAll(descriptor.uses());
                    for (ModuleDescriptor.Provides p : descriptor.provides()) {
                        String serviceName = p.service();
                        List<String> providersInModule = p.providers();

                        allBundledProviders.compute(serviceName, (k, v) -> createListOrAppend(v, providersInModule));
                        allBundledServices.add(serviceName);
                    }
                } else {
                    var scan = scan(jf);
                    scan.classFiles().stream().map(cf -> toPackageName(cf, "/")).flatMap(Optional::stream).forEach(pkgs::add);

                    // read providers from the list of service files
                    for (String serviceFileName : scan.serviceFiles()) {
                        String serviceName = getServiceName(serviceFileName);
                        List<String> providersInJar = getProvidersFromServiceFile(jf, serviceFileName);

                        allBundledProviders.compute(serviceName, (k, v) -> createListOrAppend(v, providersInJar));
                        allBundledServices.add(serviceName);
                    }
                }
>>>>>>> d3c9564e
            }
        }

        builder.packages(pkgs);

        // the module needs to use all services it provides, for the case of internal use
        allBundledServices.addAll(allBundledProviders.keySet());
        // but we don't want to add any services we already got from the parent layer
        allBundledServices.removeAll(uses);

        allBundledServices.forEach(builder::uses);
        allBundledProviders.forEach(builder::provides);
        return builder.build();
    }

    static class InMemoryModuleFinder implements ModuleFinder {
        private final ModuleReference mref;
        private final String mn;

        private InMemoryModuleFinder(ModuleReference mref) {
            this.mref = mref;
            this.mn = mref.descriptor().name();
        }

        @Override
        public Optional<ModuleReference> find(String name) {
            Objects.requireNonNull(name);
            return Optional.ofNullable(mn.equals(name) ? mref : null);
        }

        @Override
        public Set<ModuleReference> findAll() {
            return Set.of(mref);
        }
    }

    static class InMemoryModuleReference extends ModuleReference {
        InMemoryModuleReference(ModuleDescriptor descriptor, URI location) {
            super(descriptor, location);
        }

        @Override
        public ModuleReader open() {
            throw new UnsupportedOperationException();
        }
    }

    private static final String SERVICES_PREFIX = "META-INF/services/";

    private static final String MODULE_INFO = "module-info.class";

    // A scan result, which aggregates class and services files.
    record ScanResult(Set<String> classFiles, Set<String> serviceFiles) {}

    @SuppressForbidden(reason = "need access to the jar file")
    static ScanResult scan(JarFile jarFile) {
        Map<Boolean, Set<String>> map = jarFile.versionedStream()
            .filter(e -> e.isDirectory() == false)
            .map(JarEntry::getName)
            .filter(e -> (e.endsWith(".class") ^ e.startsWith(SERVICES_PREFIX)))
            .collect(Collectors.partitioningBy(e -> e.startsWith(SERVICES_PREFIX), Collectors.toSet()));

        return new ScanResult(map.get(Boolean.FALSE), map.get(Boolean.TRUE));
    }

    // Returns an optional containing the package name from a given binary class path name, or an
    // empty optional if none.
    static Optional<String> toPackageName(String name, String separator) {
        assert name.endsWith(separator) == false;
        int index = name.lastIndexOf(separator);
        if (index == -1) {
            if (name.endsWith(".class") && name.equals(MODULE_INFO) == false) {
                String msg = name + " found in top-level directory (unnamed package not allowed in module)";
                throw new InvalidModuleDescriptorException(msg);
            }
            return Optional.empty();
        }

        String pn = name.substring(0, index).replace(separator, ".");
        if (isPackageName(pn)) {
            return Optional.of(pn);
        } else {
            // not a valid package name
            return Optional.empty();
        }
    }

    static boolean isPackageName(String name) {
        return isTypeName(name);
    }

    static boolean isTypeName(String name) {
        int next;
        int off = 0;
        while ((next = name.indexOf('.', off)) != -1) {
            String id = name.substring(off, next);
            if (isJavaIdentifier(id) == false) {
                return false;
            }
            off = next + 1;
        }
        String last = name.substring(off);
        return isJavaIdentifier(last);
    }

    static boolean isJavaIdentifier(String str) {
        if (str.isEmpty()) {
            return false;
        }

        int first = Character.codePointAt(str, 0);
        if (Character.isJavaIdentifierStart(first) == false) {
            return false;
        }

        int i = Character.charCount(first);
        while (i < str.length()) {
            int cp = Character.codePointAt(str, i);
            if (Character.isJavaIdentifierPart(cp) == false) {
                return false;
            }
            i += Character.charCount(cp);
        }
        return true;
    }

    /**
     * If a module has at least one unqualified export, then it has a public API
     * that can be used by other modules. If all of its exports are qualified, only
     * modules specified in its descriptor can read from it, and there's no
     * use in requiring it for a synthetic module.
     * @param md A module descriptor.
     * @return true if the module as at least one unqualified export, false otherwise
     */
    static boolean hasAtLeastOneUnqualifiedExport(ModuleDescriptor md) {
        return md.exports().stream().anyMatch(Predicate.not(ModuleDescriptor.Exports::isQualified));
    }

    /**
     * We assume that if a module name starts with "java." or "jdk.", it is a Java
     * platform module. We also assume that there are no Java platform modules that
     * start with other prefixes. This assumption is true as of Java 17, where "java."
     * is for Java SE APIs and "jdk." is for JDK-specific modules.
     */
    static boolean isJavaPlatformModule(ModuleDescriptor md) {
        return md.name().startsWith("java.") || md.name().startsWith("jdk.");
    }

    @SuppressForbidden(reason = "need access to the jar file")
    private static List<String> getProvidersFromServiceFile(JarFile jf, String sf) throws IOException {
        try (BufferedReader bf = new BufferedReader(new InputStreamReader(jf.getInputStream(jf.getEntry(sf)), StandardCharsets.UTF_8))) {
            return bf.lines().toList();
        }
    }

    private static List<String> createListOrAppend(List<String> currentList, List<String> newList) {
        if (currentList == null) {
            return List.copyOf(newList);
        }
        return Stream.concat(currentList.stream(), newList.stream()).toList();
    }

    private static String getServiceName(String sf) {
        return sf.substring("META-INF/services/".length());
    }

    private static ModuleDescriptor getDescriptorForModularJar(Path path) {
        return ModuleFinder.of(path)
            .findAll()
            .stream()
            .findFirst()
            .orElseThrow(() -> new IllegalStateException("found a module descriptor but failed to load a module from " + path))
            .descriptor();
    }
}<|MERGE_RESOLUTION|>--- conflicted
+++ resolved
@@ -22,10 +22,6 @@
 import java.net.URI;
 import java.nio.charset.StandardCharsets;
 import java.nio.file.Path;
-<<<<<<< HEAD
-import java.util.ArrayList;
-=======
->>>>>>> d3c9564e
 import java.util.HashMap;
 import java.util.HashSet;
 import java.util.List;
@@ -68,24 +64,6 @@
 
         // scan the names of the entries in the JARs
         Set<String> pkgs = new HashSet<>();
-<<<<<<< HEAD
-        Map<String, List<String>> provides = new HashMap<>();
-        for (Path path : jarPaths) {
-            assert path.getFileName().toString().endsWith(".jar") : "expected jars suffix, in path: " + path;
-            try (JarFile jf = new JarFile(path.toFile(), true, ZipFile.OPEN_READ, Runtime.version())) {
-                // separator = path.getFileSystem().getSeparator();
-                var scan = scan(jf);
-                scan.classFiles().stream().map(cf -> toPackageName(cf, "/")).flatMap(Optional::stream).forEach(pkgs::add);
-                scan.serviceFiles().forEach(sf -> {
-                    if (provides.containsKey(sf)) {
-                        provides.get(sf).add("glompy");
-                    } else {
-                        List<String> list = new ArrayList<>();
-                        list.add("glompy");
-                        provides.put(sf, list);
-                    }
-                });
-=======
         Map<String, List<String>> allBundledProviders = new HashMap<>();
         Set<String> allBundledServices = new HashSet<>();
         for (Path path : jarPaths) {
@@ -117,7 +95,6 @@
                         allBundledServices.add(serviceName);
                     }
                 }
->>>>>>> d3c9564e
             }
         }
 
