--- conflicted
+++ resolved
@@ -64,10 +64,10 @@
 
     @SuppressForbidden(reason = "need access to the jar file")
     @SuppressWarnings("removal")
-<<<<<<< HEAD
-    static UberModuleClassLoader getInstance(ClassLoader parent, String moduleName, List<Path> jarPaths, Set<String> moduleDenyList) {
+    static UberModuleClassLoader getInstance(ClassLoader parent, String moduleName, Set<URL> jarUrls, Set<String> moduleDenyList) {
+        Path[] jarPaths = jarUrls.stream().map(UberModuleClassLoader::urlToPathUnchecked).toArray(Path[]::new);
+
         ModuleLayer mparent = ModuleLayer.boot();
-
         // Every module requires java.base by default, but we can add all other modules
         // that are not in the deny list so that plugins can use, for example, java.management
         Set<String> requires = mparent.modules()
@@ -89,26 +89,8 @@
             .filter(name -> name.startsWith("java.") || name.startsWith("javax."))
             .collect(Collectors.toSet());
 
-        ModuleFinder finder = ModuleSupport.ofSyntheticPluginModule(moduleName, jarPaths.toArray(new Path[0]), requires, uses);
-        List<URL> jarURLs = new ArrayList<>();
-        try {
-            for (Path jarPath : jarPaths) {
-                URI toUri = jarPath.toUri();
-                URL toURL = toUri.toURL();
-                jarURLs.add(toURL);
-            }
-        } catch (IOException e) {
-            throw new IllegalArgumentException(e);
-        }
+        ModuleFinder finder = ModuleSupport.ofSyntheticPluginModule(moduleName, jarPaths, requires, uses);
         Configuration cf = mparent.configuration().resolve(finder, ModuleFinder.of(), Set.of(moduleName));
-=======
-    static UberModuleClassLoader getInstance(ClassLoader parent, String moduleName, Set<URL> jarUrls, Set<String> moduleDenyList) {
-        Path[] jarPaths = jarUrls.stream().map(UberModuleClassLoader::urlToPathUnchecked).toArray(Path[]::new);
-
-        ModuleFinder finder = ModuleSupport.ofSyntheticPluginModule(moduleName, jarPaths, Set.of());
-        ModuleLayer mparent = ModuleLayer.boot();
-        Configuration cf = mparent.configuration().resolveAndBind(finder, ModuleFinder.of(), Set.of(moduleName));
->>>>>>> e1343308
 
         Set<String> packageNames = new HashSet<>();
         for (URL url : jarUrls) {
