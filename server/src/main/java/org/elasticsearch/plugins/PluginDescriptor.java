--- conflicted
+++ resolved
@@ -399,13 +399,8 @@
      *
      * @return an Elasticsearch version
      */
-<<<<<<< HEAD
     public String getElasticsearchVersion() {
-        return elasticsearchVersion.toString();
-=======
-    public Version getElasticsearchVersion() {
-        return Version.fromString(elasticsearchVersion);
->>>>>>> 96184ddb
+        return elasticsearchVersion;
     }
 
     /**
