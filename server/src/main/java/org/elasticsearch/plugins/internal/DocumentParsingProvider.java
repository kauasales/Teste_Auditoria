/*
 * Copyright Elasticsearch B.V. and/or licensed to Elasticsearch B.V. under one
 * or more contributor license agreements. Licensed under the Elastic License
 * 2.0 and the Server Side Public License, v 1; you may not use this file except
 * in compliance with, at your election, the Elastic License 2.0 or the Server
 * Side Public License, v 1.
 */

package org.elasticsearch.plugins.internal;

<<<<<<< HEAD
import org.elasticsearch.action.DocWriteRequest;
=======
import org.elasticsearch.index.IndexMode;
>>>>>>> dda08b3f

/**
 * An interface to provide instances of document parsing observer and reporter
 */
public interface DocumentParsingProvider {
    DocumentParsingProvider EMPTY_INSTANCE = new DocumentParsingProvider() {
    };

    /**
     * @return an instance of a reporter to use when parsing has been completed and indexing successful
     */
    default DocumentSizeReporter newDocumentSizeReporter(
        String indexName,
        IndexMode indexMode,
        DocumentSizeAccumulator documentSizeAccumulator
    ) {
        return DocumentSizeReporter.EMPTY_INSTANCE;
    }

    /**
     * @return a new instance of DocumentSizeAccumulator
     */
    default DocumentSizeAccumulator createDocumentSizeAccumulator() {
        return DocumentSizeAccumulator.EMPTY_INSTANCE;
    }

    default <T> DocumentSizeObserver newDocumentSizeObserver(DocWriteRequest<T> request) {
        return DocumentSizeObserver.EMPTY_INSTANCE;
    }
}<|MERGE_RESOLUTION|>--- conflicted
+++ resolved
@@ -8,11 +8,9 @@
 
 package org.elasticsearch.plugins.internal;
 
-<<<<<<< HEAD
 import org.elasticsearch.action.DocWriteRequest;
-=======
+
 import org.elasticsearch.index.IndexMode;
->>>>>>> dda08b3f
 
 /**
  * An interface to provide instances of document parsing observer and reporter
