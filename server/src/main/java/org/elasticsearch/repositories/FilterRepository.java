/*
 * Licensed to Elasticsearch under one or more contributor
 * license agreements. See the NOTICE file distributed with
 * this work for additional information regarding copyright
 * ownership. Elasticsearch licenses this file to you under
 * the Apache License, Version 2.0 (the "License"); you may
 * not use this file except in compliance with the License.
 * You may obtain a copy of the License at
 *
 *    http://www.apache.org/licenses/LICENSE-2.0
 *
 * Unless required by applicable law or agreed to in writing,
 * software distributed under the License is distributed on an
 * "AS IS" BASIS, WITHOUT WARRANTIES OR CONDITIONS OF ANY
 * KIND, either express or implied.  See the License for the
 * specific language governing permissions and limitations
 * under the License.
 */
package org.elasticsearch.repositories;

import org.apache.lucene.index.IndexCommit;
import org.elasticsearch.Version;
import org.elasticsearch.action.ActionListener;
import org.elasticsearch.cluster.ClusterState;
import org.elasticsearch.cluster.metadata.IndexMetadata;
import org.elasticsearch.cluster.metadata.Metadata;
import org.elasticsearch.cluster.metadata.RepositoryMetadata;
import org.elasticsearch.cluster.node.DiscoveryNode;
import org.elasticsearch.common.collect.Tuple;
import org.elasticsearch.common.component.Lifecycle;
import org.elasticsearch.common.component.LifecycleListener;
import org.elasticsearch.index.mapper.MapperService;
import org.elasticsearch.index.shard.ShardId;
import org.elasticsearch.index.snapshots.IndexShardSnapshotStatus;
import org.elasticsearch.index.store.Store;
import org.elasticsearch.indices.recovery.RecoveryState;
import org.elasticsearch.snapshots.SnapshotId;
import org.elasticsearch.snapshots.SnapshotInfo;
import org.elasticsearch.snapshots.SnapshotShardFailure;

import java.io.IOException;
import java.util.Collection;
import java.util.List;
import java.util.Map;
import java.util.function.Function;

public class FilterRepository implements Repository {

    private final Repository in;

    public FilterRepository(Repository in) {
        this.in = in;
    }

    @Override
    public RepositoryMetadata getMetadata() {
        return in.getMetadata();
    }

    @Override
    public SnapshotInfo getSnapshotInfo(SnapshotId snapshotId) {
        return in.getSnapshotInfo(snapshotId);
    }

    @Override
    public Metadata getSnapshotGlobalMetadata(SnapshotId snapshotId) {
        return in.getSnapshotGlobalMetadata(snapshotId);
    }

    @Override
    public IndexMetadata getSnapshotIndexMetadata(SnapshotId snapshotId, IndexId index) throws IOException {
        return in.getSnapshotIndexMetadata(snapshotId, index);
    }

    @Override
    public void getRepositoryData(ActionListener<RepositoryData> listener) {
        in.getRepositoryData(listener);
    }

    @Override
    public void finalizeSnapshot(SnapshotId snapshotId, ShardGenerations shardGenerations, long startTime, String failure,
                                 int totalShards, List<SnapshotShardFailure> shardFailures, long repositoryStateId,
                                 boolean includeGlobalState, Metadata metadata, Map<String, Object> userMetadata,
                                 Version repositoryMetaVersion, Function<ClusterState, ClusterState> stateTransformer,
                                 ActionListener<Tuple<RepositoryData, SnapshotInfo>> listener) {
        in.finalizeSnapshot(snapshotId, shardGenerations, startTime, failure, totalShards, shardFailures, repositoryStateId,
            includeGlobalState, metadata, userMetadata, repositoryMetaVersion, stateTransformer, listener);
    }

    @Override
<<<<<<< HEAD
    public void deleteSnapshot(SnapshotId snapshotId, long repositoryStateId, Version repositoryMetaVersion,
                               Function<ClusterState, ClusterState> stateTransformer, ActionListener<Void> listener) {
        in.deleteSnapshot(snapshotId, repositoryStateId, repositoryMetaVersion, stateTransformer, listener);
=======
    public void deleteSnapshots(Collection<SnapshotId> snapshotIds, long repositoryStateId, Version repositoryMetaVersion,
                                ActionListener<Void> listener) {
        in.deleteSnapshots(snapshotIds, repositoryStateId, repositoryMetaVersion, listener);
>>>>>>> 0da211f4
    }

    @Override
    public long getSnapshotThrottleTimeInNanos() {
        return in.getSnapshotThrottleTimeInNanos();
    }

    @Override
    public long getRestoreThrottleTimeInNanos() {
        return in.getRestoreThrottleTimeInNanos();
    }

    @Override
    public String startVerification() {
        return in.startVerification();
    }

    @Override
    public void endVerification(String verificationToken) {
        in.endVerification(verificationToken);
    }

    @Override
    public void verify(String verificationToken, DiscoveryNode localNode) {
        in.verify(verificationToken, localNode);
    }

    @Override
    public boolean isReadOnly() {
        return in.isReadOnly();
    }

    @Override
    public void snapshotShard(Store store, MapperService mapperService, SnapshotId snapshotId, IndexId indexId,
                              IndexCommit snapshotIndexCommit, String shardStateIdentifier, IndexShardSnapshotStatus snapshotStatus,
                              Version repositoryMetaVersion, Map<String, Object> userMetadata, ActionListener<String> listener) {
        in.snapshotShard(store, mapperService, snapshotId, indexId, snapshotIndexCommit, shardStateIdentifier, snapshotStatus,
            repositoryMetaVersion, userMetadata, listener);
    }
    @Override
    public void restoreShard(Store store, SnapshotId snapshotId, IndexId indexId, ShardId snapshotShardId, RecoveryState recoveryState,
                             ActionListener<Void> listener) {
        in.restoreShard(store, snapshotId, indexId, snapshotShardId, recoveryState, listener);
    }

    @Override
    public IndexShardSnapshotStatus getShardSnapshotStatus(SnapshotId snapshotId, IndexId indexId, ShardId shardId) {
        return in.getShardSnapshotStatus(snapshotId, indexId, shardId);
    }

    @Override
    public void updateState(ClusterState state) {
        in.updateState(state);
    }

    @Override
    public Lifecycle.State lifecycleState() {
        return in.lifecycleState();
    }

    @Override
    public void addLifecycleListener(LifecycleListener listener) {
        in.addLifecycleListener(listener);
    }

    @Override
    public void removeLifecycleListener(LifecycleListener listener) {
        in.removeLifecycleListener(listener);
    }

    @Override
    public void start() {
        in.start();
    }

    @Override
    public void stop() {
        in.stop();
    }

    @Override
    public void close() {
        in.close();
    }
}<|MERGE_RESOLUTION|>--- conflicted
+++ resolved
@@ -88,15 +88,9 @@
     }
 
     @Override
-<<<<<<< HEAD
-    public void deleteSnapshot(SnapshotId snapshotId, long repositoryStateId, Version repositoryMetaVersion,
-                               Function<ClusterState, ClusterState> stateTransformer, ActionListener<Void> listener) {
-        in.deleteSnapshot(snapshotId, repositoryStateId, repositoryMetaVersion, stateTransformer, listener);
-=======
     public void deleteSnapshots(Collection<SnapshotId> snapshotIds, long repositoryStateId, Version repositoryMetaVersion,
-                                ActionListener<Void> listener) {
-        in.deleteSnapshots(snapshotIds, repositoryStateId, repositoryMetaVersion, listener);
->>>>>>> 0da211f4
+                                Function<ClusterState, ClusterState> stateTransformer, ActionListener<Void> listener) {
+        in.deleteSnapshots(snapshotIds, repositoryStateId, repositoryMetaVersion, stateTransformer, listener);
     }
 
     @Override
