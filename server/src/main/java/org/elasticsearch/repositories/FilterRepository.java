/*
 * Licensed to Elasticsearch under one or more contributor
 * license agreements. See the NOTICE file distributed with
 * this work for additional information regarding copyright
 * ownership. Elasticsearch licenses this file to you under
 * the Apache License, Version 2.0 (the "License"); you may
 * not use this file except in compliance with the License.
 * You may obtain a copy of the License at
 *
 *    http://www.apache.org/licenses/LICENSE-2.0
 *
 * Unless required by applicable law or agreed to in writing,
 * software distributed under the License is distributed on an
 * "AS IS" BASIS, WITHOUT WARRANTIES OR CONDITIONS OF ANY
 * KIND, either express or implied.  See the License for the
 * specific language governing permissions and limitations
 * under the License.
 */
package org.elasticsearch.repositories;

import org.apache.lucene.index.IndexCommit;
import org.elasticsearch.action.ActionListener;
import org.elasticsearch.cluster.metadata.IndexMetaData;
import org.elasticsearch.cluster.metadata.MetaData;
import org.elasticsearch.cluster.metadata.RepositoryMetaData;
import org.elasticsearch.cluster.node.DiscoveryNode;
import org.elasticsearch.common.component.Lifecycle;
import org.elasticsearch.common.component.LifecycleListener;
import org.elasticsearch.index.mapper.MapperService;
import org.elasticsearch.index.shard.ShardId;
import org.elasticsearch.index.snapshots.IndexShardSnapshotStatus;
import org.elasticsearch.index.store.Store;
import org.elasticsearch.indices.recovery.RecoveryState;
import org.elasticsearch.snapshots.SnapshotId;
import org.elasticsearch.snapshots.SnapshotInfo;
import org.elasticsearch.snapshots.SnapshotShardFailure;

import java.io.IOException;
import java.util.List;
import java.util.Map;

public class FilterRepository implements Repository {

    private final Repository in;

    public FilterRepository(Repository in) {
        this.in = in;
    }

    @Override
    public RepositoryMetaData getMetadata() {
        return in.getMetadata();
    }

    @Override
    public SnapshotInfo getSnapshotInfo(SnapshotId snapshotId) {
        return in.getSnapshotInfo(snapshotId);
    }

    @Override
    public MetaData getSnapshotGlobalMetaData(SnapshotId snapshotId) {
        return in.getSnapshotGlobalMetaData(snapshotId);
    }

    @Override
    public IndexMetaData getSnapshotIndexMetaData(SnapshotId snapshotId, IndexId index) throws IOException {
        return in.getSnapshotIndexMetaData(snapshotId, index);
    }

    @Override
    public RepositoryData getRepositoryData() {
        return in.getRepositoryData();
    }

    @Override
    public void finalizeSnapshot(SnapshotId snapshotId, List<IndexId> indices, long startTime, String failure, int totalShards,
                                 List<SnapshotShardFailure> shardFailures, long repositoryStateId, boolean includeGlobalState,
                                 MetaData metaData, Map<String, Object> userMetadata, ActionListener<SnapshotInfo> listener) {
        in.finalizeSnapshot(snapshotId, indices, startTime, failure, totalShards, shardFailures, repositoryStateId,
            includeGlobalState, metaData, userMetadata, listener);
    }

    @Override
    public void deleteSnapshot(SnapshotId snapshotId, long repositoryStateId, ActionListener<Void> listener) {
        in.deleteSnapshot(snapshotId, repositoryStateId, listener);
    }

    @Override
    public long getSnapshotThrottleTimeInNanos() {
        return in.getSnapshotThrottleTimeInNanos();
    }

    @Override
    public long getRestoreThrottleTimeInNanos() {
        return in.getRestoreThrottleTimeInNanos();
    }

    @Override
    public String startVerification() {
        return in.startVerification();
    }

    @Override
    public void endVerification(String verificationToken) {
        in.endVerification(verificationToken);
    }

    @Override
    public void verify(String verificationToken, DiscoveryNode localNode) {
        in.verify(verificationToken, localNode);
    }

    @Override
    public boolean isReadOnly() {
        return in.isReadOnly();
    }

    @Override
    public void snapshotShard(Store store, MapperService mapperService, SnapshotId snapshotId, IndexId indexId,
                              IndexCommit snapshotIndexCommit, IndexShardSnapshotStatus snapshotStatus, ActionListener<String> listener) {
        in.snapshotShard(store, mapperService, snapshotId, indexId, snapshotIndexCommit, snapshotStatus, listener);
    }
    @Override
<<<<<<< HEAD
    public void restoreShard(Store store, SnapshotId snapshotId, Version version, IndexId indexId, ShardId snapshotShardId,
                             RecoveryState recoveryState, ActionListener<Void> listener) {
        in.restoreShard(store, snapshotId, version, indexId, snapshotShardId, recoveryState, listener);
=======
    public void restoreShard(Store store, SnapshotId snapshotId, IndexId indexId, ShardId snapshotShardId, RecoveryState recoveryState) {
        in.restoreShard(store, snapshotId, indexId, snapshotShardId, recoveryState);
>>>>>>> ef5755b5
    }

    @Override
    public IndexShardSnapshotStatus getShardSnapshotStatus(SnapshotId snapshotId, IndexId indexId, ShardId shardId) {
        return in.getShardSnapshotStatus(snapshotId, indexId, shardId);
    }

    @Override
    public Lifecycle.State lifecycleState() {
        return in.lifecycleState();
    }

    @Override
    public void addLifecycleListener(LifecycleListener listener) {
        in.addLifecycleListener(listener);
    }

    @Override
    public void removeLifecycleListener(LifecycleListener listener) {
        in.removeLifecycleListener(listener);
    }

    @Override
    public void start() {
        in.start();
    }

    @Override
    public void stop() {
        in.stop();
    }

    @Override
    public void close() {
        in.close();
    }
}<|MERGE_RESOLUTION|>--- conflicted
+++ resolved
@@ -121,14 +121,9 @@
         in.snapshotShard(store, mapperService, snapshotId, indexId, snapshotIndexCommit, snapshotStatus, listener);
     }
     @Override
-<<<<<<< HEAD
-    public void restoreShard(Store store, SnapshotId snapshotId, Version version, IndexId indexId, ShardId snapshotShardId,
-                             RecoveryState recoveryState, ActionListener<Void> listener) {
-        in.restoreShard(store, snapshotId, version, indexId, snapshotShardId, recoveryState, listener);
-=======
-    public void restoreShard(Store store, SnapshotId snapshotId, IndexId indexId, ShardId snapshotShardId, RecoveryState recoveryState) {
-        in.restoreShard(store, snapshotId, indexId, snapshotShardId, recoveryState);
->>>>>>> ef5755b5
+    public void restoreShard(Store store, SnapshotId snapshotId, IndexId indexId, ShardId snapshotShardId, RecoveryState recoveryState,
+                             ActionListener<Void> listener) {
+        in.restoreShard(store, snapshotId, indexId, snapshotShardId, recoveryState, listener);
     }
 
     @Override
