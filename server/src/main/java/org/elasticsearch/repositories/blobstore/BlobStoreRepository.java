/*
 * Licensed to Elasticsearch under one or more contributor
 * license agreements. See the NOTICE file distributed with
 * this work for additional information regarding copyright
 * ownership. Elasticsearch licenses this file to you under
 * the Apache License, Version 2.0 (the "License"); you may
 * not use this file except in compliance with the License.
 * You may obtain a copy of the License at
 *
 *    http://www.apache.org/licenses/LICENSE-2.0
 *
 * Unless required by applicable law or agreed to in writing,
 * software distributed under the License is distributed on an
 * "AS IS" BASIS, WITHOUT WARRANTIES OR CONDITIONS OF ANY
 * KIND, either express or implied.  See the License for the
 * specific language governing permissions and limitations
 * under the License.
 */

package org.elasticsearch.repositories.blobstore;

import org.apache.logging.log4j.LogManager;
import org.apache.logging.log4j.Logger;
import org.apache.logging.log4j.message.ParameterizedMessage;
import org.apache.lucene.index.IndexCommit;
import org.apache.lucene.store.IOContext;
import org.apache.lucene.store.IndexInput;
import org.apache.lucene.store.RateLimiter;
import org.apache.lucene.util.SetOnce;
import org.elasticsearch.ElasticsearchParseException;
import org.elasticsearch.ExceptionsHelper;
import org.elasticsearch.Version;
import org.elasticsearch.action.ActionListener;
import org.elasticsearch.action.ActionRunnable;
import org.elasticsearch.action.support.GroupedActionListener;
import org.elasticsearch.cluster.metadata.IndexMetaData;
import org.elasticsearch.cluster.metadata.MetaData;
import org.elasticsearch.cluster.metadata.RepositoryMetaData;
import org.elasticsearch.cluster.node.DiscoveryNode;
import org.elasticsearch.common.Numbers;
import org.elasticsearch.common.Strings;
import org.elasticsearch.common.UUIDs;
import org.elasticsearch.common.blobstore.BlobContainer;
import org.elasticsearch.common.blobstore.BlobMetaData;
import org.elasticsearch.common.blobstore.BlobPath;
import org.elasticsearch.common.blobstore.BlobStore;
import org.elasticsearch.common.blobstore.fs.FsBlobContainer;
import org.elasticsearch.common.bytes.BytesArray;
import org.elasticsearch.common.bytes.BytesReference;
import org.elasticsearch.common.collect.Tuple;
import org.elasticsearch.common.component.AbstractLifecycleComponent;
import org.elasticsearch.common.compress.NotXContentException;
import org.elasticsearch.common.io.Streams;
import org.elasticsearch.common.io.stream.BytesStreamOutput;
import org.elasticsearch.common.lucene.Lucene;
import org.elasticsearch.common.lucene.store.InputStreamIndexInput;
import org.elasticsearch.common.metrics.CounterMetric;
import org.elasticsearch.common.settings.Setting;
import org.elasticsearch.common.settings.Settings;
import org.elasticsearch.common.unit.ByteSizeUnit;
import org.elasticsearch.common.unit.ByteSizeValue;
import org.elasticsearch.common.util.set.Sets;
import org.elasticsearch.common.xcontent.LoggingDeprecationHandler;
import org.elasticsearch.common.xcontent.NamedXContentRegistry;
import org.elasticsearch.common.xcontent.XContentFactory;
import org.elasticsearch.common.xcontent.XContentParser;
import org.elasticsearch.common.xcontent.XContentType;
import org.elasticsearch.index.mapper.MapperService;
import org.elasticsearch.index.shard.ShardId;
import org.elasticsearch.index.snapshots.IndexShardRestoreFailedException;
import org.elasticsearch.index.snapshots.IndexShardSnapshotException;
import org.elasticsearch.index.snapshots.IndexShardSnapshotFailedException;
import org.elasticsearch.index.snapshots.IndexShardSnapshotStatus;
import org.elasticsearch.index.snapshots.blobstore.BlobStoreIndexShardSnapshot;
import org.elasticsearch.index.snapshots.blobstore.BlobStoreIndexShardSnapshots;
import org.elasticsearch.index.snapshots.blobstore.RateLimitingInputStream;
import org.elasticsearch.index.snapshots.blobstore.SlicedInputStream;
import org.elasticsearch.index.snapshots.blobstore.SnapshotFiles;
import org.elasticsearch.index.store.Store;
import org.elasticsearch.index.store.StoreFileMetaData;
import org.elasticsearch.indices.recovery.RecoveryState;
import org.elasticsearch.repositories.IndexId;
import org.elasticsearch.repositories.Repository;
import org.elasticsearch.repositories.RepositoryData;
import org.elasticsearch.repositories.RepositoryException;
import org.elasticsearch.repositories.RepositoryVerificationException;
import org.elasticsearch.repositories.ShardSnapshotContext;
import org.elasticsearch.snapshots.InvalidSnapshotNameException;
import org.elasticsearch.snapshots.SnapshotCreationException;
import org.elasticsearch.snapshots.SnapshotException;
import org.elasticsearch.snapshots.SnapshotId;
import org.elasticsearch.snapshots.SnapshotInfo;
import org.elasticsearch.snapshots.SnapshotMissingException;
import org.elasticsearch.snapshots.SnapshotShardFailure;
import org.elasticsearch.threadpool.ThreadPool;

import java.io.FilterInputStream;
import java.io.IOException;
import java.io.InputStream;
import java.nio.file.FileAlreadyExistsException;
import java.nio.file.NoSuchFileException;
import java.util.ArrayList;
import java.util.Arrays;
import java.util.Collection;
import java.util.Collections;
import java.util.HashSet;
import java.util.List;
import java.util.Map;
import java.util.Optional;
import java.util.Set;
import java.util.concurrent.Executor;
import java.util.function.Consumer;
import java.util.stream.Collectors;

import static org.elasticsearch.index.snapshots.blobstore.BlobStoreIndexShardSnapshot.FileInfo.canonicalName;

/**
 * BlobStore - based implementation of Snapshot Repository
 * <p>
 * This repository works with any {@link BlobStore} implementation. The blobStore could be (and preferred) lazy initialized in
 * {@link #createBlobStore()}.
 * </p>
 * For in depth documentation on how exactly implementations of this class interact with the snapshot functionality please refer to the
 * documentation of the package {@link org.elasticsearch.repositories.blobstore}.
 */
public abstract class BlobStoreRepository extends AbstractLifecycleComponent implements Repository {
    private static final Logger logger = LogManager.getLogger(BlobStoreRepository.class);

    protected final RepositoryMetaData metadata;

    protected final ThreadPool threadPool;

    private static final int BUFFER_SIZE = 4096;

    public static final String SNAPSHOT_PREFIX = "snap-";

    public static final String SNAPSHOT_CODEC = "snapshot";

    public static final String INDEX_FILE_PREFIX = "index-";

    public static final String INDEX_LATEST_BLOB = "index.latest";

    private static final String TESTS_FILE = "tests-";

    private static final String METADATA_PREFIX = "meta-";

    public static final String METADATA_NAME_FORMAT = METADATA_PREFIX + "%s.dat";

    private static final String METADATA_CODEC = "metadata";

    private static final String INDEX_METADATA_CODEC = "index-metadata";

    public static final String SNAPSHOT_NAME_FORMAT = SNAPSHOT_PREFIX + "%s.dat";

    private static final String SNAPSHOT_INDEX_PREFIX = "index-";

    private static final String SNAPSHOT_INDEX_NAME_FORMAT = SNAPSHOT_INDEX_PREFIX + "%s";

    private static final String SNAPSHOT_INDEX_CODEC = "snapshots";

    private static final String DATA_BLOB_PREFIX = "__";

    /**
     * When set to true metadata files are stored in compressed format. This setting doesn’t affect index
     * files that are already compressed by default. Changing the setting does not invalidate existing files since reads
     * do not observe the setting, instead they examine the file to see if it is compressed or not.
     */
    public static final Setting<Boolean> COMPRESS_SETTING = Setting.boolSetting("compress", true, Setting.Property.NodeScope);

    private final Settings settings;

    private final boolean compress;

    private final RateLimiter snapshotRateLimiter;

    private final RateLimiter restoreRateLimiter;

    private final CounterMetric snapshotRateLimitingTimeInNanos = new CounterMetric();

    private final CounterMetric restoreRateLimitingTimeInNanos = new CounterMetric();

    private final ChecksumBlobStoreFormat<MetaData> globalMetaDataFormat;

    private final ChecksumBlobStoreFormat<IndexMetaData> indexMetaDataFormat;

    protected final ChecksumBlobStoreFormat<SnapshotInfo> snapshotFormat;

    private final boolean readOnly;

    private final ChecksumBlobStoreFormat<BlobStoreIndexShardSnapshot> indexShardSnapshotFormat;

    private final ChecksumBlobStoreFormat<BlobStoreIndexShardSnapshots> indexShardSnapshotsFormat;

    private final Object lock = new Object();

    private final SetOnce<BlobContainer> blobContainer = new SetOnce<>();

    private final SetOnce<BlobStore> blobStore = new SetOnce<>();

    private final BlobPath basePath;

    /**
     * Constructs new BlobStoreRepository
     * @param metadata   The metadata for this repository including name and settings
     * @param settings   Settings for the node this repository object is created on
     * @param threadPool Threadpool to run long running repository manipulations on asynchronously
     */
    protected BlobStoreRepository(RepositoryMetaData metadata, Settings settings, NamedXContentRegistry namedXContentRegistry,
                                  ThreadPool threadPool, BlobPath basePath) {
        this.settings = settings;
        this.metadata = metadata;
        this.threadPool = threadPool;
        this.compress = COMPRESS_SETTING.get(metadata.settings());
        snapshotRateLimiter = getRateLimiter(metadata.settings(), "max_snapshot_bytes_per_sec", new ByteSizeValue(40, ByteSizeUnit.MB));
        restoreRateLimiter = getRateLimiter(metadata.settings(), "max_restore_bytes_per_sec", new ByteSizeValue(40, ByteSizeUnit.MB));
        readOnly = metadata.settings().getAsBoolean("readonly", false);
        this.basePath = basePath;

        indexShardSnapshotFormat = new ChecksumBlobStoreFormat<>(SNAPSHOT_CODEC, SNAPSHOT_NAME_FORMAT,
            BlobStoreIndexShardSnapshot::fromXContent, namedXContentRegistry, compress);
        indexShardSnapshotsFormat = new ChecksumBlobStoreFormat<>(SNAPSHOT_INDEX_CODEC, SNAPSHOT_INDEX_NAME_FORMAT,
            BlobStoreIndexShardSnapshots::fromXContent, namedXContentRegistry, compress);
        globalMetaDataFormat = new ChecksumBlobStoreFormat<>(METADATA_CODEC, METADATA_NAME_FORMAT,
            MetaData::fromXContent, namedXContentRegistry, compress);
        indexMetaDataFormat = new ChecksumBlobStoreFormat<>(INDEX_METADATA_CODEC, METADATA_NAME_FORMAT,
            IndexMetaData::fromXContent, namedXContentRegistry, compress);
        snapshotFormat = new ChecksumBlobStoreFormat<>(SNAPSHOT_CODEC, SNAPSHOT_NAME_FORMAT,
            SnapshotInfo::fromXContentInternal, namedXContentRegistry, compress);
    }

    @Override
    protected void doStart() {
        ByteSizeValue chunkSize = chunkSize();
        if (chunkSize != null && chunkSize.getBytes() <= 0) {
            throw new IllegalArgumentException("the chunk size cannot be negative: [" + chunkSize + "]");
        }
    }

    @Override
    protected void doStop() {}

    @Override
    protected void doClose() {
        BlobStore store;
        // to close blobStore if blobStore initialization is started during close
        synchronized (lock) {
            store = blobStore.get();
        }
        if (store != null) {
            try {
                store.close();
            } catch (Exception t) {
                logger.warn("cannot close blob store", t);
            }
        }
    }

    public ThreadPool threadPool() {
        return threadPool;
    }

    // package private, only use for testing
    BlobContainer getBlobContainer() {
        return blobContainer.get();
    }

    // for test purposes only
    protected BlobStore getBlobStore() {
        return blobStore.get();
    }

    /**
     * maintains single lazy instance of {@link BlobContainer}
     */
    protected BlobContainer blobContainer() {
        assertSnapshotOrGenericThread();

        BlobContainer blobContainer = this.blobContainer.get();
        if (blobContainer == null) {
           synchronized (lock) {
               blobContainer = this.blobContainer.get();
               if (blobContainer == null) {
                   blobContainer = blobStore().blobContainer(basePath());
                   this.blobContainer.set(blobContainer);
               }
           }
        }

        return blobContainer;
    }

    /**
     * Maintains single lazy instance of {@link BlobStore}.
     * Public for testing.
     */
    public BlobStore blobStore() {
        assertSnapshotOrGenericThread();

        BlobStore store = blobStore.get();
        if (store == null) {
            synchronized (lock) {
                store = blobStore.get();
                if (store == null) {
                    if (lifecycle.started() == false) {
                        throw new RepositoryException(metadata.name(), "repository is not in started state");
                    }
                    try {
                        store = createBlobStore();
                    } catch (RepositoryException e) {
                        throw e;
                    } catch (Exception e) {
                        throw new RepositoryException(metadata.name(), "cannot create blob store" , e);
                    }
                    blobStore.set(store);
                }
            }
        }
        return store;
    }

    /**
     * Creates new BlobStore to read and write data.
     */
    protected abstract BlobStore createBlobStore() throws Exception;

    /**
     * Returns base path of the repository
     * Public for testing.
     */
    public BlobPath basePath() {
        return basePath;
    }

    /**
     * Returns true if metadata and snapshot files should be compressed
     *
     * @return true if compression is needed
     */
    protected final boolean isCompress() {
        return compress;
    }

    /**
     * Returns data file chunk size.
     * <p>
     * This method should return null if no chunking is needed.
     *
     * @return chunk size
     */
    protected ByteSizeValue chunkSize() {
        return null;
    }

    @Override
    public RepositoryMetaData getMetadata() {
        return metadata;
    }

    @Override
    public void initializeSnapshot(SnapshotId snapshotId, List<IndexId> indices, MetaData clusterMetaData) {
        if (isReadOnly()) {
            throw new RepositoryException(metadata.name(), "cannot create snapshot in a readonly repository");
        }
        try {
            final String snapshotName = snapshotId.getName();
            // check if the snapshot name already exists in the repository
            final RepositoryData repositoryData = getRepositoryData();
            if (repositoryData.getSnapshotIds().stream().anyMatch(s -> s.getName().equals(snapshotName))) {
                throw new InvalidSnapshotNameException(metadata.name(), snapshotId.getName(), "snapshot with the same name already exists");
            }

            // Write Global MetaData
            globalMetaDataFormat.write(clusterMetaData, blobContainer(), snapshotId.getUUID());

            // write the index metadata for each index in the snapshot
            for (IndexId index : indices) {
                indexMetaDataFormat.write(clusterMetaData.index(index.getName()), indexContainer(index), snapshotId.getUUID());
            }
        } catch (IOException ex) {
            throw new SnapshotCreationException(metadata.name(), snapshotId, ex);
        }
    }

    @Override
    public void deleteSnapshot(SnapshotId snapshotId, long repositoryStateId, ActionListener<Void> listener) {
        if (isReadOnly()) {
            listener.onFailure(new RepositoryException(metadata.name(), "cannot delete snapshot from a readonly repository"));
        } else {
            SnapshotInfo snapshot = null;
            try {
                snapshot = getSnapshotInfo(snapshotId);
            } catch (SnapshotMissingException ex) {
                listener.onFailure(ex);
                return;
            } catch (IllegalStateException | SnapshotException | ElasticsearchParseException ex) {
                logger.warn(() -> new ParameterizedMessage("cannot read snapshot file [{}]", snapshotId), ex);
            }
            // Delete snapshot from the index file, since it is the maintainer of truth of active snapshots
            final RepositoryData updatedRepositoryData;
            final Map<String, BlobContainer> foundIndices;
            final Set<String> rootBlobs;
            try {
                rootBlobs = blobContainer().listBlobs().keySet();
                final RepositoryData repositoryData = getRepositoryData(latestGeneration(rootBlobs));
                updatedRepositoryData = repositoryData.removeSnapshot(snapshotId);
                // Cache the indices that were found before writing out the new index-N blob so that a stuck master will never
                // delete an index that was created by another master node after writing this index-N blob.
                foundIndices = blobStore().blobContainer(basePath().add("indices")).children();
                writeIndexGen(updatedRepositoryData, repositoryStateId);
            } catch (Exception ex) {
                listener.onFailure(new RepositoryException(metadata.name(), "failed to delete snapshot [" + snapshotId + "]", ex));
                return;
            }
            final SnapshotInfo finalSnapshotInfo = snapshot;
            final List<String> snapMetaFilesToDelete =
                Arrays.asList(snapshotFormat.blobName(snapshotId.getUUID()), globalMetaDataFormat.blobName(snapshotId.getUUID()));
            try {
                blobContainer().deleteBlobsIgnoringIfNotExists(snapMetaFilesToDelete);
            } catch (IOException e) {
                logger.warn(() -> new ParameterizedMessage("[{}] Unable to delete global metadata files", snapshotId), e);
            }
            final var survivingIndices = updatedRepositoryData.getIndices();
            deleteIndices(
                updatedRepositoryData,
                Optional.ofNullable(finalSnapshotInfo)
                    .map(info -> info.indices().stream().filter(survivingIndices::containsKey)
                        .map(updatedRepositoryData::resolveIndexId).collect(Collectors.toList()))
                    .orElse(Collections.emptyList()),
                snapshotId,
                ActionListener.map(listener, v -> {
                    cleanupStaleIndices(foundIndices, survivingIndices);
                    cleanupStaleRootFiles(Sets.difference(rootBlobs, new HashSet<>(snapMetaFilesToDelete)), updatedRepositoryData);
                    return null;
                })
            );
        }
    }

    private void cleanupStaleRootFiles(Set<String> rootBlobNames, RepositoryData repositoryData) {
        final Set<String> allSnapshotIds =
            repositoryData.getSnapshotIds().stream().map(SnapshotId::getUUID).collect(Collectors.toSet());
        final List<String> blobsToDelete = rootBlobNames.stream().filter(
            blob -> {
                if (FsBlobContainer.isTempBlobName(blob)) {
                    return true;
                }
                if (blob.endsWith(".dat")) {
                    final String foundUUID;
                    if (blob.startsWith(SNAPSHOT_PREFIX)) {
                        foundUUID = blob.substring(SNAPSHOT_PREFIX.length(), blob.length() - ".dat".length());
                        assert snapshotFormat.blobName(foundUUID).equals(blob);
                    } else if (blob.startsWith(METADATA_PREFIX)) {
                        foundUUID = blob.substring(METADATA_PREFIX.length(), blob.length() - ".dat".length());
                        assert globalMetaDataFormat.blobName(foundUUID).equals(blob);
                    } else {
                        return false;
                    }
                    return allSnapshotIds.contains(foundUUID) == false;
                }
                return false;
            }
        ).collect(Collectors.toList());
        if (blobsToDelete.isEmpty()) {
            return;
        }
        try {
            logger.info("[{}] Found stale root level blobs {}. Cleaning them up", metadata.name(), blobsToDelete);
            blobContainer().deleteBlobsIgnoringIfNotExists(blobsToDelete);
        } catch (IOException e) {
            logger.warn(() -> new ParameterizedMessage(
                "[{}] The following blobs are no longer part of any snapshot [{}] but failed to remove them",
                metadata.name(), blobsToDelete), e);
        } catch (Exception e) {
            // TODO: We shouldn't be blanket catching and suppressing all exceptions here and instead handle them safely upstream.
            //       Currently this catch exists as a stop gap solution to tackle unexpected runtime exceptions from implementations
            //       bubbling up and breaking the snapshot functionality.
            assert false : e;
            logger.warn(new ParameterizedMessage("[{}] Exception during cleanup of root level blobs", metadata.name()), e);
        }
    }

    private void cleanupStaleIndices(Map<String, BlobContainer> foundIndices, Map<String, IndexId> survivingIndices) {
        try {
            final Set<String> survivingIndexIds = survivingIndices.values().stream()
                .map(IndexId::getId).collect(Collectors.toSet());
            for (Map.Entry<String, BlobContainer> indexEntry : foundIndices.entrySet()) {
                final String indexSnId = indexEntry.getKey();
                try {
                    if (survivingIndexIds.contains(indexSnId) == false) {
                        logger.debug("[{}] Found stale index [{}]. Cleaning it up", metadata.name(), indexSnId);
                        indexEntry.getValue().delete();
                        logger.debug("[{}] Cleaned up stale index [{}]", metadata.name(), indexSnId);
                    }
                } catch (IOException e) {
                    logger.warn(() -> new ParameterizedMessage(
                        "[{}] index {} is no longer part of any snapshots in the repository, " +
                            "but failed to clean up their index folders", metadata.name(), indexSnId), e);
                }
            }
        } catch (Exception e) {
            // TODO: We shouldn't be blanket catching and suppressing all exceptions here and instead handle them safely upstream.
            //       Currently this catch exists as a stop gap solution to tackle unexpected runtime exceptions from implementations
            //       bubbling up and breaking the snapshot functionality.
            assert false : e;
            logger.warn(new ParameterizedMessage("[{}] Exception during cleanup of stale indices", metadata.name()), e);
        }
    }

    private void deleteIndices(RepositoryData repositoryData, List<IndexId> indices, SnapshotId snapshotId,
                               ActionListener<Void> listener) {
        if (indices.isEmpty()) {
            listener.onResponse(null);
            return;
        }
        final ActionListener<Void> groupedListener = new GroupedActionListener<>(ActionListener.map(listener, v -> null), indices.size());
        for (IndexId indexId: indices) {
            threadPool.executor(ThreadPool.Names.SNAPSHOT).execute(new ActionRunnable<>(groupedListener) {

                @Override
                protected void doRun() {
                    IndexMetaData indexMetaData = null;
                    try {
                        indexMetaData = getSnapshotIndexMetaData(snapshotId, indexId);
                    } catch (Exception ex) {
                        logger.warn(() ->
                            new ParameterizedMessage("[{}] [{}] failed to read metadata for index", snapshotId, indexId.getName()), ex);
                    }
                    deleteIndexMetaDataBlobIgnoringErrors(snapshotId, indexId);
                    if (indexMetaData != null) {
                        for (int shardId = 0; shardId < indexMetaData.getNumberOfShards(); shardId++) {
                            try {
                                deleteShardSnapshot(repositoryData, indexId, new ShardId(indexMetaData.getIndex(), shardId), snapshotId);
                            } catch (Exception ex) {
                                final int finalShardId = shardId;
                                logger.warn(() -> new ParameterizedMessage("[{}] failed to delete shard data for shard [{}][{}]",
                                    snapshotId, indexId.getName(), finalShardId), ex);
                            }
                        }
                    }
                    groupedListener.onResponse(null);
                }
            });
        }
    }

    private void deleteIndexMetaDataBlobIgnoringErrors(SnapshotId snapshotId, IndexId indexId) {
        try {
            indexMetaDataFormat.delete(indexContainer(indexId), snapshotId.getUUID());
        } catch (IOException ex) {
            logger.warn(() -> new ParameterizedMessage("[{}] failed to delete metadata for index [{}]",
                snapshotId, indexId.getName()), ex);
        }
    }

    @Override
    public SnapshotInfo finalizeSnapshot(final SnapshotId snapshotId,
                                         final List<IndexId> indices,
                                         final long startTime,
                                         final String failure,
                                         final int totalShards,
                                         final List<SnapshotShardFailure> shardFailures,
                                         final long repositoryStateId,
                                         final boolean includeGlobalState,
                                         final Map<String, Object> userMetadata) {
        SnapshotInfo blobStoreSnapshot = new SnapshotInfo(snapshotId,
            indices.stream().map(IndexId::getName).collect(Collectors.toList()),
            startTime, failure, threadPool.absoluteTimeInMillis(), totalShards, shardFailures,
            includeGlobalState, userMetadata);
        try {
            final RepositoryData updatedRepositoryData = getRepositoryData().addSnapshot(snapshotId, blobStoreSnapshot.state(), indices);
            snapshotFormat.write(blobStoreSnapshot, blobContainer(), snapshotId.getUUID());
            writeIndexGen(updatedRepositoryData, repositoryStateId);
        } catch (FileAlreadyExistsException ex) {
            // if another master was elected and took over finalizing the snapshot, it is possible
            // that both nodes try to finalize the snapshot and write to the same blobs, so we just
            // log a warning here and carry on
            throw new RepositoryException(metadata.name(), "Blob already exists while " +
                "finalizing snapshot, assume the snapshot has already been saved", ex);
        } catch (IOException ex) {
            throw new RepositoryException(metadata.name(), "failed to update snapshot in repository", ex);
        }
        return blobStoreSnapshot;
    }

    @Override
    public SnapshotInfo getSnapshotInfo(final SnapshotId snapshotId) {
        try {
            return snapshotFormat.read(blobContainer(), snapshotId.getUUID());
        } catch (NoSuchFileException ex) {
            throw new SnapshotMissingException(metadata.name(), snapshotId, ex);
        } catch (IOException | NotXContentException ex) {
            throw new SnapshotException(metadata.name(), snapshotId, "failed to get snapshots", ex);
        }
    }

    @Override
    public MetaData getSnapshotGlobalMetaData(final SnapshotId snapshotId) {
        try {
            return globalMetaDataFormat.read(blobContainer(), snapshotId.getUUID());
        } catch (NoSuchFileException ex) {
            throw new SnapshotMissingException(metadata.name(), snapshotId, ex);
        } catch (IOException ex) {
            throw new SnapshotException(metadata.name(), snapshotId, "failed to read global metadata", ex);
        }
    }

    @Override
    public IndexMetaData getSnapshotIndexMetaData(final SnapshotId snapshotId, final IndexId index) throws IOException {
        return indexMetaDataFormat.read(indexContainer(index), snapshotId.getUUID());
    }

    private BlobPath indicesPath() {
        return basePath().add("indices");
    }

    private BlobContainer indexContainer(IndexId indexId) {
        return blobStore().blobContainer(indicesPath().add(indexId.getId()));
    }

    private BlobContainer shardContainer(IndexId indexId, ShardId shardId) {
        return blobStore().blobContainer(indicesPath().add(indexId.getId()).add(Integer.toString(shardId.getId())));
    }

    /**
     * Configures RateLimiter based on repository and global settings
     *
     * @param repositorySettings repository settings
     * @param setting            setting to use to configure rate limiter
     * @param defaultRate        default limiting rate
     * @return rate limiter or null of no throttling is needed
     */
    private RateLimiter getRateLimiter(Settings repositorySettings, String setting, ByteSizeValue defaultRate) {
        ByteSizeValue maxSnapshotBytesPerSec = repositorySettings.getAsBytesSize(setting,
                settings.getAsBytesSize(setting, defaultRate));
        if (maxSnapshotBytesPerSec.getBytes() <= 0) {
            return null;
        } else {
            return new RateLimiter.SimpleRateLimiter(maxSnapshotBytesPerSec.getMbFrac());
        }
    }

    @Override
    public long getSnapshotThrottleTimeInNanos() {
        return snapshotRateLimitingTimeInNanos.count();
    }

    @Override
    public long getRestoreThrottleTimeInNanos() {
        return restoreRateLimitingTimeInNanos.count();
    }

    protected void assertSnapshotOrGenericThread() {
        assert Thread.currentThread().getName().contains(ThreadPool.Names.SNAPSHOT)
            || Thread.currentThread().getName().contains(ThreadPool.Names.GENERIC) :
            "Expected current thread [" + Thread.currentThread() + "] to be the snapshot or generic thread.";
    }

    @Override
    public String startVerification() {
        try {
            if (isReadOnly()) {
                // It's readonly - so there is not much we can do here to verify it apart from reading the blob store metadata
                latestIndexBlobId();
                return "read-only";
            } else {
                String seed = UUIDs.randomBase64UUID();
                byte[] testBytes = Strings.toUTF8Bytes(seed);
                BlobContainer testContainer = blobStore().blobContainer(basePath().add(testBlobPrefix(seed)));
                BytesArray bytes = new BytesArray(testBytes);
                try (InputStream stream = bytes.streamInput()) {
                    testContainer.writeBlobAtomic("master.dat", stream, bytes.length(), true);
                }
                return seed;
            }
        } catch (IOException exp) {
            throw new RepositoryVerificationException(metadata.name(), "path " + basePath() + " is not accessible on master node", exp);
        }
    }

    @Override
    public void endVerification(String seed) {
        if (isReadOnly() == false) {
            try {
                final String testPrefix = testBlobPrefix(seed);
                final BlobContainer container = blobStore().blobContainer(basePath().add(testPrefix));
                container.deleteBlobsIgnoringIfNotExists(List.copyOf(container.listBlobs().keySet()));
                blobStore().blobContainer(basePath()).deleteBlobIgnoringIfNotExists(testPrefix);
            } catch (IOException exp) {
                throw new RepositoryVerificationException(metadata.name(), "cannot delete test data at " + basePath(), exp);
            }
        }
    }

    @Override
    public RepositoryData getRepositoryData() {
        try {
            return getRepositoryData(latestIndexBlobId());
        } catch (NoSuchFileException ex) {
            // repository doesn't have an index blob, its a new blank repo
            return RepositoryData.EMPTY;
        } catch (IOException ioe) {
            throw new RepositoryException(metadata.name(), "Could not determine repository generation from root blobs", ioe);
        }
    }

    private RepositoryData getRepositoryData(long indexGen) {
        if (indexGen == RepositoryData.EMPTY_REPO_GEN) {
            return RepositoryData.EMPTY;
        }
        try {
            final String snapshotsIndexBlobName = INDEX_FILE_PREFIX + Long.toString(indexGen);

            RepositoryData repositoryData;
            // EMPTY is safe here because RepositoryData#fromXContent calls namedObject
            try (InputStream blob = blobContainer().readBlob(snapshotsIndexBlobName);
                 XContentParser parser = XContentType.JSON.xContent().createParser(NamedXContentRegistry.EMPTY,
                     LoggingDeprecationHandler.INSTANCE, blob)) {
                repositoryData = RepositoryData.snapshotsFromXContent(parser, indexGen);
            }
            return repositoryData;
        } catch (NoSuchFileException ex) {
            // repository doesn't have an index blob, its a new blank repo
            return RepositoryData.EMPTY;
        } catch (IOException ioe) {
            throw new RepositoryException(metadata.name(), "could not read repository data from index blob", ioe);
        }
    }

    private static String testBlobPrefix(String seed) {
        return TESTS_FILE + seed;
    }

    @Override
    public boolean isReadOnly() {
        return readOnly;
    }

    protected void writeIndexGen(final RepositoryData repositoryData, final long expectedGen) throws IOException {
        assert isReadOnly() == false; // can not write to a read only repository
        final long currentGen = repositoryData.getGenId();
        if (currentGen != expectedGen) {
            // the index file was updated by a concurrent operation, so we were operating on stale
            // repository data
            throw new RepositoryException(metadata.name(), "concurrent modification of the index-N file, expected current generation [" +
                                              expectedGen + "], actual current generation [" + currentGen +
                                              "] - possibly due to simultaneous snapshot deletion requests");
        }
        final long newGen = currentGen + 1;
        // write the index file
        final String indexBlob = INDEX_FILE_PREFIX + Long.toString(newGen);
        logger.debug("Repository [{}] writing new index generational blob [{}]", metadata.name(), indexBlob);
        writeAtomic(indexBlob, BytesReference.bytes(repositoryData.snapshotsToXContent(XContentFactory.jsonBuilder())), true);
        // write the current generation to the index-latest file
        final BytesReference genBytes;
        try (BytesStreamOutput bStream = new BytesStreamOutput()) {
            bStream.writeLong(newGen);
            genBytes = bStream.bytes();
        }
        logger.debug("Repository [{}] updating index.latest with generation [{}]", metadata.name(), newGen);
        writeAtomic(INDEX_LATEST_BLOB, genBytes, false);
        // delete the N-2 index file if it exists, keep the previous one around as a backup
        if (newGen - 2 >= 0) {
            final String oldSnapshotIndexFile = INDEX_FILE_PREFIX + Long.toString(newGen - 2);
            try {
                blobContainer().deleteBlobIgnoringIfNotExists(oldSnapshotIndexFile);
            } catch (IOException e) {
                logger.warn("Failed to clean up old index blob [{}]", oldSnapshotIndexFile);
            }
        }
    }

    /**
     * Get the latest snapshot index blob id.  Snapshot index blobs are named index-N, where N is
     * the next version number from when the index blob was written.  Each individual index-N blob is
     * only written once and never overwritten.  The highest numbered index-N blob is the latest one
     * that contains the current snapshots in the repository.
     *
     * Package private for testing
     */
    long latestIndexBlobId() throws IOException {
        try {
            // First, try listing all index-N blobs (there should only be two index-N blobs at any given
            // time in a repository if cleanup is happening properly) and pick the index-N blob with the
            // highest N value - this will be the latest index blob for the repository.  Note, we do this
            // instead of directly reading the index.latest blob to get the current index-N blob because
            // index.latest is not written atomically and is not immutable - on every index-N change,
            // we first delete the old index.latest and then write the new one.  If the repository is not
            // read-only, it is possible that we try deleting the index.latest blob while it is being read
            // by some other operation (such as the get snapshots operation).  In some file systems, it is
            // illegal to delete a file while it is being read elsewhere (e.g. Windows).  For read-only
            // repositories, we read for index.latest, both because listing blob prefixes is often unsupported
            // and because the index.latest blob will never be deleted and re-written.
            return listBlobsToGetLatestIndexId();
        } catch (UnsupportedOperationException e) {
            // If its a read-only repository, listing blobs by prefix may not be supported (e.g. a URL repository),
            // in this case, try reading the latest index generation from the index.latest blob
            try {
                return readSnapshotIndexLatestBlob();
            } catch (NoSuchFileException nsfe) {
                return RepositoryData.EMPTY_REPO_GEN;
            }
        }
    }

    // package private for testing
    long readSnapshotIndexLatestBlob() throws IOException {
        return Numbers.bytesToLong(Streams.readFully(blobContainer().readBlob(INDEX_LATEST_BLOB)).toBytesRef());
    }

    private long listBlobsToGetLatestIndexId() throws IOException {
        return latestGeneration(blobContainer().listBlobsByPrefix(INDEX_FILE_PREFIX).keySet());
    }

    private long latestGeneration(Collection<String> rootBlobs) {
        long latest = RepositoryData.EMPTY_REPO_GEN;
        for (String blobName : rootBlobs) {
            if (blobName.startsWith(INDEX_FILE_PREFIX) == false) {
                continue;
            }
            try {
                final long curr = Long.parseLong(blobName.substring(INDEX_FILE_PREFIX.length()));
                latest = Math.max(latest, curr);
            } catch (NumberFormatException nfe) {
                // the index- blob wasn't of the format index-N where N is a number,
                // no idea what this blob is but it doesn't belong in the repository!
                logger.warn("[{}] Unknown blob in the repository: {}", metadata.name(), blobName);
            }
        }
        return latest;
    }

    private void writeAtomic(final String blobName, final BytesReference bytesRef, boolean failIfAlreadyExists) throws IOException {
        try (InputStream stream = bytesRef.streamInput()) {
            blobContainer().writeBlobAtomic(blobName, stream, bytesRef.length(), failIfAlreadyExists);
        }
    }

    @Override
    public void snapshotShard(MapperService mapperService, SnapshotId snapshotId, IndexId indexId, ShardSnapshotContext context) {
        final Store store = context.store();
        final ShardId shardId = store.shardId();
        final IndexShardSnapshotStatus snapshotStatus = context.status();
        final long startTime = threadPool.absoluteTimeInMillis();
        final Consumer<Exception> onFailure = e -> context.finish(threadPool.absoluteTimeInMillis(), ExceptionsHelper.detailedMessage(e),
            e instanceof IndexShardSnapshotFailedException ? (IndexShardSnapshotFailedException) e
                : new IndexShardSnapshotFailedException(store.shardId(), e));
        try {
            logger.debug("[{}] [{}] snapshot to [{}] ...", shardId, snapshotId, metadata.name());

            final BlobContainer shardContainer = shardContainer(indexId, shardId);
            final Map<String, BlobMetaData> blobs;
            try {
                blobs = shardContainer.listBlobs();
            } catch (IOException e) {
                throw new IndexShardSnapshotFailedException(shardId, "failed to list blobs", e);
            }

            Tuple<BlobStoreIndexShardSnapshots, Long> tuple = buildBlobStoreIndexShardSnapshots(blobs, shardContainer);
            BlobStoreIndexShardSnapshots snapshots = tuple.v1();
            long fileListGeneration = tuple.v2();

            if (snapshots.snapshots().stream().anyMatch(sf -> sf.snapshot().equals(snapshotId.getName()))) {
                throw new IndexShardSnapshotFailedException(shardId,
                    "Duplicate snapshot name [" + snapshotId.getName() + "] detected, aborting");
            }

            final List<BlobStoreIndexShardSnapshot.FileInfo> indexCommitPointFiles = new ArrayList<>();
            ArrayList<BlobStoreIndexShardSnapshot.FileInfo> filesToSnapshot = new ArrayList<>();
            store.incRef();
            final IndexCommit snapshotIndexCommit = context.indexCommit();
            final Collection<String> fileNames;
            final Store.MetadataSnapshot metadataFromStore;
            try {
                // TODO apparently we don't use the MetadataSnapshot#.recoveryDiff(...) here but we should
                try {
                    logger.trace(
                        "[{}] [{}] Loading store metadata using index commit [{}]", shardId, snapshotId, snapshotIndexCommit);
                    metadataFromStore = store.getMetadata(snapshotIndexCommit);
                    fileNames = snapshotIndexCommit.getFileNames();
                } catch (IOException e) {
                    throw new IndexShardSnapshotFailedException(shardId, "Failed to get store file metadata", e);
                }
            } finally {
                store.decRef();
            }
            int indexIncrementalFileCount = 0;
            int indexTotalNumberOfFiles = 0;
            long indexIncrementalSize = 0;
            long indexTotalFileCount = 0;
            for (String fileName : fileNames) {
                if (snapshotStatus.isAborted()) {
                    logger.debug("[{}] [{}] Aborted on the file [{}], exiting", shardId, snapshotId, fileName);
                    throw new IndexShardSnapshotFailedException(shardId, "Aborted");
                }

                logger.trace("[{}] [{}] Processing [{}]", shardId, snapshotId, fileName);
                final StoreFileMetaData md = metadataFromStore.get(fileName);
                BlobStoreIndexShardSnapshot.FileInfo existingFileInfo = null;
                List<BlobStoreIndexShardSnapshot.FileInfo> filesInfo = snapshots.findPhysicalIndexFiles(fileName);
                if (filesInfo != null) {
                    for (BlobStoreIndexShardSnapshot.FileInfo fileInfo : filesInfo) {
                        if (fileInfo.isSame(md) && snapshotFileExistsInBlobs(fileInfo, blobs)) {
                            // a commit point file with the same name, size and checksum was already copied to repository
                            // we will reuse it for this snapshot
                            existingFileInfo = fileInfo;
                            break;
                        }
                    }
                }

                indexTotalFileCount += md.length();
                indexTotalNumberOfFiles++;

                if (existingFileInfo == null) {
                    indexIncrementalFileCount++;
                    indexIncrementalSize += md.length();
                    // create a new FileInfo
                    BlobStoreIndexShardSnapshot.FileInfo snapshotFileInfo =
                        new BlobStoreIndexShardSnapshot.FileInfo(DATA_BLOB_PREFIX + UUIDs.randomBase64UUID(), md, chunkSize());
                    indexCommitPointFiles.add(snapshotFileInfo);
                    filesToSnapshot.add(snapshotFileInfo);
                } else {
                    indexCommitPointFiles.add(existingFileInfo);
                }
            }

            snapshotStatus.moveToStarted(startTime, indexIncrementalFileCount,
                indexTotalNumberOfFiles, indexIncrementalSize, indexTotalFileCount);

            assert indexIncrementalFileCount == filesToSnapshot.size();

            final GroupedActionListener<Void> filesListener = new GroupedActionListener<>(
                ActionListener.wrap(v -> {
                    final IndexShardSnapshotStatus.Copy lastSnapshotStatus = context.prepareFinalize();

                    // now create and write the commit point
                    final BlobStoreIndexShardSnapshot snapshot = new BlobStoreIndexShardSnapshot(snapshotId.getName(),
                        lastSnapshotStatus.getIndexVersion(),
                        indexCommitPointFiles,
                        lastSnapshotStatus.getStartTime(),
                        // snapshotStatus.startTime() is assigned on the same machine,
                        // so it's safe to use the relative time in millis
                        threadPool.absoluteTimeInMillis() - lastSnapshotStatus.getStartTime(),
                        lastSnapshotStatus.getIncrementalFileCount(),
                        lastSnapshotStatus.getIncrementalSize()
                    );

                    //TODO: The time stored in snapshot doesn't include cleanup time.
                    logger.trace("[{}] [{}] writing shard snapshot file", shardId, snapshotId);
                    try {
                        indexShardSnapshotFormat.write(snapshot, shardContainer, snapshotId.getUUID());
                    } catch (IOException e) {
                        throw new IndexShardSnapshotFailedException(shardId, "Failed to write commit point", e);
                    }
<<<<<<< HEAD
                    // delete all files that are not referenced by any commit point
                    // build a new BlobStoreIndexShardSnapshot, that includes this one and all the saved ones
                    List<SnapshotFiles> newSnapshotsList = new ArrayList<>();
                    newSnapshotsList.add(new SnapshotFiles(snapshot.snapshot(), snapshot.indexFiles()));
                    for (SnapshotFiles point : snapshots) {
                        newSnapshotsList.add(point);
                    }
                    // finalize the snapshot and rewrite the snapshot index with the next sequential snapshot index
                    finalizeShard(newSnapshotsList, fileListGeneration, blobs, "snapshot creation [" + snapshotId + "]",
                        shardContainer, shardId, snapshotId);
                    context.finish(threadPool.absoluteTimeInMillis());
                }, onFailure), indexIncrementalFileCount + 1);
            filesListener.onResponse(null);
            final Executor executor = threadPool.executor(ThreadPool.Names.SNAPSHOT);
            for (BlobStoreIndexShardSnapshot.FileInfo snapshotFileInfo : filesToSnapshot) {
                executor.execute(new ActionRunnable<>(filesListener) {
                    @Override
                    protected void doRun() {
                        try {
                            snapshotFile(snapshotFileInfo, indexId, shardId, snapshotId, snapshotStatus, store);
                            filesListener.onResponse(null);
                        } catch (IOException e) {
                            throw new IndexShardSnapshotFailedException(shardId, "Failed to perform snapshot (index files)", e);
                        }
                    }
                });
            }
=======
                }
            } finally {
                store.decRef();
            }

            final IndexShardSnapshotStatus.Copy lastSnapshotStatus = snapshotStatus.moveToFinalize(snapshotIndexCommit.getGeneration());

            // now create and write the commit point
            final BlobStoreIndexShardSnapshot snapshot = new BlobStoreIndexShardSnapshot(snapshotId.getName(),
                lastSnapshotStatus.getIndexVersion(),
                indexCommitPointFiles,
                lastSnapshotStatus.getStartTime(),
                threadPool.absoluteTimeInMillis() - lastSnapshotStatus.getStartTime(),
                lastSnapshotStatus.getIncrementalFileCount(),
                lastSnapshotStatus.getIncrementalSize()
            );

            logger.trace("[{}] [{}] writing shard snapshot file", shardId, snapshotId);
            try {
                indexShardSnapshotFormat.write(snapshot, shardContainer, snapshotId.getUUID());
            } catch (IOException e) {
                throw new IndexShardSnapshotFailedException(shardId, "Failed to write commit point", e);
            }

            // delete all files that are not referenced by any commit point
            // build a new BlobStoreIndexShardSnapshot, that includes this one and all the saved ones
            List<SnapshotFiles> newSnapshotsList = new ArrayList<>();
            newSnapshotsList.add(new SnapshotFiles(snapshot.snapshot(), snapshot.indexFiles()));
            for (SnapshotFiles point : snapshots) {
                newSnapshotsList.add(point);
            }
            final String indexGeneration = Long.toString(fileListGeneration + 1);
            final List<String> blobsToDelete;
            try {
                final BlobStoreIndexShardSnapshots updatedSnapshots = new BlobStoreIndexShardSnapshots(newSnapshotsList);
                indexShardSnapshotsFormat.writeAtomic(updatedSnapshots, shardContainer, indexGeneration);
                // Delete all previous index-N blobs
                blobsToDelete =
                    blobs.keySet().stream().filter(blob -> blob.startsWith(SNAPSHOT_INDEX_PREFIX)).collect(Collectors.toList());
                assert blobsToDelete.stream().mapToLong(b -> Long.parseLong(b.replaceFirst(SNAPSHOT_INDEX_PREFIX, "")))
                    .max().orElse(-1L) < Long.parseLong(indexGeneration)
                    : "Tried to delete an index-N blob newer than the current generation [" + indexGeneration + "] when deleting index-N" +
                    " blobs " + blobsToDelete;
            } catch (IOException e) {
                throw new IndexShardSnapshotFailedException(shardId,
                    "Failed to finalize snapshot creation [" + snapshotId + "] with shard index ["
                        + indexShardSnapshotsFormat.blobName(indexGeneration) + "]", e);
            }
            try {
                shardContainer.deleteBlobsIgnoringIfNotExists(blobsToDelete);
            } catch (IOException e) {
                logger.warn(() -> new ParameterizedMessage("[{}][{}] failed to delete old index-N blobs during finalization",
                    snapshotId, shardId), e);
            }
            snapshotStatus.moveToDone(threadPool.absoluteTimeInMillis());
>>>>>>> 665182f1
        } catch (Exception e) {
            onFailure.accept(e);
        }
    }

    @Override
    public void restoreShard(Store store, SnapshotId snapshotId, Version version, IndexId indexId, ShardId snapshotShardId,
                             RecoveryState recoveryState) {
        ShardId shardId = store.shardId();
        try {
            final BlobContainer container = shardContainer(indexId, snapshotShardId);
            BlobStoreIndexShardSnapshot snapshot = loadShardSnapshot(container, snapshotId);
            SnapshotFiles snapshotFiles = new SnapshotFiles(snapshot.snapshot(), snapshot.indexFiles());
            new FileRestoreContext(metadata.name(), shardId, snapshotId, recoveryState, BUFFER_SIZE) {
                @Override
                protected InputStream fileInputStream(BlobStoreIndexShardSnapshot.FileInfo fileInfo) {
                    final InputStream dataBlobCompositeStream = new SlicedInputStream(fileInfo.numberOfParts()) {
                        @Override
                        protected InputStream openSlice(long slice) throws IOException {
                            return container.readBlob(fileInfo.partName(slice));
                        }
                    };
                    return restoreRateLimiter == null ? dataBlobCompositeStream
                        : new RateLimitingInputStream(dataBlobCompositeStream, restoreRateLimiter, restoreRateLimitingTimeInNanos::inc);
                }
            }.restore(snapshotFiles, store);
        } catch (Exception e) {
            throw new IndexShardRestoreFailedException(shardId, "failed to restore snapshot [" + snapshotId + "]", e);
        }
    }

    @Override
    public IndexShardSnapshotStatus getShardSnapshotStatus(SnapshotId snapshotId, Version version, IndexId indexId, ShardId shardId) {
        BlobStoreIndexShardSnapshot snapshot = loadShardSnapshot(shardContainer(indexId, shardId), snapshotId);
        return IndexShardSnapshotStatus.newDone(snapshot.startTime(), snapshot.time(),
            snapshot.incrementalFileCount(), snapshot.totalFileCount(),
            snapshot.incrementalSize(), snapshot.totalSize());
    }

    @Override
    public void verify(String seed, DiscoveryNode localNode) {
        assertSnapshotOrGenericThread();
        if (isReadOnly()) {
            try {
                latestIndexBlobId();
            } catch (IOException e) {
                throw new RepositoryVerificationException(metadata.name(), "path " + basePath() +
                    " is not accessible on node " + localNode, e);
            }
        } else {
            BlobContainer testBlobContainer = blobStore().blobContainer(basePath().add(testBlobPrefix(seed)));
            try (InputStream ignored = testBlobContainer.readBlob("master.dat")) {
                try {
                    BytesArray bytes = new BytesArray(seed);
                    try (InputStream stream = bytes.streamInput()) {
                        testBlobContainer.writeBlob("data-" + localNode.getId() + ".dat", stream, bytes.length(), true);
                    }
                } catch (IOException exp) {
                    throw new RepositoryVerificationException(metadata.name(), "store location [" + blobStore() +
                        "] is not accessible on the node [" + localNode + "]", exp);
                }
            } catch (NoSuchFileException e) {
                throw new RepositoryVerificationException(metadata.name(), "a file written by master to the store [" + blobStore() +
                    "] cannot be accessed on the node [" + localNode + "]. " +
                    "This might indicate that the store [" + blobStore() + "] is not shared between this node and the master node or " +
                    "that permissions on the store don't allow reading files written by the master node", e);
            } catch (IOException e) {
                throw new RepositoryVerificationException(metadata.name(), "Failed to verify repository", e);
            }
        }
    }

    @Override
    public String toString() {
        return "BlobStoreRepository[" +
            "[" + metadata.name() +
            "], [" + blobStore() + ']' +
            ']';
    }

    /**
     * Delete shard snapshot
     */
    private void deleteShardSnapshot(RepositoryData repositoryData, IndexId indexId, ShardId snapshotShardId, SnapshotId snapshotId) {
        final BlobContainer shardContainer = shardContainer(indexId, snapshotShardId);
        final Map<String, BlobMetaData> blobs;
        try {
            blobs = shardContainer.listBlobs();
        } catch (IOException e) {
            throw new IndexShardSnapshotException(snapshotShardId, "Failed to list content of shard directory", e);
        }

        Tuple<BlobStoreIndexShardSnapshots, Long> tuple = buildBlobStoreIndexShardSnapshots(blobs, shardContainer);
        BlobStoreIndexShardSnapshots snapshots = tuple.v1();
        long fileListGeneration = tuple.v2();

        // Build a list of snapshots that should be preserved
        List<SnapshotFiles> newSnapshotsList = new ArrayList<>();
        final Set<String> survivingSnapshotNames =
            repositoryData.getSnapshots(indexId).stream().map(SnapshotId::getName).collect(Collectors.toSet());
        for (SnapshotFiles point : snapshots) {
            if (survivingSnapshotNames.contains(point.snapshot())) {
                newSnapshotsList.add(point);
            }
        }
        final String indexGeneration = Long.toString(fileListGeneration + 1);
        try {
            final List<String> blobsToDelete;
            if (newSnapshotsList.isEmpty()) {
                // If we deleted all snapshots, we don't need to create a new index file and simply delete all the blobs we found
                blobsToDelete = List.copyOf(blobs.keySet());
            } else {
                final Set<String> survivingSnapshotUUIDs = repositoryData.getSnapshots(indexId).stream().map(SnapshotId::getUUID)
                    .collect(Collectors.toSet());
                final BlobStoreIndexShardSnapshots updatedSnapshots = new BlobStoreIndexShardSnapshots(newSnapshotsList);
                indexShardSnapshotsFormat.writeAtomic(updatedSnapshots, shardContainer, indexGeneration);
                // Delete all previous index-N, data- and meta-blobs and that are not referenced by the new index-N and temporary blobs
                blobsToDelete = blobs.keySet().stream().filter(blob ->
                    blob.startsWith(SNAPSHOT_INDEX_PREFIX)
                        || (blob.startsWith(SNAPSHOT_PREFIX) && blob.endsWith(".dat")
                            && survivingSnapshotUUIDs.contains(
                                blob.substring(SNAPSHOT_PREFIX.length(), blob.length() - ".dat".length())) == false)
                        || (blob.startsWith(DATA_BLOB_PREFIX) && updatedSnapshots.findNameFile(canonicalName(blob)) == null)
                        || FsBlobContainer.isTempBlobName(blob)).collect(Collectors.toList());
            }
            try {
                shardContainer.deleteBlobsIgnoringIfNotExists(blobsToDelete);
            } catch (IOException e) {
                logger.warn(() -> new ParameterizedMessage("[{}][{}] failed to delete blobs during finalization",
                    snapshotId, snapshotShardId), e);
            }
        } catch (IOException e) {
            throw new IndexShardSnapshotFailedException(snapshotShardId,
                "Failed to finalize snapshot deletion [" + snapshotId + "] with shard index ["
                    + indexShardSnapshotsFormat.blobName(indexGeneration) + "]", e);
        }
    }

    /**
     * Loads information about shard snapshot
     */
    private BlobStoreIndexShardSnapshot loadShardSnapshot(BlobContainer shardContainer, SnapshotId snapshotId) {
        try {
            return indexShardSnapshotFormat.read(shardContainer, snapshotId.getUUID());
        } catch (IOException ex) {
            throw new SnapshotException(metadata.name(), snapshotId,
                "failed to read shard snapshot file for [" + shardContainer.path() + ']', ex);
        }
    }

    /**
     * Loads all available snapshots in the repository
     *
     * @param blobs list of blobs in repository
     * @return tuple of BlobStoreIndexShardSnapshots and the last snapshot index generation
     */
    private Tuple<BlobStoreIndexShardSnapshots, Long> buildBlobStoreIndexShardSnapshots(Map<String, BlobMetaData> blobs,
                                                                                           BlobContainer shardContainer) {
        Set<String> blobKeys = blobs.keySet();
        long latest = latestGeneration(blobKeys);
        if (latest >= 0) {
            try {
                final BlobStoreIndexShardSnapshots shardSnapshots =
                    indexShardSnapshotsFormat.read(shardContainer, Long.toString(latest));
                return new Tuple<>(shardSnapshots, latest);
            } catch (IOException e) {
                final String file = SNAPSHOT_INDEX_PREFIX + latest;
                logger.warn(() -> new ParameterizedMessage("failed to read index file [{}]", file), e);
            }
        } else if (blobKeys.isEmpty() == false) {
            logger.warn("Could not find a readable index-N file in a non-empty shard snapshot directory [{}]", shardContainer.path());
        }

        // We couldn't load the index file - falling back to loading individual snapshots
        List<SnapshotFiles> snapshots = new ArrayList<>();
        for (String name : blobKeys) {
            try {
                BlobStoreIndexShardSnapshot snapshot = null;
                if (name.startsWith(SNAPSHOT_PREFIX)) {
                    snapshot = indexShardSnapshotFormat.readBlob(shardContainer, name);
                }
                if (snapshot != null) {
                    snapshots.add(new SnapshotFiles(snapshot.snapshot(), snapshot.indexFiles()));
                }
            } catch (IOException e) {
                logger.warn(() -> new ParameterizedMessage("Failed to read blob [{}]", name), e);
            }
        }
        return new Tuple<>(new BlobStoreIndexShardSnapshots(snapshots), latest);
    }

    /**
     * Snapshot individual file
     * @param fileInfo file to be snapshotted
     */
    private void snapshotFile(BlobStoreIndexShardSnapshot.FileInfo fileInfo, IndexId indexId, ShardId shardId, SnapshotId snapshotId,
                              IndexShardSnapshotStatus snapshotStatus, Store store) throws IOException {
        final BlobContainer shardContainer = shardContainer(indexId, shardId);
        final String file = fileInfo.physicalName();
        store.incRef();
        try (IndexInput indexInput = store.openVerifyingInput(file, IOContext.READONCE, fileInfo.metadata())) {
            for (int i = 0; i < fileInfo.numberOfParts(); i++) {
                final long partBytes = fileInfo.partBytes(i);

                InputStream inputStream = new InputStreamIndexInput(indexInput, partBytes);
                if (snapshotRateLimiter != null) {
                    inputStream = new RateLimitingInputStream(inputStream, snapshotRateLimiter,
                        snapshotRateLimitingTimeInNanos::inc);
                }
                // Make reads abortable by mutating the snapshotStatus object
                inputStream = new FilterInputStream(inputStream) {
                    @Override
                    public int read() throws IOException {
                        checkAborted();
                        return super.read();
                    }

                    @Override
                    public int read(byte[] b, int off, int len) throws IOException {
                        checkAborted();
                        return super.read(b, off, len);
                    }

                    private void checkAborted() {
                        if (snapshotStatus.isAborted()) {
                            logger.debug("[{}] [{}] Aborted on the file [{}], exiting", shardId,
                                snapshotId, fileInfo.physicalName());
                            throw new IndexShardSnapshotFailedException(shardId, "Aborted");
                        }
                    }
                };
                shardContainer.writeBlob(fileInfo.partName(i), inputStream, partBytes, true);
            }
            Store.verify(indexInput);
            snapshotStatus.addProcessedFile(fileInfo.length());
        } catch (Exception t) {
            failStoreIfCorrupted(store, t);
            snapshotStatus.addProcessedFile(0);
            throw t;
        } finally {
            store.decRef();
        }
    }

    private static void failStoreIfCorrupted(Store store, Exception e) {
        if (Lucene.isCorruptionException(e)) {
            try {
                store.markStoreCorrupted((IOException) e);
            } catch (IOException inner) {
                inner.addSuppressed(e);
                logger.warn("store cannot be marked as corrupted", inner);
            }
        }
    }

    /**
     * Checks if snapshot file already exists in the list of blobs
     * @param fileInfo file to check
     * @param blobs list of blobs
     * @return true if file exists in the list of blobs
     */
    private static boolean snapshotFileExistsInBlobs(BlobStoreIndexShardSnapshot.FileInfo fileInfo, Map<String, BlobMetaData> blobs) {
        BlobMetaData blobMetaData = blobs.get(fileInfo.name());
        if (blobMetaData != null) {
            return blobMetaData.length() == fileInfo.length();
        } else if (blobs.containsKey(fileInfo.partName(0))) {
            // multi part file sum up the size and check
            int part = 0;
            long totalSize = 0;
            while (true) {
                blobMetaData = blobs.get(fileInfo.partName(part++));
                if (blobMetaData == null) {
                    break;
                }
                totalSize += blobMetaData.length();
            }
            return totalSize == fileInfo.length();
        }
        // no file, not exact and not multipart
        return false;
    }
}<|MERGE_RESOLUTION|>--- conflicted
+++ resolved
@@ -938,21 +938,17 @@
                         lastSnapshotStatus.getIndexVersion(),
                         indexCommitPointFiles,
                         lastSnapshotStatus.getStartTime(),
-                        // snapshotStatus.startTime() is assigned on the same machine,
-                        // so it's safe to use the relative time in millis
                         threadPool.absoluteTimeInMillis() - lastSnapshotStatus.getStartTime(),
                         lastSnapshotStatus.getIncrementalFileCount(),
                         lastSnapshotStatus.getIncrementalSize()
                     );
 
-                    //TODO: The time stored in snapshot doesn't include cleanup time.
                     logger.trace("[{}] [{}] writing shard snapshot file", shardId, snapshotId);
                     try {
                         indexShardSnapshotFormat.write(snapshot, shardContainer, snapshotId.getUUID());
                     } catch (IOException e) {
                         throw new IndexShardSnapshotFailedException(shardId, "Failed to write commit point", e);
                     }
-<<<<<<< HEAD
                     // delete all files that are not referenced by any commit point
                     // build a new BlobStoreIndexShardSnapshot, that includes this one and all the saved ones
                     List<SnapshotFiles> newSnapshotsList = new ArrayList<>();
@@ -960,9 +956,29 @@
                     for (SnapshotFiles point : snapshots) {
                         newSnapshotsList.add(point);
                     }
-                    // finalize the snapshot and rewrite the snapshot index with the next sequential snapshot index
-                    finalizeShard(newSnapshotsList, fileListGeneration, blobs, "snapshot creation [" + snapshotId + "]",
-                        shardContainer, shardId, snapshotId);
+                    final String indexGeneration = Long.toString(fileListGeneration + 1);
+                    final List<String> blobsToDelete;
+                    try {
+                        final BlobStoreIndexShardSnapshots updatedSnapshots = new BlobStoreIndexShardSnapshots(newSnapshotsList);
+                        indexShardSnapshotsFormat.writeAtomic(updatedSnapshots, shardContainer, indexGeneration);
+                        // Delete all previous index-N blobs
+                        blobsToDelete =
+                            blobs.keySet().stream().filter(blob -> blob.startsWith(SNAPSHOT_INDEX_PREFIX)).collect(Collectors.toList());
+                        assert blobsToDelete.stream().mapToLong(b -> Long.parseLong(b.replaceFirst(SNAPSHOT_INDEX_PREFIX, "")))
+                            .max().orElse(-1L) < Long.parseLong(indexGeneration)
+                            : "Tried to delete an index-N blob newer than the current generation [" + indexGeneration
+                            + "] when deleting index-N blobs " + blobsToDelete;
+                    } catch (IOException e) {
+                        throw new IndexShardSnapshotFailedException(shardId,
+                            "Failed to finalize snapshot creation [" + snapshotId + "] with shard index ["
+                                + indexShardSnapshotsFormat.blobName(indexGeneration) + "]", e);
+                    }
+                    try {
+                        shardContainer.deleteBlobsIgnoringIfNotExists(blobsToDelete);
+                    } catch (IOException e) {
+                        logger.warn(() -> new ParameterizedMessage("[{}][{}] failed to delete old index-N blobs during finalization",
+                            snapshotId, shardId), e);
+                    }
                     context.finish(threadPool.absoluteTimeInMillis());
                 }, onFailure), indexIncrementalFileCount + 1);
             filesListener.onResponse(null);
@@ -980,63 +996,6 @@
                     }
                 });
             }
-=======
-                }
-            } finally {
-                store.decRef();
-            }
-
-            final IndexShardSnapshotStatus.Copy lastSnapshotStatus = snapshotStatus.moveToFinalize(snapshotIndexCommit.getGeneration());
-
-            // now create and write the commit point
-            final BlobStoreIndexShardSnapshot snapshot = new BlobStoreIndexShardSnapshot(snapshotId.getName(),
-                lastSnapshotStatus.getIndexVersion(),
-                indexCommitPointFiles,
-                lastSnapshotStatus.getStartTime(),
-                threadPool.absoluteTimeInMillis() - lastSnapshotStatus.getStartTime(),
-                lastSnapshotStatus.getIncrementalFileCount(),
-                lastSnapshotStatus.getIncrementalSize()
-            );
-
-            logger.trace("[{}] [{}] writing shard snapshot file", shardId, snapshotId);
-            try {
-                indexShardSnapshotFormat.write(snapshot, shardContainer, snapshotId.getUUID());
-            } catch (IOException e) {
-                throw new IndexShardSnapshotFailedException(shardId, "Failed to write commit point", e);
-            }
-
-            // delete all files that are not referenced by any commit point
-            // build a new BlobStoreIndexShardSnapshot, that includes this one and all the saved ones
-            List<SnapshotFiles> newSnapshotsList = new ArrayList<>();
-            newSnapshotsList.add(new SnapshotFiles(snapshot.snapshot(), snapshot.indexFiles()));
-            for (SnapshotFiles point : snapshots) {
-                newSnapshotsList.add(point);
-            }
-            final String indexGeneration = Long.toString(fileListGeneration + 1);
-            final List<String> blobsToDelete;
-            try {
-                final BlobStoreIndexShardSnapshots updatedSnapshots = new BlobStoreIndexShardSnapshots(newSnapshotsList);
-                indexShardSnapshotsFormat.writeAtomic(updatedSnapshots, shardContainer, indexGeneration);
-                // Delete all previous index-N blobs
-                blobsToDelete =
-                    blobs.keySet().stream().filter(blob -> blob.startsWith(SNAPSHOT_INDEX_PREFIX)).collect(Collectors.toList());
-                assert blobsToDelete.stream().mapToLong(b -> Long.parseLong(b.replaceFirst(SNAPSHOT_INDEX_PREFIX, "")))
-                    .max().orElse(-1L) < Long.parseLong(indexGeneration)
-                    : "Tried to delete an index-N blob newer than the current generation [" + indexGeneration + "] when deleting index-N" +
-                    " blobs " + blobsToDelete;
-            } catch (IOException e) {
-                throw new IndexShardSnapshotFailedException(shardId,
-                    "Failed to finalize snapshot creation [" + snapshotId + "] with shard index ["
-                        + indexShardSnapshotsFormat.blobName(indexGeneration) + "]", e);
-            }
-            try {
-                shardContainer.deleteBlobsIgnoringIfNotExists(blobsToDelete);
-            } catch (IOException e) {
-                logger.warn(() -> new ParameterizedMessage("[{}][{}] failed to delete old index-N blobs during finalization",
-                    snapshotId, shardId), e);
-            }
-            snapshotStatus.moveToDone(threadPool.absoluteTimeInMillis());
->>>>>>> 665182f1
         } catch (Exception e) {
             onFailure.accept(e);
         }
