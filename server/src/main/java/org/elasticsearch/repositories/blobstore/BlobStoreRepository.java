--- conflicted
+++ resolved
@@ -646,14 +646,9 @@
                 // Run unreferenced blobs cleanup in parallel to shard-level snapshot deletion
                 final ActionListener<Void> afterCleanupsListener =
                     new GroupedActionListener<>(ActionListener.wrap(() -> listener.onResponse(null)), 2);
-<<<<<<< HEAD
-                asyncCleanupUnlinkedRootAndIndicesBlobs(foundIndices, rootBlobs, updatedRepoData, afterCleanupsListener);
+                asyncCleanupUnlinkedRootAndIndicesBlobs(snapshotIds, foundIndices, rootBlobs, updatedRepoData, afterCleanupsListener);
                 asyncCleanupUnlinkedShardLevelBlobs(repositoryData, snapshotIds, writeShardMetaDataAndComputeDeletesStep.result(),
                     afterCleanupsListener);
-=======
-                asyncCleanupUnlinkedRootAndIndicesBlobs(snapshotIds, foundIndices, rootBlobs, updatedRepoData, afterCleanupsListener);
-                asyncCleanupUnlinkedShardLevelBlobs(snapshotIds, writeShardMetaDataAndComputeDeletesStep.result(), afterCleanupsListener);
->>>>>>> 703dad74
             }, listener::onFailure);
         } else {
             // Write the new repository data first (with the removed snapshot), using no shard generations
@@ -687,11 +682,7 @@
             listener,
             l -> {
                 try {
-<<<<<<< HEAD
-                    blobContainer().deleteBlobsIgnoringIfNotExists(resolveFilesToDelete(oldRepositoryData, snapshotIds, deleteResults));
-=======
-                    deleteFromContainer(blobContainer(), resolveFilesToDelete(snapshotIds, deleteResults));
->>>>>>> 703dad74
+                    deleteFromContainer(blobContainer(), resolveFilesToDelete(oldRepositoryData, snapshotIds, deleteResults));
                     l.onResponse(null);
                 } catch (Exception e) {
                     logger.warn(
@@ -869,15 +860,9 @@
                 listener.onResponse(new RepositoryCleanupResult(DeleteResult.ZERO));
             } else {
                 // write new index-N blob to ensure concurrent operations will fail
-<<<<<<< HEAD
                 writeIndexGen(repositoryData, repositoryStateId, repositoryMetaVersion,
-                        Function.identity(), ActionListener.wrap(v -> cleanupStaleBlobs(foundIndices, rootBlobs, repositoryData,
-                        ActionListener.map(listener, RepositoryCleanupResult::new)), listener::onFailure));
-=======
-                writeIndexGen(repositoryData, repositoryStateId, SnapshotsService.useShardGenerations(repositoryMetaVersion),
                         Function.identity(), ActionListener.wrap(v -> cleanupStaleBlobs(Collections.emptyList(), foundIndices, rootBlobs,
                                 repositoryData, ActionListener.map(listener, RepositoryCleanupResult::new)), listener::onFailure));
->>>>>>> 703dad74
             }
         } catch (Exception e) {
             listener.onFailure(e);
