/*
 * Licensed to Elasticsearch under one or more contributor
 * license agreements. See the NOTICE file distributed with
 * this work for additional information regarding copyright
 * ownership. Elasticsearch licenses this file to you under
 * the Apache License, Version 2.0 (the "License"); you may
 * not use this file except in compliance with the License.
 * You may obtain a copy of the License at
 *
 *    http://www.apache.org/licenses/LICENSE-2.0
 *
 * Unless required by applicable law or agreed to in writing,
 * software distributed under the License is distributed on an
 * "AS IS" BASIS, WITHOUT WARRANTIES OR CONDITIONS OF ANY
 * KIND, either express or implied.  See the License for the
 * specific language governing permissions and limitations
 * under the License.
 */

package org.elasticsearch.repositories.blobstore;

import org.apache.logging.log4j.LogManager;
import org.apache.logging.log4j.Logger;
import org.apache.logging.log4j.message.ParameterizedMessage;
import org.apache.lucene.index.CorruptIndexException;
import org.apache.lucene.index.IndexCommit;
import org.apache.lucene.index.IndexFormatTooNewException;
import org.apache.lucene.index.IndexFormatTooOldException;
import org.apache.lucene.store.IOContext;
import org.apache.lucene.store.IndexInput;
import org.apache.lucene.store.IndexOutput;
import org.apache.lucene.store.RateLimiter;
import org.apache.lucene.util.BytesRef;
import org.apache.lucene.util.SetOnce;
import org.elasticsearch.ExceptionsHelper;
import org.elasticsearch.Version;
import org.elasticsearch.action.ActionListener;
import org.elasticsearch.action.ActionRunnable;
import org.elasticsearch.action.StepListener;
import org.elasticsearch.action.support.GroupedActionListener;
import org.elasticsearch.cluster.ClusterState;
import org.elasticsearch.cluster.ClusterStateUpdateTask;
import org.elasticsearch.cluster.RepositoryCleanupInProgress;
import org.elasticsearch.cluster.SnapshotDeletionsInProgress;
import org.elasticsearch.cluster.SnapshotsInProgress;
import org.elasticsearch.cluster.metadata.IndexMetadata;
import org.elasticsearch.cluster.metadata.Metadata;
import org.elasticsearch.cluster.metadata.RepositoriesMetadata;
import org.elasticsearch.cluster.metadata.RepositoryMetadata;
import org.elasticsearch.cluster.node.DiscoveryNode;
import org.elasticsearch.cluster.routing.allocation.AllocationService;
import org.elasticsearch.cluster.service.ClusterService;
import org.elasticsearch.common.Nullable;
import org.elasticsearch.common.Numbers;
import org.elasticsearch.common.Strings;
import org.elasticsearch.common.UUIDs;
import org.elasticsearch.common.blobstore.BlobContainer;
import org.elasticsearch.common.blobstore.BlobMetadata;
import org.elasticsearch.common.blobstore.BlobPath;
import org.elasticsearch.common.blobstore.BlobStore;
import org.elasticsearch.common.blobstore.DeleteResult;
import org.elasticsearch.common.blobstore.fs.FsBlobContainer;
import org.elasticsearch.common.bytes.BytesArray;
import org.elasticsearch.common.bytes.BytesReference;
import org.elasticsearch.common.collect.Tuple;
import org.elasticsearch.common.component.AbstractLifecycleComponent;
import org.elasticsearch.common.compress.CompressorFactory;
import org.elasticsearch.common.compress.NotXContentException;
import org.elasticsearch.common.io.Streams;
import org.elasticsearch.common.io.stream.BytesStreamOutput;
import org.elasticsearch.common.io.stream.StreamOutput;
import org.elasticsearch.common.lucene.Lucene;
import org.elasticsearch.common.lucene.store.InputStreamIndexInput;
import org.elasticsearch.common.metrics.CounterMetric;
import org.elasticsearch.common.settings.Setting;
import org.elasticsearch.common.settings.Settings;
import org.elasticsearch.common.unit.ByteSizeUnit;
import org.elasticsearch.common.unit.ByteSizeValue;
import org.elasticsearch.common.unit.TimeValue;
import org.elasticsearch.common.util.concurrent.AbstractRunnable;
import org.elasticsearch.common.util.concurrent.ConcurrentCollections;
import org.elasticsearch.common.xcontent.LoggingDeprecationHandler;
import org.elasticsearch.common.xcontent.NamedXContentRegistry;
import org.elasticsearch.common.xcontent.XContentBuilder;
import org.elasticsearch.common.xcontent.XContentFactory;
import org.elasticsearch.common.xcontent.XContentParser;
import org.elasticsearch.common.xcontent.XContentType;
import org.elasticsearch.index.mapper.MapperService;
import org.elasticsearch.index.shard.ShardId;
import org.elasticsearch.index.snapshots.IndexShardRestoreFailedException;
import org.elasticsearch.index.snapshots.IndexShardSnapshotFailedException;
import org.elasticsearch.index.snapshots.IndexShardSnapshotStatus;
import org.elasticsearch.index.snapshots.blobstore.BlobStoreIndexShardSnapshot;
import org.elasticsearch.index.snapshots.blobstore.BlobStoreIndexShardSnapshots;
import org.elasticsearch.index.snapshots.blobstore.RateLimitingInputStream;
import org.elasticsearch.index.snapshots.blobstore.SlicedInputStream;
import org.elasticsearch.index.snapshots.blobstore.SnapshotFiles;
import org.elasticsearch.index.store.Store;
import org.elasticsearch.index.store.StoreFileMetadata;
import org.elasticsearch.indices.recovery.RecoveryState;
import org.elasticsearch.repositories.IndexId;
import org.elasticsearch.repositories.IndexMetaDataGenerations;
import org.elasticsearch.repositories.Repository;
import org.elasticsearch.repositories.RepositoryCleanupResult;
import org.elasticsearch.repositories.RepositoryData;
import org.elasticsearch.repositories.RepositoryException;
import org.elasticsearch.repositories.RepositoryOperation;
import org.elasticsearch.repositories.RepositoryStats;
import org.elasticsearch.repositories.RepositoryVerificationException;
import org.elasticsearch.repositories.ShardGenerations;
import org.elasticsearch.snapshots.SnapshotException;
import org.elasticsearch.snapshots.SnapshotId;
import org.elasticsearch.snapshots.SnapshotInfo;
import org.elasticsearch.snapshots.SnapshotMissingException;
import org.elasticsearch.snapshots.SnapshotShardFailure;
import org.elasticsearch.snapshots.SnapshotsService;
import org.elasticsearch.threadpool.ThreadPool;

import java.io.FilterInputStream;
import java.io.IOException;
import java.io.InputStream;
import java.nio.file.NoSuchFileException;
import java.util.ArrayList;
import java.util.Collection;
import java.util.Collections;
import java.util.List;
import java.util.Map;
import java.util.Optional;
import java.util.Set;
import java.util.concurrent.BlockingQueue;
import java.util.concurrent.ConcurrentHashMap;
import java.util.concurrent.Executor;
import java.util.concurrent.LinkedBlockingQueue;
import java.util.concurrent.TimeUnit;
import java.util.concurrent.atomic.AtomicLong;
import java.util.concurrent.atomic.AtomicReference;
import java.util.function.Consumer;
import java.util.function.Function;
import java.util.stream.Collectors;
import java.util.stream.LongStream;
import java.util.stream.Stream;

import static org.elasticsearch.index.snapshots.blobstore.BlobStoreIndexShardSnapshot.FileInfo.canonicalName;

/**
 * BlobStore - based implementation of Snapshot Repository
 * <p>
 * This repository works with any {@link BlobStore} implementation. The blobStore could be (and preferred) lazy initialized in
 * {@link #createBlobStore()}.
 * </p>
 * For in depth documentation on how exactly implementations of this class interact with the snapshot functionality please refer to the
 * documentation of the package {@link org.elasticsearch.repositories.blobstore}.
 */
public abstract class BlobStoreRepository extends AbstractLifecycleComponent implements Repository {
    private static final Logger logger = LogManager.getLogger(BlobStoreRepository.class);

    protected volatile RepositoryMetadata metadata;

    protected final ThreadPool threadPool;

    private static final int BUFFER_SIZE = 4096;

    public static final String SNAPSHOT_PREFIX = "snap-";

    public static final String SNAPSHOT_CODEC = "snapshot";

    public static final String INDEX_FILE_PREFIX = "index-";

    public static final String INDEX_LATEST_BLOB = "index.latest";

    private static final String TESTS_FILE = "tests-";

    public static final String METADATA_PREFIX = "meta-";

    public static final String METADATA_NAME_FORMAT = METADATA_PREFIX + "%s.dat";

    private static final String METADATA_CODEC = "metadata";

    private static final String INDEX_METADATA_CODEC = "index-metadata";

    public static final String SNAPSHOT_NAME_FORMAT = SNAPSHOT_PREFIX + "%s.dat";

    private static final String SNAPSHOT_INDEX_PREFIX = "index-";

    private static final String SNAPSHOT_INDEX_NAME_FORMAT = SNAPSHOT_INDEX_PREFIX + "%s";

    private static final String SNAPSHOT_INDEX_CODEC = "snapshots";

    private static final String UPLOADED_DATA_BLOB_PREFIX = "__";

    /**
     * Prefix used for the identifiers of data blobs that were not actually written to the repository physically because their contents are
     * already stored in the metadata referencing them, i.e. in {@link BlobStoreIndexShardSnapshot} and
     * {@link BlobStoreIndexShardSnapshots}. This is the case for files for which {@link StoreFileMetadata#hashEqualsContents()} is
     * {@code true}.
     */
    private static final String VIRTUAL_DATA_BLOB_PREFIX = "v__";

    /**
     * When set to true metadata files are stored in compressed format. This setting doesn’t affect index
     * files that are already compressed by default. Changing the setting does not invalidate existing files since reads
     * do not observe the setting, instead they examine the file to see if it is compressed or not.
     */
    public static final Setting<Boolean> COMPRESS_SETTING = Setting.boolSetting("compress", true, Setting.Property.NodeScope);

    /**
     * Setting to disable caching of the latest repository data.
     */
    public static final Setting<Boolean> CACHE_REPOSITORY_DATA =
        Setting.boolSetting("cache_repository_data", true, Setting.Property.Deprecated);

    private final boolean compress;

    private final boolean cacheRepositoryData;

    private final RateLimiter snapshotRateLimiter;

    private final RateLimiter restoreRateLimiter;

    private final CounterMetric snapshotRateLimitingTimeInNanos = new CounterMetric();

    private final CounterMetric restoreRateLimitingTimeInNanos = new CounterMetric();

    private final ChecksumBlobStoreFormat<Metadata> globalMetadataFormat;

    private final ChecksumBlobStoreFormat<IndexMetadata> indexMetadataFormat;

    protected final ChecksumBlobStoreFormat<SnapshotInfo> snapshotFormat;

    private final boolean readOnly;

    private final ChecksumBlobStoreFormat<BlobStoreIndexShardSnapshot> indexShardSnapshotFormat;

    private final ChecksumBlobStoreFormat<BlobStoreIndexShardSnapshots> indexShardSnapshotsFormat;

    private final Object lock = new Object();

    private final SetOnce<BlobContainer> blobContainer = new SetOnce<>();

    private final SetOnce<BlobStore> blobStore = new SetOnce<>();

    private final BlobPath basePath;

    private final ClusterService clusterService;

    /**
     * Flag that is set to {@code true} if this instance is started with {@link #metadata} that has a higher value for
     * {@link RepositoryMetadata#pendingGeneration()} than for {@link RepositoryMetadata#generation()} indicating a full cluster restart
     * potentially accounting for the the last {@code index-N} write in the cluster state.
     * Note: While it is true that this value could also be set to {@code true} for an instance on a node that is just joining the cluster
     * during a new {@code index-N} write, this does not present a problem. The node will still load the correct {@link RepositoryData} in
     * all cases and simply do a redundant listing of the repository contents if it tries to load {@link RepositoryData} and falls back
     * to {@link #latestIndexBlobId()} to validate the value of {@link RepositoryMetadata#generation()}.
     */
    private boolean uncleanStart;

    /**
     * This flag indicates that the repository can not exclusively rely on the value stored in {@link #latestKnownRepoGen} to determine the
     * latest repository generation but must inspect its physical contents as well via {@link #latestIndexBlobId()}.
     * This flag is set in the following situations:
     * <ul>
     *     <li>All repositories that are read-only, i.e. for which {@link #isReadOnly()} returns {@code true} because there are no
     *     guarantees that another cluster is not writing to the repository at the same time</li>
     *     <li>The value of {@link RepositoryMetadata#generation()} for this repository is {@link RepositoryData#UNKNOWN_REPO_GEN}
     *     indicating that no consistent repository generation is tracked in the cluster state yet.</li>
     *     <li>The {@link #uncleanStart} flag is set to {@code true}</li>
     * </ul>
     */
    private volatile boolean bestEffortConsistency;

    /**
     * Constructs new BlobStoreRepository
     * @param metadata   The metadata for this repository including name and settings
     * @param clusterService ClusterService
     */
    protected BlobStoreRepository(
        final RepositoryMetadata metadata,
        final NamedXContentRegistry namedXContentRegistry,
        final ClusterService clusterService,
        final BlobPath basePath) {
        this.metadata = metadata;
        this.threadPool = clusterService.getClusterApplierService().threadPool();
        this.clusterService = clusterService;
        this.compress = COMPRESS_SETTING.get(metadata.settings());
        snapshotRateLimiter = getRateLimiter(metadata.settings(), "max_snapshot_bytes_per_sec", new ByteSizeValue(40, ByteSizeUnit.MB));
        restoreRateLimiter = getRateLimiter(metadata.settings(), "max_restore_bytes_per_sec", new ByteSizeValue(40, ByteSizeUnit.MB));
        readOnly = metadata.settings().getAsBoolean("readonly", false);
        cacheRepositoryData = CACHE_REPOSITORY_DATA.get(metadata.settings());
        this.basePath = basePath;

        indexShardSnapshotFormat = new ChecksumBlobStoreFormat<>(SNAPSHOT_CODEC, SNAPSHOT_NAME_FORMAT,
            BlobStoreIndexShardSnapshot::fromXContent, namedXContentRegistry, compress);
        indexShardSnapshotsFormat = new ChecksumBlobStoreFormat<>(SNAPSHOT_INDEX_CODEC, SNAPSHOT_INDEX_NAME_FORMAT,
            BlobStoreIndexShardSnapshots::fromXContent, namedXContentRegistry, compress);
        globalMetadataFormat = new ChecksumBlobStoreFormat<>(METADATA_CODEC, METADATA_NAME_FORMAT,
            Metadata::fromXContent, namedXContentRegistry, compress);
        indexMetadataFormat = new ChecksumBlobStoreFormat<>(INDEX_METADATA_CODEC, METADATA_NAME_FORMAT,
            IndexMetadata::fromXContent, namedXContentRegistry, compress);
        snapshotFormat = new ChecksumBlobStoreFormat<>(SNAPSHOT_CODEC, SNAPSHOT_NAME_FORMAT,
            SnapshotInfo::fromXContentInternal, namedXContentRegistry, compress);
    }

    @Override
    protected void doStart() {
        uncleanStart = metadata.pendingGeneration() > RepositoryData.EMPTY_REPO_GEN &&
            metadata.generation() != metadata.pendingGeneration();
        ByteSizeValue chunkSize = chunkSize();
        if (chunkSize != null && chunkSize.getBytes() <= 0) {
            throw new IllegalArgumentException("the chunk size cannot be negative: [" + chunkSize + "]");
        }
    }

    @Override
    protected void doStop() {
    }

    @Override
    protected void doClose() {
        BlobStore store;
        // to close blobStore if blobStore initialization is started during close
        synchronized (lock) {
            store = blobStore.get();
        }
        if (store != null) {
            try {
                store.close();
            } catch (Exception t) {
                logger.warn("cannot close blob store", t);
            }
        }
    }

    @Override
    public void executeConsistentStateUpdate(Function<RepositoryData, ClusterStateUpdateTask> createUpdateTask, String source,
                                             Consumer<Exception> onFailure) {
        final RepositoryMetadata repositoryMetadataStart = metadata;
        getRepositoryData(ActionListener.wrap(repositoryData -> {
            final ClusterStateUpdateTask updateTask = createUpdateTask.apply(repositoryData);
            clusterService.submitStateUpdateTask(source, new ClusterStateUpdateTask(updateTask.priority()) {

                private boolean executedTask = false;

                @Override
                public ClusterState execute(ClusterState currentState) throws Exception {
                    // Comparing the full metadata here on purpose instead of simply comparing the safe generation.
                    // If the safe generation has changed, then we have to reload repository data and start over.
                    // If the pending generation has changed we are in the midst of a write operation and might pick up the
                    // updated repository data and state on the retry. We don't want to wait for the write to finish though
                    // because it could fail for any number of reasons so we just retry instead of waiting on the cluster state
                    // to change in any form.
                    if (repositoryMetadataStart.equals(getRepoMetadata(currentState))) {
                        executedTask = true;
                        return updateTask.execute(currentState);
                    }
                    return currentState;
                }

                @Override
                public void onFailure(String source, Exception e) {
                    if (executedTask) {
                        updateTask.onFailure(source, e);
                    } else {
                        onFailure.accept(e);
                    }
                }

                @Override
                public void clusterStateProcessed(String source, ClusterState oldState, ClusterState newState) {
                    if (executedTask) {
                        updateTask.clusterStateProcessed(source, oldState, newState);
                    } else {
                        executeConsistentStateUpdate(createUpdateTask, source, onFailure);
                    }
                }

                @Override
                public TimeValue timeout() {
                    return updateTask.timeout();
                }
            });
        }, onFailure));
    }

    // Inspects all cluster state elements that contain a hint about what the current repository generation is and updates
    // #latestKnownRepoGen if a newer than currently known generation is found
    @Override
    public void updateState(ClusterState state) {
        metadata = getRepoMetadata(state);
        uncleanStart = uncleanStart && metadata.generation() != metadata.pendingGeneration();
        bestEffortConsistency = uncleanStart || isReadOnly() || metadata.generation() == RepositoryData.UNKNOWN_REPO_GEN;
        if (isReadOnly()) {
            // No need to waste cycles, no operations can run against a read-only repository
            return;
        }
        if (bestEffortConsistency) {
            long bestGenerationFromCS = RepositoryData.EMPTY_REPO_GEN;
            final SnapshotsInProgress snapshotsInProgress = state.custom(SnapshotsInProgress.TYPE);
            if (snapshotsInProgress != null) {
                bestGenerationFromCS = bestGeneration(snapshotsInProgress.entries());
            }
            final SnapshotDeletionsInProgress deletionsInProgress = state.custom(SnapshotDeletionsInProgress.TYPE);
            // Don't use generation from the delete task if we already found a generation for an in progress snapshot.
            // In this case, the generation points at the generation the repo will be in after the snapshot finishes so it may not yet
            // exist
            if (bestGenerationFromCS == RepositoryData.EMPTY_REPO_GEN && deletionsInProgress != null) {
                bestGenerationFromCS = bestGeneration(deletionsInProgress.getEntries());
            }
            final RepositoryCleanupInProgress cleanupInProgress = state.custom(RepositoryCleanupInProgress.TYPE);
            if (bestGenerationFromCS == RepositoryData.EMPTY_REPO_GEN && cleanupInProgress != null) {
                bestGenerationFromCS = bestGeneration(cleanupInProgress.entries());
            }
            final long finalBestGen = Math.max(bestGenerationFromCS, metadata.generation());
            latestKnownRepoGen.updateAndGet(known -> Math.max(known, finalBestGen));
        } else {
            final long previousBest = latestKnownRepoGen.getAndSet(metadata.generation());
            if (previousBest != metadata.generation()) {
                assert metadata.generation() == RepositoryData.CORRUPTED_REPO_GEN || previousBest < metadata.generation() :
                    "Illegal move from repository generation [" + previousBest + "] to generation [" + metadata.generation() + "]";
                logger.debug("Updated repository generation from [{}] to [{}]", previousBest, metadata.generation());
            }
        }
    }

    private long bestGeneration(Collection<? extends RepositoryOperation> operations) {
        final String repoName = metadata.name();
        assert operations.size() <= 1 : "Assumed one or no operations but received " + operations;
        return operations.stream().filter(e -> e.repository().equals(repoName)).mapToLong(RepositoryOperation::repositoryStateId)
            .max().orElse(RepositoryData.EMPTY_REPO_GEN);
    }

    public ThreadPool threadPool() {
        return threadPool;
    }

    // package private, only use for testing
    BlobContainer getBlobContainer() {
        return blobContainer.get();
    }

    // for test purposes only
    protected BlobStore getBlobStore() {
        return blobStore.get();
    }

    /**
     * maintains single lazy instance of {@link BlobContainer}
     */
    protected BlobContainer blobContainer() {
        assertSnapshotOrGenericThread();

        BlobContainer blobContainer = this.blobContainer.get();
        if (blobContainer == null) {
           synchronized (lock) {
               blobContainer = this.blobContainer.get();
               if (blobContainer == null) {
                   blobContainer = blobStore().blobContainer(basePath());
                   this.blobContainer.set(blobContainer);
               }
           }
        }

        return blobContainer;
    }

    /**
     * Maintains single lazy instance of {@link BlobStore}.
     * Public for testing.
     */
    public BlobStore blobStore() {
        assertSnapshotOrGenericThread();

        BlobStore store = blobStore.get();
        if (store == null) {
            synchronized (lock) {
                store = blobStore.get();
                if (store == null) {
                    if (lifecycle.started() == false) {
                        throw new RepositoryException(metadata.name(), "repository is not in started state");
                    }
                    try {
                        store = createBlobStore();
                    } catch (RepositoryException e) {
                        throw e;
                    } catch (Exception e) {
                        throw new RepositoryException(metadata.name(), "cannot create blob store" , e);
                    }
                    blobStore.set(store);
                }
            }
        }
        return store;
    }

    /**
     * Creates new BlobStore to read and write data.
     */
    protected abstract BlobStore createBlobStore() throws Exception;

    /**
     * Returns base path of the repository
     * Public for testing.
     */
    public BlobPath basePath() {
        return basePath;
    }

    /**
     * Returns true if metadata and snapshot files should be compressed
     *
     * @return true if compression is needed
     */
    protected final boolean isCompress() {
        return compress;
    }

    /**
     * Returns data file chunk size.
     * <p>
     * This method should return null if no chunking is needed.
     *
     * @return chunk size
     */
    protected ByteSizeValue chunkSize() {
        return null;
    }

    @Override
    public RepositoryMetadata getMetadata() {
        return metadata;
    }

    @Override
    public RepositoryStats stats() {
        final BlobStore store = blobStore.get();
        if (store == null) {
            return RepositoryStats.EMPTY_STATS;
        }
        return new RepositoryStats(store.stats());
    }

    @Override
    public void deleteSnapshots(Collection<SnapshotId> snapshotIds, long repositoryStateId, Version repositoryMetaVersion,
                                ActionListener<Void> listener) {
        if (isReadOnly()) {
            listener.onFailure(new RepositoryException(metadata.name(), "cannot delete snapshot from a readonly repository"));
        } else {
<<<<<<< HEAD
            try {
                final Map<String, BlobMetadata> rootBlobs = blobContainer().listBlobs();
                final RepositoryData repositoryData = safeRepositoryData(repositoryStateId, rootBlobs);
                // Cache the indices that were found before writing out the new index-N blob so that a stuck master will never
                // delete an index that was created by another master node after writing this index-N blob.
                final Map<String, BlobContainer> foundIndices = blobStore().blobContainer(indicesPath()).children();
                doDeleteShardSnapshots(
                    snapshotIds, repositoryStateId, foundIndices, rootBlobs, repositoryData, repositoryMetaVersion, listener);
            } catch (Exception ex) {
                listener.onFailure(new RepositoryException(metadata.name(), "failed to delete snapshots " + snapshotIds, ex));
            }
=======
            threadPool.executor(ThreadPool.Names.SNAPSHOT).execute(new AbstractRunnable() {
                @Override
                protected void doRun() throws Exception {
                    final Map<String, BlobMetadata> rootBlobs = blobContainer().listBlobs();
                    final RepositoryData repositoryData = safeRepositoryData(repositoryStateId, rootBlobs);
                    // Cache the indices that were found before writing out the new index-N blob so that a stuck master will never
                    // delete an index that was created by another master node after writing this index-N blob.
                    final Map<String, BlobContainer> foundIndices = blobStore().blobContainer(indicesPath()).children();
                    doDeleteShardSnapshots(snapshotIds, repositoryStateId, foundIndices, rootBlobs, repositoryData,
                            SnapshotsService.useShardGenerations(repositoryMetaVersion), listener);
                }

                @Override
                public void onFailure(Exception e) {
                    listener.onFailure(new RepositoryException(metadata.name(), "failed to delete snapshots " + snapshotIds, e));
                }
            });
>>>>>>> 444e1e15
        }
    }

    /**
     * Loads {@link RepositoryData} ensuring that it is consistent with the given {@code rootBlobs} as well of the assumed generation.
     *
     * @param repositoryStateId Expected repository generation
     * @param rootBlobs         Blobs at the repository root
     * @return RepositoryData
     */
    private RepositoryData safeRepositoryData(long repositoryStateId, Map<String, BlobMetadata> rootBlobs) throws IOException {
        final long generation = latestGeneration(rootBlobs.keySet());
        final long genToLoad;
        final Tuple<Long, BytesReference> cached;
        if (bestEffortConsistency) {
            genToLoad = latestKnownRepoGen.updateAndGet(known -> Math.max(known, repositoryStateId));
            cached = null;
        } else {
            genToLoad = latestKnownRepoGen.get();
            cached = latestKnownRepositoryData.get();
        }
        if (genToLoad > generation) {
            // It's always a possibility to not see the latest index-N in the listing here on an eventually consistent blob store, just
            // debug log it. Any blobs leaked as a result of an inconsistent listing here will be cleaned up in a subsequent cleanup or
            // snapshot delete run anyway.
            logger.debug("Determined repository's generation from its contents to [" + generation + "] but " +
                "current generation is at least [" + genToLoad + "]");
        }
        if (genToLoad != repositoryStateId) {
            throw new RepositoryException(metadata.name(), "concurrent modification of the index-N file, expected current generation [" +
                repositoryStateId + "], actual current generation [" + genToLoad + "]");
        }
        if (cached != null && cached.v1() == genToLoad) {
            return repositoryDataFromCachedEntry(cached);
        }
        return getRepositoryData(genToLoad);
    }

    /**
     * After updating the {@link RepositoryData} each of the shards directories is individually first moved to the next shard generation
     * and then has all now unreferenced blobs in it deleted.
     *
     * @param snapshotIds       SnapshotIds to delete
     * @param repositoryStateId Expected repository state id
     * @param foundIndices      All indices folders found in the repository before executing any writes to the repository during this
     *                          delete operation
     * @param rootBlobs         All blobs found at the root of the repository before executing any writes to the repository during this
     *                          delete operation
     * @param repositoryData    RepositoryData found the in the repository before executing this delete
     * @param listener          Listener to invoke once finished
     */
    private void doDeleteShardSnapshots(Collection<SnapshotId> snapshotIds, long repositoryStateId, Map<String, BlobContainer> foundIndices,
                                        Map<String, BlobMetadata> rootBlobs, RepositoryData repositoryData, Version repoMetaVersion,
                                        ActionListener<Void> listener) {

        if (SnapshotsService.useShardGenerations(repoMetaVersion)) {
            // First write the new shard state metadata (with the removed snapshot) and compute deletion targets
            final StepListener<Collection<ShardSnapshotMetaDeleteResult>> writeShardMetaDataAndComputeDeletesStep = new StepListener<>();
            writeUpdatedShardMetaDataAndComputeDeletes(snapshotIds, repositoryData, true, writeShardMetaDataAndComputeDeletesStep);
            // Once we have put the new shard-level metadata into place, we can update the repository metadata as follows:
            // 1. Remove the snapshots from the list of existing snapshots
            // 2. Update the index shard generations of all updated shard folders
            //
            // Note: If we fail updating any of the individual shard paths, none of them are changed since the newly created
            //       index-${gen_uuid} will not be referenced by the existing RepositoryData and new RepositoryData is only
            //       written if all shard paths have been successfully updated.
            final StepListener<RepositoryData> writeUpdatedRepoDataStep = new StepListener<>();
            writeShardMetaDataAndComputeDeletesStep.whenComplete(deleteResults -> {
                final ShardGenerations.Builder builder = ShardGenerations.builder();
                for (ShardSnapshotMetaDeleteResult newGen : deleteResults) {
                    builder.put(newGen.indexId, newGen.shardId, newGen.newGeneration);
                }
                final RepositoryData updatedRepoData = repositoryData.removeSnapshots(snapshotIds, builder.build());
                writeIndexGen(updatedRepoData, repositoryStateId, repoMetaVersion, Function.identity(),
                    ActionListener.wrap(v -> writeUpdatedRepoDataStep.onResponse(updatedRepoData), listener::onFailure));
            }, listener::onFailure);
            // Once we have updated the repository, run the clean-ups
            writeUpdatedRepoDataStep.whenComplete(updatedRepoData -> {
                // Run unreferenced blobs cleanup in parallel to shard-level snapshot deletion
                final ActionListener<Void> afterCleanupsListener =
                    new GroupedActionListener<>(ActionListener.wrap(() -> listener.onResponse(null)), 2);
                asyncCleanupUnlinkedRootAndIndicesBlobs(snapshotIds, foundIndices, rootBlobs, updatedRepoData, afterCleanupsListener);
                asyncCleanupUnlinkedShardLevelBlobs(repositoryData, snapshotIds, writeShardMetaDataAndComputeDeletesStep.result(),
                    afterCleanupsListener);
            }, listener::onFailure);
        } else {
            // Write the new repository data first (with the removed snapshot), using no shard generations
            final RepositoryData updatedRepoData = repositoryData.removeSnapshots(snapshotIds, ShardGenerations.EMPTY);
            writeIndexGen(updatedRepoData, repositoryStateId, repoMetaVersion, Function.identity(), ActionListener.wrap(v -> {
                // Run unreferenced blobs cleanup in parallel to shard-level snapshot deletion
                final ActionListener<Void> afterCleanupsListener =
                    new GroupedActionListener<>(ActionListener.wrap(() -> listener.onResponse(null)), 2);
                asyncCleanupUnlinkedRootAndIndicesBlobs(snapshotIds, foundIndices, rootBlobs, updatedRepoData, afterCleanupsListener);
                final StepListener<Collection<ShardSnapshotMetaDeleteResult>> writeMetaAndComputeDeletesStep = new StepListener<>();
                writeUpdatedShardMetaDataAndComputeDeletes(snapshotIds, repositoryData, false, writeMetaAndComputeDeletesStep);
                writeMetaAndComputeDeletesStep.whenComplete(deleteResults ->
                        asyncCleanupUnlinkedShardLevelBlobs(repositoryData, snapshotIds, deleteResults, afterCleanupsListener),
                    afterCleanupsListener::onFailure);
            }, listener::onFailure));
        }
    }

    private void asyncCleanupUnlinkedRootAndIndicesBlobs(Collection<SnapshotId> deletedSnapshots, Map<String, BlobContainer> foundIndices,
                                                         Map<String, BlobMetadata> rootBlobs, RepositoryData updatedRepoData,
                                                         ActionListener<Void> listener) {
        threadPool.executor(ThreadPool.Names.SNAPSHOT).execute(ActionRunnable.wrap(
            listener,
            l -> cleanupStaleBlobs(deletedSnapshots, foundIndices, rootBlobs, updatedRepoData, ActionListener.map(l, ignored -> null))));
    }

    private void asyncCleanupUnlinkedShardLevelBlobs(RepositoryData oldRepositoryData, Collection<SnapshotId> snapshotIds,
                                                     Collection<ShardSnapshotMetaDeleteResult> deleteResults,
                                                     ActionListener<Void> listener) {
        threadPool.executor(ThreadPool.Names.SNAPSHOT).execute(ActionRunnable.wrap(
            listener,
            l -> {
                try {
                    deleteFromContainer(blobContainer(), resolveFilesToDelete(oldRepositoryData, snapshotIds, deleteResults));
                    l.onResponse(null);
                } catch (Exception e) {
                    logger.warn(
                        () -> new ParameterizedMessage("{} Failed to delete some blobs during snapshot delete", snapshotIds),
                        e);
                    throw e;
                }
            }));
    }

    // updates the shard state metadata for shards of a snapshot that is to be deleted. Also computes the files to be cleaned up.
    private void writeUpdatedShardMetaDataAndComputeDeletes(Collection<SnapshotId> snapshotIds, RepositoryData oldRepositoryData,
            boolean useUUIDs, ActionListener<Collection<ShardSnapshotMetaDeleteResult>> onAllShardsCompleted) {

        final Executor executor = threadPool.executor(ThreadPool.Names.SNAPSHOT);
        final List<IndexId> indices = oldRepositoryData.indicesToUpdateAfterRemovingSnapshot(snapshotIds);

        if (indices.isEmpty()) {
            onAllShardsCompleted.onResponse(Collections.emptyList());
            return;
        }

        // Listener that flattens out the delete results for each index
        final ActionListener<Collection<ShardSnapshotMetaDeleteResult>> deleteIndexMetadataListener = new GroupedActionListener<>(
            ActionListener.map(onAllShardsCompleted,
                res -> res.stream().flatMap(Collection::stream).collect(Collectors.toList())), indices.size());

        for (IndexId indexId : indices) {
            final Set<SnapshotId> survivingSnapshots = oldRepositoryData.getSnapshots(indexId).stream()
                .filter(id -> snapshotIds.contains(id) == false).collect(Collectors.toSet());
            final StepListener<Collection<Integer>> shardCountListener = new StepListener<>();
            final Collection<String> indexMetaGenerations = snapshotIds.stream().map(
                    id -> oldRepositoryData.indexMetaDataGenerations().indexMetaBlobId(id, indexId)).collect(Collectors.toSet());
            final ActionListener<Integer> allShardCountsListener =
                    new GroupedActionListener<>(shardCountListener, indexMetaGenerations.size());
            final BlobContainer indexContainer = indexContainer(indexId);
            for (String indexMetaGeneration : indexMetaGenerations) {
                executor.execute(ActionRunnable.supply(allShardCountsListener, () -> {
                    try {
                        return indexMetadataFormat.read(indexContainer, indexMetaGeneration).getNumberOfShards();
                    } catch (Exception ex) {
                        logger.warn(() -> new ParameterizedMessage(
                                "[{}] [{}] failed to read metadata for index", indexMetaGeneration, indexId.getName()), ex);
                        // Just invoke the listener without any shard generations to count it down, this index will be cleaned up
                        // by the stale data cleanup in the end.
                        // TODO: Getting here means repository corruption. We should find a way of dealing with this instead of just
                        //       ignoring it and letting the cleanup deal with it.
                        return null;
                    }
                }));
            }
            shardCountListener.whenComplete(counts -> {
                final int shardCount = counts.stream().mapToInt(i -> i).max().orElse(0);
                if (shardCount == 0) {
                    deleteIndexMetadataListener.onResponse(null);
                    return;
                }
                // Listener for collecting the results of removing the snapshot from each shard's metadata in the current index
                final ActionListener<ShardSnapshotMetaDeleteResult> allShardsListener =
                        new GroupedActionListener<>(deleteIndexMetadataListener, shardCount);
                for (int shardId = 0; shardId < shardCount; shardId++) {
                    final int finalShardId = shardId;
                    executor.execute(new AbstractRunnable() {
                        @Override
                        protected void doRun() throws Exception {
                            final BlobContainer shardContainer = shardContainer(indexId, finalShardId);
                            final Set<String> blobs = shardContainer.listBlobs().keySet();
                            final BlobStoreIndexShardSnapshots blobStoreIndexShardSnapshots;
                            final String newGen;
                            if (useUUIDs) {
                                newGen = UUIDs.randomBase64UUID();
                                blobStoreIndexShardSnapshots = buildBlobStoreIndexShardSnapshots(blobs, shardContainer,
                                        oldRepositoryData.shardGenerations().getShardGen(indexId, finalShardId)).v1();
                            } else {
                                Tuple<BlobStoreIndexShardSnapshots, Long> tuple = buildBlobStoreIndexShardSnapshots(blobs, shardContainer);
                                newGen = Long.toString(tuple.v2() + 1);
                                blobStoreIndexShardSnapshots = tuple.v1();
                            }
                            allShardsListener.onResponse(deleteFromShardSnapshotMeta(survivingSnapshots, indexId, finalShardId,
                                    snapshotIds, shardContainer, blobs, blobStoreIndexShardSnapshots, newGen));
                        }

                        @Override
                        public void onFailure(Exception ex) {
                            logger.warn(
                                () -> new ParameterizedMessage("{} failed to delete shard data for shard [{}][{}]",
                                    snapshotIds, indexId.getName(), finalShardId), ex);
                            // Just passing null here to count down the listener instead of failing it, the stale data left behind
                            // here will be retried in the next delete or repository cleanup
                            allShardsListener.onResponse(null);
                        }
                    });
                }
            }, deleteIndexMetadataListener::onFailure);
        }
    }

    private List<String> resolveFilesToDelete(RepositoryData oldRepositoryData, Collection<SnapshotId> snapshotIds,
                                              Collection<ShardSnapshotMetaDeleteResult> deleteResults) {
        final String basePath = basePath().buildAsString();
        final int basePathLen = basePath.length();
        final Map<IndexId, Collection<String>> indexMetaGenerations =
                oldRepositoryData.indexMetaDataToRemoveAfterRemovingSnapshots(snapshotIds);
        return Stream.concat(
                deleteResults.stream().flatMap(shardResult -> {
                    final String shardPath =
                            shardContainer(shardResult.indexId, shardResult.shardId).path().buildAsString();
                    return shardResult.blobsToDelete.stream().map(blob -> shardPath + blob);
                }),
                indexMetaGenerations.entrySet().stream().flatMap(entry -> {
                    final String indexContainerPath = indexContainer(entry.getKey()).path().buildAsString();
                    return entry.getValue().stream().map(id -> indexContainerPath + indexMetadataFormat.blobName(id));
                })
        ).map(absolutePath -> {
            assert absolutePath.startsWith(basePath);
            return absolutePath.substring(basePathLen);
        }).collect(Collectors.toList());
    }

    /**
     * Cleans up stale blobs directly under the repository root as well as all indices paths that aren't referenced by any existing
     * snapshots. This method is only to be called directly after a new {@link RepositoryData} was written to the repository and with
     * parameters {@code foundIndices}, {@code rootBlobs}
     *
     * @param deletedSnapshots if this method is called as part of a delete operation, the snapshot ids just deleted or empty if called as
     *                         part of a repository cleanup
     * @param foundIndices     all indices blob containers found in the repository before {@code newRepoData} was written
     * @param rootBlobs        all blobs found directly under the repository root
     * @param newRepoData      new repository data that was just written
     * @param listener         listener to invoke with the combined {@link DeleteResult} of all blobs removed in this operation
     */
    private void cleanupStaleBlobs(Collection<SnapshotId> deletedSnapshots, Map<String, BlobContainer> foundIndices,
                                   Map<String, BlobMetadata> rootBlobs, RepositoryData newRepoData,
                                   ActionListener<DeleteResult> listener) {
        final GroupedActionListener<DeleteResult> groupedListener = new GroupedActionListener<>(ActionListener.wrap(deleteResults -> {
            DeleteResult deleteResult = DeleteResult.ZERO;
            for (DeleteResult result : deleteResults) {
                deleteResult = deleteResult.add(result);
            }
            listener.onResponse(deleteResult);
        }, listener::onFailure), 2);

        final Executor executor = threadPool.executor(ThreadPool.Names.SNAPSHOT);
        executor.execute(ActionRunnable.supply(groupedListener, () -> {
            List<String> deletedBlobs = cleanupStaleRootFiles(deletedSnapshots, staleRootBlobs(newRepoData, rootBlobs.keySet()));
            return new DeleteResult(deletedBlobs.size(), deletedBlobs.stream().mapToLong(name -> rootBlobs.get(name).length()).sum());
        }));

        final Set<String> survivingIndexIds = newRepoData.getIndices().values().stream().map(IndexId::getId).collect(Collectors.toSet());
        executor.execute(ActionRunnable.supply(groupedListener, () -> cleanupStaleIndices(foundIndices, survivingIndexIds)));
    }

    /**
     * Runs cleanup actions on the repository. Increments the repository state id by one before executing any modifications on the
     * repository.
     * TODO: Add shard level cleanups
     * TODO: Add unreferenced index metadata cleanup
     * <ul>
     *     <li>Deleting stale indices {@link #cleanupStaleIndices}</li>
     *     <li>Deleting unreferenced root level blobs {@link #cleanupStaleRootFiles}</li>
     * </ul>
     * @param repositoryStateId     Current repository state id
     * @param repositoryMetaVersion version of the updated repository metadata to write
     * @param listener              Listener to complete when done
     */
    public void cleanup(long repositoryStateId, Version repositoryMetaVersion, ActionListener<RepositoryCleanupResult> listener) {
        try {
            if (isReadOnly()) {
                throw new RepositoryException(metadata.name(), "cannot run cleanup on readonly repository");
            }
            Map<String, BlobMetadata> rootBlobs = blobContainer().listBlobs();
            final RepositoryData repositoryData = safeRepositoryData(repositoryStateId, rootBlobs);
            final Map<String, BlobContainer> foundIndices = blobStore().blobContainer(indicesPath()).children();
            final Set<String> survivingIndexIds =
                repositoryData.getIndices().values().stream().map(IndexId::getId).collect(Collectors.toSet());
            final List<String> staleRootBlobs = staleRootBlobs(repositoryData, rootBlobs.keySet());
            if (survivingIndexIds.equals(foundIndices.keySet()) && staleRootBlobs.isEmpty()) {
                // Nothing to clean up we return
                listener.onResponse(new RepositoryCleanupResult(DeleteResult.ZERO));
            } else {
                // write new index-N blob to ensure concurrent operations will fail
                writeIndexGen(repositoryData, repositoryStateId, repositoryMetaVersion,
                        Function.identity(), ActionListener.wrap(v -> cleanupStaleBlobs(Collections.emptyList(), foundIndices, rootBlobs,
                                repositoryData, ActionListener.map(listener, RepositoryCleanupResult::new)), listener::onFailure));
            }
        } catch (Exception e) {
            listener.onFailure(e);
        }
    }

    // Finds all blobs directly under the repository root path that are not referenced by the current RepositoryData
    private List<String> staleRootBlobs(RepositoryData repositoryData, Set<String> rootBlobNames) {
        final Set<String> allSnapshotIds =
            repositoryData.getSnapshotIds().stream().map(SnapshotId::getUUID).collect(Collectors.toSet());
        return rootBlobNames.stream().filter(
            blob -> {
                if (FsBlobContainer.isTempBlobName(blob)) {
                    return true;
                }
                if (blob.endsWith(".dat")) {
                    final String foundUUID;
                    if (blob.startsWith(SNAPSHOT_PREFIX)) {
                        foundUUID = blob.substring(SNAPSHOT_PREFIX.length(), blob.length() - ".dat".length());
                        assert snapshotFormat.blobName(foundUUID).equals(blob);
                    } else if (blob.startsWith(METADATA_PREFIX)) {
                        foundUUID = blob.substring(METADATA_PREFIX.length(), blob.length() - ".dat".length());
                        assert globalMetadataFormat.blobName(foundUUID).equals(blob);
                    } else {
                        return false;
                    }
                    return allSnapshotIds.contains(foundUUID) == false;
                } else if (blob.startsWith(INDEX_FILE_PREFIX)) {
                    // TODO: Include the current generation here once we remove keeping index-(N-1) around from #writeIndexGen
                    return repositoryData.getGenId() > Long.parseLong(blob.substring(INDEX_FILE_PREFIX.length()));
                }
                return false;
            }
        ).collect(Collectors.toList());
    }

    private List<String> cleanupStaleRootFiles(Collection<SnapshotId> deletedSnapshots, List<String> blobsToDelete) {
        if (blobsToDelete.isEmpty()) {
            return blobsToDelete;
        }
        try {
            if (logger.isInfoEnabled()) {
                // If we're running root level cleanup as part of a snapshot delete we should not log the snapshot- and global metadata
                // blobs associated with the just deleted snapshots as they are expected to exist and not stale. Otherwise every snapshot
                // delete would also log a confusing INFO message about "stale blobs".
                final Set<String> blobNamesToIgnore = deletedSnapshots.stream().flatMap(
                        snapshotId -> Stream.of(globalMetadataFormat.blobName(snapshotId.getUUID()),
                                snapshotFormat.blobName(snapshotId.getUUID()))).collect(Collectors.toSet());
                final List<String> blobsToLog = blobsToDelete.stream().filter(b -> blobNamesToIgnore.contains(b) == false)
                        .collect(Collectors.toList());
                if (blobsToLog.isEmpty() == false) {
                    logger.info("[{}] Found stale root level blobs {}. Cleaning them up", metadata.name(), blobsToLog);
                }
            }
            deleteFromContainer(blobContainer(), blobsToDelete);
            return blobsToDelete;
        } catch (IOException e) {
            logger.warn(() -> new ParameterizedMessage(
                "[{}] The following blobs are no longer part of any snapshot [{}] but failed to remove them",
                metadata.name(), blobsToDelete), e);
        } catch (Exception e) {
            // TODO: We shouldn't be blanket catching and suppressing all exceptions here and instead handle them safely upstream.
            //       Currently this catch exists as a stop gap solution to tackle unexpected runtime exceptions from implementations
            //       bubbling up and breaking the snapshot functionality.
            assert false : e;
            logger.warn(new ParameterizedMessage("[{}] Exception during cleanup of root level blobs", metadata.name()), e);
        }
        return Collections.emptyList();
    }

    private DeleteResult cleanupStaleIndices(Map<String, BlobContainer> foundIndices, Set<String> survivingIndexIds) {
        DeleteResult deleteResult = DeleteResult.ZERO;
        try {
            for (Map.Entry<String, BlobContainer> indexEntry : foundIndices.entrySet()) {
                final String indexSnId = indexEntry.getKey();
                try {
                    if (survivingIndexIds.contains(indexSnId) == false) {
                        logger.debug("[{}] Found stale index [{}]. Cleaning it up", metadata.name(), indexSnId);
                        deleteResult = deleteResult.add(indexEntry.getValue().delete());
                        logger.debug("[{}] Cleaned up stale index [{}]", metadata.name(), indexSnId);
                    }
                } catch (IOException e) {
                    logger.warn(() -> new ParameterizedMessage(
                        "[{}] index {} is no longer part of any snapshots in the repository, " +
                            "but failed to clean up their index folders", metadata.name(), indexSnId), e);
                }
            }
        } catch (Exception e) {
            // TODO: We shouldn't be blanket catching and suppressing all exceptions here and instead handle them safely upstream.
            //       Currently this catch exists as a stop gap solution to tackle unexpected runtime exceptions from implementations
            //       bubbling up and breaking the snapshot functionality.
            assert false : e;
            logger.warn(new ParameterizedMessage("[{}] Exception during cleanup of stale indices", metadata.name()), e);
        }
        return deleteResult;
    }

    @Override
    public void finalizeSnapshot(final SnapshotId snapshotId,
                                 final ShardGenerations shardGenerations,
                                 final long startTime,
                                 final String failure,
                                 final int totalShards,
                                 final List<SnapshotShardFailure> shardFailures,
                                 final long repositoryStateId,
                                 final boolean includeGlobalState,
                                 final Metadata clusterMetadata,
                                 final Map<String, Object> userMetadata,
                                 Version repositoryMetaVersion,
                                 Function<ClusterState, ClusterState> stateTransformer,
                                 final ActionListener<Tuple<RepositoryData, SnapshotInfo>> listener) {
        assert repositoryStateId > RepositoryData.UNKNOWN_REPO_GEN :
            "Must finalize based on a valid repository generation but received [" + repositoryStateId + "]";
        final Collection<IndexId> indices = shardGenerations.indices();
        // Once we are done writing the updated index-N blob we remove the now unreferenced index-${uuid} blobs in each shard
        // directory if all nodes are at least at version SnapshotsService#SHARD_GEN_IN_REPO_DATA_VERSION
        // If there are older version nodes in the cluster, we don't need to run this cleanup as it will have already happened
        // when writing the index-${N} to each shard directory.
        final boolean writeShardGens = SnapshotsService.useShardGenerations(repositoryMetaVersion);
        final Consumer<Exception> onUpdateFailure =
            e -> listener.onFailure(new SnapshotException(metadata.name(), snapshotId, "failed to update snapshot in repository", e));

        final Executor executor = threadPool.executor(ThreadPool.Names.SNAPSHOT);

        final boolean writeIndexGens = SnapshotsService.useIndexGenerations(repositoryMetaVersion);

        final StepListener<RepositoryData> repoDataListener = new StepListener<>();
        executor.execute(ActionRunnable.wrap(repoDataListener, this::getRepositoryData));
        repoDataListener.whenComplete(existingRepositoryData -> {

            final Map<IndexId, String> indexMetas;
            final Map<String, String> indexMetaIdentifiers;
            if (writeIndexGens) {
                indexMetaIdentifiers = ConcurrentCollections.newConcurrentMap();
                indexMetas = ConcurrentCollections.newConcurrentMap();
            } else {
                indexMetas = null;
                indexMetaIdentifiers = null;
            }

            final ActionListener<SnapshotInfo> allMetaListener = new GroupedActionListener<>(
                ActionListener.wrap(snapshotInfos -> {
                    assert snapshotInfos.size() == 1 : "Should have only received a single SnapshotInfo but received " + snapshotInfos;
                    final SnapshotInfo snapshotInfo = snapshotInfos.iterator().next();
                    final RepositoryData updatedRepositoryData = existingRepositoryData.addSnapshot(
                        snapshotId, snapshotInfo.state(), Version.CURRENT, shardGenerations, indexMetas, indexMetaIdentifiers);
                    writeIndexGen(updatedRepositoryData, repositoryStateId, repositoryMetaVersion, stateTransformer,
                            ActionListener.wrap(
                                    newRepoData -> {
                                        if (writeShardGens) {
                                            cleanupOldShardGens(existingRepositoryData, updatedRepositoryData);
                                        }
                                        listener.onResponse(new Tuple<>(newRepoData, snapshotInfo));
                                    }, onUpdateFailure));
                }, onUpdateFailure), 2 + indices.size());

            // We ignore all FileAlreadyExistsException when writing metadata since otherwise a master failover while in this method will
            // mean that no snap-${uuid}.dat blob is ever written for this snapshot. This is safe because any updated version of the
            // index or global metadata will be compatible with the segments written in this snapshot as well.
            // Failing on an already existing index-${repoGeneration} below ensures that the index.latest blob is not updated in a way
            // that decrements the generation it points at

            // Write Global MetaData
            executor.execute(ActionRunnable.run(allMetaListener,
                () -> globalMetadataFormat.write(clusterMetadata, blobContainer(), snapshotId.getUUID(), false)));

            // write the index metadata for each index in the snapshot
            for (IndexId index : indices) {
                executor.execute(ActionRunnable.run(allMetaListener, () -> {
                        final IndexMetadata indexMetaData = clusterMetadata.index(index.getName());
                        if (writeIndexGens) {
                            final String identifiers = IndexMetaDataGenerations.buildUniqueIdentifier(indexMetaData);
                            String metaUUID = existingRepositoryData.indexMetaDataGenerations().getIndexMetaBlobId(identifiers);
                            if (metaUUID == null) {
                                // We don't yet have this version of the metadata so we write it
                                metaUUID = UUIDs.base64UUID();
                                indexMetadataFormat.write(indexMetaData, indexContainer(index), metaUUID, false);
                                indexMetaIdentifiers.put(identifiers, metaUUID);
                            }
                            indexMetas.put(index, identifiers);
                        } else {
                            indexMetadataFormat.write(
                                clusterMetadata.index(index.getName()), indexContainer(index), snapshotId.getUUID(), false);
                        }
                    }
                ));
            }
            executor.execute(ActionRunnable.supply(allMetaListener, () -> {
                final SnapshotInfo snapshotInfo = new SnapshotInfo(snapshotId,
                    indices.stream().map(IndexId::getName).collect(Collectors.toList()),
                    startTime, failure, threadPool.absoluteTimeInMillis(), totalShards, shardFailures,
                    includeGlobalState, userMetadata);
                snapshotFormat.write(snapshotInfo, blobContainer(), snapshotId.getUUID(), false);
                return snapshotInfo;
            }));
        }, onUpdateFailure);
    }

    // Delete all old shard gen blobs that aren't referenced any longer as a result from moving to updated repository data
    private void cleanupOldShardGens(RepositoryData existingRepositoryData, RepositoryData updatedRepositoryData) {
        final List<String> toDelete = new ArrayList<>();
        final int prefixPathLen = basePath().buildAsString().length();
        updatedRepositoryData.shardGenerations().obsoleteShardGenerations(existingRepositoryData.shardGenerations()).forEach(
            (indexId, gens) -> gens.forEach((shardId, oldGen) -> toDelete.add(
                shardContainer(indexId, shardId).path().buildAsString().substring(prefixPathLen) + INDEX_FILE_PREFIX + oldGen)));
        try {
            deleteFromContainer(blobContainer(), toDelete);
        } catch (Exception e) {
            logger.warn("Failed to clean up old shard generation blobs", e);
        }
    }

    @Override
    public SnapshotInfo getSnapshotInfo(final SnapshotId snapshotId) {
        try {
            return snapshotFormat.read(blobContainer(), snapshotId.getUUID());
        } catch (NoSuchFileException ex) {
            throw new SnapshotMissingException(metadata.name(), snapshotId, ex);
        } catch (IOException | NotXContentException ex) {
            throw new SnapshotException(metadata.name(), snapshotId, "failed to get snapshots", ex);
        }
    }

    @Override
    public Metadata getSnapshotGlobalMetadata(final SnapshotId snapshotId) {
        try {
            return globalMetadataFormat.read(blobContainer(), snapshotId.getUUID());
        } catch (NoSuchFileException ex) {
            throw new SnapshotMissingException(metadata.name(), snapshotId, ex);
        } catch (IOException ex) {
            throw new SnapshotException(metadata.name(), snapshotId, "failed to read global metadata", ex);
        }
    }

    @Override
    public IndexMetadata getSnapshotIndexMetaData(RepositoryData repositoryData, SnapshotId snapshotId, IndexId index) throws IOException {
        try {
            return indexMetadataFormat.read(indexContainer(index),
                repositoryData.indexMetaDataGenerations().indexMetaBlobId(snapshotId, index));
        } catch (NoSuchFileException e) {
            throw new SnapshotMissingException(metadata.name(), snapshotId, e);
        }
    }

    private void deleteFromContainer(BlobContainer container, List<String> blobs) throws IOException {
        logger.trace(() -> new ParameterizedMessage("[{}] Deleting {} from [{}]", metadata.name(), blobs, container.path()));
        container.deleteBlobsIgnoringIfNotExists(blobs);
    }

    private BlobPath indicesPath() {
        return basePath().add("indices");
    }

    private BlobContainer indexContainer(IndexId indexId) {
        return blobStore().blobContainer(indicesPath().add(indexId.getId()));
    }

    private BlobContainer shardContainer(IndexId indexId, ShardId shardId) {
        return shardContainer(indexId, shardId.getId());
    }

    public BlobContainer shardContainer(IndexId indexId, int shardId) {
        return blobStore().blobContainer(indicesPath().add(indexId.getId()).add(Integer.toString(shardId)));
    }

    /**
     * Configures RateLimiter based on repository and global settings
     *
     * @param repositorySettings repository settings
     * @param setting            setting to use to configure rate limiter
     * @param defaultRate        default limiting rate
     * @return rate limiter or null of no throttling is needed
     */
    private RateLimiter getRateLimiter(Settings repositorySettings, String setting, ByteSizeValue defaultRate) {
        ByteSizeValue maxSnapshotBytesPerSec = repositorySettings.getAsBytesSize(setting, defaultRate);
        if (maxSnapshotBytesPerSec.getBytes() <= 0) {
            return null;
        } else {
            return new RateLimiter.SimpleRateLimiter(maxSnapshotBytesPerSec.getMbFrac());
        }
    }

    @Override
    public long getSnapshotThrottleTimeInNanos() {
        return snapshotRateLimitingTimeInNanos.count();
    }

    @Override
    public long getRestoreThrottleTimeInNanos() {
        return restoreRateLimitingTimeInNanos.count();
    }

    protected void assertSnapshotOrGenericThread() {
        assert Thread.currentThread().getName().contains('[' + ThreadPool.Names.SNAPSHOT + ']')
            || Thread.currentThread().getName().contains('[' + ThreadPool.Names.GENERIC + ']') :
            "Expected current thread [" + Thread.currentThread() + "] to be the snapshot or generic thread.";
    }

    @Override
    public String startVerification() {
        try {
            if (isReadOnly()) {
                // It's readonly - so there is not much we can do here to verify it apart from reading the blob store metadata
                latestIndexBlobId();
                return "read-only";
            } else {
                String seed = UUIDs.randomBase64UUID();
                byte[] testBytes = Strings.toUTF8Bytes(seed);
                BlobContainer testContainer = blobStore().blobContainer(basePath().add(testBlobPrefix(seed)));
                BytesArray bytes = new BytesArray(testBytes);
                try (InputStream stream = bytes.streamInput()) {
                    testContainer.writeBlobAtomic("master.dat", stream, bytes.length(), true);
                }
                return seed;
            }
        } catch (IOException exp) {
            throw new RepositoryVerificationException(metadata.name(), "path " + basePath() + " is not accessible on master node", exp);
        }
    }

    @Override
    public void endVerification(String seed) {
        if (isReadOnly() == false) {
            try {
                final String testPrefix = testBlobPrefix(seed);
                blobStore().blobContainer(basePath().add(testPrefix)).delete();
            } catch (IOException exp) {
                throw new RepositoryVerificationException(metadata.name(), "cannot delete test data at " + basePath(), exp);
            }
        }
    }

    // Tracks the latest known repository generation in a best-effort way to detect inconsistent listing of root level index-N blobs
    // and concurrent modifications.
    private final AtomicLong latestKnownRepoGen = new AtomicLong(RepositoryData.UNKNOWN_REPO_GEN);

    // Best effort cache of the latest known repository data and its generation, cached serialized as compressed json
    private final AtomicReference<Tuple<Long, BytesReference>> latestKnownRepositoryData = new AtomicReference<>();

    @Override
    public void getRepositoryData(ActionListener<RepositoryData> listener) {
        if (latestKnownRepoGen.get() == RepositoryData.CORRUPTED_REPO_GEN) {
            listener.onFailure(corruptedStateException(null));
            return;
        }
        final Tuple<Long, BytesReference> cached = latestKnownRepositoryData.get();
        // Fast path loading repository data directly from cache if we're in fully consistent mode and the cache matches up with
        // the latest known repository generation
        if (bestEffortConsistency == false && cached != null && cached.v1() == latestKnownRepoGen.get()) {
            try {
                listener.onResponse(repositoryDataFromCachedEntry(cached));
            } catch (Exception e) {
                listener.onFailure(e);
            }
            return;
        }
        // Slow path if we were not able to safely read the repository data from cache
        threadPool.generic().execute(ActionRunnable.wrap(listener, this::doGetRepositoryData));
    }

    private void doGetRepositoryData(ActionListener<RepositoryData> listener) {
        // Retry loading RepositoryData in a loop in case we run into concurrent modifications of the repository.
        // Keep track of the most recent generation we failed to load so we can break out of the loop if we fail to load the same
        // generation repeatedly.
        long lastFailedGeneration = RepositoryData.UNKNOWN_REPO_GEN;
        while (true) {
            final long genToLoad;
            if (bestEffortConsistency) {
                // We're only using #latestKnownRepoGen as a hint in this mode and listing repo contents as a secondary way of trying
                // to find a higher generation
                final long generation;
                try {
                    generation = latestIndexBlobId();
                } catch (IOException ioe) {
                    listener.onFailure(
                        new RepositoryException(metadata.name(), "Could not determine repository generation from root blobs", ioe));
                    return;
                }
                genToLoad = latestKnownRepoGen.updateAndGet(known -> Math.max(known, generation));
                if (genToLoad > generation) {
                    logger.info("Determined repository generation [" + generation
                        + "] from repository contents but correct generation must be at least [" + genToLoad + "]");
                }
            } else {
                // We only rely on the generation tracked in #latestKnownRepoGen which is exclusively updated from the cluster state
                genToLoad = latestKnownRepoGen.get();
            }
            try {
                final Tuple<Long, BytesReference> cached = latestKnownRepositoryData.get();
                final RepositoryData loaded;
                // Caching is not used with #bestEffortConsistency see docs on #cacheRepositoryData for details
                if (bestEffortConsistency == false && cached != null && cached.v1() == genToLoad) {
                    loaded = repositoryDataFromCachedEntry(cached);
                } else {
                    loaded = getRepositoryData(genToLoad);
                    cacheRepositoryData(loaded);
                }
                listener.onResponse(loaded);
                return;
            } catch (RepositoryException e) {
                // If the generation to load changed concurrently and we didn't just try loading the same generation before we retry
                if (genToLoad != latestKnownRepoGen.get() && genToLoad != lastFailedGeneration) {
                    lastFailedGeneration = genToLoad;
                    logger.warn("Failed to load repository data generation [" + genToLoad +
                        "] because a concurrent operation moved the current generation to [" + latestKnownRepoGen.get() + "]", e);
                    continue;
                }
                if (bestEffortConsistency == false && ExceptionsHelper.unwrap(e, NoSuchFileException.class) != null) {
                    // We did not find the expected index-N even though the cluster state continues to point at the missing value
                    // of N so we mark this repository as corrupted.
                    markRepoCorrupted(genToLoad, e,
                        ActionListener.wrap(v -> listener.onFailure(corruptedStateException(e)), listener::onFailure));
                } else {
                    listener.onFailure(e);
                }
                return;
            } catch (Exception e) {
                listener.onFailure(new RepositoryException(metadata.name(), "Unexpected exception when loading repository data", e));
                return;
            }
        }
    }

    /**
     * Puts the given {@link RepositoryData} into the cache if it is of a newer generation and only if the repository is not using
     * {@link #bestEffortConsistency}. When using {@link #bestEffortConsistency} the repository is using listing to find the latest
     * {@code index-N} blob and there are no hard guarantees that a given repository generation won't be reused since an external
     * modification can lead to moving from a higher {@code N} to a lower {@code N} value which mean we can't safely assume that a given
     * generation will always contain the same {@link RepositoryData}.
     *
     * @param updated RepositoryData to cache if newer than the cache contents
     */
    private void cacheRepositoryData(RepositoryData updated) {
        if (cacheRepositoryData && bestEffortConsistency == false) {
            final BytesReference serialized;
            BytesStreamOutput out = new BytesStreamOutput();
            try {
                try (StreamOutput tmp = CompressorFactory.COMPRESSOR.streamOutput(out);
                     XContentBuilder builder = XContentFactory.jsonBuilder(tmp)) {
                    updated.snapshotsToXContent(builder, Version.CURRENT);
                }
                serialized = out.bytes();
                final int len = serialized.length();
                if (len > ByteSizeUnit.KB.toBytes(500)) {
                    logger.debug("Not caching repository data of size [{}] for repository [{}] because it is larger than 500KB in" +
                        " serialized size", len, metadata.name());
                    if (len > ByteSizeUnit.MB.toBytes(5)) {
                        logger.warn("Your repository metadata blob for repository [{}] is larger than 5MB. Consider moving to a fresh" +
                            " repository for new snapshots or deleting unneeded snapshots from your repository to ensure stable" +
                            " repository behavior going forward.", metadata.name());
                    }
                    // Set empty repository data to not waste heap for an outdated cached value
                    latestKnownRepositoryData.set(null);
                    return;
                }
            } catch (IOException e) {
                assert false : new AssertionError("Impossible, no IO happens here", e);
                logger.warn("Failed to serialize repository data", e);
                return;
            }
            latestKnownRepositoryData.updateAndGet(known -> {
                if (known != null && known.v1() > updated.getGenId()) {
                    return known;
                }
                return new Tuple<>(updated.getGenId(), serialized);
            });
        }
    }

    private RepositoryData repositoryDataFromCachedEntry(Tuple<Long, BytesReference> cacheEntry) throws IOException {
        return RepositoryData.snapshotsFromXContent(
            XContentType.JSON.xContent().createParser(NamedXContentRegistry.EMPTY,
                LoggingDeprecationHandler.INSTANCE,
                CompressorFactory.COMPRESSOR.streamInput(cacheEntry.v2().streamInput())), cacheEntry.v1());
    }

    private RepositoryException corruptedStateException(@Nullable Exception cause) {
        return new RepositoryException(metadata.name(),
            "Could not read repository data because the contents of the repository do not match its " +
                "expected state. This is likely the result of either concurrently modifying the contents of the " +
                "repository by a process other than this cluster or an issue with the repository's underlying" +
                "storage. The repository has been disabled to prevent corrupting its contents. To re-enable it " +
                "and continue using it please remove the repository from the cluster and add it again to make " +
                "the cluster recover the known state of the repository from its physical contents.", cause);
    }

    /**
     * Marks the repository as corrupted. This puts the repository in a state where its tracked value for
     * {@link RepositoryMetadata#pendingGeneration()} is unchanged while its value for {@link RepositoryMetadata#generation()} is set to
     * {@link RepositoryData#CORRUPTED_REPO_GEN}. In this state, the repository can not be used any longer and must be removed and
     * recreated after the problem that lead to it being marked as corrupted has been fixed.
     *
     * @param corruptedGeneration generation that failed to load because the index file was not found but that should have loaded
     * @param originalException   exception that lead to the failing to load the {@code index-N} blob
     * @param listener            listener to invoke once done
     */
    private void markRepoCorrupted(long corruptedGeneration, Exception originalException, ActionListener<Void> listener) {
        assert corruptedGeneration != RepositoryData.UNKNOWN_REPO_GEN;
        assert bestEffortConsistency == false;
        clusterService.submitStateUpdateTask("mark repository corrupted [" + metadata.name() + "][" + corruptedGeneration + "]",
            new ClusterStateUpdateTask() {
                @Override
                public ClusterState execute(ClusterState currentState) {
                    final RepositoriesMetadata state = currentState.metadata().custom(RepositoriesMetadata.TYPE);
                    final RepositoryMetadata repoState = state.repository(metadata.name());
                    if (repoState.generation() != corruptedGeneration) {
                        throw new IllegalStateException("Tried to mark repo generation [" + corruptedGeneration
                            + "] as corrupted but its state concurrently changed to [" + repoState + "]");
                    }
                    return ClusterState.builder(currentState).metadata(Metadata.builder(currentState.metadata()).putCustom(
                        RepositoriesMetadata.TYPE, state.withUpdatedGeneration(
                            metadata.name(), RepositoryData.CORRUPTED_REPO_GEN, repoState.pendingGeneration())).build()).build();
                }

                @Override
                public void onFailure(String source, Exception e) {
                    listener.onFailure(new RepositoryException(metadata.name(), "Failed marking repository state as corrupted",
                        ExceptionsHelper.useOrSuppress(e, originalException)));
                }

                @Override
                public void clusterStateProcessed(String source, ClusterState oldState, ClusterState newState) {
                    listener.onResponse(null);
                }
            });
    }

    private RepositoryData getRepositoryData(long indexGen) {
        if (indexGen == RepositoryData.EMPTY_REPO_GEN) {
            return RepositoryData.EMPTY;
        }
        try {
            final String snapshotsIndexBlobName = INDEX_FILE_PREFIX + Long.toString(indexGen);

            // EMPTY is safe here because RepositoryData#fromXContent calls namedObject
            try (InputStream blob = blobContainer().readBlob(snapshotsIndexBlobName);
                 XContentParser parser = XContentType.JSON.xContent().createParser(NamedXContentRegistry.EMPTY,
                     LoggingDeprecationHandler.INSTANCE, blob)) {
                return RepositoryData.snapshotsFromXContent(parser, indexGen);
            }
        } catch (IOException ioe) {
            if (bestEffortConsistency) {
                // If we fail to load the generation we tracked in latestKnownRepoGen we reset it.
                // This is done as a fail-safe in case a user manually deletes the contents of the repository in which case subsequent
                // operations must start from the EMPTY_REPO_GEN again
                if (latestKnownRepoGen.compareAndSet(indexGen, RepositoryData.EMPTY_REPO_GEN)) {
                    logger.warn("Resetting repository generation tracker because we failed to read generation [" + indexGen + "]", ioe);
                }
            }
            throw new RepositoryException(metadata.name(), "could not read repository data from index blob", ioe);
        }
    }

    private static String testBlobPrefix(String seed) {
        return TESTS_FILE + seed;
    }

    @Override
    public boolean isReadOnly() {
        return readOnly;
    }

    /**
     * Writing a new index generation is a three step process.
     * First, the {@link RepositoryMetadata} entry for this repository is set into a pending state by incrementing its
     * pending generation {@code P} while its safe generation {@code N} remains unchanged.
     * Second, the updated {@link RepositoryData} is written to generation {@code P + 1}.
     * Lastly, the {@link RepositoryMetadata} entry for this repository is updated to the new generation {@code P + 1} and thus
     * pending and safe generation are set to the same value marking the end of the update of the repository data.
     *
     * @param repositoryData RepositoryData to write
     * @param expectedGen    expected repository generation at the start of the operation
     * @param version        version of the repository metadata to write
     * @param stateFilter    filter for the last cluster state update executed by this method
     * @param listener       completion listener
     */
    protected void writeIndexGen(RepositoryData repositoryData, long expectedGen, Version version,
                                 Function<ClusterState, ClusterState> stateFilter, ActionListener<RepositoryData> listener) {
        assert isReadOnly() == false; // can not write to a read only repository
        final long currentGen = repositoryData.getGenId();
        if (currentGen != expectedGen) {
            // the index file was updated by a concurrent operation, so we were operating on stale
            // repository data
            listener.onFailure(new RepositoryException(metadata.name(),
                "concurrent modification of the index-N file, expected current generation [" + expectedGen +
                    "], actual current generation [" + currentGen + "]"));
            return;
        }

        // Step 1: Set repository generation state to the next possible pending generation
        final StepListener<Long> setPendingStep = new StepListener<>();
        clusterService.submitStateUpdateTask("set pending repository generation [" + metadata.name() + "][" + expectedGen + "]",
            new ClusterStateUpdateTask() {

                private long newGen;

                @Override
                public ClusterState execute(ClusterState currentState) {
                    final RepositoryMetadata meta = getRepoMetadata(currentState);
                    final String repoName = metadata.name();
                    final long genInState = meta.generation();
                    final boolean uninitializedMeta = meta.generation() == RepositoryData.UNKNOWN_REPO_GEN || bestEffortConsistency;
                    if (uninitializedMeta == false && meta.pendingGeneration() != genInState) {
                        logger.info("Trying to write new repository data over unfinished write, repo [{}] is at " +
                            "safe generation [{}] and pending generation [{}]", meta.name(), genInState, meta.pendingGeneration());
                    }
                    assert expectedGen == RepositoryData.EMPTY_REPO_GEN || uninitializedMeta
                        || expectedGen == meta.generation() :
                        "Expected non-empty generation [" + expectedGen + "] does not match generation tracked in [" + meta + "]";
                    // If we run into the empty repo generation for the expected gen, the repo is assumed to have been cleared of
                    // all contents by an external process so we reset the safe generation to the empty generation.
                    final long safeGeneration = expectedGen == RepositoryData.EMPTY_REPO_GEN ? RepositoryData.EMPTY_REPO_GEN
                        : (uninitializedMeta ? expectedGen : genInState);
                    // Regardless of whether or not the safe generation has been reset, the pending generation always increments so that
                    // even if a repository has been manually cleared of all contents we will never reuse the same repository generation.
                    // This is motivated by the consistency behavior the S3 based blob repository implementation has to support which does
                    // not offer any consistency guarantees when it comes to overwriting the same blob name with different content.
                    final long nextPendingGen = metadata.pendingGeneration() + 1;
                    newGen = uninitializedMeta ? Math.max(expectedGen + 1, nextPendingGen) : nextPendingGen;
                    assert newGen > latestKnownRepoGen.get() : "Attempted new generation [" + newGen +
                        "] must be larger than latest known generation [" + latestKnownRepoGen.get() + "]";
                    return ClusterState.builder(currentState).metadata(Metadata.builder(currentState.getMetadata())
                        .putCustom(RepositoriesMetadata.TYPE,
                            currentState.metadata().<RepositoriesMetadata>custom(RepositoriesMetadata.TYPE).withUpdatedGeneration(
                                repoName, safeGeneration, newGen)).build()).build();
                }

                @Override
                public void onFailure(String source, Exception e) {
                    listener.onFailure(
                        new RepositoryException(metadata.name(), "Failed to execute cluster state update [" + source + "]", e));
                }

                @Override
                public void clusterStateProcessed(String source, ClusterState oldState, ClusterState newState) {
                    setPendingStep.onResponse(newGen);
                }
            });

        final StepListener<RepositoryData> filterRepositoryDataStep = new StepListener<>();

        // Step 2: Write new index-N blob to repository and update index.latest
        setPendingStep.whenComplete(newGen -> threadPool().executor(ThreadPool.Names.SNAPSHOT).execute(ActionRunnable.wrap(listener, l -> {
            // BwC logic: Load snapshot version information if any snapshot is missing a version in RepositoryData so that the new
            // RepositoryData contains a version for every snapshot
            final List<SnapshotId> snapshotIdsWithoutVersion = repositoryData.getSnapshotIds().stream().filter(
                snapshotId -> repositoryData.getVersion(snapshotId) == null).collect(Collectors.toList());
            if (snapshotIdsWithoutVersion.isEmpty() == false) {
                final Map<SnapshotId, Version> updatedVersionMap = new ConcurrentHashMap<>();
                final GroupedActionListener<Void> loadAllVersionsListener = new GroupedActionListener<>(
                    ActionListener.runAfter(
                        new ActionListener<>() {
                            @Override
                            public void onResponse(Collection<Void> voids) {
                                logger.info("Successfully loaded all snapshot's version information for {} from snapshot metadata",
                                    AllocationService.firstListElementsToCommaDelimitedString(
                                        snapshotIdsWithoutVersion, SnapshotId::toString, logger.isDebugEnabled()));
                            }

                            @Override
                            public void onFailure(Exception e) {
                                logger.warn("Failure when trying to load missing version information from snapshot metadata", e);
                            }
                        }, () -> filterRepositoryDataStep.onResponse(repositoryData.withVersions(updatedVersionMap))),
                    snapshotIdsWithoutVersion.size());
                for (SnapshotId snapshotId : snapshotIdsWithoutVersion) {
                    threadPool().executor(ThreadPool.Names.SNAPSHOT).execute(ActionRunnable.run(loadAllVersionsListener, () ->
                        updatedVersionMap.put(snapshotId, getSnapshotInfo(snapshotId).version())));
                }
            } else {
                filterRepositoryDataStep.onResponse(repositoryData);
            }
        })), listener::onFailure);
        filterRepositoryDataStep.whenComplete(filteredRepositoryData -> {
            final long newGen = setPendingStep.result();
            if (latestKnownRepoGen.get() >= newGen) {
                throw new IllegalArgumentException(
                    "Tried writing generation [" + newGen + "] but repository is at least at generation [" + latestKnownRepoGen.get()
                        + "] already");
            }
            // write the index file
            final String indexBlob = INDEX_FILE_PREFIX + Long.toString(newGen);
            logger.debug("Repository [{}] writing new index generational blob [{}]", metadata.name(), indexBlob);
            writeAtomic(indexBlob,
                BytesReference.bytes(
                    filteredRepositoryData.snapshotsToXContent(XContentFactory.jsonBuilder(), version)), true);
            // write the current generation to the index-latest file
            final BytesReference genBytes;
            try (BytesStreamOutput bStream = new BytesStreamOutput()) {
                bStream.writeLong(newGen);
                genBytes = bStream.bytes();
            }
            logger.debug("Repository [{}] updating index.latest with generation [{}]", metadata.name(), newGen);

            writeAtomic(INDEX_LATEST_BLOB, genBytes, false);

            // Step 3: Update CS to reflect new repository generation.
            clusterService.submitStateUpdateTask("set safe repository generation [" + metadata.name() + "][" + newGen + "]",
                new ClusterStateUpdateTask() {
                    @Override
                    public ClusterState execute(ClusterState currentState) {
                        final RepositoryMetadata meta = getRepoMetadata(currentState);
                        if (meta.generation() != expectedGen) {
                            throw new IllegalStateException("Tried to update repo generation to [" + newGen
                                + "] but saw unexpected generation in state [" + meta + "]");
                        }
                        if (meta.pendingGeneration() != newGen) {
                            throw new IllegalStateException(
                                "Tried to update from unexpected pending repo generation [" + meta.pendingGeneration() +
                                    "] after write to generation [" + newGen + "]");
                        }
                        return stateFilter.apply(ClusterState.builder(currentState).metadata(Metadata.builder(currentState.getMetadata())
                            .putCustom(RepositoriesMetadata.TYPE,
                                currentState.metadata().<RepositoriesMetadata>custom(RepositoriesMetadata.TYPE).withUpdatedGeneration(
                                    metadata.name(), newGen, newGen))).build());
                    }

                    @Override
                    public void onFailure(String source, Exception e) {
                        listener.onFailure(
                            new RepositoryException(metadata.name(), "Failed to execute cluster state update [" + source + "]", e));
                    }

                    @Override
                    public void clusterStateProcessed(String source, ClusterState oldState, ClusterState newState) {
                        final RepositoryData writtenRepositoryData = filteredRepositoryData.withGenId(newGen);
                        cacheRepositoryData(writtenRepositoryData);
                        threadPool.executor(ThreadPool.Names.SNAPSHOT).execute(ActionRunnable.supply(listener, () -> {
                            // Delete all now outdated index files up to 1000 blobs back from the new generation.
                            // If there are more than 1000 dangling index-N cleanup functionality on repo delete will take care of them.
                            // Deleting one older than the current expectedGen is done for BwC reasons as older versions used to keep
                            // two index-N blobs around.
                            final List<String> oldIndexN = LongStream.range(
                                Math.max(Math.max(expectedGen - 1, 0), newGen - 1000), newGen)
                                .mapToObj(gen -> INDEX_FILE_PREFIX + gen)
                                .collect(Collectors.toList());
                            try {
                                deleteFromContainer(blobContainer(), oldIndexN);
                            } catch (IOException e) {
                                logger.warn(() -> new ParameterizedMessage("Failed to clean up old index blobs {}", oldIndexN), e);
                            }
                            return writtenRepositoryData;
                        }));
                    }
                });
        }, listener::onFailure);
    }

    private RepositoryMetadata getRepoMetadata(ClusterState state) {
        final RepositoryMetadata repositoryMetadata =
            state.getMetadata().<RepositoriesMetadata>custom(RepositoriesMetadata.TYPE).repository(metadata.name());
        assert repositoryMetadata != null;
        return repositoryMetadata;
    }

    /**
     * Get the latest snapshot index blob id.  Snapshot index blobs are named index-N, where N is
     * the next version number from when the index blob was written.  Each individual index-N blob is
     * only written once and never overwritten.  The highest numbered index-N blob is the latest one
     * that contains the current snapshots in the repository.
     *
     * Package private for testing
     */
    long latestIndexBlobId() throws IOException {
        try {
            // First, try listing all index-N blobs (there should only be two index-N blobs at any given
            // time in a repository if cleanup is happening properly) and pick the index-N blob with the
            // highest N value - this will be the latest index blob for the repository.  Note, we do this
            // instead of directly reading the index.latest blob to get the current index-N blob because
            // index.latest is not written atomically and is not immutable - on every index-N change,
            // we first delete the old index.latest and then write the new one.  If the repository is not
            // read-only, it is possible that we try deleting the index.latest blob while it is being read
            // by some other operation (such as the get snapshots operation).  In some file systems, it is
            // illegal to delete a file while it is being read elsewhere (e.g. Windows).  For read-only
            // repositories, we read for index.latest, both because listing blob prefixes is often unsupported
            // and because the index.latest blob will never be deleted and re-written.
            return listBlobsToGetLatestIndexId();
        } catch (UnsupportedOperationException e) {
            // If its a read-only repository, listing blobs by prefix may not be supported (e.g. a URL repository),
            // in this case, try reading the latest index generation from the index.latest blob
            try {
                return readSnapshotIndexLatestBlob();
            } catch (NoSuchFileException nsfe) {
                return RepositoryData.EMPTY_REPO_GEN;
            }
        }
    }

    // package private for testing
    long readSnapshotIndexLatestBlob() throws IOException {
        return Numbers.bytesToLong(Streams.readFully(blobContainer().readBlob(INDEX_LATEST_BLOB)).toBytesRef());
    }

    private long listBlobsToGetLatestIndexId() throws IOException {
        return latestGeneration(blobContainer().listBlobsByPrefix(INDEX_FILE_PREFIX).keySet());
    }

    private long latestGeneration(Collection<String> rootBlobs) {
        long latest = RepositoryData.EMPTY_REPO_GEN;
        for (String blobName : rootBlobs) {
            if (blobName.startsWith(INDEX_FILE_PREFIX) == false) {
                continue;
            }
            try {
                final long curr = Long.parseLong(blobName.substring(INDEX_FILE_PREFIX.length()));
                latest = Math.max(latest, curr);
            } catch (NumberFormatException nfe) {
                // the index- blob wasn't of the format index-N where N is a number,
                // no idea what this blob is but it doesn't belong in the repository!
                logger.warn("[{}] Unknown blob in the repository: {}", metadata.name(), blobName);
            }
        }
        return latest;
    }

    private void writeAtomic(final String blobName, final BytesReference bytesRef, boolean failIfAlreadyExists) throws IOException {
        try (InputStream stream = bytesRef.streamInput()) {
            logger.trace(() ->
                    new ParameterizedMessage("[{}] Writing [{}] to the base path atomically", metadata.name(), blobName));
            blobContainer().writeBlobAtomic(blobName, stream, bytesRef.length(), failIfAlreadyExists);
        }
    }

    @Override
    public void snapshotShard(Store store, MapperService mapperService, SnapshotId snapshotId, IndexId indexId,
                              IndexCommit snapshotIndexCommit, String shardStateIdentifier, IndexShardSnapshotStatus snapshotStatus,
                              Version repositoryMetaVersion, Map<String, Object> userMetadata, ActionListener<String> listener) {
        final ShardId shardId = store.shardId();
        final long startTime = threadPool.absoluteTimeInMillis();
        try {
            final String generation = snapshotStatus.generation();
            logger.debug("[{}] [{}] snapshot to [{}] [{}] ...", shardId, snapshotId, metadata.name(), generation);
            final BlobContainer shardContainer = shardContainer(indexId, shardId);
            final Set<String> blobs;
            if (generation == null) {
                try {
                    blobs = shardContainer.listBlobsByPrefix(INDEX_FILE_PREFIX).keySet();
                } catch (IOException e) {
                    throw new IndexShardSnapshotFailedException(shardId, "failed to list blobs", e);
                }
            } else {
                blobs = Collections.singleton(INDEX_FILE_PREFIX + generation);
            }

            Tuple<BlobStoreIndexShardSnapshots, String> tuple = buildBlobStoreIndexShardSnapshots(blobs, shardContainer, generation);
            BlobStoreIndexShardSnapshots snapshots = tuple.v1();
            String fileListGeneration = tuple.v2();

            if (snapshots.snapshots().stream().anyMatch(sf -> sf.snapshot().equals(snapshotId.getName()))) {
                throw new IndexShardSnapshotFailedException(shardId,
                    "Duplicate snapshot name [" + snapshotId.getName() + "] detected, aborting");
            }
            // First inspect all known SegmentInfos instances to see if we already have an equivalent commit in the repository
            final List<BlobStoreIndexShardSnapshot.FileInfo> filesFromSegmentInfos = Optional.ofNullable(shardStateIdentifier).map(id -> {
                for (SnapshotFiles snapshotFileSet : snapshots.snapshots()) {
                    if (id.equals(snapshotFileSet.shardStateIdentifier())) {
                        return snapshotFileSet.indexFiles();
                    }
                }
                return null;
            }).orElse(null);

            final List<BlobStoreIndexShardSnapshot.FileInfo> indexCommitPointFiles;
            int indexIncrementalFileCount = 0;
            int indexTotalNumberOfFiles = 0;
            long indexIncrementalSize = 0;
            long indexTotalFileSize = 0;
            final BlockingQueue<BlobStoreIndexShardSnapshot.FileInfo> filesToSnapshot = new LinkedBlockingQueue<>();
            // If we did not find a set of files that is equal to the current commit we determine the files to upload by comparing files
            // in the commit with files already in the repository
            if (filesFromSegmentInfos == null) {
                indexCommitPointFiles = new ArrayList<>();
                store.incRef();
                final Collection<String> fileNames;
                final Store.MetadataSnapshot metadataFromStore;
                try {
                    // TODO apparently we don't use the MetadataSnapshot#.recoveryDiff(...) here but we should
                    try {
                        logger.trace(
                            "[{}] [{}] Loading store metadata using index commit [{}]", shardId, snapshotId, snapshotIndexCommit);
                        metadataFromStore = store.getMetadata(snapshotIndexCommit);
                        fileNames = snapshotIndexCommit.getFileNames();
                    } catch (IOException e) {
                        throw new IndexShardSnapshotFailedException(shardId, "Failed to get store file metadata", e);
                    }
                } finally {
                    store.decRef();
                }
                for (String fileName : fileNames) {
                    if (snapshotStatus.isAborted()) {
                        logger.debug("[{}] [{}] Aborted on the file [{}], exiting", shardId, snapshotId, fileName);
                        throw new IndexShardSnapshotFailedException(shardId, "Aborted");
                    }

                    logger.trace("[{}] [{}] Processing [{}]", shardId, snapshotId, fileName);
                    final StoreFileMetadata md = metadataFromStore.get(fileName);
                    BlobStoreIndexShardSnapshot.FileInfo existingFileInfo = null;
                    List<BlobStoreIndexShardSnapshot.FileInfo> filesInfo = snapshots.findPhysicalIndexFiles(fileName);
                    if (filesInfo != null) {
                        for (BlobStoreIndexShardSnapshot.FileInfo fileInfo : filesInfo) {
                            if (fileInfo.isSame(md)) {
                                // a commit point file with the same name, size and checksum was already copied to repository
                                // we will reuse it for this snapshot
                                existingFileInfo = fileInfo;
                                break;
                            }
                        }
                    }

                    // We can skip writing blobs where the metadata hash is equal to the blob's contents because we store the hash/contents
                    // directly in the shard level metadata in this case
                    final boolean needsWrite = md.hashEqualsContents() == false;
                    indexTotalFileSize += md.length();
                    indexTotalNumberOfFiles++;

                    if (existingFileInfo == null) {
                        indexIncrementalFileCount++;
                        indexIncrementalSize += md.length();
                        // create a new FileInfo
                        BlobStoreIndexShardSnapshot.FileInfo snapshotFileInfo =
                            new BlobStoreIndexShardSnapshot.FileInfo(
                                (needsWrite ? UPLOADED_DATA_BLOB_PREFIX : VIRTUAL_DATA_BLOB_PREFIX) + UUIDs.randomBase64UUID(),
                                md, chunkSize());
                        indexCommitPointFiles.add(snapshotFileInfo);
                        if (needsWrite) {
                            filesToSnapshot.add(snapshotFileInfo);
                        }
                        assert needsWrite || assertFileContentsMatchHash(snapshotFileInfo, store);
                    } else {
                        indexCommitPointFiles.add(existingFileInfo);
                    }
                }
            } else {
                indexCommitPointFiles = filesFromSegmentInfos;
            }

            snapshotStatus.moveToStarted(startTime, indexIncrementalFileCount,
                indexTotalNumberOfFiles, indexIncrementalSize, indexTotalFileSize);

            final StepListener<Collection<Void>> allFilesUploadedListener = new StepListener<>();
            allFilesUploadedListener.whenComplete(v -> {
                final IndexShardSnapshotStatus.Copy lastSnapshotStatus =
                    snapshotStatus.moveToFinalize(snapshotIndexCommit.getGeneration());

                // now create and write the commit point
                final BlobStoreIndexShardSnapshot snapshot = new BlobStoreIndexShardSnapshot(snapshotId.getName(),
                    lastSnapshotStatus.getIndexVersion(),
                    indexCommitPointFiles,
                    lastSnapshotStatus.getStartTime(),
                    threadPool.absoluteTimeInMillis() - lastSnapshotStatus.getStartTime(),
                    lastSnapshotStatus.getIncrementalFileCount(),
                    lastSnapshotStatus.getIncrementalSize()
                );

                logger.trace("[{}] [{}] writing shard snapshot file", shardId, snapshotId);
                try {
                    indexShardSnapshotFormat.write(snapshot, shardContainer, snapshotId.getUUID(), false);
                } catch (IOException e) {
                    throw new IndexShardSnapshotFailedException(shardId, "Failed to write commit point", e);
                }
                // build a new BlobStoreIndexShardSnapshot, that includes this one and all the saved ones
                List<SnapshotFiles> newSnapshotsList = new ArrayList<>();
                newSnapshotsList.add(new SnapshotFiles(snapshot.snapshot(), snapshot.indexFiles(), shardStateIdentifier));
                for (SnapshotFiles point : snapshots) {
                    newSnapshotsList.add(point);
                }
                final List<String> blobsToDelete;
                final String indexGeneration;
                final boolean writeShardGens = SnapshotsService.useShardGenerations(repositoryMetaVersion);
                if (writeShardGens) {
                    indexGeneration = UUIDs.randomBase64UUID();
                    blobsToDelete = Collections.emptyList();
                } else {
                    indexGeneration = Long.toString(Long.parseLong(fileListGeneration) + 1);
                    // Delete all previous index-N blobs
                    blobsToDelete = blobs.stream().filter(blob -> blob.startsWith(SNAPSHOT_INDEX_PREFIX)).collect(Collectors.toList());
                    assert blobsToDelete.stream().mapToLong(b -> Long.parseLong(b.replaceFirst(SNAPSHOT_INDEX_PREFIX, "")))
                        .max().orElse(-1L) < Long.parseLong(indexGeneration)
                        : "Tried to delete an index-N blob newer than the current generation [" + indexGeneration
                        + "] when deleting index-N blobs " + blobsToDelete;
                }
                try {
                    writeShardIndexBlob(shardContainer, indexGeneration, new BlobStoreIndexShardSnapshots(newSnapshotsList));
                } catch (IOException e) {
                    throw new IndexShardSnapshotFailedException(shardId,
                        "Failed to finalize snapshot creation [" + snapshotId + "] with shard index ["
                            + indexShardSnapshotsFormat.blobName(indexGeneration) + "]", e);
                }
                if (writeShardGens == false) {
                    try {
                        deleteFromContainer(shardContainer, blobsToDelete);
                    } catch (IOException e) {
                        logger.warn(() -> new ParameterizedMessage("[{}][{}] failed to delete old index-N blobs during finalization",
                            snapshotId, shardId), e);
                    }
                }
                snapshotStatus.moveToDone(threadPool.absoluteTimeInMillis(), indexGeneration);
                listener.onResponse(indexGeneration);
            }, listener::onFailure);
            if (indexIncrementalFileCount == 0) {
                allFilesUploadedListener.onResponse(Collections.emptyList());
                return;
            }
            final Executor executor = threadPool.executor(ThreadPool.Names.SNAPSHOT);
            // Start as many workers as fit into the snapshot pool at once at the most
            final int workers = Math.min(threadPool.info(ThreadPool.Names.SNAPSHOT).getMax(), indexIncrementalFileCount);
            final ActionListener<Void> filesListener = fileQueueListener(filesToSnapshot, workers, allFilesUploadedListener);
            for (int i = 0; i < workers; ++i) {
                executor.execute(ActionRunnable.run(filesListener, () -> {
                    BlobStoreIndexShardSnapshot.FileInfo snapshotFileInfo = filesToSnapshot.poll(0L, TimeUnit.MILLISECONDS);
                    if (snapshotFileInfo != null) {
                        store.incRef();
                        try {
                            do {
                                snapshotFile(snapshotFileInfo, indexId, shardId, snapshotId, snapshotStatus, store);
                                snapshotFileInfo = filesToSnapshot.poll(0L, TimeUnit.MILLISECONDS);
                            } while (snapshotFileInfo != null);
                        } finally {
                            store.decRef();
                        }
                    }
                }));
            }
        } catch (Exception e) {
            listener.onFailure(e);
        }
    }

    private static boolean assertFileContentsMatchHash(BlobStoreIndexShardSnapshot.FileInfo fileInfo, Store store) {
        try (IndexInput indexInput = store.openVerifyingInput(fileInfo.physicalName(), IOContext.READONCE, fileInfo.metadata())) {
            final byte[] tmp = new byte[Math.toIntExact(fileInfo.metadata().length())];
            indexInput.readBytes(tmp, 0, tmp.length);
            assert fileInfo.metadata().hash().bytesEquals(new BytesRef(tmp));
        } catch (IOException e) {
            throw new AssertionError(e);
        }
        return true;
    }

    @Override
    public void restoreShard(Store store, SnapshotId snapshotId, IndexId indexId, ShardId snapshotShardId,
                             RecoveryState recoveryState, ActionListener<Void> listener) {
        final ShardId shardId = store.shardId();
        final ActionListener<Void> restoreListener = ActionListener.delegateResponse(listener,
            (l, e) -> l.onFailure(new IndexShardRestoreFailedException(shardId, "failed to restore snapshot [" + snapshotId + "]", e)));
        final Executor executor = threadPool.executor(ThreadPool.Names.SNAPSHOT);
        final BlobContainer container = shardContainer(indexId, snapshotShardId);
        executor.execute(ActionRunnable.wrap(restoreListener, l -> {
            final BlobStoreIndexShardSnapshot snapshot = loadShardSnapshot(container, snapshotId);
            final SnapshotFiles snapshotFiles = new SnapshotFiles(snapshot.snapshot(), snapshot.indexFiles(), null);
            new FileRestoreContext(metadata.name(), shardId, snapshotId, recoveryState) {
                @Override
                protected void restoreFiles(List<BlobStoreIndexShardSnapshot.FileInfo> filesToRecover, Store store,
                                            ActionListener<Void> listener) {
                    if (filesToRecover.isEmpty()) {
                        listener.onResponse(null);
                    } else {
                        // Start as many workers as fit into the snapshot pool at once at the most
                        final int workers =
                            Math.min(threadPool.info(ThreadPool.Names.SNAPSHOT).getMax(), snapshotFiles.indexFiles().size());
                        final BlockingQueue<BlobStoreIndexShardSnapshot.FileInfo> files = new LinkedBlockingQueue<>(filesToRecover);
                        final ActionListener<Void> allFilesListener =
                            fileQueueListener(files, workers, ActionListener.map(listener, v -> null));
                        // restore the files from the snapshot to the Lucene store
                        for (int i = 0; i < workers; ++i) {
                            executor.execute(ActionRunnable.run(allFilesListener, () -> {
                                store.incRef();
                                try {
                                    BlobStoreIndexShardSnapshot.FileInfo fileToRecover;
                                    while ((fileToRecover = files.poll(0L, TimeUnit.MILLISECONDS)) != null) {
                                        restoreFile(fileToRecover, store);
                                    }
                                } finally {
                                    store.decRef();
                                }
                            }));
                        }
                    }
                }

                private void restoreFile(BlobStoreIndexShardSnapshot.FileInfo fileInfo, Store store) throws IOException {
                    boolean success = false;
                    try (IndexOutput indexOutput =
                             store.createVerifyingOutput(fileInfo.physicalName(), fileInfo.metadata(), IOContext.DEFAULT)) {
                        if (fileInfo.name().startsWith(VIRTUAL_DATA_BLOB_PREFIX)) {
                            final BytesRef hash = fileInfo.metadata().hash();
                            indexOutput.writeBytes(hash.bytes, hash.offset, hash.length);
                            recoveryState.getIndex().addRecoveredBytesToFile(fileInfo.physicalName(), hash.length);
                        } else {
                            try (InputStream stream = maybeRateLimitRestores(new SlicedInputStream(fileInfo.numberOfParts()) {
                                @Override
                                protected InputStream openSlice(long slice) throws IOException {
                                    return container.readBlob(fileInfo.partName(slice));
                                }
                            })) {
                                final byte[] buffer = new byte[BUFFER_SIZE];
                                int length;
                                while ((length = stream.read(buffer)) > 0) {
                                    indexOutput.writeBytes(buffer, 0, length);
                                    recoveryState.getIndex().addRecoveredBytesToFile(fileInfo.physicalName(), length);
                                }
                            }
                        }
                        Store.verify(indexOutput);
                        indexOutput.close();
                        store.directory().sync(Collections.singleton(fileInfo.physicalName()));
                        success = true;
                    } catch (CorruptIndexException | IndexFormatTooOldException | IndexFormatTooNewException ex) {
                        try {
                            store.markStoreCorrupted(ex);
                        } catch (IOException e) {
                            logger.warn("store cannot be marked as corrupted", e);
                        }
                        throw ex;
                    } finally {
                        if (success == false) {
                            store.deleteQuiet(fileInfo.physicalName());
                        }
                    }
                }
            }.restore(snapshotFiles, store, l);
        }));
    }

    private static ActionListener<Void> fileQueueListener(BlockingQueue<BlobStoreIndexShardSnapshot.FileInfo> files, int workers,
                                                          ActionListener<Collection<Void>> listener) {
        return ActionListener.delegateResponse(new GroupedActionListener<>(listener, workers), (l, e) -> {
            files.clear(); // Stop uploading the remaining files if we run into any exception
            l.onFailure(e);
        });
    }

    private static InputStream maybeRateLimit(InputStream stream, @Nullable RateLimiter rateLimiter, CounterMetric metric) {
        return rateLimiter == null ? stream : new RateLimitingInputStream(stream, rateLimiter, metric::inc);
    }

    public InputStream maybeRateLimitRestores(InputStream stream) {
        return maybeRateLimit(stream, restoreRateLimiter, restoreRateLimitingTimeInNanos);
    }

    public InputStream maybeRateLimitSnapshots(InputStream stream) {
        return maybeRateLimit(stream, snapshotRateLimiter, snapshotRateLimitingTimeInNanos);
    }

    @Override
    public IndexShardSnapshotStatus getShardSnapshotStatus(SnapshotId snapshotId, IndexId indexId, ShardId shardId) {
        BlobStoreIndexShardSnapshot snapshot = loadShardSnapshot(shardContainer(indexId, shardId), snapshotId);
        return IndexShardSnapshotStatus.newDone(snapshot.startTime(), snapshot.time(),
            snapshot.incrementalFileCount(), snapshot.totalFileCount(),
            snapshot.incrementalSize(), snapshot.totalSize(), null); // Not adding a real generation here as it doesn't matter to callers
    }

    @Override
    public void verify(String seed, DiscoveryNode localNode) {
        assertSnapshotOrGenericThread();
        if (isReadOnly()) {
            try {
                latestIndexBlobId();
            } catch (IOException e) {
                throw new RepositoryVerificationException(metadata.name(), "path " + basePath() +
                    " is not accessible on node " + localNode, e);
            }
        } else {
            BlobContainer testBlobContainer = blobStore().blobContainer(basePath().add(testBlobPrefix(seed)));
            try {
                BytesArray bytes = new BytesArray(seed);
                try (InputStream stream = bytes.streamInput()) {
                    testBlobContainer.writeBlob("data-" + localNode.getId() + ".dat", stream, bytes.length(), true);
                }
            } catch (IOException exp) {
                throw new RepositoryVerificationException(metadata.name(), "store location [" + blobStore() +
                    "] is not accessible on the node [" + localNode + "]", exp);
            }
            try (InputStream masterDat = testBlobContainer.readBlob("master.dat")) {
                final String seedRead = Streams.readFully(masterDat).utf8ToString();
                if (seedRead.equals(seed) == false) {
                    throw new RepositoryVerificationException(metadata.name(), "Seed read from master.dat was [" + seedRead +
                        "] but expected seed [" + seed + "]");
                }
            } catch (NoSuchFileException e) {
                throw new RepositoryVerificationException(metadata.name(), "a file written by master to the store [" + blobStore() +
                    "] cannot be accessed on the node [" + localNode + "]. " +
                    "This might indicate that the store [" + blobStore() + "] is not shared between this node and the master node or " +
                    "that permissions on the store don't allow reading files written by the master node", e);
            } catch (IOException e) {
                throw new RepositoryVerificationException(metadata.name(), "Failed to verify repository", e);
            }
        }
    }

    @Override
    public String toString() {
        return "BlobStoreRepository[" +
            "[" + metadata.name() +
            "], [" + blobStore.get() + ']' +
            ']';
    }

    /**
     * Delete snapshot from shard level metadata.
     */
    private ShardSnapshotMetaDeleteResult deleteFromShardSnapshotMeta(Set<SnapshotId> survivingSnapshots, IndexId indexId,
                                                                      int snapshotShardId, Collection<SnapshotId> snapshotIds,
                                                                      BlobContainer shardContainer, Set<String> blobs,
                                                                      BlobStoreIndexShardSnapshots snapshots,
                                                                      String indexGeneration) {
        // Build a list of snapshots that should be preserved
        List<SnapshotFiles> newSnapshotsList = new ArrayList<>();
        final Set<String> survivingSnapshotNames = survivingSnapshots.stream().map(SnapshotId::getName).collect(Collectors.toSet());
        for (SnapshotFiles point : snapshots) {
            if (survivingSnapshotNames.contains(point.snapshot())) {
                newSnapshotsList.add(point);
            }
        }
        try {
            if (newSnapshotsList.isEmpty()) {
                return new ShardSnapshotMetaDeleteResult(indexId, snapshotShardId, ShardGenerations.DELETED_SHARD_GEN, blobs);
            } else {
                final BlobStoreIndexShardSnapshots updatedSnapshots = new BlobStoreIndexShardSnapshots(newSnapshotsList);
                writeShardIndexBlob(shardContainer, indexGeneration, updatedSnapshots);
                final Set<String> survivingSnapshotUUIDs = survivingSnapshots.stream().map(SnapshotId::getUUID).collect(Collectors.toSet());
                return new ShardSnapshotMetaDeleteResult(indexId, snapshotShardId, indexGeneration,
                    unusedBlobs(blobs, survivingSnapshotUUIDs, updatedSnapshots));
            }
        } catch (IOException e) {
            throw new RepositoryException(metadata.name(), "Failed to finalize snapshot deletion " + snapshotIds +
                    " with shard index [" + indexShardSnapshotsFormat.blobName(indexGeneration) + "]", e);
        }
    }

    private void writeShardIndexBlob(BlobContainer shardContainer, String indexGeneration,
                                     BlobStoreIndexShardSnapshots updatedSnapshots) throws IOException {
        assert ShardGenerations.NEW_SHARD_GEN.equals(indexGeneration) == false;
        assert ShardGenerations.DELETED_SHARD_GEN.equals(indexGeneration) == false;
        logger.trace(() -> new ParameterizedMessage("[{}] Writing shard index [{}] to [{}]", metadata.name(),
                indexGeneration, shardContainer.path()));
        indexShardSnapshotsFormat.writeAtomic(updatedSnapshots, shardContainer, indexGeneration);
    }

    // Unused blobs are all previous index-, data- and meta-blobs and that are not referenced by the new index- as well as all
    // temporary blobs
    private static List<String> unusedBlobs(Set<String> blobs, Set<String> survivingSnapshotUUIDs,
                                            BlobStoreIndexShardSnapshots updatedSnapshots) {
        return blobs.stream().filter(blob ->
            blob.startsWith(SNAPSHOT_INDEX_PREFIX)
                || (blob.startsWith(SNAPSHOT_PREFIX) && blob.endsWith(".dat")
                    && survivingSnapshotUUIDs.contains(
                        blob.substring(SNAPSHOT_PREFIX.length(), blob.length() - ".dat".length())) == false)
                || (blob.startsWith(UPLOADED_DATA_BLOB_PREFIX) && updatedSnapshots.findNameFile(canonicalName(blob)) == null)
                || FsBlobContainer.isTempBlobName(blob)).collect(Collectors.toList());
    }

    /**
     * Loads information about shard snapshot
     */
    public BlobStoreIndexShardSnapshot loadShardSnapshot(BlobContainer shardContainer, SnapshotId snapshotId) {
        try {
            return indexShardSnapshotFormat.read(shardContainer, snapshotId.getUUID());
        } catch (NoSuchFileException ex) {
            throw new SnapshotMissingException(metadata.name(), snapshotId, ex);
        } catch (IOException ex) {
            throw new SnapshotException(metadata.name(), snapshotId,
                "failed to read shard snapshot file for [" + shardContainer.path() + ']', ex);
        }
    }

    /**
     * Loads all available snapshots in the repository using the given {@code generation} or falling back to trying to determine it from
     * the given list of blobs in the shard container.
     *
     * @param blobs      list of blobs in repository
     * @param generation shard generation or {@code null} in case there was no shard generation tracked in the {@link RepositoryData} for
     *                   this shard because its snapshot was created in a version older than
     *                   {@link SnapshotsService#SHARD_GEN_IN_REPO_DATA_VERSION}.
     * @return tuple of BlobStoreIndexShardSnapshots and the last snapshot index generation
     */
    private Tuple<BlobStoreIndexShardSnapshots, String> buildBlobStoreIndexShardSnapshots(Set<String> blobs,
                                                                                          BlobContainer shardContainer,
                                                                                          @Nullable String generation) throws IOException {
        if (generation != null) {
            if (generation.equals(ShardGenerations.NEW_SHARD_GEN)) {
                return new Tuple<>(BlobStoreIndexShardSnapshots.EMPTY, ShardGenerations.NEW_SHARD_GEN);
            }
            return new Tuple<>(indexShardSnapshotsFormat.read(shardContainer, generation), generation);
        }
        final Tuple<BlobStoreIndexShardSnapshots, Long> legacyIndex = buildBlobStoreIndexShardSnapshots(blobs, shardContainer);
        return new Tuple<>(legacyIndex.v1(), String.valueOf(legacyIndex.v2()));
    }

    /**
     * Loads all available snapshots in the repository
     *
     * @param blobs list of blobs in repository
     * @return tuple of BlobStoreIndexShardSnapshots and the last snapshot index generation
     */
    private Tuple<BlobStoreIndexShardSnapshots, Long> buildBlobStoreIndexShardSnapshots(Set<String> blobs, BlobContainer shardContainer)
            throws IOException {
        long latest = latestGeneration(blobs);
        if (latest >= 0) {
            final BlobStoreIndexShardSnapshots shardSnapshots = indexShardSnapshotsFormat.read(shardContainer, Long.toString(latest));
            return new Tuple<>(shardSnapshots, latest);
        } else if (blobs.stream().anyMatch(b -> b.startsWith(SNAPSHOT_PREFIX) || b.startsWith(INDEX_FILE_PREFIX)
                                                                              || b.startsWith(UPLOADED_DATA_BLOB_PREFIX))) {
            throw new IllegalStateException(
                "Could not find a readable index-N file in a non-empty shard snapshot directory [" + shardContainer.path() + "]");
        }
        return new Tuple<>(BlobStoreIndexShardSnapshots.EMPTY, latest);
    }

    /**
     * Snapshot individual file
     * @param fileInfo file to be snapshotted
     */
    private void snapshotFile(BlobStoreIndexShardSnapshot.FileInfo fileInfo, IndexId indexId, ShardId shardId, SnapshotId snapshotId,
                              IndexShardSnapshotStatus snapshotStatus, Store store) throws IOException {
        final BlobContainer shardContainer = shardContainer(indexId, shardId);
        final String file = fileInfo.physicalName();
        try (IndexInput indexInput = store.openVerifyingInput(file, IOContext.READONCE, fileInfo.metadata())) {
            for (int i = 0; i < fileInfo.numberOfParts(); i++) {
                final long partBytes = fileInfo.partBytes(i);

                // Make reads abortable by mutating the snapshotStatus object
                final InputStream inputStream = new FilterInputStream(maybeRateLimitSnapshots(
                    new InputStreamIndexInput(indexInput, partBytes))) {
                    @Override
                    public int read() throws IOException {
                        checkAborted();
                        return super.read();
                    }

                    @Override
                    public int read(byte[] b, int off, int len) throws IOException {
                        checkAborted();
                        return super.read(b, off, len);
                    }

                    private void checkAborted() {
                        if (snapshotStatus.isAborted()) {
                            logger.debug("[{}] [{}] Aborted on the file [{}], exiting", shardId,
                                snapshotId, fileInfo.physicalName());
                            throw new IndexShardSnapshotFailedException(shardId, "Aborted");
                        }
                    }
                };
                final String partName = fileInfo.partName(i);
                logger.trace(() ->
                        new ParameterizedMessage("[{}] Writing [{}] to [{}]", metadata.name(), partName, shardContainer.path()));
                shardContainer.writeBlob(partName, inputStream, partBytes, true);
            }
            Store.verify(indexInput);
            snapshotStatus.addProcessedFile(fileInfo.length());
        } catch (Exception t) {
            failStoreIfCorrupted(store, t);
            snapshotStatus.addProcessedFile(0);
            throw t;
        }
    }

    private static void failStoreIfCorrupted(Store store, Exception e) {
        if (Lucene.isCorruptionException(e)) {
            try {
                store.markStoreCorrupted((IOException) e);
            } catch (IOException inner) {
                inner.addSuppressed(e);
                logger.warn("store cannot be marked as corrupted", inner);
            }
        }
    }

    /**
     * The result of removing a snapshot from a shard folder in the repository.
     */
    private static final class ShardSnapshotMetaDeleteResult {

        // Index that the snapshot was removed from
        private final IndexId indexId;

        // Shard id that the snapshot was removed from
        private final int shardId;

        // Id of the new index-${uuid} blob that does not include the snapshot any more
        private final String newGeneration;

        // Blob names in the shard directory that have become unreferenced in the new shard generation
        private final Collection<String> blobsToDelete;

        ShardSnapshotMetaDeleteResult(IndexId indexId, int shardId, String newGeneration, Collection<String> blobsToDelete) {
            this.indexId = indexId;
            this.shardId = shardId;
            this.newGeneration = newGeneration;
            this.blobsToDelete = blobsToDelete;
        }
    }
}<|MERGE_RESOLUTION|>--- conflicted
+++ resolved
@@ -544,19 +544,6 @@
         if (isReadOnly()) {
             listener.onFailure(new RepositoryException(metadata.name(), "cannot delete snapshot from a readonly repository"));
         } else {
-<<<<<<< HEAD
-            try {
-                final Map<String, BlobMetadata> rootBlobs = blobContainer().listBlobs();
-                final RepositoryData repositoryData = safeRepositoryData(repositoryStateId, rootBlobs);
-                // Cache the indices that were found before writing out the new index-N blob so that a stuck master will never
-                // delete an index that was created by another master node after writing this index-N blob.
-                final Map<String, BlobContainer> foundIndices = blobStore().blobContainer(indicesPath()).children();
-                doDeleteShardSnapshots(
-                    snapshotIds, repositoryStateId, foundIndices, rootBlobs, repositoryData, repositoryMetaVersion, listener);
-            } catch (Exception ex) {
-                listener.onFailure(new RepositoryException(metadata.name(), "failed to delete snapshots " + snapshotIds, ex));
-            }
-=======
             threadPool.executor(ThreadPool.Names.SNAPSHOT).execute(new AbstractRunnable() {
                 @Override
                 protected void doRun() throws Exception {
@@ -566,7 +553,7 @@
                     // delete an index that was created by another master node after writing this index-N blob.
                     final Map<String, BlobContainer> foundIndices = blobStore().blobContainer(indicesPath()).children();
                     doDeleteShardSnapshots(snapshotIds, repositoryStateId, foundIndices, rootBlobs, repositoryData,
-                            SnapshotsService.useShardGenerations(repositoryMetaVersion), listener);
+                        repositoryMetaVersion, listener);
                 }
 
                 @Override
@@ -574,7 +561,6 @@
                     listener.onFailure(new RepositoryException(metadata.name(), "failed to delete snapshots " + snapshotIds, e));
                 }
             });
->>>>>>> 444e1e15
         }
     }
 
