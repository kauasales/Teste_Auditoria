--- conflicted
+++ resolved
@@ -267,15 +267,11 @@
             throw new ResourceNotFoundException("Attempting to remove non-existent snapshots {} from repository data", notFound);
         }
         Map<String, SnapshotState> newSnapshotStates = new HashMap<>(snapshotStates);
-<<<<<<< HEAD
-        newSnapshotStates.remove(snapshotId.getUUID());
         final Map<String, Version> newSnapshotVersions = new HashMap<>(snapshotVersions);
-        newSnapshotVersions.remove(snapshotId.getUUID());
-=======
         for (SnapshotId snapshotId : snapshots) {
             newSnapshotStates.remove(snapshotId.getUUID());
-        }
->>>>>>> 522b6fa1
+            newSnapshotVersions.remove(snapshotId.getUUID());
+        }
         Map<IndexId, Set<SnapshotId>> indexSnapshots = new HashMap<>();
         for (final IndexId indexId : indices.values()) {
             Set<SnapshotId> set;
