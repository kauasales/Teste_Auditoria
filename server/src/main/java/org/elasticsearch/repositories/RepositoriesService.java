/*
 * Copyright Elasticsearch B.V. and/or licensed to Elasticsearch B.V. under one
 * or more contributor license agreements. Licensed under the Elastic License
 * 2.0 and the Server Side Public License, v 1; you may not use this file except
 * in compliance with, at your election, the Elastic License 2.0 or the Server
 * Side Public License, v 1.
 */

package org.elasticsearch.repositories;

import org.elasticsearch.Version;
import org.elasticsearch.action.ActionListener;
import org.elasticsearch.action.ActionRunnable;
import org.elasticsearch.action.StepListener;
import org.elasticsearch.action.admin.cluster.repositories.delete.DeleteRepositoryRequest;
import org.elasticsearch.action.admin.cluster.repositories.put.PutRepositoryRequest;
import org.elasticsearch.action.support.master.AcknowledgedResponse;
import org.elasticsearch.cluster.AckedClusterStateUpdateTask;
import org.elasticsearch.cluster.ClusterChangedEvent;
import org.elasticsearch.cluster.ClusterState;
import org.elasticsearch.cluster.ClusterStateApplier;
import org.elasticsearch.cluster.ClusterStateTaskExecutor;
import org.elasticsearch.cluster.ClusterStateUpdateTask;
import org.elasticsearch.cluster.RepositoryCleanupInProgress;
import org.elasticsearch.cluster.RestoreInProgress;
import org.elasticsearch.cluster.SnapshotDeletionsInProgress;
import org.elasticsearch.cluster.SnapshotsInProgress;
import org.elasticsearch.cluster.metadata.IndexMetadata;
import org.elasticsearch.cluster.metadata.Metadata;
import org.elasticsearch.cluster.metadata.RepositoriesMetadata;
import org.elasticsearch.cluster.metadata.RepositoryMetadata;
import org.elasticsearch.cluster.node.DiscoveryNode;
import org.elasticsearch.cluster.node.DiscoveryNodeRole;
import org.elasticsearch.cluster.service.ClusterService;
import org.elasticsearch.common.Strings;
import org.elasticsearch.common.component.AbstractLifecycleComponent;
import org.elasticsearch.common.regex.Regex;
import org.elasticsearch.common.settings.Setting;
import org.elasticsearch.common.settings.Settings;
import org.elasticsearch.common.util.concurrent.ConcurrentCollections;
import org.elasticsearch.core.SuppressForbidden;
import org.elasticsearch.core.TimeValue;
import org.elasticsearch.core.internal.io.IOUtils;
import org.elasticsearch.index.Index;
import org.elasticsearch.logging.LogManager;
import org.elasticsearch.logging.Logger;
import org.elasticsearch.logging.Message;
import org.elasticsearch.repositories.blobstore.MeteredBlobStoreRepository;
import org.elasticsearch.snapshots.Snapshot;
import org.elasticsearch.threadpool.ThreadPool;
import org.elasticsearch.transport.TransportService;

import java.io.IOException;
import java.util.ArrayList;
import java.util.Collection;
import java.util.Collections;
import java.util.HashMap;
import java.util.List;
import java.util.Map;
import java.util.Objects;
import java.util.Set;
import java.util.function.BiConsumer;
import java.util.function.Function;
import java.util.stream.Stream;

import static java.util.Collections.unmodifiableMap;
import static org.elasticsearch.snapshots.SearchableSnapshotsSettings.SEARCHABLE_SNAPSHOTS_REPOSITORY_NAME_SETTING_KEY;
import static org.elasticsearch.snapshots.SearchableSnapshotsSettings.SEARCHABLE_SNAPSHOTS_REPOSITORY_UUID_SETTING_KEY;

/**
 * Service responsible for maintaining and providing access to snapshot repositories on nodes.
 */
public class RepositoriesService extends AbstractLifecycleComponent implements ClusterStateApplier {

    private static final Logger logger = LogManager.getLogger(RepositoriesService.class);

    public static final Setting<TimeValue> REPOSITORIES_STATS_ARCHIVE_RETENTION_PERIOD = Setting.positiveTimeSetting(
        "repositories.stats.archive.retention_period",
        TimeValue.timeValueHours(2),
        Setting.Property.NodeScope
    );

    public static final Setting<Integer> REPOSITORIES_STATS_ARCHIVE_MAX_ARCHIVED_STATS = Setting.intSetting(
        "repositories.stats.archive.max_archived_stats",
        100,
        0,
        Setting.Property.NodeScope
    );

    private final Map<String, Repository.Factory> typesRegistry;
    private final Map<String, Repository.Factory> internalTypesRegistry;

    private final ClusterService clusterService;

    private final ThreadPool threadPool;

    private final VerifyNodeRepositoryAction verifyAction;

    private final Map<String, Repository> internalRepositories = ConcurrentCollections.newConcurrentMap();
    private volatile Map<String, Repository> repositories = Collections.emptyMap();
    private final RepositoriesStatsArchive repositoriesStatsArchive;

    private final List<BiConsumer<Snapshot, Version>> preRestoreChecks;

    public RepositoriesService(
        Settings settings,
        ClusterService clusterService,
        TransportService transportService,
        Map<String, Repository.Factory> typesRegistry,
        Map<String, Repository.Factory> internalTypesRegistry,
        ThreadPool threadPool,
        List<BiConsumer<Snapshot, Version>> preRestoreChecks
    ) {
        this.typesRegistry = typesRegistry;
        this.internalTypesRegistry = internalTypesRegistry;
        this.clusterService = clusterService;
        this.threadPool = threadPool;
        // Doesn't make sense to maintain repositories on non-master and non-data nodes
        // Nothing happens there anyway
        if (DiscoveryNode.canContainData(settings) || DiscoveryNode.isMasterNode(settings)) {
            if (isDedicatedVotingOnlyNode(DiscoveryNode.getRolesFromSettings(settings)) == false) {
                clusterService.addHighPriorityApplier(this);
            }
        }
        this.verifyAction = new VerifyNodeRepositoryAction(transportService, clusterService, this);
        this.repositoriesStatsArchive = new RepositoriesStatsArchive(
            REPOSITORIES_STATS_ARCHIVE_RETENTION_PERIOD.get(settings),
            REPOSITORIES_STATS_ARCHIVE_MAX_ARCHIVED_STATS.get(settings),
            threadPool::relativeTimeInMillis
        );
        this.preRestoreChecks = preRestoreChecks;
    }

    /**
     * Registers new repository in the cluster
     * <p>
     * This method can be only called on the master node. It tries to create a new repository on the master
     * and if it was successful it adds new repository to cluster metadata.
     *
     * @param request  register repository request
     * @param listener register repository listener
     */
    public void registerRepository(final PutRepositoryRequest request, final ActionListener<AcknowledgedResponse> listener) {
        assert lifecycle.started() : "Trying to register new repository but service is in state [" + lifecycle.state() + "]";

        final RepositoryMetadata newRepositoryMetadata = new RepositoryMetadata(request.name(), request.type(), request.settings());
        validate(request.name());

        // Trying to create the new repository on master to make sure it works
        try {
            closeRepository(createRepository(newRepositoryMetadata, typesRegistry, RepositoriesService::throwRepositoryTypeDoesNotExists));
        } catch (Exception e) {
            listener.onFailure(e);
            return;
        }

        final StepListener<AcknowledgedResponse> acknowledgementStep = new StepListener<>();
        final StepListener<Boolean> publicationStep = new StepListener<>(); // Boolean==changed.

        if (request.verify()) {

            // When publication has completed (and all acks received or timed out) then verify the repository.
            // (if acks timed out then acknowledgementStep completes before the master processes this cluster state, hence why we have
            // to wait for the publication to be complete too)
            final StepListener<List<DiscoveryNode>> verifyStep = new StepListener<>();
            publicationStep.whenComplete(changed -> acknowledgementStep.whenComplete(clusterStateUpdateResponse -> {
                if (clusterStateUpdateResponse.isAcknowledged() && changed) {
                    // The response was acknowledged - all nodes should know about the new repository, let's verify them
                    verifyRepository(request.name(), verifyStep);
                } else {
                    verifyStep.onResponse(null);
                }
            }, listener::onFailure), listener::onFailure);

            // When verification has completed, get the repository data for the first time
            final StepListener<RepositoryData> getRepositoryDataStep = new StepListener<>();
            verifyStep.whenComplete(
                ignored -> threadPool.generic()
                    .execute(ActionRunnable.wrap(getRepositoryDataStep, l -> repository(request.name()).getRepositoryData(l))),
                listener::onFailure
            );

            // When the repository metadata is ready, update the repository UUID stored in the cluster state, if available
            final StepListener<Void> updateRepoUuidStep = new StepListener<>();
            getRepositoryDataStep.whenComplete(
                repositoryData -> updateRepositoryUuidInMetadata(clusterService, request.name(), repositoryData, updateRepoUuidStep),
                listener::onFailure
            );

            // Finally respond to the outer listener with the response from the original cluster state update
            updateRepoUuidStep.whenComplete(ignored -> acknowledgementStep.addListener(listener), listener::onFailure);

        } else {
            acknowledgementStep.addListener(listener);
        }

        clusterService.submitStateUpdateTask(
            "put_repository [" + request.name() + "]",
            new AckedClusterStateUpdateTask(request, acknowledgementStep) {

                private boolean found = false;
                private boolean changed = false;

                @Override
                public ClusterState execute(ClusterState currentState) {
                    Metadata metadata = currentState.metadata();
                    Metadata.Builder mdBuilder = Metadata.builder(currentState.metadata());
                    RepositoriesMetadata repositories = metadata.custom(RepositoriesMetadata.TYPE, RepositoriesMetadata.EMPTY);
                    List<RepositoryMetadata> repositoriesMetadata = new ArrayList<>(repositories.repositories().size() + 1);
                    for (RepositoryMetadata repositoryMetadata : repositories.repositories()) {
                        if (repositoryMetadata.name().equals(newRepositoryMetadata.name())) {
                            Repository existing = RepositoriesService.this.repositories.get(request.name());
                            if (existing == null) {
                                existing = RepositoriesService.this.internalRepositories.get(request.name());
                            }
                            assert existing != null : "repository [" + newRepositoryMetadata.name() + "] must exist";
                            assert existing.getMetadata() == repositoryMetadata;
                            final RepositoryMetadata updatedMetadata;
                            if (canUpdateInPlace(newRepositoryMetadata, existing)) {
                                if (repositoryMetadata.settings().equals(newRepositoryMetadata.settings())) {
                                    // Previous version is the same as this one no update is needed.
                                    return currentState;
                                }
                                // we're updating in place so the updated metadata must point at the same uuid and generations
                                updatedMetadata = repositoryMetadata.withSettings(newRepositoryMetadata.settings());
                            } else {
                                ensureRepositoryNotInUse(currentState, request.name());
                                updatedMetadata = newRepositoryMetadata;
                            }
                            found = true;
                            repositoriesMetadata.add(updatedMetadata);
                        } else {
                            repositoriesMetadata.add(repositoryMetadata);
                        }
                    }
                    if (found == false) {
                        repositoriesMetadata.add(new RepositoryMetadata(request.name(), request.type(), request.settings()));
                    }
                    repositories = new RepositoriesMetadata(repositoriesMetadata);
                    mdBuilder.putCustom(RepositoriesMetadata.TYPE, repositories);
                    changed = true;
                    return ClusterState.builder(currentState).metadata(mdBuilder).build();
                }

                @Override
                public void onFailure(Exception e) {
                    logger.warn(() -> Message.createParameterizedMessage("failed to create repository [{}]", request.name()), e);
                    publicationStep.onFailure(e);
                    super.onFailure(e);
                }

                @Override
                public boolean mustAck(DiscoveryNode discoveryNode) {
                    // repository is created on both master and data nodes
                    return discoveryNode.isMasterNode() || discoveryNode.canContainData();
                }

                @Override
                public void clusterStateProcessed(ClusterState oldState, ClusterState newState) {
                    if (changed) {
                        if (found) {
                            logger.info("updated repository [{}]", request.name());
                        } else {
                            logger.info("put repository [{}]", request.name());
                        }
                    }
                    publicationStep.onResponse(oldState != newState);
                }
            },
            newExecutor()
        );
    }

    @SuppressForbidden(reason = "legacy usage of unbatched task") // TODO add support for batching here
    private static <T extends ClusterStateUpdateTask> ClusterStateTaskExecutor<T> newExecutor() {
        return ClusterStateTaskExecutor.unbatched();
    }

    /**
     * Set the repository UUID in the named repository's {@link RepositoryMetadata} to match the UUID in its {@link RepositoryData},
     * which may involve a cluster state update.
     *
     * @param listener notified when the {@link RepositoryMetadata} is updated, possibly on this thread or possibly on the master service
     *                 thread
     */
    public static void updateRepositoryUuidInMetadata(
        ClusterService clusterService,
        final String repositoryName,
        RepositoryData repositoryData,
        ActionListener<Void> listener
    ) {

        final String repositoryUuid = repositoryData.getUuid();
        if (repositoryUuid.equals(RepositoryData.MISSING_UUID)) {
            listener.onResponse(null);
            return;
        }

        final RepositoriesMetadata currentReposMetadata = clusterService.state()
            .metadata()
            .custom(RepositoriesMetadata.TYPE, RepositoriesMetadata.EMPTY);
        final RepositoryMetadata repositoryMetadata = currentReposMetadata.repository(repositoryName);
        if (repositoryMetadata == null || repositoryMetadata.uuid().equals(repositoryUuid)) {
            listener.onResponse(null);
            return;
        }

        clusterService.submitStateUpdateTask(
            "update repository UUID [" + repositoryName + "] to [" + repositoryUuid + "]",
            new ClusterStateUpdateTask() {
                @Override
                public ClusterState execute(ClusterState currentState) {
                    final RepositoriesMetadata currentReposMetadata = currentState.metadata()
                        .custom(RepositoriesMetadata.TYPE, RepositoriesMetadata.EMPTY);

                    final RepositoryMetadata repositoryMetadata = currentReposMetadata.repository(repositoryName);
                    if (repositoryMetadata == null || repositoryMetadata.uuid().equals(repositoryUuid)) {
                        return currentState;
                    } else {
                        final RepositoriesMetadata newReposMetadata = currentReposMetadata.withUuid(repositoryName, repositoryUuid);
                        final Metadata.Builder metadata = Metadata.builder(currentState.metadata())
                            .putCustom(RepositoriesMetadata.TYPE, newReposMetadata);
                        return ClusterState.builder(currentState).metadata(metadata).build();
                    }
                }

                @Override
                public void onFailure(Exception e) {
                    listener.onFailure(e);
                }

                @Override
                public void clusterStateProcessed(ClusterState oldState, ClusterState newState) {
                    listener.onResponse(null);
                }
            },
            newExecutor()
        );
    }

    /**
     * Unregisters repository in the cluster
     * <p>
     * This method can be only called on the master node. It removes repository information from cluster metadata.
     *
     * @param request  unregister repository request
     * @param listener unregister repository listener
     */
    public void unregisterRepository(final DeleteRepositoryRequest request, final ActionListener<AcknowledgedResponse> listener) {
        clusterService.submitStateUpdateTask(
            "delete_repository [" + request.name() + "]",
            new AckedClusterStateUpdateTask(request, listener) {

                private final List<String> deletedRepositories = new ArrayList<>();

                @Override
                public ClusterState execute(ClusterState currentState) {
                    Metadata metadata = currentState.metadata();
                    Metadata.Builder mdBuilder = Metadata.builder(currentState.metadata());
                    RepositoriesMetadata repositories = metadata.custom(RepositoriesMetadata.TYPE, RepositoriesMetadata.EMPTY);
                    if (repositories.repositories().size() > 0) {
                        List<RepositoryMetadata> repositoriesMetadata = new ArrayList<>(repositories.repositories().size());
                        boolean changed = false;
                        for (RepositoryMetadata repositoryMetadata : repositories.repositories()) {
                            if (Regex.simpleMatch(request.name(), repositoryMetadata.name())) {
                                ensureRepositoryNotInUse(currentState, repositoryMetadata.name());
                                ensureNoSearchableSnapshotsIndicesInUse(currentState, repositoryMetadata);
                                deletedRepositories.add(repositoryMetadata.name());
                                changed = true;
                            } else {
                                repositoriesMetadata.add(repositoryMetadata);
                            }
                        }
                        if (changed) {
                            repositories = new RepositoriesMetadata(repositoriesMetadata);
                            mdBuilder.putCustom(RepositoriesMetadata.TYPE, repositories);
                            return ClusterState.builder(currentState).metadata(mdBuilder).build();
                        }
                    }
                    if (Regex.isMatchAllPattern(request.name())) { // we use a wildcard so we don't barf if it's not present.
                        return currentState;
                    }
                    throw new RepositoryMissingException(request.name());
                }

                @Override
                public void clusterStateProcessed(ClusterState oldState, ClusterState newState) {
                    if (deletedRepositories.isEmpty() == false) {
                        logger.info("deleted repositories [{}]", deletedRepositories);
                    }
                }

                @Override
                public boolean mustAck(DiscoveryNode discoveryNode) {
                    // repository was created on both master and data nodes
                    return discoveryNode.isMasterNode() || discoveryNode.canContainData();
                }
            },
            newExecutor()
        );
    }

    public void verifyRepository(final String repositoryName, final ActionListener<List<DiscoveryNode>> listener) {
        final Repository repository = repository(repositoryName);
        threadPool.executor(ThreadPool.Names.SNAPSHOT).execute(new ActionRunnable<>(listener) {
            @Override
            protected void doRun() {
                final String verificationToken = repository.startVerification();
                if (verificationToken != null) {
                    try {
                        verifyAction.verify(
                            repositoryName,
                            verificationToken,
                            listener.delegateFailure(
                                (delegatedListener, verifyResponse) -> threadPool.executor(ThreadPool.Names.SNAPSHOT).execute(() -> {
                                    try {
                                        repository.endVerification(verificationToken);
                                    } catch (Exception e) {
                                        logger.warn(
                                            () -> Message.createParameterizedMessage(
                                                "[{}] failed to finish repository verification",
                                                repositoryName
                                            ),
                                            e
                                        );
                                        delegatedListener.onFailure(e);
                                        return;
                                    }
                                    delegatedListener.onResponse(verifyResponse);
                                })
                            )
                        );
                    } catch (Exception e) {
                        threadPool.executor(ThreadPool.Names.SNAPSHOT).execute(() -> {
                            try {
                                repository.endVerification(verificationToken);
                            } catch (Exception inner) {
                                inner.addSuppressed(e);
                                logger.warn(
                                    () -> Message.createParameterizedMessage(
                                        "[{}] failed to finish repository verification",
                                        repositoryName
                                    ),
                                    inner
                                );
                            }
                            listener.onFailure(e);
                        });
                    }
                } else {
                    listener.onResponse(Collections.emptyList());
                }
            }
        });
    }

    public static boolean isDedicatedVotingOnlyNode(Set<DiscoveryNodeRole> roles) {
        return roles.contains(DiscoveryNodeRole.MASTER_ROLE)
            && roles.stream().noneMatch(DiscoveryNodeRole::canContainData)
            && roles.contains(DiscoveryNodeRole.VOTING_ONLY_NODE_ROLE);
    }

    /**
     * Checks if new repositories appeared in or disappeared from cluster metadata and updates current list of
     * repositories accordingly.
     *
     * @param event cluster changed event
     */
    @Override
    public void applyClusterState(ClusterChangedEvent event) {
        try {
            final ClusterState state = event.state();
            final RepositoriesMetadata oldMetadata = event.previousState()
                .getMetadata()
                .custom(RepositoriesMetadata.TYPE, RepositoriesMetadata.EMPTY);
            final RepositoriesMetadata newMetadata = state.getMetadata().custom(RepositoriesMetadata.TYPE, RepositoriesMetadata.EMPTY);

            // Check if repositories got changed
            if (oldMetadata.equalsIgnoreGenerations(newMetadata)) {
                for (Repository repo : repositories.values()) {
                    repo.updateState(state);
                }
                return;
            }

            logger.trace("processing new index repositories for state version [{}]", event.state().version());

            Map<String, Repository> survivors = new HashMap<>();
            // First, remove repositories that are no longer there
            for (Map.Entry<String, Repository> entry : repositories.entrySet()) {
                if (newMetadata.repository(entry.getKey()) == null) {
                    logger.debug("unregistering repository [{}]", entry.getKey());
                    Repository repository = entry.getValue();
                    closeRepository(repository);
                    archiveRepositoryStats(repository, state.version());
                } else {
                    survivors.put(entry.getKey(), entry.getValue());
                }
            }

            Map<String, Repository> builder = new HashMap<>();

            // Now go through all repositories and update existing or create missing
            for (RepositoryMetadata repositoryMetadata : newMetadata.repositories()) {
                Repository repository = survivors.get(repositoryMetadata.name());
                if (repository != null) {
                    // Found previous version of this repository
                    if (canUpdateInPlace(repositoryMetadata, repository) == false) {
                        // Previous version is different from the version in settings
                        logger.debug("updating repository [{}]", repositoryMetadata.name());
                        closeRepository(repository);
                        archiveRepositoryStats(repository, state.version());
                        repository = null;
                        try {
                            repository = createRepository(
                                repositoryMetadata,
                                typesRegistry,
                                RepositoriesService::createUnknownTypeRepository
                            );
                        } catch (RepositoryException ex) {
                            // TODO: this catch is bogus, it means the old repo is already closed,
                            // but we have nothing to replace it
<<<<<<< HEAD
                            logger.warn(
                                () -> Message.createParameterizedMessage("failed to change repository [{}]", repositoryMetadata.name()),
                                ex
                            );
=======
                            logger.warn(() -> new ParameterizedMessage("failed to change repository [{}]", repositoryMetadata.name()), ex);
                            repository = new InvalidRepository(repositoryMetadata, ex);
>>>>>>> 1a3d8bd1
                        }
                    }
                } else {
                    try {
                        repository = createRepository(repositoryMetadata, typesRegistry, RepositoriesService::createUnknownTypeRepository);
                    } catch (RepositoryException ex) {
<<<<<<< HEAD
                        logger.warn(
                            () -> Message.createParameterizedMessage("failed to create repository [{}]", repositoryMetadata.name()),
                            ex
                        );
=======
                        logger.warn(() -> new ParameterizedMessage("failed to create repository [{}]", repositoryMetadata.name()), ex);
                        repository = new InvalidRepository(repositoryMetadata, ex);
>>>>>>> 1a3d8bd1
                    }
                }
                assert repository != null : "repository should not be null here";
                logger.debug("registering repository [{}]", repositoryMetadata.name());
                builder.put(repositoryMetadata.name(), repository);
            }
            for (Repository repo : builder.values()) {
                repo.updateState(state);
            }
            repositories = unmodifiableMap(builder);
        } catch (Exception ex) {
            assert false : new AssertionError(ex);
            logger.warn("failure updating cluster state ", ex);
        }
    }

    private static boolean canUpdateInPlace(RepositoryMetadata updatedMetadata, Repository repository) {
        assert updatedMetadata.name().equals(repository.getMetadata().name());
        return repository.getMetadata().type().equals(updatedMetadata.type())
            && repository.canUpdateInPlace(updatedMetadata.settings(), Collections.emptySet());
    }

    /**
     * Gets the {@link RepositoryData} for the given repository.
     *
     * @param repositoryName repository name
     * @param listener       listener to pass {@link RepositoryData} to
     */
    public void getRepositoryData(final String repositoryName, final ActionListener<RepositoryData> listener) {
        try {
            Repository repository = repository(repositoryName);
            assert repository != null; // should only be called once we've validated the repository exists
            repository.getRepositoryData(listener);
        } catch (Exception e) {
            listener.onFailure(e);
        }
    }

    /**
     * Returns registered repository
     *
     * @param repositoryName repository name
     * @return registered repository
     * @throws RepositoryMissingException if repository with such name isn't registered
     */
    public Repository repository(String repositoryName) {
        Repository repository = repositories.get(repositoryName);
        if (repository != null) {
            return repository;
        }
        repository = internalRepositories.get(repositoryName);
        if (repository != null) {
            return repository;
        }
        throw new RepositoryMissingException(repositoryName);
    }

    /**
     * @return the current collection of registered repositories, keyed by name.
     */
    public Map<String, Repository> getRepositories() {
        return unmodifiableMap(repositories);
    }

    public List<RepositoryStatsSnapshot> repositoriesStats() {
        List<RepositoryStatsSnapshot> archivedRepoStats = repositoriesStatsArchive.getArchivedStats();
        List<RepositoryStatsSnapshot> activeRepoStats = getRepositoryStatsForActiveRepositories();

        List<RepositoryStatsSnapshot> repositoriesStats = new ArrayList<>(archivedRepoStats);
        repositoriesStats.addAll(activeRepoStats);
        return repositoriesStats;
    }

    private List<RepositoryStatsSnapshot> getRepositoryStatsForActiveRepositories() {
        return Stream.concat(repositories.values().stream(), internalRepositories.values().stream())
            .filter(r -> r instanceof MeteredBlobStoreRepository)
            .map(r -> (MeteredBlobStoreRepository) r)
            .map(MeteredBlobStoreRepository::statsSnapshot)
            .toList();
    }

    public List<RepositoryStatsSnapshot> clearRepositoriesStatsArchive(long maxVersionToClear) {
        return repositoriesStatsArchive.clear(maxVersionToClear);
    }

    public void registerInternalRepository(String name, String type) {
        RepositoryMetadata metadata = new RepositoryMetadata(name, type, Settings.EMPTY);
        Repository repository = internalRepositories.computeIfAbsent(name, (n) -> {
            logger.debug("put internal repository [{}][{}]", name, type);
            return createRepository(metadata, internalTypesRegistry, RepositoriesService::throwRepositoryTypeDoesNotExists);
        });
        if (type.equals(repository.getMetadata().type()) == false) {
            logger.warn(
                Message.createParameterizedMessage(
                    "internal repository [{}][{}] already registered. this prevented the registration of "
                        + "internal repository [{}][{}].",
                    name,
                    repository.getMetadata().type(),
                    name,
                    type
                )
            );
        } else if (repositories.containsKey(name)) {
            logger.warn(
                Message.createParameterizedMessage(
                    "non-internal repository [{}] already registered. this repository will block the "
                        + "usage of internal repository [{}][{}].",
                    name,
                    metadata.type(),
                    name
                )
            );
        }
    }

    public void unregisterInternalRepository(String name) {
        Repository repository = internalRepositories.remove(name);
        if (repository != null) {
            RepositoryMetadata metadata = repository.getMetadata();
            logger.debug(() -> Message.createParameterizedMessage("delete internal repository [{}][{}].", metadata.type(), name));
            closeRepository(repository);
        }
    }

    /**
     * Closes the given repository.
     */
    private static void closeRepository(Repository repository) {
        logger.debug("closing repository [{}][{}]", repository.getMetadata().type(), repository.getMetadata().name());
        repository.close();
    }

    private void archiveRepositoryStats(Repository repository, long clusterStateVersion) {
        if (repository instanceof MeteredBlobStoreRepository) {
            RepositoryStatsSnapshot stats = ((MeteredBlobStoreRepository) repository).statsSnapshotForArchival(clusterStateVersion);
            if (repositoriesStatsArchive.archive(stats) == false) {
                logger.warn("Unable to archive the repository stats [{}] as the archive is full.", stats);
            }
        }
    }

    /**
     * Creates repository holder. This method starts the repository
     */
    private static Repository createRepository(
        RepositoryMetadata repositoryMetadata,
        Map<String, Repository.Factory> factories,
        Function<RepositoryMetadata, Repository> defaultFactory
    ) {
        logger.debug("creating repository [{}][{}]", repositoryMetadata.type(), repositoryMetadata.name());
        Repository.Factory factory = factories.get(repositoryMetadata.type());
        if (factory == null) {
            return defaultFactory.apply(repositoryMetadata);
        }
        Repository repository = null;
        try {
            repository = factory.create(repositoryMetadata, factories::get);
            repository.start();
            return repository;
        } catch (Exception e) {
            IOUtils.closeWhileHandlingException(repository);
            logger.warn(
                Message.createParameterizedMessage(
                    "failed to create repository [{}][{}]",
                    repositoryMetadata.type(),
                    repositoryMetadata.name()
                ),
                e
            );
            throw new RepositoryException(repositoryMetadata.name(), "failed to create repository", e);
        }
    }

    private static Repository throwRepositoryTypeDoesNotExists(RepositoryMetadata repositoryMetadata) {
        throw new RepositoryException(repositoryMetadata.name(), "repository type [" + repositoryMetadata.type() + "] does not exist");
    }

    private static Repository createUnknownTypeRepository(RepositoryMetadata repositoryMetadata) {
        logger.warn(
            "[{}] repository type [{}] is unknown; ensure that all required plugins are installed on this node",
            repositoryMetadata.name(),
            repositoryMetadata.type()
        );
        return new UnknownTypeRepository(repositoryMetadata);
    }

    private static void validate(final String repositoryName) {
        if (Strings.hasLength(repositoryName) == false) {
            throw new RepositoryException(repositoryName, "cannot be empty");
        }
        if (repositoryName.contains("#")) {
            throw new RepositoryException(repositoryName, "must not contain '#'");
        }
        if (Strings.validFileName(repositoryName) == false) {
            throw new RepositoryException(repositoryName, "must not contain the following characters " + Strings.INVALID_FILENAME_CHARS);
        }
    }

    private static void ensureRepositoryNotInUse(ClusterState clusterState, String repository) {
        final SnapshotsInProgress snapshots = clusterState.custom(SnapshotsInProgress.TYPE, SnapshotsInProgress.EMPTY);
        if (snapshots.forRepo(repository).isEmpty() == false) {
            throw newRepositoryConflictException(repository, "snapshot is in progress");
        }
        for (SnapshotDeletionsInProgress.Entry entry : clusterState.custom(
            SnapshotDeletionsInProgress.TYPE,
            SnapshotDeletionsInProgress.EMPTY
        ).getEntries()) {
            if (entry.repository().equals(repository)) {
                throw newRepositoryConflictException(repository, "snapshot deletion is in progress");
            }
        }
        for (RepositoryCleanupInProgress.Entry entry : clusterState.custom(
            RepositoryCleanupInProgress.TYPE,
            RepositoryCleanupInProgress.EMPTY
        ).entries()) {
            if (entry.repository().equals(repository)) {
                throw newRepositoryConflictException(repository, "repository clean up is in progress");
            }
        }
        for (RestoreInProgress.Entry entry : clusterState.custom(RestoreInProgress.TYPE, RestoreInProgress.EMPTY)) {
            if (repository.equals(entry.snapshot().getRepository())) {
                throw newRepositoryConflictException(repository, "snapshot restore is in progress");
            }
        }
    }

    private static void ensureNoSearchableSnapshotsIndicesInUse(ClusterState clusterState, RepositoryMetadata repositoryMetadata) {
        long count = 0L;
        List<Index> indices = null;
        for (IndexMetadata indexMetadata : clusterState.metadata()) {
            if (indexSettingsMatchRepositoryMetadata(indexMetadata, repositoryMetadata)) {
                if (indices == null) {
                    indices = new ArrayList<>();
                }
                if (indices.size() < 5) {
                    indices.add(indexMetadata.getIndex());
                }
                count += 1L;
            }
        }
        if (indices != null && indices.isEmpty() == false) {
            throw newRepositoryConflictException(
                repositoryMetadata.name(),
                "found "
                    + count
                    + " searchable snapshots indices that use the repository: "
                    + Strings.collectionToCommaDelimitedString(indices)
                    + (count > indices.size() ? ",..." : "")
            );
        }
    }

    private static boolean indexSettingsMatchRepositoryMetadata(IndexMetadata indexMetadata, RepositoryMetadata repositoryMetadata) {
        if (indexMetadata.isSearchableSnapshot()) {
            final Settings indexSettings = indexMetadata.getSettings();
            final String indexRepositoryUuid = indexSettings.get(SEARCHABLE_SNAPSHOTS_REPOSITORY_UUID_SETTING_KEY);
            if (Strings.hasLength(indexRepositoryUuid)) {
                return Objects.equals(repositoryMetadata.uuid(), indexRepositoryUuid);
            } else {
                return Objects.equals(repositoryMetadata.name(), indexSettings.get(SEARCHABLE_SNAPSHOTS_REPOSITORY_NAME_SETTING_KEY));
            }
        }
        return false;
    }

    private static RepositoryConflictException newRepositoryConflictException(String repository, String reason) {
        return new RepositoryConflictException(
            repository,
            "trying to modify or unregister repository that is currently used (" + reason + ')',
            "trying to modify or unregister repository [" + repository + "] that is currently used (" + reason + ')'
        );
    }

    public List<BiConsumer<Snapshot, Version>> getPreRestoreVersionChecks() {
        return preRestoreChecks;
    }

    @Override
    protected void doStart() {

    }

    @Override
    protected void doStop() {

    }

    @Override
    protected void doClose() throws IOException {
        clusterService.removeApplier(this);
        final Collection<Repository> repos = new ArrayList<>();
        repos.addAll(internalRepositories.values());
        repos.addAll(repositories.values());
        IOUtils.close(repos);
        for (Repository repo : repos) {
            repo.awaitIdle();
        }
    }
}<|MERGE_RESOLUTION|>--- conflicted
+++ resolved
@@ -520,30 +520,22 @@
                         } catch (RepositoryException ex) {
                             // TODO: this catch is bogus, it means the old repo is already closed,
                             // but we have nothing to replace it
-<<<<<<< HEAD
                             logger.warn(
                                 () -> Message.createParameterizedMessage("failed to change repository [{}]", repositoryMetadata.name()),
                                 ex
                             );
-=======
-                            logger.warn(() -> new ParameterizedMessage("failed to change repository [{}]", repositoryMetadata.name()), ex);
                             repository = new InvalidRepository(repositoryMetadata, ex);
->>>>>>> 1a3d8bd1
                         }
                     }
                 } else {
                     try {
                         repository = createRepository(repositoryMetadata, typesRegistry, RepositoriesService::createUnknownTypeRepository);
                     } catch (RepositoryException ex) {
-<<<<<<< HEAD
                         logger.warn(
                             () -> Message.createParameterizedMessage("failed to create repository [{}]", repositoryMetadata.name()),
                             ex
                         );
-=======
-                        logger.warn(() -> new ParameterizedMessage("failed to create repository [{}]", repositoryMetadata.name()), ex);
                         repository = new InvalidRepository(repositoryMetadata, ex);
->>>>>>> 1a3d8bd1
                     }
                 }
                 assert repository != null : "repository should not be null here";
