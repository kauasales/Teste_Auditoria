--- conflicted
+++ resolved
@@ -35,13 +35,8 @@
         }
     }
 
-<<<<<<< HEAD
     public TopNOperator(int sortByChannel, boolean asc, int topCount, boolean nullsFirst) {
-        this.pq = new PriorityQueue<>(topCount) {
-=======
-    public TopNOperator(int sortByChannel, boolean asc, int topCount) {
         this.inputQueue = new PriorityQueue<>(topCount) {
->>>>>>> 02bf4f19
             @Override
             protected boolean lessThan(Page a, Page b) {
                 Block blockA = a.getBlock(sortByChannel);
