/*
 * Licensed to Elasticsearch under one or more contributor
 * license agreements. See the NOTICE file distributed with
 * this work for additional information regarding copyright
 * ownership. Elasticsearch licenses this file to you under
 * the Apache License, Version 2.0 (the "License"); you may
 * not use this file except in compliance with the License.
 * You may obtain a copy of the License at
 *
 *    http://www.apache.org/licenses/LICENSE-2.0
 *
 * Unless required by applicable law or agreed to in writing,
 * software distributed under the License is distributed on an
 * "AS IS" BASIS, WITHOUT WARRANTIES OR CONDITIONS OF ANY
 * KIND, either express or implied.  See the License for the
 * specific language governing permissions and limitations
 * under the License.
 */

package org.elasticsearch.rest;

import org.apache.lucene.search.spell.LevensteinDistance;
import org.apache.lucene.util.CollectionUtil;
import org.elasticsearch.client.node.NodeClient;
import org.elasticsearch.common.CheckedConsumer;
import org.elasticsearch.common.collect.Tuple;
import org.elasticsearch.common.component.AbstractComponent;
import org.elasticsearch.common.settings.Setting;
import org.elasticsearch.common.settings.Setting.Property;
import org.elasticsearch.common.settings.Settings;
import org.elasticsearch.plugins.ActionPlugin;
import org.elasticsearch.rest.action.admin.cluster.RestNodesUsageAction;

import java.io.IOException;
import java.util.ArrayList;
import java.util.Collections;
import java.util.HashSet;
import java.util.List;
import java.util.Locale;
import java.util.Set;
import java.util.SortedSet;
import java.util.TreeSet;
import java.util.concurrent.atomic.LongAdder;
import java.util.stream.Collectors;

/**
 * Base handler for REST requests.
 * <p>
 * This handler makes sure that the headers &amp; context of the handled {@link RestRequest requests} are copied over to
 * the transport requests executed by the associated client. While the context is fully copied over, not all the headers
 * are copied, but a selected few. It is possible to control what headers are copied over by returning them in
 * {@link ActionPlugin#getRestHeaders()}.
 */
public abstract class BaseRestHandler extends AbstractComponent implements RestHandler {

    public static final Setting<Boolean> MULTI_ALLOW_EXPLICIT_INDEX =
        Setting.boolSetting("rest.action.multi.allow_explicit_index", true, Property.NodeScope);

    private final LongAdder usageCount = new LongAdder();

    /**
     * Parameter that controls whether certain REST apis should include type names in their requests or responses.
<<<<<<< HEAD
     * Note: Support for this parameter will be removed after the transition perido to typeless APIs.
     */
    public static final String INCLUDE_TYPE_NAME_PARAMETER = "include_type_name";

=======
     * Note: Support for this parameter will be removed after the transition period to typeless APIs.
     */
    public static final String INCLUDE_TYPE_NAME_PARAMETER = "include_type_name";
    public static final boolean DEFAULT_INCLUDE_TYPE_NAME_POLICY = true;
    
>>>>>>> 9ec27fd1
    protected BaseRestHandler(Settings settings) {
        // TODO drop settings from ctor
    }

    public final long getUsageCount() {
        return usageCount.sum();
    }

    /**
     * @return the name of this handler. The name should be human readable and
     *         should describe the action that will performed when this API is
     *         called. This name is used in the response to the
     *         {@link RestNodesUsageAction}.
     */
    public abstract String getName();

    @Override
    public final void handleRequest(RestRequest request, RestChannel channel, NodeClient client) throws Exception {
        // prepare the request for execution; has the side effect of touching the request parameters
        final RestChannelConsumer action = prepareRequest(request, client);

        // validate unconsumed params, but we must exclude params used to format the response
        // use a sorted set so the unconsumed parameters appear in a reliable sorted order
        final SortedSet<String> unconsumedParams =
            request.unconsumedParams().stream().filter(p -> !responseParams().contains(p)).collect(Collectors.toCollection(TreeSet::new));

        // validate the non-response params
        if (!unconsumedParams.isEmpty()) {
            final Set<String> candidateParams = new HashSet<>();
            candidateParams.addAll(request.consumedParams());
            candidateParams.addAll(responseParams());
            throw new IllegalArgumentException(unrecognized(request, unconsumedParams, candidateParams, "parameter"));
        }

        usageCount.increment();
        // execute the action
        action.accept(channel);
    }

    protected final String unrecognized(
        final RestRequest request,
        final Set<String> invalids,
        final Set<String> candidates,
        final String detail) {
        StringBuilder message = new StringBuilder(String.format(
            Locale.ROOT,
            "request [%s] contains unrecognized %s%s: ",
            request.path(),
            detail,
            invalids.size() > 1 ? "s" : ""));
        boolean first = true;
        for (final String invalid : invalids) {
            final LevensteinDistance ld = new LevensteinDistance();
            final List<Tuple<Float, String>> scoredParams = new ArrayList<>();
            for (final String candidate : candidates) {
                final float distance = ld.getDistance(invalid, candidate);
                if (distance > 0.5f) {
                    scoredParams.add(new Tuple<>(distance, candidate));
                }
            }
            CollectionUtil.timSort(scoredParams, (a, b) -> {
                // sort by distance in reverse order, then parameter name for equal distances
                int compare = a.v1().compareTo(b.v1());
                if (compare != 0) return -compare;
                else return a.v2().compareTo(b.v2());
            });
            if (first == false) {
                message.append(", ");
            }
            message.append("[").append(invalid).append("]");
            final List<String> keys = scoredParams.stream().map(Tuple::v2).collect(Collectors.toList());
            if (keys.isEmpty() == false) {
                message.append(" -> did you mean ");
                if (keys.size() == 1) {
                    message.append("[").append(keys.get(0)).append("]");
                } else {
                    message.append("any of ").append(keys.toString());
                }
                message.append("?");
            }
            first = false;
        }

        return message.toString();
    }

    /**
     * REST requests are handled by preparing a channel consumer that represents the execution of
     * the request against a channel.
     */
    @FunctionalInterface
    protected interface RestChannelConsumer extends CheckedConsumer<RestChannel, Exception> {
    }

    /**
     * Prepare the request for execution. Implementations should consume all request params before
     * returning the runnable for actual execution. Unconsumed params will immediately terminate
     * execution of the request. However, some params are only used in processing the response;
     * implementations can override {@link BaseRestHandler#responseParams()} to indicate such
     * params.
     *
     * @param request the request to execute
     * @param client  client for executing actions on the local node
     * @return the action to execute
     * @throws IOException if an I/O exception occurred parsing the request and preparing for
     *                     execution
     */
    protected abstract RestChannelConsumer prepareRequest(RestRequest request, NodeClient client) throws IOException;

    /**
     * Parameters used for controlling the response and thus might not be consumed during
     * preparation of the request execution in
     * {@link BaseRestHandler#prepareRequest(RestRequest, NodeClient)}.
     *
     * @return a set of parameters used to control the response and thus should not trip strict
     * URL parameter checks.
     */
    protected Set<String> responseParams() {
        return Collections.emptySet();
    }

}<|MERGE_RESOLUTION|>--- conflicted
+++ resolved
@@ -60,18 +60,11 @@
 
     /**
      * Parameter that controls whether certain REST apis should include type names in their requests or responses.
-<<<<<<< HEAD
-     * Note: Support for this parameter will be removed after the transition perido to typeless APIs.
-     */
-    public static final String INCLUDE_TYPE_NAME_PARAMETER = "include_type_name";
-
-=======
      * Note: Support for this parameter will be removed after the transition period to typeless APIs.
      */
     public static final String INCLUDE_TYPE_NAME_PARAMETER = "include_type_name";
     public static final boolean DEFAULT_INCLUDE_TYPE_NAME_POLICY = true;
     
->>>>>>> 9ec27fd1
     protected BaseRestHandler(Settings settings) {
         // TODO drop settings from ctor
     }
