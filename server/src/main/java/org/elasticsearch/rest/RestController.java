/*
 * Copyright Elasticsearch B.V. and/or licensed to Elasticsearch B.V. under one
 * or more contributor license agreements. Licensed under the Elastic License
 * 2.0 and the Server Side Public License, v 1; you may not use this file except
 * in compliance with, at your election, the Elastic License 2.0 or the Server
 * Side Public License, v 1.
 */

package org.elasticsearch.rest;

import org.apache.logging.log4j.LogManager;
import org.apache.logging.log4j.Logger;
import org.apache.logging.log4j.message.ParameterizedMessage;
import org.elasticsearch.ElasticsearchException;
import org.elasticsearch.client.node.NodeClient;
import org.elasticsearch.core.Nullable;
import org.elasticsearch.common.Strings;
import org.elasticsearch.common.breaker.CircuitBreaker;
import org.elasticsearch.common.bytes.BytesArray;
import org.elasticsearch.common.bytes.BytesReference;
import org.elasticsearch.common.io.stream.BytesStreamOutput;
import org.elasticsearch.common.logging.DeprecationLogger;
import org.elasticsearch.common.path.PathTrie;
import org.elasticsearch.common.util.concurrent.ThreadContext;
import org.elasticsearch.common.xcontent.XContentBuilder;
import org.elasticsearch.common.xcontent.XContentType;
import org.elasticsearch.core.internal.io.Streams;
import org.elasticsearch.http.HttpServerTransport;
import org.elasticsearch.indices.breaker.CircuitBreakerService;
import org.elasticsearch.rest.RestHandler.Route;
import org.elasticsearch.usage.UsageService;

import java.io.ByteArrayOutputStream;
import java.io.IOException;
import java.io.InputStream;
import java.util.HashMap;
import java.util.HashSet;
import java.util.Iterator;
import java.util.List;
import java.util.Map;
import java.util.Set;
import java.util.concurrent.atomic.AtomicBoolean;
import java.util.function.Supplier;
import java.util.function.UnaryOperator;
import java.util.stream.Collectors;

import static org.elasticsearch.indices.SystemIndices.EXTERNAL_SYSTEM_INDEX_ACCESS_CONTROL_HEADER_KEY;
import static org.elasticsearch.indices.SystemIndices.SYSTEM_INDEX_ACCESS_CONTROL_HEADER_KEY;
import static org.elasticsearch.rest.BytesRestResponse.TEXT_CONTENT_TYPE;
import static org.elasticsearch.rest.RestStatus.BAD_REQUEST;
import static org.elasticsearch.rest.RestStatus.INTERNAL_SERVER_ERROR;
import static org.elasticsearch.rest.RestStatus.METHOD_NOT_ALLOWED;
import static org.elasticsearch.rest.RestStatus.NOT_ACCEPTABLE;
import static org.elasticsearch.rest.RestStatus.OK;

public class RestController implements HttpServerTransport.Dispatcher {

    private static final Logger logger = LogManager.getLogger(RestController.class);
    private static final DeprecationLogger deprecationLogger = DeprecationLogger.getLogger(RestController.class);
    static final String ELASTIC_PRODUCT_HTTP_HEADER = "X-elastic-product";
    static final String ELASTIC_PRODUCT_HTTP_HEADER_VALUE = "Elasticsearch";
    private static final String ELASTIC_PRODUCT_ORIGIN_HTTP_HEADER = "X-elastic-product-origin";

    private static final BytesReference FAVICON_RESPONSE;

    static {
        try (InputStream stream = RestController.class.getResourceAsStream("/config/favicon.ico")) {
            ByteArrayOutputStream out = new ByteArrayOutputStream();
            Streams.copy(stream, out);
            FAVICON_RESPONSE = new BytesArray(out.toByteArray());
        } catch (IOException e) {
            throw new AssertionError(e);
        }
    }

    private final PathTrie<MethodHandlers> handlers = new PathTrie<>(RestUtils.REST_DECODER);

    private final UnaryOperator<RestHandler> handlerWrapper;

    private final NodeClient client;

    private final CircuitBreakerService circuitBreakerService;

    /** Rest headers that are copied to internal requests made during a rest request. */
    private final Set<RestHeaderDefinition> headersToCopy;
    private final UsageService usageService;

    public RestController(Set<RestHeaderDefinition> headersToCopy, UnaryOperator<RestHandler> handlerWrapper,
            NodeClient client, CircuitBreakerService circuitBreakerService, UsageService usageService) {
        this.headersToCopy = headersToCopy;
        this.usageService = usageService;
        if (handlerWrapper == null) {
            handlerWrapper = h -> h; // passthrough if no wrapper set
        }
        this.handlerWrapper = handlerWrapper;
        this.client = client;
        this.circuitBreakerService = circuitBreakerService;
        registerHandlerNoWrap(RestRequest.Method.GET, "/favicon.ico",
            (request, channel, clnt) ->
                channel.sendResponse(new BytesRestResponse(RestStatus.OK, "image/x-icon", FAVICON_RESPONSE)));
    }

    /**
     * Registers a REST handler to be executed when the provided {@code method} and {@code path} match the request.
     *
     * @param method GET, POST, etc.
     * @param path Path to handle (e.g. "/{index}/{type}/_bulk")
     * @param handler The handler to actually execute
     * @param deprecationMessage The message to log and send as a header in the response
     */
    protected void registerAsDeprecatedHandler(RestRequest.Method method, String path,
                                               RestHandler handler, String deprecationMessage) {
        assert (handler instanceof DeprecationRestHandler) == false;
        registerHandler(method, path, new DeprecationRestHandler(handler, method, path, deprecationMessage, deprecationLogger));
    }

    /**
     * Registers a REST handler to be executed when the provided {@code method} and {@code path} match the request, or when provided
     * with {@code replacedMethod} and {@code replacedPath}. Expected usage:
     * <pre><code>
     * // remove deprecation in next major release
     * controller.registerAsDeprecatedHandler(POST, "/_forcemerge", RestApiVersion.V_8, someHandler,
     *                                        POST, "/_optimize", RestApiVersion.V_7);
     * controller.registerAsDeprecatedHandler(POST, "/{index}/_forcemerge", RestApiVersion.V_8, someHandler,
     *                                        POST, "/{index}/_optimize", RestApiVersion.V_7);
     * </code></pre>
     * <p>
     * The registered REST handler ({@code method} with {@code path}) is a normal REST handler that is not deprecated and it is
     * replacing the deprecated REST handler ({@code replacedMethod} with {@code replacedPath}) that is using the <em>same</em>
     * {@code handler}.
     * <p>
     * Deprecated REST handlers without a direct replacement should be deprecated directly using {@link #registerAsDeprecatedHandler}
     * and a specific message.
     *
     * @param method GET, POST, etc.
     * @param path Path to handle (e.g. "/_forcemerge")
     * @param handler The handler to actually execute
     * @param replacedMethod GET, POST, etc.
     * @param replacedPath <em>Replaced</em> path to handle (e.g. "/_optimize")
     */
    protected void registerAsReplacedHandler(RestRequest.Method method, String path, RestHandler handler,
                                             RestRequest.Method replacedMethod, String replacedPath) {
        // e.g. [POST /_optimize] is deprecated! Use [POST /_forcemerge] instead.
        final String replacedMessage =
            "[" + replacedMethod.name() + " " + replacedPath + "] is deprecated! Use [" + method.name() + " " + path + "] instead.";

        registerHandler(method, path, handler);
        registerAsDeprecatedHandler(replacedMethod, replacedPath, handler, replacedMessage);
    }

    /**
     * Registers a REST handler to be executed when one of the provided methods and path match the request.
     *
     * @param method GET, POST, etc.
     * @param path Path to handle (e.g. "/{index}/{type}/_bulk")
     * @param handler The handler to actually execute
     */
    protected void registerHandler(RestRequest.Method method, String path, RestHandler handler) {
        if (handler instanceof BaseRestHandler) {
            usageService.addRestHandler((BaseRestHandler) handler);
        }
        registerHandlerNoWrap(method, path, handlerWrapper.apply(handler));
    }

    private void registerHandlerNoWrap(RestRequest.Method method, String path, RestHandler maybeWrappedHandler) {
        handlers.insertOrUpdate(path,
            new MethodHandlers(path).addMethod(method, maybeWrappedHandler),
            (mHandlers, newMHandler) -> mHandlers.addMethod(method, maybeWrappedHandler));
    }

    public void registerHandler(final Route route, final RestHandler handler) {
        if (route.isReplacement()) {
            Route replaced = route.getReplacedRoute();
            registerAsReplacedHandler(route.getMethod(), route.getPath(), handler, replaced.getMethod(), replaced.getPath());
        } else if (route.isDeprecated()) {
            registerAsDeprecatedHandler(route.getMethod(), route.getPath(), handler, route.getDeprecationMessage());
        } else {
            // it's just a normal route
            registerHandler(route.getMethod(), route.getPath(), handler);
        }
    }

    /**
     * Registers a REST handler with the controller. The REST handler declares the {@code method}
     * and {@code path} combinations.
     */
    public void registerHandler(final RestHandler handler) {
        handler.routes().forEach(route -> registerHandler(route, handler));
    }

    @Override
    public void dispatchRequest(RestRequest request, RestChannel channel, ThreadContext threadContext) {
        threadContext.addResponseHeader(ELASTIC_PRODUCT_HTTP_HEADER, ELASTIC_PRODUCT_HTTP_HEADER_VALUE);
        try {
            tryAllHandlers(request, channel, threadContext);
        } catch (Exception e) {
            try {
                channel.sendResponse(new BytesRestResponse(channel, e));
            } catch (Exception inner) {
                inner.addSuppressed(e);
                logger.error(() ->
                    new ParameterizedMessage("failed to send failure response for uri [{}]", request.uri()), inner);
            }
        }
    }

    @Override
    public void dispatchBadRequest(final RestChannel channel, final ThreadContext threadContext, final Throwable cause) {
        threadContext.addResponseHeader(ELASTIC_PRODUCT_HTTP_HEADER, ELASTIC_PRODUCT_HTTP_HEADER_VALUE);
        try {
            final Exception e;
            if (cause == null) {
                e = new ElasticsearchException("unknown cause");
            } else if (cause instanceof Exception) {
                e = (Exception) cause;
            } else {
                e = new ElasticsearchException(cause);
            }
            channel.sendResponse(new BytesRestResponse(channel, BAD_REQUEST, e));
        } catch (final IOException e) {
            if (cause != null) {
                e.addSuppressed(cause);
            }
            logger.warn("failed to send bad request response", e);
            channel.sendResponse(new BytesRestResponse(INTERNAL_SERVER_ERROR, BytesRestResponse.TEXT_CONTENT_TYPE, BytesArray.EMPTY));
        }
    }

    private void dispatchRequest(RestRequest request, RestChannel channel, RestHandler handler,
                                 ThreadContext threadContext)
        throws Exception {
        final int contentLength = request.contentLength();
        if (contentLength > 0) {
            final XContentType xContentType = request.getXContentType();
            if (xContentType == null) {
                sendContentTypeErrorMessage(request.getAllHeaderValues("Content-Type"), channel);
                return;
            }
            if (handler.supportsContentStream() && xContentType != XContentType.JSON && xContentType != XContentType.SMILE) {
                channel.sendResponse(BytesRestResponse.createSimpleErrorResponse(channel, RestStatus.NOT_ACCEPTABLE,
                    "Content-Type [" + xContentType + "] does not support stream parsing. Use JSON or SMILE instead"));
                return;
            }
        }
        RestChannel responseChannel = channel;
        try {
            if (handler.canTripCircuitBreaker()) {
                inFlightRequestsBreaker(circuitBreakerService).addEstimateBytesAndMaybeBreak(contentLength, "<http_request>");
            } else {
                inFlightRequestsBreaker(circuitBreakerService).addWithoutBreaking(contentLength);
            }
            // iff we could reserve bytes for the request we need to send the response also over this channel
            responseChannel = new ResourceHandlingHttpChannel(channel, circuitBreakerService, contentLength);
            // TODO: Count requests double in the circuit breaker if they need copying?
            if (handler.allowsUnsafeBuffers() == false) {
                request.ensureSafeBuffers();
            }
<<<<<<< HEAD
            //TODO why we are using client.threadPool().getThreadContext() ?
            final ThreadContext threadContext = client.threadPool().getThreadContext();
=======

>>>>>>> 15b030ea
            if (handler.allowSystemIndexAccessByDefault() == false) {
                // The ELASTIC_PRODUCT_ORIGIN_HTTP_HEADER indicates that the request is coming from an Elastic product and
                // therefore we should allow a subset of external system index access.
                // This header is intended for internal use only.
                final String prodOriginValue = request.header(ELASTIC_PRODUCT_ORIGIN_HTTP_HEADER);
                if (prodOriginValue != null) {
                    threadContext.putHeader(SYSTEM_INDEX_ACCESS_CONTROL_HEADER_KEY, Boolean.TRUE.toString());
                    threadContext.putHeader(EXTERNAL_SYSTEM_INDEX_ACCESS_CONTROL_HEADER_KEY, prodOriginValue);
                } else {
                    threadContext.putHeader(SYSTEM_INDEX_ACCESS_CONTROL_HEADER_KEY, Boolean.FALSE.toString());
                }
            } else {
                threadContext.putHeader(SYSTEM_INDEX_ACCESS_CONTROL_HEADER_KEY, Boolean.TRUE.toString());
            }

            handler.handleRequest(request, responseChannel, client);
        } catch (Exception e) {
            responseChannel.sendResponse(new BytesRestResponse(responseChannel, e));
        }
    }

    private boolean handleNoHandlerFound(String rawPath, RestRequest.Method method, String uri, RestChannel channel) {
        // Get the map of matching handlers for a request, for the full set of HTTP methods.
        final Set<RestRequest.Method> validMethodSet = getValidHandlerMethodSet(rawPath);
        if (validMethodSet.contains(method) == false) {
            if (method == RestRequest.Method.OPTIONS) {
                handleOptionsRequest(channel, validMethodSet);
                return true;
            }
            if (validMethodSet.isEmpty() == false) {
                // If an alternative handler for an explicit path is registered to a
                // different HTTP method than the one supplied - return a 405 Method
                // Not Allowed error.
                handleUnsupportedHttpMethod(uri, method, channel, validMethodSet, null);
                return true;
            }
        }
        return false;
    }

    private void sendContentTypeErrorMessage(@Nullable List<String> contentTypeHeader, RestChannel channel) throws IOException {
        final String errorMessage;
        if (contentTypeHeader == null) {
            errorMessage = "Content-Type header is missing";
        } else {
            errorMessage = "Content-Type header [" +
                Strings.collectionToCommaDelimitedString(contentTypeHeader) + "] is not supported";
        }

        channel.sendResponse(BytesRestResponse.createSimpleErrorResponse(channel, NOT_ACCEPTABLE, errorMessage));
    }

    private void tryAllHandlers(final RestRequest request, final RestChannel channel, final ThreadContext threadContext) throws Exception {
        for (final RestHeaderDefinition restHeader : headersToCopy) {
            final String name = restHeader.getName();
            final List<String> headerValues = request.getAllHeaderValues(name);
            if (headerValues != null && headerValues.isEmpty() == false) {
                final List<String> distinctHeaderValues = headerValues.stream().distinct().collect(Collectors.toList());
                if (restHeader.isMultiValueAllowed() == false && distinctHeaderValues.size() > 1) {
                    channel.sendResponse(
                        BytesRestResponse.
                            createSimpleErrorResponse(channel, BAD_REQUEST, "multiple values for single-valued header [" + name + "]."));
                    return;
                } else {
                    threadContext.putHeader(name, String.join(",", distinctHeaderValues));
                }
            }
        }
        // error_trace cannot be used when we disable detailed errors
        // we consume the error_trace parameter first to ensure that it is always consumed
        if (request.paramAsBoolean("error_trace", false) && channel.detailedErrorsEnabled() == false) {
            channel.sendResponse(
                BytesRestResponse.createSimpleErrorResponse(channel, BAD_REQUEST, "error traces in responses are disabled."));
            return;
        }

        final String rawPath = request.rawPath();
        final String uri = request.uri();
        final RestRequest.Method requestMethod;
        try {
            // Resolves the HTTP method and fails if the method is invalid
            requestMethod = request.method();
            // Loop through all possible handlers, attempting to dispatch the request
            Iterator<MethodHandlers> allHandlers = getAllHandlers(request.params(), rawPath);
            while (allHandlers.hasNext()) {
                final RestHandler handler;
                final MethodHandlers handlers = allHandlers.next();
                if (handlers == null) {
                    handler = null;
                } else {
                    handler = handlers.getHandler(requestMethod);
                }
                if (handler == null) {
                    if (handleNoHandlerFound(rawPath, requestMethod, uri, channel)) {
                        return;
                    }
                } else {
<<<<<<< HEAD
                    //TODO  not passing thread context?
                    dispatchRequest(request, channel, handler);
=======
                    dispatchRequest(request, channel, handler, threadContext);
>>>>>>> 15b030ea
                    return;
                }
            }
        } catch (final IllegalArgumentException e) {
            handleUnsupportedHttpMethod(uri, null, channel, getValidHandlerMethodSet(rawPath), e);
            return;
        }
        // If request has not been handled, fallback to a bad request error.
        handleBadRequest(uri, requestMethod, channel);
    }

    Iterator<MethodHandlers> getAllHandlers(@Nullable Map<String, String> requestParamsRef, String rawPath) {
        final Supplier<Map<String, String>> paramsSupplier;
        if (requestParamsRef == null) {
            paramsSupplier = () -> null;
        } else {
            // Between retrieving the correct path, we need to reset the parameters,
            // otherwise parameters are parsed out of the URI that aren't actually handled.
            final Map<String, String> originalParams = new HashMap<>(requestParamsRef);
            paramsSupplier = () -> {
                // PathTrie modifies the request, so reset the params between each iteration
                requestParamsRef.clear();
                requestParamsRef.putAll(originalParams);
                return requestParamsRef;
            };
        }
        // we use rawPath since we don't want to decode it while processing the path resolution
        // so we can handle things like:
        // my_index/my_type/http%3A%2F%2Fwww.google.com
        return handlers.retrieveAll(rawPath, paramsSupplier);
    }

    /**
     * Handle requests to a valid REST endpoint using an unsupported HTTP
     * method. A 405 HTTP response code is returned, and the response 'Allow'
     * header includes a list of valid HTTP methods for the endpoint (see
     * <a href="https://tools.ietf.org/html/rfc2616#section-10.4.6">HTTP/1.1 -
     * 10.4.6 - 405 Method Not Allowed</a>).
     */
    private void handleUnsupportedHttpMethod(String uri,
                                             @Nullable RestRequest.Method method,
                                             final RestChannel channel,
                                             final Set<RestRequest.Method> validMethodSet,
                                             @Nullable final IllegalArgumentException exception) {
        try {
            final StringBuilder msg = new StringBuilder();
            if (exception == null) {
                msg.append("Incorrect HTTP method for uri [").append(uri);
                msg.append("] and method [").append(method).append("]");
            } else {
                msg.append(exception.getMessage());
            }
            if (validMethodSet.isEmpty() == false) {
                msg.append(", allowed: ").append(validMethodSet);
            }
            BytesRestResponse bytesRestResponse = BytesRestResponse.createSimpleErrorResponse(channel, METHOD_NOT_ALLOWED, msg.toString());
            if (validMethodSet.isEmpty() == false) {
                bytesRestResponse.addHeader("Allow", Strings.collectionToDelimitedString(validMethodSet, ","));
            }
            channel.sendResponse(bytesRestResponse);
        } catch (final IOException e) {
            logger.warn("failed to send bad request response", e);
            channel.sendResponse(new BytesRestResponse(INTERNAL_SERVER_ERROR, BytesRestResponse.TEXT_CONTENT_TYPE, BytesArray.EMPTY));
        }
    }

    /**
     * Handle HTTP OPTIONS requests to a valid REST endpoint. A 200 HTTP
     * response code is returned, and the response 'Allow' header includes a
     * list of valid HTTP methods for the endpoint (see
     * <a href="https://tools.ietf.org/html/rfc2616#section-9.2">HTTP/1.1 - 9.2
     * - Options</a>).
     */
    private void handleOptionsRequest(RestChannel channel, Set<RestRequest.Method> validMethodSet) {
        BytesRestResponse bytesRestResponse = new BytesRestResponse(OK, TEXT_CONTENT_TYPE, BytesArray.EMPTY);
        // When we have an OPTIONS HTTP request and no valid handlers, simply send OK by default (with the Access Control Origin header
        // which gets automatically added).
        if (validMethodSet.isEmpty() == false) {
            bytesRestResponse.addHeader("Allow", Strings.collectionToDelimitedString(validMethodSet, ","));
        }
        channel.sendResponse(bytesRestResponse);
    }

    /**
     * Handle a requests with no candidate handlers (return a 400 Bad Request
     * error).
     */
    private void handleBadRequest(String uri, RestRequest.Method method, RestChannel channel) throws IOException {
        try (XContentBuilder builder = channel.newErrorBuilder()) {
            builder.startObject();
            {
                builder.field("error", "no handler found for uri [" + uri + "] and method [" + method + "]");
            }
            builder.endObject();
            channel.sendResponse(new BytesRestResponse(BAD_REQUEST, builder));
        }
    }

    /**
     * Get the valid set of HTTP methods for a REST request.
     */
    private Set<RestRequest.Method> getValidHandlerMethodSet(String rawPath) {
        Set<RestRequest.Method> validMethods = new HashSet<>();
        Iterator<MethodHandlers> allHandlers = getAllHandlers(null, rawPath);
        while (allHandlers.hasNext()) {
            final MethodHandlers methodHandlers = allHandlers.next();
            if (methodHandlers != null) {
                validMethods.addAll(methodHandlers.getValidMethods());
            }
        }
        return validMethods;
    }

    private static final class ResourceHandlingHttpChannel implements RestChannel {
        private final RestChannel delegate;
        private final CircuitBreakerService circuitBreakerService;
        private final int contentLength;
        private final AtomicBoolean closed = new AtomicBoolean();

        ResourceHandlingHttpChannel(RestChannel delegate, CircuitBreakerService circuitBreakerService, int contentLength) {
            this.delegate = delegate;
            this.circuitBreakerService = circuitBreakerService;
            this.contentLength = contentLength;
        }

        @Override
        public XContentBuilder newBuilder() throws IOException {
            return delegate.newBuilder();
        }

        @Override
        public XContentBuilder newErrorBuilder() throws IOException {
            return delegate.newErrorBuilder();
        }

        @Override
        public XContentBuilder newBuilder(@Nullable XContentType xContentType, boolean useFiltering) throws IOException {
            return delegate.newBuilder(xContentType, useFiltering);
        }

        @Override
        public XContentBuilder newBuilder(XContentType xContentType, XContentType responseContentType, boolean useFiltering)
                throws IOException {
            return delegate.newBuilder(xContentType, responseContentType, useFiltering);
        }

        @Override
        public BytesStreamOutput bytesOutput() {
            return delegate.bytesOutput();
        }

        @Override
        public RestRequest request() {
            return delegate.request();
        }

        @Override
        public boolean detailedErrorsEnabled() {
            return delegate.detailedErrorsEnabled();
        }

        @Override
        public void sendResponse(RestResponse response) {
            close();
            delegate.sendResponse(response);
        }

        private void close() {
            // attempt to close once atomically
            if (closed.compareAndSet(false, true) == false) {
                throw new IllegalStateException("Channel is already closed");
            }
            inFlightRequestsBreaker(circuitBreakerService).addWithoutBreaking(-contentLength);
        }

    }

    private static CircuitBreaker inFlightRequestsBreaker(CircuitBreakerService circuitBreakerService) {
        // We always obtain a fresh breaker to reflect changes to the breaker configuration.
        return circuitBreakerService.getBreaker(CircuitBreaker.IN_FLIGHT_REQUESTS);
    }
}<|MERGE_RESOLUTION|>--- conflicted
+++ resolved
@@ -255,12 +255,7 @@
             if (handler.allowsUnsafeBuffers() == false) {
                 request.ensureSafeBuffers();
             }
-<<<<<<< HEAD
-            //TODO why we are using client.threadPool().getThreadContext() ?
-            final ThreadContext threadContext = client.threadPool().getThreadContext();
-=======
-
->>>>>>> 15b030ea
+
             if (handler.allowSystemIndexAccessByDefault() == false) {
                 // The ELASTIC_PRODUCT_ORIGIN_HTTP_HEADER indicates that the request is coming from an Elastic product and
                 // therefore we should allow a subset of external system index access.
@@ -358,12 +353,7 @@
                         return;
                     }
                 } else {
-<<<<<<< HEAD
-                    //TODO  not passing thread context?
-                    dispatchRequest(request, channel, handler);
-=======
                     dispatchRequest(request, channel, handler, threadContext);
->>>>>>> 15b030ea
                     return;
                 }
             }
