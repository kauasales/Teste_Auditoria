--- conflicted
+++ resolved
@@ -608,11 +608,7 @@
                 outboundHandler.sendBytes(channel, message, ActionListener.wrap(() -> CloseableChannel.closeChannel(channel)));
             }
         } else if (e instanceof StreamCorruptedException) {
-<<<<<<< HEAD
-            logger.warn(() -> new ParameterizedMessage("{} [{}], closing connection", e.getMessage(), channel));
-=======
             logger.warn(() -> new ParameterizedMessage("{}, [{}], closing connection", e.getMessage(), channel));
->>>>>>> 4f52ebd3
             CloseableChannel.closeChannel(channel);
         } else {
             logger.warn(() -> new ParameterizedMessage("exception caught on transport layer [{}], closing connection", channel), e);
@@ -793,13 +789,12 @@
             bufferStartsWith(headerBuffer, "TRACE");
     }
 
-<<<<<<< HEAD
     private static boolean appearsToBeHTTPResponse(BytesReference headerBuffer) {
         return bufferStartsWith(headerBuffer, "HTTP");
-=======
+    }
+
     private static boolean appearsToBeTLS(BytesReference headerBuffer) {
         return headerBuffer.get(0) == 0x16 && headerBuffer.get(1) == 0x03;
->>>>>>> 4f52ebd3
     }
 
     private static boolean bufferStartsWith(BytesReference buffer, String method) {
