/*
 * Licensed to Elasticsearch under one or more contributor
 * license agreements. See the NOTICE file distributed with
 * this work for additional information regarding copyright
 * ownership. Elasticsearch licenses this file to you under
 * the Apache License, Version 2.0 (the "License"); you may
 * not use this file except in compliance with the License.
 * You may obtain a copy of the License at
 *
 *    http://www.apache.org/licenses/LICENSE-2.0
 *
 * Unless required by applicable law or agreed to in writing,
 * software distributed under the License is distributed on an
 * "AS IS" BASIS, WITHOUT WARRANTIES OR CONDITIONS OF ANY
 * KIND, either express or implied.  See the License for the
 * specific language governing permissions and limitations
 * under the License.
 */
package org.elasticsearch.transport;

import org.elasticsearch.Version;
import org.elasticsearch.common.bytes.BytesReference;
import org.elasticsearch.common.compress.CompressorFactory;
import org.elasticsearch.common.io.stream.NamedWriteableAwareStreamInput;
import org.elasticsearch.common.io.stream.NamedWriteableRegistry;
import org.elasticsearch.common.io.stream.StreamInput;
import org.elasticsearch.common.util.concurrent.ThreadContext;
import org.elasticsearch.core.internal.io.IOUtils;

import java.io.Closeable;
import java.io.IOException;

public abstract class InboundMessage extends NetworkMessage implements Closeable {

    private final StreamInput streamInput;

    InboundMessage(ThreadContext threadContext, Header header, StreamInput streamInput) {
        super(threadContext, header);
        this.streamInput = streamInput;
    }

    InboundMessage(ThreadContext threadContext, Version version, byte status, long requestId, StreamInput streamInput) {
        super(threadContext, version, status, requestId);
        this.streamInput = streamInput;
    }

    StreamInput getStreamInput() {
        return streamInput;
    }

    static class Reader {

        private final Version version;
        private final NamedWriteableRegistry namedWriteableRegistry;
        private final ThreadContext threadContext;

        Reader(Version version, NamedWriteableRegistry namedWriteableRegistry, ThreadContext threadContext) {
            this.version = version;
            this.namedWriteableRegistry = namedWriteableRegistry;
            this.threadContext = threadContext;
        }

        InboundMessage deserialize(AggregatedMessage aggregatedMessage) throws IOException {
            return doDeserialize(aggregatedMessage);
        }

        InboundMessage deserialize(BytesReference reference) throws IOException {
            StreamInput streamInput = reference.streamInput();
            boolean success = false;
            try (ThreadContext.StoredContext existing = threadContext.stashContext()) {
                long requestId = streamInput.readLong();
                byte status = streamInput.readByte();
                Version remoteVersion = Version.fromId(streamInput.readInt());
                final boolean isHandshake = TransportStatus.isHandshake(status);
                ensureVersionCompatibility(remoteVersion, version, isHandshake);

                if (remoteVersion.onOrAfter(TcpHeader.VERSION_WITH_HEADER_SIZE)) {
                    // Consume the variable header size
                    streamInput.readInt();
                } else {
                    streamInput = decompressingStream(status, remoteVersion, streamInput);
                }

                threadContext.readHeaders(streamInput);

                InboundMessage message;
                if (TransportStatus.isRequest(status)) {
                    if (remoteVersion.before(Version.V_8_0_0)) {
                        // discard features
                        streamInput.readStringArray();
                    }
                    final String action = streamInput.readString();

                    if (remoteVersion.onOrAfter(TcpHeader.VERSION_WITH_HEADER_SIZE)) {
                        streamInput = decompressingStream(status, remoteVersion, streamInput);
                    }
                    streamInput = namedWriteableStream(streamInput, remoteVersion);
                    message = new Request(threadContext, remoteVersion, status, requestId, action, streamInput);
                } else {
                    if (remoteVersion.onOrAfter(TcpHeader.VERSION_WITH_HEADER_SIZE)) {
                        streamInput = decompressingStream(status, remoteVersion, streamInput);
                    }
                    streamInput = namedWriteableStream(streamInput, remoteVersion);
                    message = new Response(threadContext, remoteVersion, status, requestId, streamInput);
                }
                success = true;
                return message;
            } finally {
                if (success == false) {
                    IOUtils.closeWhileHandlingException(streamInput);
                }
            }
        }
<<<<<<< HEAD

        private InboundMessage doDeserialize(AggregatedMessage aggregatedMessage) throws IOException {
            Header header = aggregatedMessage.getHeader();
            Version remoteVersion = header.getVersion();
            StreamInput streamInput = aggregatedMessage.getContent().streamInput();
            boolean success = false;
            try (ThreadContext.StoredContext existing = threadContext.stashContext()) {
                ensureVersionCompatibility(remoteVersion, this.version, header.isHandshake());
                streamInput = new NamedWriteableAwareStreamInput(streamInput, namedWriteableRegistry);
                streamInput.setVersion(remoteVersion);

                threadContext.readHeaders(streamInput);

                InboundMessage message;
                if (header.isRequest()) {
                    if (remoteVersion.before(Version.V_8_0_0)) {
                        // discard features
                        streamInput.readStringArray();
                    }
                    final String action = streamInput.readString();
                    message = new Request(threadContext, header, action, streamInput);
                } else {
                    message = new Response(threadContext, header, streamInput);
                }
                success = true;
                return message;
            } finally {
                if (success == false) {
                    IOUtils.closeWhileHandlingException(streamInput);
                }
            }
        }
    }
=======
>>>>>>> 8c2dda90

        static StreamInput decompressingStream(byte status, Version remoteVersion, StreamInput streamInput) throws IOException {
            if (TransportStatus.isCompress(status) && streamInput.available() > 0) {
                try {
                    StreamInput decompressor = CompressorFactory.COMPRESSOR.streamInput(streamInput);
                    decompressor.setVersion(remoteVersion);
                    return decompressor;
                } catch (IllegalArgumentException e) {
                    throw new IllegalStateException("stream marked as compressed, but is missing deflate header");
                }
            } else {
                return streamInput;
            }
        }

        private StreamInput namedWriteableStream(StreamInput delegate, Version remoteVersion) {
            NamedWriteableAwareStreamInput streamInput = new NamedWriteableAwareStreamInput(delegate, namedWriteableRegistry);
            streamInput.setVersion(remoteVersion);
            return streamInput;
        }
    }

    @Override
    public void close() throws IOException {
        streamInput.close();
    }

    private static void ensureVersionCompatibility(Version version, Version currentVersion, boolean isHandshake) {
        // for handshakes we are compatible with N-2 since otherwise we can't figure out our initial version
        // since we are compatible with N-1 and N+1 so we always send our minCompatVersion as the initial version in the
        // handshake. This looks odd but it's required to establish the connection correctly we check for real compatibility
        // once the connection is established
        final Version compatibilityVersion = isHandshake ? currentVersion.minimumCompatibilityVersion() : currentVersion;
        if (version.isCompatible(compatibilityVersion) == false) {
            final Version minCompatibilityVersion = isHandshake ? compatibilityVersion : compatibilityVersion.minimumCompatibilityVersion();
            String msg = "Received " + (isHandshake ? "handshake " : "") + "message from unsupported version: [";
            throw new IllegalStateException(msg + version + "] minimal compatible version is: [" + minCompatibilityVersion + "]");
        }
    }

    public static class Request extends InboundMessage {

        private final String actionName;

        Request(ThreadContext threadContext, Header header, String actionName, StreamInput streamInput) {
            super(threadContext, header, streamInput);
            this.actionName = actionName;
        }

        Request(ThreadContext threadContext, Version version, byte status, long requestId, String actionName,
                StreamInput streamInput) {
            super(threadContext, version, status, requestId, streamInput);
            this.actionName = actionName;
        }

        String getActionName() {
            return actionName;
        }

    }

    public static class Response extends InboundMessage {

        Response(ThreadContext threadContext, Header header, StreamInput streamInput) {
            super(threadContext, header, streamInput);
        }

        Response(ThreadContext threadContext, Version version, byte status, long requestId, StreamInput streamInput) {
            super(threadContext, version, status, requestId, streamInput);
        }
    }
}<|MERGE_RESOLUTION|>--- conflicted
+++ resolved
@@ -111,7 +111,6 @@
                 }
             }
         }
-<<<<<<< HEAD
 
         private InboundMessage doDeserialize(AggregatedMessage aggregatedMessage) throws IOException {
             Header header = aggregatedMessage.getHeader();
@@ -144,9 +143,6 @@
                 }
             }
         }
-    }
-=======
->>>>>>> 8c2dda90
 
         static StreamInput decompressingStream(byte status, Version remoteVersion, StreamInput streamInput) throws IOException {
             if (TransportStatus.isCompress(status) && streamInput.available() > 0) {
