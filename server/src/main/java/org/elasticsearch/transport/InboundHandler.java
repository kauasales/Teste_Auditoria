/*
 * Copyright Elasticsearch B.V. and/or licensed to Elasticsearch B.V. under one
 * or more contributor license agreements. Licensed under the Elastic License
 * 2.0 and the Server Side Public License, v 1; you may not use this file except
 * in compliance with, at your election, the Elastic License 2.0 or the Server
 * Side Public License, v 1.
 */

package org.elasticsearch.transport;

import org.apache.lucene.util.BytesRef;
import org.elasticsearch.Version;
import org.elasticsearch.common.io.stream.ByteBufferStreamInput;
import org.elasticsearch.common.io.stream.NamedWriteableAwareStreamInput;
import org.elasticsearch.common.io.stream.NamedWriteableRegistry;
import org.elasticsearch.common.io.stream.StreamInput;
import org.elasticsearch.common.network.HandlingTimeTracker;
import org.elasticsearch.common.util.concurrent.AbstractRunnable;
import org.elasticsearch.common.util.concurrent.ThreadContext;
import org.elasticsearch.core.TimeValue;
import org.elasticsearch.logging.LogManager;
import org.elasticsearch.logging.Logger;
import org.elasticsearch.logging.Message;
import org.elasticsearch.threadpool.ThreadPool;

import java.io.IOException;
import java.net.InetSocketAddress;
import java.nio.ByteBuffer;

/**
 * Handles inbound messages by first deserializing a {@link TransportMessage} from an {@link InboundMessage} and then passing
 * it to the appropriate handler.
 */
public class InboundHandler {

    private static final Logger logger = LogManager.getLogger(InboundHandler.class);

    private final ThreadPool threadPool;
    private final OutboundHandler outboundHandler;
    private final NamedWriteableRegistry namedWriteableRegistry;
    private final TransportHandshaker handshaker;
    private final TransportKeepAlive keepAlive;
    private final Transport.ResponseHandlers responseHandlers;
    private final Transport.RequestHandlers requestHandlers;
    private final HandlingTimeTracker handlingTimeTracker;
    private final boolean ignoreDeserializationErrors;

    private volatile TransportMessageListener messageListener = TransportMessageListener.NOOP_LISTENER;

    private volatile long slowLogThresholdMs = Long.MAX_VALUE;

    InboundHandler(
        ThreadPool threadPool,
        OutboundHandler outboundHandler,
        NamedWriteableRegistry namedWriteableRegistry,
        TransportHandshaker handshaker,
        TransportKeepAlive keepAlive,
        Transport.RequestHandlers requestHandlers,
        Transport.ResponseHandlers responseHandlers,
        HandlingTimeTracker handlingTimeTracker,
        boolean ignoreDeserializationErrors
    ) {
        this.threadPool = threadPool;
        this.outboundHandler = outboundHandler;
        this.namedWriteableRegistry = namedWriteableRegistry;
        this.handshaker = handshaker;
        this.keepAlive = keepAlive;
        this.requestHandlers = requestHandlers;
        this.responseHandlers = responseHandlers;
        this.handlingTimeTracker = handlingTimeTracker;
        this.ignoreDeserializationErrors = ignoreDeserializationErrors;
    }

    void setMessageListener(TransportMessageListener listener) {
        if (messageListener == TransportMessageListener.NOOP_LISTENER) {
            messageListener = listener;
        } else {
            throw new IllegalStateException("Cannot set message listener twice");
        }
    }

    void setSlowLogThreshold(TimeValue slowLogThreshold) {
        this.slowLogThresholdMs = slowLogThreshold.getMillis();
    }

    void inboundMessage(TcpChannel channel, InboundMessage message) throws Exception {
        final long startTime = threadPool.rawRelativeTimeInMillis();
        channel.getChannelStats().markAccessed(startTime);
        TransportLogger.logInboundMessage(channel, message);

        if (message.isPing()) {
            keepAlive.receiveKeepAlive(channel);
        } else {
            messageReceived(channel, message, startTime);
        }
    }

    // Empty stream constant to avoid instantiating a new stream for empty messages.
    private static final StreamInput EMPTY_STREAM_INPUT = new ByteBufferStreamInput(ByteBuffer.wrap(BytesRef.EMPTY_BYTES));

    private void messageReceived(TcpChannel channel, InboundMessage message, long startTime) throws IOException {
        final InetSocketAddress remoteAddress = channel.getRemoteAddress();
        final Header header = message.getHeader();
        assert header.needsToReadVariableHeader() == false;

        TransportResponseHandler<?> responseHandler = null;
        final boolean isRequest = message.getHeader().isRequest();

        ThreadContext threadContext = threadPool.getThreadContext();
        try (ThreadContext.StoredContext existing = threadContext.stashContext()) {
            // Place the context with the headers from the message
            threadContext.setHeaders(header.getHeaders());
            threadContext.putTransient("_remote_address", remoteAddress);
            if (isRequest) {
                handleRequest(channel, header, message);
            } else {
                // Responses do not support short circuiting currently
                assert message.isShortCircuit() == false;
                long requestId = header.getRequestId();
                if (header.isHandshake()) {
                    responseHandler = handshaker.removeHandlerForHandshake(requestId);
                } else {
                    final TransportResponseHandler<? extends TransportResponse> theHandler = responseHandlers.onResponseReceived(
                        requestId,
                        messageListener
                    );
                    if (theHandler == null && header.isError()) {
                        responseHandler = handshaker.removeHandlerForHandshake(requestId);
                    } else {
                        responseHandler = theHandler;
                    }
                }
                // ignore if its null, the service logs it
                if (responseHandler != null) {
                    final StreamInput streamInput;
                    if (message.getContentLength() > 0 || header.getVersion().equals(Version.CURRENT) == false) {
                        streamInput = namedWriteableStream(message.openOrGetStreamInput());
                        assertRemoteVersion(streamInput, header.getVersion());
                        if (header.isError()) {
                            handlerResponseError(streamInput, responseHandler);
                        } else {
                            handleResponse(remoteAddress, streamInput, responseHandler);
                        }
                        // Check the entire message has been read
                        final int nextByte = streamInput.read();
                        // calling read() is useful to make sure the message is fully read, even if there is an EOS marker
                        if (nextByte != -1) {
                            final IllegalStateException exception = new IllegalStateException(
                                "Message not fully read (response) for requestId ["
                                    + requestId
                                    + "], handler ["
                                    + responseHandler
                                    + "], error ["
                                    + header.isError()
                                    + "]; resetting"
                            );
                            assert ignoreDeserializationErrors : exception;
                            throw exception;
                        }
                    } else {
                        assert header.isError() == false;
                        handleResponse(remoteAddress, EMPTY_STREAM_INPUT, responseHandler);
                    }
                }
            }
        } finally {
            final long took = threadPool.rawRelativeTimeInMillis() - startTime;
            handlingTimeTracker.addHandlingTime(took);
            final long logThreshold = slowLogThresholdMs;
            if (logThreshold > 0 && took > logThreshold) {
                if (isRequest) {
                    logger.warn(
                        "handling request [{}] took [{}ms] which is above the warn threshold of [{}ms]",
                        message,
                        took,
                        logThreshold
                    );
                } else {
                    logger.warn(
                        "handling response [{}] on handler [{}] took [{}ms] which is above the warn threshold of [{}ms]",
                        message,
                        responseHandler,
                        took,
                        logThreshold
                    );
                }
            }
        }
    }

    private <T extends TransportRequest> void handleRequest(TcpChannel channel, Header header, InboundMessage message) throws IOException {
        final String action = header.getActionName();
        final long requestId = header.getRequestId();
        final Version version = header.getVersion();
        if (header.isHandshake()) {
            messageListener.onRequestReceived(requestId, action);
            // Cannot short circuit handshakes
            assert message.isShortCircuit() == false;
            final StreamInput stream = namedWriteableStream(message.openOrGetStreamInput());
            assertRemoteVersion(stream, header.getVersion());
            final TransportChannel transportChannel = new TcpTransportChannel(
                outboundHandler,
                channel,
                action,
                requestId,
                version,
                header.getCompressionScheme(),
                header.isHandshake(),
                message.takeBreakerReleaseControl()
            );
            try {
                handshaker.handleHandshake(transportChannel, requestId, stream);
            } catch (Exception e) {
                if (Version.CURRENT.isCompatible(header.getVersion())) {
                    sendErrorResponse(action, transportChannel, e);
                } else {
                    logger.warn(
                        Message.createParameterizedMessage(
                            "could not send error response to handshake received on [{}] using wire format version [{}], closing channel",
                            channel,
                            header.getVersion()
                        ),
                        e
                    );
                    channel.close();
                }
            }
        } else {
            final TransportChannel transportChannel = new TcpTransportChannel(
                outboundHandler,
                channel,
                action,
                requestId,
                version,
                header.getCompressionScheme(),
                header.isHandshake(),
                message.takeBreakerReleaseControl()
            );
            try {
                messageListener.onRequestReceived(requestId, action);
                if (message.isShortCircuit()) {
                    sendErrorResponse(action, transportChannel, message.getException());
                } else {
                    final StreamInput stream = namedWriteableStream(message.openOrGetStreamInput());
                    assertRemoteVersion(stream, header.getVersion());
                    final RequestHandlerRegistry<T> reg = requestHandlers.getHandler(action);
                    assert reg != null;
                    final T request;
                    try {
                        request = reg.newRequest(stream);
                    } catch (Exception e) {
                        assert ignoreDeserializationErrors : e;
                        throw e;
                    }
                    try {
                        request.remoteAddress(channel.getRemoteAddress());
                        // in case we throw an exception, i.e. when the limit is hit, we don't want to verify
                        final int nextByte = stream.read();
                        // calling read() is useful to make sure the message is fully read, even if there some kind of EOS marker
                        if (nextByte != -1) {
                            final IllegalStateException exception = new IllegalStateException(
                                "Message not fully read (request) for requestId ["
                                    + requestId
                                    + "], action ["
                                    + action
                                    + "], available ["
                                    + stream.available()
                                    + "]; resetting"
                            );
                            assert ignoreDeserializationErrors : exception;
                            throw exception;
                        }
                        final String executor = reg.getExecutor();
                        if (ThreadPool.Names.SAME.equals(executor)) {
                            try {
                                reg.processMessageReceived(request, transportChannel);
                            } catch (Exception e) {
                                sendErrorResponse(reg.getAction(), transportChannel, e);
                            }
                        } else {
                            boolean success = false;
                            request.incRef();
                            try {
                                threadPool.executor(executor).execute(new AbstractRunnable() {
                                    @Override
                                    protected void doRun() throws Exception {
                                        reg.processMessageReceived(request, transportChannel);
                                    }

                                    @Override
                                    public boolean isForceExecution() {
                                        return reg.isForceExecution();
                                    }

                                    @Override
                                    public void onFailure(Exception e) {
                                        sendErrorResponse(reg.getAction(), transportChannel, e);
                                    }

                                    @Override
                                    public void onAfter() {
                                        request.decRef();
                                    }
                                });
                                success = true;
                            } finally {
                                if (success == false) {
                                    request.decRef();
                                }
                            }
                        }
                    } finally {
                        request.decRef();
                    }
                }
            } catch (Exception e) {
                sendErrorResponse(action, transportChannel, e);
            }
        }
    }

    private static void sendErrorResponse(String actionName, TransportChannel transportChannel, Exception e) {
        try {
            transportChannel.sendResponse(e);
        } catch (Exception inner) {
            inner.addSuppressed(e);
            logger.warn(
                () -> Message.createParameterizedMessage("Failed to send error message back to client for action [{}]", actionName),
                inner
            );
        }
    }

    private <T extends TransportResponse> void handleResponse(
        InetSocketAddress remoteAddress,
        final StreamInput stream,
        final TransportResponseHandler<T> handler
    ) {
        final T response;
        try {
            response = handler.read(stream);
            response.remoteAddress(remoteAddress);
        } catch (Exception e) {
            final TransportException serializationException = new TransportSerializationException(
                "Failed to deserialize response from handler [" + handler + "]",
                e
            );
            logger.warn(
                Message.createParameterizedMessage("Failed to deserialize response from [{}]", remoteAddress),
                serializationException
            );
            assert ignoreDeserializationErrors : e;
            handleException(handler, serializationException);
            return;
        }
        final String executor = handler.executor();
        if (ThreadPool.Names.SAME.equals(executor)) {
            doHandleResponse(handler, response);
        } else {
            threadPool.executor(executor).execute(new ForkingResponseHandlerRunnable(handler, null) {
                @Override
                protected void doRun() {
                    doHandleResponse(handler, response);
                }
            });
        }
    }

    private <T extends TransportResponse> void doHandleResponse(TransportResponseHandler<T> handler, T response) {
        try {
            handler.handleResponse(response);
        } catch (Exception e) {
            doHandleException(handler, new ResponseHandlerFailureTransportException(e));
        } finally {
            response.decRef();
        }
    }

    private void handlerResponseError(StreamInput stream, final TransportResponseHandler<?> handler) {
        Exception error;
        try {
            error = stream.readException();
        } catch (Exception e) {
            error = new TransportSerializationException(
                "Failed to deserialize exception response from stream for handler [" + handler + "]",
                e
            );
            assert ignoreDeserializationErrors : error;
        }
        handleException(
            handler,
            error instanceof RemoteTransportException rtx ? rtx : new RemoteTransportException(error.getMessage(), error)
        );
    }

    private void handleException(final TransportResponseHandler<?> handler, TransportException transportException) {
        final var executor = handler.executor();
        if (ThreadPool.Names.SAME.equals(executor)) {
            doHandleException(handler, transportException);
        } else {
            threadPool.executor(executor).execute(new ForkingResponseHandlerRunnable(handler, transportException) {
                @Override
                protected void doRun() {
                    doHandleException(handler, transportException);
                }
            });
        }
    }

    private void doHandleException(final TransportResponseHandler<?> handler, TransportException transportException) {
        try {
            handler.handleException(transportException);
        } catch (Exception e) {
            transportException.addSuppressed(e);
            logger.error(() -> new ParameterizedMessage("failed to handle exception response [{}]", handler), transportException);
        }
<<<<<<< HEAD
        final RemoteTransportException rtx = (RemoteTransportException) error;
        threadPool.executor(handler.executor()).execute(() -> {
            try {
                handler.handleException(rtx);
            } catch (Exception e) {
                logger.error(() -> Message.createParameterizedMessage("failed to handle exception response [{}]", handler), e);
            }
        });
=======
>>>>>>> 4c849362
    }

    private StreamInput namedWriteableStream(StreamInput delegate) {
        return new NamedWriteableAwareStreamInput(delegate, namedWriteableRegistry);
    }

    static void assertRemoteVersion(StreamInput in, Version version) {
        assert version.equals(in.getVersion()) : "Stream version [" + in.getVersion() + "] does not match version [" + version + "]";
    }
}<|MERGE_RESOLUTION|>--- conflicted
+++ resolved
@@ -412,19 +412,8 @@
             handler.handleException(transportException);
         } catch (Exception e) {
             transportException.addSuppressed(e);
-            logger.error(() -> new ParameterizedMessage("failed to handle exception response [{}]", handler), transportException);
-        }
-<<<<<<< HEAD
-        final RemoteTransportException rtx = (RemoteTransportException) error;
-        threadPool.executor(handler.executor()).execute(() -> {
-            try {
-                handler.handleException(rtx);
-            } catch (Exception e) {
-                logger.error(() -> Message.createParameterizedMessage("failed to handle exception response [{}]", handler), e);
-            }
-        });
-=======
->>>>>>> 4c849362
+            logger.error(() -> Message.createParameterizedMessage("failed to handle exception response [{}]", handler), transportException);
+        }
     }
 
     private StreamInput namedWriteableStream(StreamInput delegate) {
