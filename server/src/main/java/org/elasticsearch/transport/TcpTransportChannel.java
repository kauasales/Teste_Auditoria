--- conflicted
+++ resolved
@@ -88,11 +88,7 @@
     }
 
     @Override
-<<<<<<< HEAD
-    public TransportVersion getTransportVersion() {
-=======
     public TransportVersion getVersion() {
->>>>>>> 9c5d4764
         return version;
     }
 
