--- conflicted
+++ resolved
@@ -77,14 +77,7 @@
     private void release(boolean isExceptionResponse) {
         if (released.compareAndSet(false, true)) {
             assert (releaseBy = new Exception()) != null; // easier to debug if it's already closed
-<<<<<<< HEAD
-            breakerService.getBreaker(CircuitBreaker.IN_FLIGHT_REQUESTS).addWithoutBreaking(-reservedBytes);
-            if (InboundHandler.isIndexingAction(action)) {
-                breakerService.getBreaker(CircuitBreaker.INDEXING).addWithoutBreaking(-reservedBytes);
-            }
-=======
             breakerRelease.close();
->>>>>>> c5b923af
         } else if (isExceptionResponse == false) {
             // only fail if we are not sending an error - we might send the error triggered by the previous
             // sendResponse call
