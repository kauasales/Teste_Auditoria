--- conflicted
+++ resolved
@@ -270,16 +270,6 @@
         this.luceneVersion = Objects.requireNonNull(luceneVersion);
         this.toString = major + "." + minor + "." + revision;
         this.previousMajorId = major > 0 ? (major - 1) * 1000000 + 99 : major;
-<<<<<<< HEAD
-    }
-    public Version previousMajor() {
-        return Version.fromId(previousMajorId);
-    }
-
-    public static Version minimumRestCompatibilityVersion(){
-        return Version.CURRENT.previousMajor();
-=======
->>>>>>> deff7398
     }
 
     public boolean after(Version version) {
