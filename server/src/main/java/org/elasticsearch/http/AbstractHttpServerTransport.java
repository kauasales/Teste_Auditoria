--- conflicted
+++ resolved
@@ -287,48 +287,6 @@
     }
 
     public void onException(HttpChannel channel, Exception e) {
-<<<<<<< HEAD
-        if (lifecycle.started() == false) {
-            // just close and ignore - we are already stopped and just need to make sure we release all resources
-            CloseableChannel.closeChannel(channel);
-            return;
-        }
-        if (NetworkExceptionHelper.isCloseConnectionException(e)) {
-            logger.trace(
-                () -> new ParameterizedMessage(
-                    "close connection exception caught while handling client http traffic, closing connection {}",
-                    channel
-                ),
-                e
-            );
-            CloseableChannel.closeChannel(channel);
-        } else if (NetworkExceptionHelper.isConnectException(e)) {
-            logger.trace(
-                () -> new ParameterizedMessage(
-                    "connect exception caught while handling client http traffic, closing connection {}",
-                    channel
-                ),
-                e
-            );
-            CloseableChannel.closeChannel(channel);
-        } else if (e instanceof HttpReadTimeoutException) {
-            logger.trace(() -> new ParameterizedMessage("http read timeout, closing connection {}", channel), e);
-            CloseableChannel.closeChannel(channel);
-        } else if (e instanceof CancelledKeyException) {
-            logger.trace(
-                () -> new ParameterizedMessage(
-                    "cancelled key exception caught while handling client http traffic, closing connection {}",
-                    channel
-                ),
-                e
-            );
-            CloseableChannel.closeChannel(channel);
-        } else {
-            // logger.warn(
-            //     () -> new ParameterizedMessage("caught exception while handling client http traffic, closing connection {}", channel),
-            //     e
-            // );
-=======
         try {
             if (lifecycle.started() == false) {
                 // just close and ignore - we are already stopped and just need to make sure we release all resources
@@ -367,7 +325,6 @@
                 );
             }
         } finally {
->>>>>>> 96329ef1
             CloseableChannel.closeChannel(channel);
         }
     }
