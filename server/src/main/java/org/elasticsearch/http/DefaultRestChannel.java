--- conflicted
+++ resolved
@@ -176,27 +176,16 @@
                 .forEach((key, values) -> tracer.setAttribute(traceId, "http.response.headers." + key, String.join("; ", values)));
 
             ActionListener<Void> listener = ActionListener.releasing(Releasables.wrap(toClose));
-<<<<<<< HEAD
-
-            if (httpLogger != null) {
-                final String finalContentLength = contentLength;
-                final String finalOpaque = opaque;
-=======
             if (httpLogger != null) {
                 final var finalContentLength = contentLength;
                 final var finalOpaque = opaque;
->>>>>>> 39625567
                 listener = ActionListener.runAfter(
                     listener,
                     () -> httpLogger.logResponse(restResponse, httpChannel, finalContentLength, finalOpaque, request.getRequestId(), true)
                 );
             }
 
-<<<<<<< HEAD
-            try (ThreadContext.StoredContext existing = threadContext.stashContext()) {
-=======
             try (ThreadContext.StoredContext ignored = threadContext.stashContext()) {
->>>>>>> 39625567
                 httpChannel.sendResponse(httpResponse, listener);
             }
             success = true;
@@ -204,11 +193,7 @@
             if (success == false) {
                 Releasables.close(toClose);
                 if (httpLogger != null) {
-<<<<<<< HEAD
-                    httpLogger.logResponse(restResponse, httpChannel, contentLength, opaque, request.getRequestId(), success);
-=======
                     httpLogger.logResponse(restResponse, httpChannel, contentLength, opaque, request.getRequestId(), false);
->>>>>>> 39625567
                 }
             }
         }
