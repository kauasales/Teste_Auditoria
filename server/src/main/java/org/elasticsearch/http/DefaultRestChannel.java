--- conflicted
+++ resolved
@@ -55,11 +55,7 @@
     private final Tracer tracer;
 
     @Nullable
-<<<<<<< HEAD
-    private final HttpTracer httpTracer;
-=======
     private final HttpTracer httpLogger;
->>>>>>> c0bc8552
 
     DefaultRestChannel(
         HttpChannel httpChannel,
@@ -69,11 +65,7 @@
         HttpHandlingSettings settings,
         ThreadContext threadContext,
         CorsHandler corsHandler,
-<<<<<<< HEAD
-        @Nullable HttpTracer httpTracer,
-=======
         @Nullable HttpTracer httpLogger,
->>>>>>> c0bc8552
         Tracer tracer
     ) {
         super(request, settings.detailedErrorsEnabled());
@@ -83,11 +75,7 @@
         this.settings = settings;
         this.threadContext = threadContext;
         this.corsHandler = corsHandler;
-<<<<<<< HEAD
-        this.httpTracer = httpTracer;
-=======
         this.httpLogger = httpLogger;
->>>>>>> c0bc8552
         this.tracer = tracer;
     }
 
@@ -107,11 +95,7 @@
         if (HttpUtils.shouldCloseConnection(httpRequest)) {
             toClose.add(() -> CloseableChannel.closeChannel(httpChannel));
         }
-<<<<<<< HEAD
-        toClose.add(() -> tracer.onTraceStopped(traceId));
-=======
         toClose.add(() -> tracer.stopTrace(traceId));
->>>>>>> c0bc8552
 
         boolean success = false;
         String opaque = null;
@@ -168,13 +152,8 @@
             if (success == false) {
                 Releasables.close(toClose);
             }
-<<<<<<< HEAD
-            if (httpTracer != null) {
-                httpTracer.traceResponse(restResponse, httpChannel, contentLength, opaque, request.getRequestId(), success);
-=======
             if (httpLogger != null) {
                 httpLogger.logResponse(restResponse, httpChannel, contentLength, opaque, request.getRequestId(), success);
->>>>>>> c0bc8552
             }
         }
     }
