--- conflicted
+++ resolved
@@ -8,7 +8,6 @@
 
 package org.elasticsearch.bootstrap;
 
-import org.apache.logging.log4j.Level;
 import org.apache.logging.log4j.LogManager;
 import org.apache.logging.log4j.Logger;
 import org.apache.logging.log4j.core.LoggerContext;
@@ -355,17 +354,7 @@
             INSTANCE.start();
 
             if (foreground == false) {
-<<<<<<< HEAD
-                System.err.println("CLOSING STREAMS");
-                final Logger rootLogger = LogManager.getRootLogger();
-                rootLogger.log(Level.INFO, "CLOSING STREAMS");
-                final Appender maybeConsoleAppender = Loggers.findAppender(rootLogger, ConsoleAppender.class);
-                if (maybeConsoleAppender != null) {
-                    Loggers.removeAppender(rootLogger, maybeConsoleAppender);
-                }
-=======
                 LogConfigurator.removeConsoleAppender();
->>>>>>> e54d0ae4
                 sysOutCloser.run();
                 sysErrorCloser.run();
             }
