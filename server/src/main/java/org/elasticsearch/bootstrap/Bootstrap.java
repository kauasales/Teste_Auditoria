/*
 * Copyright Elasticsearch B.V. and/or licensed to Elasticsearch B.V. under one
 * or more contributor license agreements. Licensed under the Elastic License
 * 2.0 and the Server Side Public License, v 1; you may not use this file except
 * in compliance with, at your election, the Elastic License 2.0 or the Server
 * Side Public License, v 1.
 */

package org.elasticsearch.bootstrap;

import org.apache.logging.log4j.LogManager;
import org.apache.logging.log4j.Logger;
import org.apache.logging.log4j.core.Appender;
import org.apache.logging.log4j.core.LoggerContext;
import org.apache.logging.log4j.core.appender.ConsoleAppender;
import org.apache.logging.log4j.core.config.Configurator;
import org.apache.lucene.util.Constants;
import org.apache.lucene.util.StringHelper;
import org.elasticsearch.ElasticsearchException;
import org.elasticsearch.Version;
import org.elasticsearch.cli.KeyStoreAwareCommand;
import org.elasticsearch.cli.Terminal;
import org.elasticsearch.cli.UserException;
import org.elasticsearch.common.PidFile;
import org.elasticsearch.common.SuppressForbidden;
import org.elasticsearch.common.inject.CreationException;
import org.elasticsearch.common.logging.LogConfigurator;
import org.elasticsearch.common.logging.Loggers;
import org.elasticsearch.common.network.IfConfig;
import org.elasticsearch.common.settings.KeyStoreWrapper;
import org.elasticsearch.common.settings.SecureSettings;
import org.elasticsearch.common.settings.SecureString;
import org.elasticsearch.common.settings.Settings;
import org.elasticsearch.common.transport.BoundTransportAddress;
import org.elasticsearch.core.internal.io.IOUtils;
import org.elasticsearch.env.Environment;
import org.elasticsearch.monitor.jvm.JvmInfo;
import org.elasticsearch.monitor.os.OsProbe;
import org.elasticsearch.monitor.process.ProcessProbe;
import org.elasticsearch.node.InternalSettingsPreparer;
import org.elasticsearch.node.Node;
import org.elasticsearch.node.NodeValidationException;
<<<<<<< HEAD
import org.elasticsearch.snapshots.SharedCacheConfiguration;
=======
>>>>>>> 36683a45

import java.io.ByteArrayOutputStream;
import java.io.IOException;
import java.io.InputStream;
import java.io.InputStreamReader;
import java.io.PrintStream;
import java.io.UnsupportedEncodingException;
import java.net.URISyntaxException;
import java.nio.charset.StandardCharsets;
import java.nio.file.Path;
import java.security.NoSuchAlgorithmException;
import java.util.Collections;
import java.util.List;
import java.util.concurrent.CountDownLatch;
import java.util.concurrent.TimeUnit;

/**
 * Internal startup code.
 */
final class Bootstrap {

    private static volatile Bootstrap INSTANCE;
    private volatile Node node;
    private final CountDownLatch keepAliveLatch = new CountDownLatch(1);
    private final Thread keepAliveThread;
    private final Spawner spawner = new Spawner();

    /** creates a new instance */
    Bootstrap() {
        keepAliveThread = new Thread(new Runnable() {
            @Override
            public void run() {
                try {
                    keepAliveLatch.await();
                } catch (InterruptedException e) {
                    // bail out
                }
            }
        }, "elasticsearch[keepAlive/" + Version.CURRENT + "]");
        keepAliveThread.setDaemon(false);
        // keep this thread alive (non daemon thread) until we shutdown
        Runtime.getRuntime().addShutdownHook(new Thread() {
            @Override
            public void run() {
                keepAliveLatch.countDown();
            }
        });
    }

    /** initialize native resources */
    public static void initializeNatives(Path tmpFile, boolean mlockAll, boolean systemCallFilter, boolean ctrlHandler) {
        final Logger logger = LogManager.getLogger(Bootstrap.class);

        // check if the user is running as root, and bail
        if (Natives.definitelyRunningAsRoot()) {
            throw new RuntimeException("can not run elasticsearch as root");
        }

        // enable system call filter
        if (systemCallFilter) {
            Natives.tryInstallSystemCallFilter(tmpFile);
        }

        // mlockall if requested
        if (mlockAll) {
            if (Constants.WINDOWS) {
               Natives.tryVirtualLock();
            } else {
               Natives.tryMlockall();
            }
        }

        // listener for windows close event
        if (ctrlHandler) {
            Natives.addConsoleCtrlHandler(new ConsoleCtrlHandler() {
                @Override
                public boolean handle(int code) {
                    if (CTRL_CLOSE_EVENT == code) {
                        logger.info("running graceful exit on windows");
                        try {
                            Bootstrap.stop();
                        } catch (IOException e) {
                            throw new ElasticsearchException("failed to stop node", e);
                        }
                        return true;
                    }
                    return false;
                }
            });
        }

        // force remainder of JNA to be loaded (if available).
        try {
            JNAKernel32Library.getInstance();
        } catch (Exception ignored) {
            // we've already logged this.
        }

        Natives.trySetMaxNumberOfThreads();
        Natives.trySetMaxSizeVirtualMemory();
        Natives.trySetMaxFileSize();

        // init lucene random seed. it will use /dev/urandom where available:
        StringHelper.randomId();
    }

    static void initializeProbes() {
        // Force probes to be loaded
        ProcessProbe.getInstance();
        OsProbe.getInstance();
        JvmInfo.jvmInfo();
    }

    private void setup(boolean addShutdownHook, Environment environment) throws BootstrapException {
        Settings settings = environment.settings();

        try {
            spawner.spawnNativeControllers(environment, true);
        } catch (IOException e) {
            throw new BootstrapException(e);
        }

        initializeNatives(
                environment.tmpFile(),
                BootstrapSettings.MEMORY_LOCK_SETTING.get(settings),
                BootstrapSettings.SYSTEM_CALL_FILTER_SETTING.get(settings),
                BootstrapSettings.CTRLHANDLER_SETTING.get(settings));

<<<<<<< HEAD
        final long fileSize = new SharedCacheConfiguration(settings).totalSize();
        if (fileSize > 0) {
            try {
                Natives.tryCreateCacheFile(environment, fileSize);
            } catch (Exception e) {
                throw new BootstrapException(e);
            }
        }

=======
>>>>>>> 36683a45
        // initialize probes before the security manager is installed
        initializeProbes();

        if (addShutdownHook) {
            Runtime.getRuntime().addShutdownHook(new Thread() {
                @Override
                public void run() {
                    try {
                        IOUtils.close(node, spawner);
                        LoggerContext context = (LoggerContext) LogManager.getContext(false);
                        Configurator.shutdown(context);
                        if (node != null && node.awaitClose(10, TimeUnit.SECONDS) == false) {
                            throw new IllegalStateException("Node didn't stop within 10 seconds. " +
                                    "Any outstanding requests or tasks might get killed.");
                        }
                    } catch (IOException ex) {
                        throw new ElasticsearchException("failed to stop node", ex);
                    } catch (InterruptedException e) {
                        LogManager.getLogger(Bootstrap.class).warn("Thread got interrupted while waiting for the node to shutdown.");
                        Thread.currentThread().interrupt();
                    }
                }
            });
        }

        try {
            // look for jar hell
            final Logger logger = LogManager.getLogger(JarHell.class);
            JarHell.checkJarHell(logger::debug);
        } catch (IOException | URISyntaxException e) {
            throw new BootstrapException(e);
        }

        // Log ifconfig output before SecurityManager is installed
        IfConfig.logIfNecessary();

        // install SM after natives, shutdown hooks, etc.
        try {
            Security.configure(environment, BootstrapSettings.SECURITY_FILTER_BAD_DEFAULTS_SETTING.get(settings));
        } catch (IOException | NoSuchAlgorithmException e) {
            throw new BootstrapException(e);
        }

        node = new Node(environment) {
            @Override
            protected void validateNodeBeforeAcceptingRequests(
                final BootstrapContext context,
                final BoundTransportAddress boundTransportAddress, List<BootstrapCheck> checks) throws NodeValidationException {
                BootstrapChecks.check(context, boundTransportAddress, checks);
            }
        };
    }

    static SecureSettings loadSecureSettings(Environment initialEnv) throws BootstrapException {
        return loadSecureSettings(initialEnv, System.in);
    }

    static SecureSettings loadSecureSettings(Environment initialEnv, InputStream stdin) throws BootstrapException {
        final KeyStoreWrapper keystore;
        try {
            keystore = KeyStoreWrapper.load(initialEnv.configFile());
        } catch (IOException e) {
            throw new BootstrapException(e);
        }

        SecureString password;
        try {
            if (keystore != null && keystore.hasPassword()) {
                password = readPassphrase(stdin, KeyStoreAwareCommand.MAX_PASSPHRASE_LENGTH);
            } else {
                password = new SecureString(new char[0]);
            }
        } catch (IOException e) {
            throw new BootstrapException(e);
        }

        try (password) {
            if (keystore == null) {
                final KeyStoreWrapper keyStoreWrapper = KeyStoreWrapper.create();
                keyStoreWrapper.save(initialEnv.configFile(), new char[0]);
                return keyStoreWrapper;
            } else {
                keystore.decrypt(password.getChars());
                KeyStoreWrapper.upgrade(keystore, initialEnv.configFile(), password.getChars());
            }
        } catch (Exception e) {
            throw new BootstrapException(e);
        }
        return keystore;
    }

    // visible for tests
    /**
     * Read from an InputStream up to the first carriage return or newline,
     * returning no more than maxLength characters.
     */
    static SecureString readPassphrase(InputStream stream, int maxLength) throws IOException {
        SecureString passphrase;

        try(InputStreamReader reader = new InputStreamReader(stream, StandardCharsets.UTF_8)) {
            passphrase = new SecureString(Terminal.readLineToCharArray(reader, maxLength));
        } catch (RuntimeException e) {
            if (e.getMessage().startsWith("Input exceeded maximum length")) {
                throw new IllegalStateException("Password exceeded maximum length of " + maxLength, e);
            }
            throw e;
        }

        if (passphrase.length() == 0) {
            passphrase.close();
            throw new IllegalStateException("Keystore passphrase required but none provided.");
        }

        return passphrase;
    }

    private static Environment createEnvironment(
            final Path pidFile,
            final SecureSettings secureSettings,
            final Settings initialSettings,
            final Path configPath) {
        Settings.Builder builder = Settings.builder();
        if (pidFile != null) {
            builder.put(Environment.NODE_PIDFILE_SETTING.getKey(), pidFile);
        }
        builder.put(initialSettings);
        if (secureSettings != null) {
            builder.setSecureSettings(secureSettings);
        }
        return InternalSettingsPreparer.prepareEnvironment(builder.build(), Collections.emptyMap(), configPath,
                // HOSTNAME is set by elasticsearch-env and elasticsearch-env.bat so it is always available
                () -> System.getenv("HOSTNAME"));
    }

    private void start() throws NodeValidationException {
        node.start();
        keepAliveThread.start();
    }

    static void stop() throws IOException {
        try {
            IOUtils.close(INSTANCE.node, INSTANCE.spawner);
            if (INSTANCE.node != null && INSTANCE.node.awaitClose(10, TimeUnit.SECONDS) == false) {
                throw new IllegalStateException("Node didn't stop within 10 seconds. Any outstanding requests or tasks might get killed.");
            }
        } catch (InterruptedException e) {
            LogManager.getLogger(Bootstrap.class).warn("Thread got interrupted while waiting for the node to shutdown.");
            Thread.currentThread().interrupt();
        } finally {
            INSTANCE.keepAliveLatch.countDown();
        }
    }

    /**
     * This method is invoked by {@link Elasticsearch#main(String[])} to startup elasticsearch.
     */
    static void init(
            final boolean foreground,
            final Path pidFile,
            final boolean quiet,
            final Environment initialEnv) throws BootstrapException, NodeValidationException, UserException {
        // force the class initializer for BootstrapInfo to run before
        // the security manager is installed
        BootstrapInfo.init();

        INSTANCE = new Bootstrap();

        final SecureSettings keystore = loadSecureSettings(initialEnv);
        final Environment environment = createEnvironment(pidFile, keystore, initialEnv.settings(), initialEnv.configFile());

        // the LogConfigurator will replace System.out and System.err with redirects to our logfile, so we need to capture
        // the stream objects before calling LogConfigurator to be able to close them when appropriate
        final Runnable sysOutCloser = getSysOutCloser();
        final Runnable sysErrorCloser = getSysErrorCloser();

        LogConfigurator.setNodeName(Node.NODE_NAME_SETTING.get(environment.settings()));
        try {
            LogConfigurator.configure(environment);
        } catch (IOException e) {
            throw new BootstrapException(e);
        }
        if (environment.pidFile() != null) {
            try {
                PidFile.create(environment.pidFile(), true);
            } catch (IOException e) {
                throw new BootstrapException(e);
            }
        }


        try {
            final boolean closeStandardStreams = (foreground == false) || quiet;
            if (closeStandardStreams) {
                final Logger rootLogger = LogManager.getRootLogger();
                final Appender maybeConsoleAppender = Loggers.findAppender(rootLogger, ConsoleAppender.class);
                if (maybeConsoleAppender != null) {
                    Loggers.removeAppender(rootLogger, maybeConsoleAppender);
                }
                sysOutCloser.run();
            }

            // fail if somebody replaced the lucene jars
            checkLucene();

            // install the default uncaught exception handler; must be done before security is
            // initialized as we do not want to grant the runtime permission
            // setDefaultUncaughtExceptionHandler
            Thread.setDefaultUncaughtExceptionHandler(new ElasticsearchUncaughtExceptionHandler());

            INSTANCE.setup(true, environment);

            try {
                // any secure settings must be read during node construction
                IOUtils.close(keystore);
            } catch (IOException e) {
                throw new BootstrapException(e);
            }

            INSTANCE.start();

            // We don't close stderr if `--quiet` is passed, because that
            // hides fatal startup errors. For example, if Elasticsearch is
            // running via systemd, the init script only specifies
            // `--quiet`, not `-d`, so we want users to be able to see
            // startup errors via journalctl.
            if (foreground == false) {
                sysErrorCloser.run();
            }

        } catch (NodeValidationException | RuntimeException e) {
            // disable console logging, so user does not see the exception twice (jvm will show it already)
            final Logger rootLogger = LogManager.getRootLogger();
            final Appender maybeConsoleAppender = Loggers.findAppender(rootLogger, ConsoleAppender.class);
            if (foreground && maybeConsoleAppender != null) {
                Loggers.removeAppender(rootLogger, maybeConsoleAppender);
            }
            Logger logger = LogManager.getLogger(Bootstrap.class);
            // HACK, it sucks to do this, but we will run users out of disk space otherwise
            if (e instanceof CreationException) {
                // guice: log the shortened exc to the log file
                ByteArrayOutputStream os = new ByteArrayOutputStream();
                PrintStream ps = null;
                try {
                    ps = new PrintStream(os, false, "UTF-8");
                } catch (UnsupportedEncodingException uee) {
                    assert false;
                    e.addSuppressed(uee);
                }
                new StartupException(e).printStackTrace(ps);
                ps.flush();
                try {
                    logger.error("Guice Exception: {}", os.toString("UTF-8"));
                } catch (UnsupportedEncodingException uee) {
                    assert false;
                    e.addSuppressed(uee);
                }
            } else if (e instanceof NodeValidationException) {
                logger.error("node validation exception\n{}", e.getMessage());
            } else {
                // full exception
                logger.error("Exception", e);
            }
            // re-enable it if appropriate, so they can see any logging during the shutdown process
            if (foreground && maybeConsoleAppender != null) {
                Loggers.addAppender(rootLogger, maybeConsoleAppender);
            }

            throw e;
        }
    }

    @SuppressForbidden(reason = "System#out")
    private static Runnable getSysOutCloser() {
       return System.out::close;
    }

    @SuppressForbidden(reason = "System#err")
    private static Runnable getSysErrorCloser() {
        return System.err::close;
    }

    private static void checkLucene() {
        if (Version.CURRENT.luceneVersion.equals(org.apache.lucene.util.Version.LATEST) == false) {
            throw new AssertionError("Lucene version mismatch this version of Elasticsearch requires lucene version ["
                + Version.CURRENT.luceneVersion + "]  but the current lucene version is [" + org.apache.lucene.util.Version.LATEST + "]");
        }
    }

}<|MERGE_RESOLUTION|>--- conflicted
+++ resolved
@@ -40,10 +40,6 @@
 import org.elasticsearch.node.InternalSettingsPreparer;
 import org.elasticsearch.node.Node;
 import org.elasticsearch.node.NodeValidationException;
-<<<<<<< HEAD
-import org.elasticsearch.snapshots.SharedCacheConfiguration;
-=======
->>>>>>> 36683a45
 
 import java.io.ByteArrayOutputStream;
 import java.io.IOException;
@@ -172,18 +168,6 @@
                 BootstrapSettings.SYSTEM_CALL_FILTER_SETTING.get(settings),
                 BootstrapSettings.CTRLHANDLER_SETTING.get(settings));
 
-<<<<<<< HEAD
-        final long fileSize = new SharedCacheConfiguration(settings).totalSize();
-        if (fileSize > 0) {
-            try {
-                Natives.tryCreateCacheFile(environment, fileSize);
-            } catch (Exception e) {
-                throw new BootstrapException(e);
-            }
-        }
-
-=======
->>>>>>> 36683a45
         // initialize probes before the security manager is installed
         initializeProbes();
 
