--- conflicted
+++ resolved
@@ -8,17 +8,8 @@
 
 package org.elasticsearch.bootstrap;
 
-<<<<<<< HEAD
-=======
-import joptsimple.OptionSet;
-import joptsimple.OptionSpec;
-import joptsimple.OptionSpecBuilder;
-import joptsimple.util.PathConverter;
-
 import org.apache.logging.log4j.LogManager;
 import org.apache.logging.log4j.Logger;
-import org.elasticsearch.Build;
->>>>>>> 189fc680
 import org.elasticsearch.cli.ExitCodes;
 import org.elasticsearch.cli.UserException;
 import org.elasticsearch.common.io.stream.InputStreamStreamInput;
@@ -57,17 +48,15 @@
 
         });
         LogConfigurator.registerErrorListener();
-        final ServerArgs serverArgs;
-        var in = new InputStreamStreamInput(System.in);
-        serverArgs = new ServerArgs(in);
 
         final Elasticsearch elasticsearch = new Elasticsearch();
-<<<<<<< HEAD
-        System.out.println("RUNNING ELASTICSEARCH");
-        System.out.println(serverArgs);
         PrintStream err = System.err;
         int exitCode = 0;
         try {
+            final var in = new InputStreamStreamInput(System.in);
+            final ServerArgs serverArgs = new ServerArgs(in);
+            System.out.println("RUNNING ELASTICSEARCH");
+            System.out.println(serverArgs);
             elasticsearch.init(
                 serverArgs.daemonize(),
                 serverArgs.pidFile(),
@@ -82,30 +71,20 @@
             exitCode = e.exitCode;
             err.print('\24');
             err.println(e.getMessage());
-        }
-        if (exitCode != ExitCodes.OK) {
-            printLogsSuggestion(err);
-            System.exit(exitCode);
-=======
-        final Terminal terminal = Terminal.DEFAULT;
-        int status;
-        try {
-            status = main(args, elasticsearch, terminal);
         } catch (Exception e) {
-            status = 1; // mimic JDK exit code on exception
+            exitCode = 1; // mimic JDK exit code on exception
             if (System.getProperty("es.logs.base_path") != null) {
                 // this is a horrible hack to see if logging has been initialized
                 // we need to find a better way!
                 Logger logger = LogManager.getLogger(Elasticsearch.class);
                 logger.error("fatal exception while booting Elasticsearch", e);
             }
-            e.printStackTrace(terminal.getErrorWriter());
+            e.printStackTrace(err);
         }
-        if (status != ExitCodes.OK) {
-            printLogsSuggestion();
-            terminal.flush();
-            exit(status);
->>>>>>> 189fc680
+        if (exitCode != ExitCodes.OK) {
+            printLogsSuggestion(err);
+            err.flush();
+            System.exit(exitCode);
         }
     }
 
