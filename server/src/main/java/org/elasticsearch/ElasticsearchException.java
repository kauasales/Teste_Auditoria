/*
 * Copyright Elasticsearch B.V. and/or licensed to Elasticsearch B.V. under one
 * or more contributor license agreements. Licensed under the Elastic License
 * 2.0 and the Server Side Public License, v 1; you may not use this file except
 * in compliance with, at your election, the Elastic License 2.0 or the Server
 * Side Public License, v 1.
 */

package org.elasticsearch;

import org.apache.lucene.index.CorruptIndexException;
import org.apache.lucene.index.IndexFormatTooNewException;
import org.apache.lucene.index.IndexFormatTooOldException;
import org.apache.lucene.store.AlreadyClosedException;
import org.apache.lucene.store.LockObtainFailedException;
import org.elasticsearch.action.support.replication.ReplicationOperation;
import org.elasticsearch.cluster.action.shard.ShardStateAction;
import org.elasticsearch.common.io.stream.NotSerializableExceptionWrapper;
import org.elasticsearch.common.io.stream.StreamInput;
import org.elasticsearch.common.io.stream.StreamOutput;
import org.elasticsearch.common.io.stream.Writeable;
import org.elasticsearch.common.logging.LoggerMessageFormat;
import org.elasticsearch.common.util.concurrent.EsRejectedExecutionException;
import org.elasticsearch.core.CheckedFunction;
import org.elasticsearch.core.Nullable;
import org.elasticsearch.core.Tuple;
import org.elasticsearch.health.node.action.HealthNodeNotDiscoveredException;
import org.elasticsearch.index.Index;
import org.elasticsearch.index.mapper.DocumentParsingException;
import org.elasticsearch.index.shard.ShardId;
import org.elasticsearch.rest.ApiNotAvailableException;
import org.elasticsearch.rest.RestStatus;
import org.elasticsearch.search.SearchException;
import org.elasticsearch.search.aggregations.MultiBucketConsumerService;
import org.elasticsearch.search.aggregations.UnsupportedAggregationOnDownsampledIndex;
import org.elasticsearch.transport.TcpTransport;
import org.elasticsearch.xcontent.ParseField;
import org.elasticsearch.xcontent.ToXContentFragment;
import org.elasticsearch.xcontent.XContentBuilder;
import org.elasticsearch.xcontent.XContentParseException;
import org.elasticsearch.xcontent.XContentParser;

import java.io.EOFException;
import java.io.FileNotFoundException;
import java.io.IOException;
import java.nio.file.AccessDeniedException;
import java.nio.file.AtomicMoveNotSupportedException;
import java.nio.file.DirectoryNotEmptyException;
import java.nio.file.FileAlreadyExistsException;
import java.nio.file.FileSystemException;
import java.nio.file.FileSystemLoopException;
import java.nio.file.NoSuchFileException;
import java.nio.file.NotDirectoryException;
import java.util.ArrayList;
import java.util.Arrays;
import java.util.Collections;
import java.util.HashMap;
import java.util.List;
import java.util.Map;
import java.util.Set;
import java.util.stream.Collectors;

import static java.util.Collections.emptyMap;
import static java.util.Collections.singletonMap;
import static java.util.Collections.unmodifiableMap;
import static org.elasticsearch.cluster.metadata.IndexMetadata.INDEX_UUID_NA_VALUE;
import static org.elasticsearch.common.xcontent.XContentParserUtils.ensureExpectedToken;
import static org.elasticsearch.common.xcontent.XContentParserUtils.ensureFieldName;

/**
 * A base class for all elasticsearch exceptions.
 */
public class ElasticsearchException extends RuntimeException implements ToXContentFragment, Writeable {

    private static final TransportVersion UNKNOWN_VERSION_ADDED = TransportVersions.ZERO;

    /**
     * Passed in the {@link Params} of {@link #generateThrowableXContent(XContentBuilder, Params, Throwable)}
     * to control if the {@code caused_by} element should render. Unlike most parameters to {@code toXContent} methods this parameter is
     * internal only and not available as a URL parameter.
     */
    public static final String REST_EXCEPTION_SKIP_CAUSE = "rest.exception.cause.skip";
    /**
     * Passed in the {@link Params} of {@link #generateThrowableXContent(XContentBuilder, Params, Throwable)}
     * to control if the {@code stack_trace} element should render. Unlike most parameters to {@code toXContent} methods this parameter is
     * internal only and not available as a URL parameter. Use the {@code error_trace} parameter instead.
     */
    public static final String REST_EXCEPTION_SKIP_STACK_TRACE = "rest.exception.stacktrace.skip";
    public static final boolean REST_EXCEPTION_SKIP_STACK_TRACE_DEFAULT = true;
    private static final boolean REST_EXCEPTION_SKIP_CAUSE_DEFAULT = false;
    private static final String INDEX_METADATA_KEY = "es.index";
    private static final String INDEX_METADATA_KEY_UUID = "es.index_uuid";
    private static final String SHARD_METADATA_KEY = "es.shard";
    private static final String RESOURCE_METADATA_TYPE_KEY = "es.resource.type";
    private static final String RESOURCE_METADATA_ID_KEY = "es.resource.id";

    private static final String TYPE = "type";
    private static final String REASON = "reason";
    private static final String CAUSED_BY = "caused_by";
    private static final ParseField SUPPRESSED = new ParseField("suppressed");
    public static final String STACK_TRACE = "stack_trace";
    private static final String HEADER = "header";
    private static final String ERROR = "error";
    private static final String ROOT_CAUSE = "root_cause";

    private static final Map<Integer, CheckedFunction<StreamInput, ? extends ElasticsearchException, IOException>> ID_TO_SUPPLIER;
    private static final Map<Class<? extends ElasticsearchException>, ElasticsearchExceptionHandle> CLASS_TO_ELASTICSEARCH_EXCEPTION_HANDLE;
    private final Map<String, List<String>> metadata = new HashMap<>();
    private final Map<String, List<String>> headers = new HashMap<>();

    /**
     * Construct a <code>ElasticsearchException</code> with the specified cause exception.
     */
    public ElasticsearchException(Throwable cause) {
        super(cause);
    }

    /**
     * Construct a <code>ElasticsearchException</code> with the specified detail message.
     *
     * The message can be parameterized using <code>{}</code> as placeholders for the given
     * arguments
     *
     * @param msg  the detail message
     * @param args the arguments for the message
     */
    public ElasticsearchException(String msg, Object... args) {
        super(LoggerMessageFormat.format(msg, args));
    }

    /**
     * Construct a <code>ElasticsearchException</code> with the specified detail message
     * and nested exception.
     *
     * The message can be parameterized using <code>{}</code> as placeholders for the given
     * arguments
     *
     * @param msg   the detail message
     * @param cause the nested exception
     * @param args  the arguments for the message
     */
    public ElasticsearchException(String msg, Throwable cause, Object... args) {
        super(LoggerMessageFormat.format(msg, args), cause);
    }

    public ElasticsearchException(StreamInput in) throws IOException {
        super(in.readOptionalString(), in.readException());
        readStackTrace(this, in);
        headers.putAll(in.readMapOfLists(StreamInput::readString));
        metadata.putAll(in.readMapOfLists(StreamInput::readString));
    }

    /**
     * Adds a new piece of metadata with the given key.
     * If the provided key is already present, the corresponding metadata will be replaced
     */
    public void addMetadata(String key, String... values) {
        addMetadata(key, Arrays.asList(values));
    }

    /**
     * Adds a new piece of metadata with the given key.
     * If the provided key is already present, the corresponding metadata will be replaced
     */
    public void addMetadata(String key, List<String> values) {
        // we need to enforce this otherwise bw comp doesn't work properly, as "es." was the previous criteria to split headers in two sets
        if (key.startsWith("es.") == false) {
            throw new IllegalArgumentException("exception metadata must start with [es.], found [" + key + "] instead");
        }
        this.metadata.put(key, values);
    }

    /**
     * Returns a set of all metadata keys on this exception
     */
    public Set<String> getMetadataKeys() {
        return metadata.keySet();
    }

    /**
     * Returns the list of metadata values for the given key or {@code null} if no metadata for the
     * given key exists.
     */
    public List<String> getMetadata(String key) {
        return metadata.get(key);
    }

    protected Map<String, List<String>> getMetadata() {
        return metadata;
    }

    /**
     * Adds a new header with the given key.
     * This method will replace existing header if a header with the same key already exists
     */
    public void addHeader(String key, List<String> value) {
        // we need to enforce this otherwise bw comp doesn't work properly, as "es." was the previous criteria to split headers in two sets
        if (key.startsWith("es.")) {
            throw new IllegalArgumentException("exception headers must not start with [es.], found [" + key + "] instead");
        }
        this.headers.put(key, value);
    }

    /**
     * Adds a new header with the given key.
     * This method will replace existing header if a header with the same key already exists
     */
    public void addHeader(String key, String... value) {
        addHeader(key, Arrays.asList(value));
    }

    /**
     * Returns a set of all header keys on this exception
     */
    public Set<String> getHeaderKeys() {
        return headers.keySet();
    }

    /**
     * Returns the list of header values for the given key or {@code null} if no header for the
     * given key exists.
     */
    public List<String> getHeader(String key) {
        return headers.get(key);
    }

    protected Map<String, List<String>> getHeaders() {
        return headers;
    }

    /**
     * Returns the rest status code associated with this exception.
     */
    public RestStatus status() {
        Throwable cause = unwrapCause();
        if (cause == this) {
            return RestStatus.INTERNAL_SERVER_ERROR;
        } else {
            return ExceptionsHelper.status(cause);
        }
    }

    /**
     * Unwraps the actual cause from the exception for cases when the exception is a
     * {@link ElasticsearchWrapperException}.
     *
     * @see ExceptionsHelper#unwrapCause(Throwable)
     */
    public Throwable unwrapCause() {
        return ExceptionsHelper.unwrapCause(this);
    }

    /**
     * Return the detail message, including the message from the nested exception
     * if there is one.
     */
    public String getDetailedMessage() {
        if (getCause() != null) {
            StringBuilder sb = new StringBuilder();
            sb.append(toString()).append("; ");
            if (getCause() instanceof ElasticsearchException) {
                sb.append(((ElasticsearchException) getCause()).getDetailedMessage());
            } else {
                sb.append(getCause());
            }
            return sb.toString();
        } else {
            return super.toString();
        }
    }

    /**
     * Retrieve the innermost cause of this exception, if none, returns the current exception.
     */
    public Throwable getRootCause() {
        Throwable rootCause = this;
        Throwable cause = getCause();
        while (cause != null && cause != rootCause) {
            rootCause = cause;
            cause = cause.getCause();
        }
        return rootCause;
    }

    @Override
    public final void writeTo(StreamOutput out) throws IOException {
        writeTo(out, createNestingFunction(0, () -> {}));
    }

    private static Writer<Throwable> createNestingFunction(int thisLevel, Runnable nestedExceptionLimitCallback) {
        int nextLevel = thisLevel + 1;
        return (o, t) -> {
            writeException(t.getCause(), o, nextLevel, nestedExceptionLimitCallback);
            writeStackTraces(t, o, (no, nt) -> writeException(nt, no, nextLevel, nestedExceptionLimitCallback));
        };
    }

    protected void writeTo(StreamOutput out, Writer<Throwable> nestedExceptionsWriter) throws IOException {
        out.writeOptionalString(this.getMessage());
        nestedExceptionsWriter.write(out, this);
        out.writeMap(headers, StreamOutput::writeStringCollection);
        out.writeMap(metadata, StreamOutput::writeStringCollection);
    }

    public static ElasticsearchException readException(StreamInput input, int id) throws IOException {
        CheckedFunction<StreamInput, ? extends ElasticsearchException, IOException> elasticsearchException = ID_TO_SUPPLIER.get(id);
        if (elasticsearchException == null) {
            if (id == 127 && input.getTransportVersion().before(TransportVersions.V_7_5_0)) {
                // was SearchContextException
                return new SearchException(input);
            }
            throw new IllegalStateException("unknown exception for id: " + id);
        }
        return elasticsearchException.apply(input);
    }

    /**
     * Returns <code>true</code> iff the given class is a registered for an exception to be read.
     */
    public static boolean isRegistered(Class<? extends Throwable> exception, TransportVersion version) {
        ElasticsearchExceptionHandle elasticsearchExceptionHandle = CLASS_TO_ELASTICSEARCH_EXCEPTION_HANDLE.get(exception);
        if (elasticsearchExceptionHandle != null) {
            return version.onOrAfter(elasticsearchExceptionHandle.versionAdded);
        }
        return false;
    }

    static Set<Class<? extends ElasticsearchException>> getRegisteredKeys() { // for testing
        return CLASS_TO_ELASTICSEARCH_EXCEPTION_HANDLE.keySet();
    }

    /**
     * Returns the serialization id the given exception.
     */
    public static int getId(Class<? extends ElasticsearchException> exception) {
        return CLASS_TO_ELASTICSEARCH_EXCEPTION_HANDLE.get(exception).id;
    }

    @Override
    public XContentBuilder toXContent(XContentBuilder builder, Params params) throws IOException {
        Throwable ex = ExceptionsHelper.unwrapCause(this);
        if (ex != this) {
            generateThrowableXContent(builder, params, this);
        } else {
            innerToXContent(builder, params, this, getExceptionName(), getMessage(), headers, metadata, getCause());
        }
        return builder;
    }

    protected static void innerToXContent(
        XContentBuilder builder,
        Params params,
        Throwable throwable,
        String type,
        String message,
        Map<String, List<String>> headers,
        Map<String, List<String>> metadata,
        Throwable cause
    ) throws IOException {
        builder.field(TYPE, type);
        builder.field(REASON, message);

        for (Map.Entry<String, List<String>> entry : metadata.entrySet()) {
            headerToXContent(builder, entry.getKey().substring("es.".length()), entry.getValue());
        }

        if (throwable instanceof ElasticsearchException exception) {
            exception.metadataToXContent(builder, params);
        }

        if (params.paramAsBoolean(REST_EXCEPTION_SKIP_CAUSE, REST_EXCEPTION_SKIP_CAUSE_DEFAULT) == false) {
            if (cause != null) {
                builder.field(CAUSED_BY);
                builder.startObject();
                generateThrowableXContent(builder, params, cause);
                builder.endObject();
            }
        }

        if (headers.isEmpty() == false) {
            builder.startObject(HEADER);
            for (Map.Entry<String, List<String>> entry : headers.entrySet()) {
                headerToXContent(builder, entry.getKey(), entry.getValue());
            }
            builder.endObject();
        }

        if (params.paramAsBoolean(REST_EXCEPTION_SKIP_STACK_TRACE, REST_EXCEPTION_SKIP_STACK_TRACE_DEFAULT) == false) {
            builder.field(STACK_TRACE, ExceptionsHelper.stackTrace(throwable));
        }

        Throwable[] allSuppressed = throwable.getSuppressed();
        if (allSuppressed.length > 0) {
            builder.startArray(SUPPRESSED.getPreferredName());
            for (Throwable suppressed : allSuppressed) {
                builder.startObject();
                generateThrowableXContent(builder, params, suppressed);
                builder.endObject();
            }
            builder.endArray();
        }
    }

    private static void headerToXContent(XContentBuilder builder, String key, List<String> values) throws IOException {
        if (values != null && values.isEmpty() == false) {
            if (values.size() == 1) {
                builder.field(key, values.get(0));
            } else {
                builder.startArray(key);
                for (String value : values) {
                    builder.value(value);
                }
                builder.endArray();
            }
        }
    }

    /**
     * Renders additional per exception information into the XContent
     */
    protected void metadataToXContent(XContentBuilder builder, Params params) throws IOException {}

    /**
     * Generate a {@link ElasticsearchException} from a {@link XContentParser}. This does not
     * return the original exception type (ie NodeClosedException for example) but just wraps
     * the type, the reason and the cause of the exception. It also recursively parses the
     * tree structure of the cause, returning it as a tree structure of {@link ElasticsearchException}
     * instances.
     */
    public static ElasticsearchException fromXContent(XContentParser parser) throws IOException {
        XContentParser.Token token = parser.nextToken();
        ensureExpectedToken(XContentParser.Token.FIELD_NAME, token, parser);
        return innerFromXContent(parser, false);
    }

    public static ElasticsearchException innerFromXContent(XContentParser parser, boolean parseRootCauses) throws IOException {
        XContentParser.Token token = parser.currentToken();
        ensureExpectedToken(XContentParser.Token.FIELD_NAME, token, parser);

        String type = null, reason = null, stack = null;
        ElasticsearchException cause = null;
        Map<String, List<String>> metadata = new HashMap<>();
        Map<String, List<String>> headers = new HashMap<>();
        List<ElasticsearchException> rootCauses = new ArrayList<>();
        List<ElasticsearchException> suppressed = new ArrayList<>();

        for (; token == XContentParser.Token.FIELD_NAME; token = parser.nextToken()) {
            String currentFieldName = parser.currentName();
            token = parser.nextToken();

            if (token.isValue()) {
                if (TYPE.equals(currentFieldName)) {
                    type = parser.text();
                } else if (REASON.equals(currentFieldName)) {
                    reason = parser.text();
                } else if (STACK_TRACE.equals(currentFieldName)) {
                    stack = parser.text();
                } else if (token == XContentParser.Token.VALUE_STRING) {
                    metadata.put(currentFieldName, Collections.singletonList(parser.text()));
                }
            } else if (token == XContentParser.Token.START_OBJECT) {
                if (CAUSED_BY.equals(currentFieldName)) {
                    cause = fromXContent(parser);
                } else if (HEADER.equals(currentFieldName)) {
                    while ((token = parser.nextToken()) != XContentParser.Token.END_OBJECT) {
                        if (token == XContentParser.Token.FIELD_NAME) {
                            currentFieldName = parser.currentName();
                        } else {
                            List<String> values = headers.getOrDefault(currentFieldName, new ArrayList<>());
                            if (token == XContentParser.Token.VALUE_STRING) {
                                values.add(parser.text());
                            } else if (token == XContentParser.Token.START_ARRAY) {
                                while ((token = parser.nextToken()) != XContentParser.Token.END_ARRAY) {
                                    if (token == XContentParser.Token.VALUE_STRING) {
                                        values.add(parser.text());
                                    } else {
                                        parser.skipChildren();
                                    }
                                }
                            } else if (token == XContentParser.Token.START_OBJECT) {
                                parser.skipChildren();
                            }
                            headers.put(currentFieldName, values);
                        }
                    }
                } else {
                    // Any additional metadata object added by the metadataToXContent method is ignored
                    // and skipped, so that the parser does not fail on unknown fields. The parser only
                    // support metadata key-pairs and metadata arrays of values.
                    parser.skipChildren();
                }
            } else if (token == XContentParser.Token.START_ARRAY) {
                if (parseRootCauses && ROOT_CAUSE.equals(currentFieldName)) {
                    while ((token = parser.nextToken()) != XContentParser.Token.END_ARRAY) {
                        rootCauses.add(fromXContent(parser));
                    }
                } else if (SUPPRESSED.match(currentFieldName, parser.getDeprecationHandler())) {
                    while ((token = parser.nextToken()) != XContentParser.Token.END_ARRAY) {
                        suppressed.add(fromXContent(parser));
                    }
                } else {
                    // Parse the array and add each item to the corresponding list of metadata.
                    // Arrays of objects are not supported yet and just ignored and skipped.
                    List<String> values = new ArrayList<>();
                    while ((token = parser.nextToken()) != XContentParser.Token.END_ARRAY) {
                        if (token == XContentParser.Token.VALUE_STRING) {
                            values.add(parser.text());
                        } else {
                            parser.skipChildren();
                        }
                    }
                    if (values.size() > 0) {
                        if (metadata.containsKey(currentFieldName)) {
                            values.addAll(metadata.get(currentFieldName));
                        }
                        metadata.put(currentFieldName, values);
                    }
                }
            }
        }

        ElasticsearchException e = new ElasticsearchException(buildMessage(type, reason, stack), cause);
        for (Map.Entry<String, List<String>> entry : metadata.entrySet()) {
            // subclasses can print out additional metadata through the metadataToXContent method. Simple key-value pairs will be
            // parsed back and become part of this metadata set, while objects and arrays are not supported when parsing back.
            // Those key-value pairs become part of the metadata set and inherit the "es." prefix as that is currently required
            // by addMetadata. The prefix will get stripped out when printing metadata out so it will be effectively invisible.
            // TODO move subclasses that print out simple metadata to using addMetadata directly and support also numbers and booleans.
            // TODO rename metadataToXContent and have only SearchPhaseExecutionException use it, which prints out complex objects
            e.addMetadata("es." + entry.getKey(), entry.getValue());
        }
        for (Map.Entry<String, List<String>> header : headers.entrySet()) {
            e.addHeader(header.getKey(), header.getValue());
        }

        // Adds root causes as suppressed exception. This way they are not lost
        // after parsing and can be retrieved using getSuppressed() method.
        for (ElasticsearchException rootCause : rootCauses) {
            e.addSuppressed(rootCause);
        }
        for (ElasticsearchException s : suppressed) {
            e.addSuppressed(s);
        }
        return e;
    }

    /**
     * Static toXContent helper method that renders {@link org.elasticsearch.ElasticsearchException} or {@link Throwable} instances
     * as XContent, delegating the rendering to {@link #toXContent(XContentBuilder, Params)}
     * or {@link #innerToXContent(XContentBuilder, Params, Throwable, String, String, Map, Map, Throwable)}.
     *
     * This method is usually used when the {@link Throwable} is rendered as a part of another XContent object, and its result can
     * be parsed back using the {@link #fromXContent(XContentParser)} method.
     */
    public static void generateThrowableXContent(XContentBuilder builder, Params params, Throwable t) throws IOException {
        t = ExceptionsHelper.unwrapCause(t);

        if (t instanceof ElasticsearchException) {
            ((ElasticsearchException) t).toXContent(builder, params);
        } else {
            innerToXContent(builder, params, t, getExceptionName(t), t.getMessage(), emptyMap(), emptyMap(), t.getCause());
        }
    }

    /**
     * Render any exception as a xcontent, encapsulated within a field or object named "error". The level of details that are rendered
     * depends on the value of the "detailed" parameter: when it's false only a simple message based on the type and message of the
     * exception is rendered. When it's true all detail are provided including guesses root causes, cause and potentially stack
     * trace.
     *
     * This method is usually used when the {@link Exception} is rendered as a full XContent object, and its output can be parsed
     * by the {@link #failureFromXContent(XContentParser)} method.
     */
    public static XContentBuilder generateFailureXContent(XContentBuilder builder, Params params, @Nullable Exception e, boolean detailed)
        throws IOException {
        // No exception to render as an error
        if (e == null) {
            return builder.field(ERROR, "unknown");
        }

        // Render the exception with a simple message
        if (detailed == false) {
            String message = "No ElasticsearchException found";
            Throwable t = e;
            for (int counter = 0; counter < 10 && t != null; counter++) {
                if (t instanceof ElasticsearchException) {
                    message = t.getClass().getSimpleName() + "[" + t.getMessage() + "]";
                    break;
                }
                t = t.getCause();
            }
            return builder.field(ERROR, message);
        }

        // Render the exception with all details
        final ElasticsearchException[] rootCauses = ElasticsearchException.guessRootCauses(e);
        builder.startObject(ERROR);
        {
            builder.startArray(ROOT_CAUSE);
            for (ElasticsearchException rootCause : rootCauses) {
                builder.startObject();
                rootCause.toXContent(builder, new DelegatingMapParams(singletonMap(REST_EXCEPTION_SKIP_CAUSE, "true"), params));
                builder.endObject();
            }
            builder.endArray();
        }
        generateThrowableXContent(builder, params, e);
        return builder.endObject();
    }

    /**
     * Parses the output of {@link #generateFailureXContent(XContentBuilder, Params, Exception, boolean)}
     */
    public static ElasticsearchException failureFromXContent(XContentParser parser) throws IOException {
        XContentParser.Token token = parser.currentToken();
        ensureFieldName(parser, token, ERROR);

        token = parser.nextToken();
        if (token.isValue()) {
            return new ElasticsearchException(buildMessage("exception", parser.text(), null));
        }

        ensureExpectedToken(XContentParser.Token.START_OBJECT, token, parser);
        token = parser.nextToken();

        // Root causes are parsed in the innerFromXContent() and are added as suppressed exceptions.
        return innerFromXContent(parser, true);
    }

    /**
     * Returns the root cause of this exception or multiple if different shards caused different exceptions
     */
    public ElasticsearchException[] guessRootCauses() {
        final Throwable cause = getCause();
        if (cause != null && cause instanceof ElasticsearchException) {
            return ((ElasticsearchException) cause).guessRootCauses();
        }
        return new ElasticsearchException[] { this };
    }

    /**
     * Returns the root cause of this exception or multiple if different shards caused different exceptions.
     * If the given exception is not an instance of {@link org.elasticsearch.ElasticsearchException} an empty array
     * is returned.
     */
    public static ElasticsearchException[] guessRootCauses(Throwable t) {
        Throwable ex = ExceptionsHelper.unwrapCause(t);
        if (ex instanceof ElasticsearchException) {
            // ElasticsearchException knows how to guess its own root cause
            return ((ElasticsearchException) ex).guessRootCauses();
        }
        if (ex instanceof XContentParseException) {
            /*
             * We'd like to unwrap parsing exceptions to the inner-most
             * parsing exception because that is generally the most interesting
             * exception to return to the user. If that exception is caused by
             * an ElasticsearchException we'd like to keep unwrapping because
             * ElasticsearchExceptions tend to contain useful information for
             * the user.
             */
            Throwable cause = ex.getCause();
            if (cause != null) {
                if (cause instanceof XContentParseException || cause instanceof ElasticsearchException) {
                    return guessRootCauses(ex.getCause());
                }
            }
        }
        return new ElasticsearchException[] { new ElasticsearchException(ex.getMessage(), ex) {
            @Override
            protected String getExceptionName() {
                return getExceptionName(getCause());
            }
        } };
    }

    protected String getExceptionName() {
        return getExceptionName(this);
    }

    /**
     * Returns a underscore case name for the given exception. This method strips {@code Elasticsearch} prefixes from exception names.
     */
    public static String getExceptionName(Throwable ex) {
        String simpleName = ex.getClass().getSimpleName();
        if (simpleName.startsWith("Elasticsearch")) {
            simpleName = simpleName.substring("Elasticsearch".length());
        }
        // TODO: do we really need to make the exception name in underscore casing?
        return toUnderscoreCase(simpleName);
    }

    static String buildMessage(String type, String reason, String stack) {
        StringBuilder message = new StringBuilder("Elasticsearch exception [");
        message.append(TYPE).append('=').append(type).append(", ");
        message.append(REASON).append('=').append(reason);
        if (stack != null) {
            message.append(", ").append(STACK_TRACE).append('=').append(stack);
        }
        message.append(']');
        return message.toString();
    }

    @Override
    public String toString() {
        StringBuilder builder = new StringBuilder();
        if (metadata.containsKey(INDEX_METADATA_KEY)) {
            builder.append(getIndex());
            if (metadata.containsKey(SHARD_METADATA_KEY)) {
                builder.append('[').append(getShardId()).append(']');
            }
            builder.append(' ');
        }
        return builder.append(super.toString().trim()).toString();
    }

    /**
     * Deserializes stacktrace elements as well as suppressed exceptions from the given output stream and
     * adds it to the given exception.
     */
    public static <T extends Throwable> T readStackTrace(T throwable, StreamInput in) throws IOException {
        throwable.setStackTrace(in.readArray(i -> {
            final String declaringClasss = i.readString();
            final String fileName = i.readOptionalString();
            final String methodName = i.readString();
            final int lineNumber = i.readVInt();
            return new StackTraceElement(declaringClasss, methodName, fileName, lineNumber);
        }, StackTraceElement[]::new));

        int numSuppressed = in.readVInt();
        for (int i = 0; i < numSuppressed; i++) {
            throwable.addSuppressed(in.readException());
        }
        return throwable;
    }

    /**
     * Serializes the given exceptions stacktrace elements as well as it's suppressed exceptions to the given output stream.
     */
    public static void writeStackTraces(Throwable throwable, StreamOutput out, Writer<Throwable> exceptionWriter) throws IOException {
        out.writeArray((o, v) -> {
            o.writeString(v.getClassName());
            o.writeOptionalString(v.getFileName());
            o.writeString(v.getMethodName());
            o.writeVInt(v.getLineNumber());
        }, throwable.getStackTrace());
        out.writeArray(exceptionWriter, throwable.getSuppressed());
    }

    /**
     * Writes the specified {@code throwable} to {@link StreamOutput} {@code output}.
     */
    public static void writeException(Throwable throwable, StreamOutput output) throws IOException {
        writeException(throwable, output, () -> {});
    }

    static void writeException(Throwable throwable, StreamOutput output, Runnable nestedExceptionLimitCallback) throws IOException {
        writeException(throwable, output, 0, nestedExceptionLimitCallback);
    }

    private static final int MAX_NESTED_EXCEPTION_LEVEL = 100;

    private static void writeException(Throwable throwable, StreamOutput output, int nestedLevel, Runnable nestedExceptionLimitCallback)
        throws IOException {
        if (nestedLevel > MAX_NESTED_EXCEPTION_LEVEL) {
            nestedExceptionLimitCallback.run();
            writeException(new IllegalStateException("too many nested exceptions"), output);
            return;
        }

        if (throwable == null) {
            output.writeBoolean(false);
            return;
        }

        output.writeBoolean(true);

        boolean writeCause = true;
        boolean writeMessage = true;
        if (throwable instanceof CorruptIndexException cie) {
            output.writeVInt(1);
            output.writeOptionalString(cie.getOriginalMessage());
            output.writeOptionalString(cie.getResourceDescription());
            writeMessage = false;
        } else if (throwable instanceof IndexFormatTooNewException iftne) {
            output.writeVInt(2);
            output.writeOptionalString(iftne.getResourceDescription());
            output.writeInt(iftne.getVersion());
            output.writeInt(iftne.getMinVersion());
            output.writeInt(iftne.getMaxVersion());
            writeMessage = false;
            writeCause = false;
        } else if (throwable instanceof IndexFormatTooOldException t) {
            output.writeVInt(3);
            output.writeOptionalString(t.getResourceDescription());
            if (t.getVersion() == null) {
                output.writeBoolean(false);
                output.writeOptionalString(t.getReason());
            } else {
                output.writeBoolean(true);
                output.writeInt(t.getVersion());
                output.writeInt(t.getMinVersion());
                output.writeInt(t.getMaxVersion());
            }
            writeMessage = false;
            writeCause = false;
        } else if (throwable instanceof NullPointerException) {
            output.writeVInt(4);
            writeCause = false;
        } else if (throwable instanceof NumberFormatException) {
            output.writeVInt(5);
            writeCause = false;
        } else if (throwable instanceof IllegalArgumentException) {
            output.writeVInt(6);
        } else if (throwable instanceof AlreadyClosedException) {
            output.writeVInt(7);
        } else if (throwable instanceof EOFException) {
            output.writeVInt(8);
            writeCause = false;
        } else if (throwable instanceof SecurityException) {
            output.writeVInt(9);
        } else if (throwable instanceof StringIndexOutOfBoundsException) {
            output.writeVInt(10);
            writeCause = false;
        } else if (throwable instanceof ArrayIndexOutOfBoundsException) {
            output.writeVInt(11);
            writeCause = false;
        } else if (throwable instanceof FileNotFoundException) {
            output.writeVInt(12);
            writeCause = false;
        } else if (throwable instanceof FileSystemException fse) {
            output.writeVInt(13);
            if (throwable instanceof NoSuchFileException) {
                output.writeVInt(0);
            } else if (throwable instanceof NotDirectoryException) {
                output.writeVInt(1);
            } else if (throwable instanceof DirectoryNotEmptyException) {
                output.writeVInt(2);
            } else if (throwable instanceof AtomicMoveNotSupportedException) {
                output.writeVInt(3);
            } else if (throwable instanceof FileAlreadyExistsException) {
                output.writeVInt(4);
            } else if (throwable instanceof AccessDeniedException) {
                output.writeVInt(5);
            } else if (throwable instanceof FileSystemLoopException) {
                output.writeVInt(6);
            } else {
                output.writeVInt(7);
            }
            output.writeOptionalString(fse.getFile());
            output.writeOptionalString(fse.getOtherFile());
            output.writeOptionalString(fse.getReason());
            writeCause = false;
        } else if (throwable instanceof IllegalStateException) {
            output.writeVInt(14);
        } else if (throwable instanceof LockObtainFailedException) {
            output.writeVInt(15);
        } else if (throwable instanceof InterruptedException) {
            output.writeVInt(16);
            writeCause = false;
        } else if (throwable instanceof IOException) {
            output.writeVInt(17);
        } else if (throwable instanceof EsRejectedExecutionException eree) {
            output.writeVInt(18);
            output.writeBoolean(eree.isExecutorShutdown());
            writeCause = false;
        } else {
            ElasticsearchException ex;
            if (throwable instanceof ElasticsearchException ee && isRegistered(throwable.getClass(), output.getTransportVersion())) {
                ex = ee;
            } else {
                ex = new NotSerializableExceptionWrapper(throwable);
            }
            output.writeVInt(0);
            output.writeVInt(getId(ex.getClass()));
            ex.writeTo(output, createNestingFunction(nestedLevel, nestedExceptionLimitCallback));
            return;
        }

        if (writeMessage) {
            output.writeOptionalString(throwable.getMessage());
        }
        if (writeCause) {
            writeException(throwable.getCause(), output, nestedLevel + 1, nestedExceptionLimitCallback);
        }
        writeStackTraces(throwable, output, (o, t) -> writeException(t, o, nestedLevel + 1, nestedExceptionLimitCallback));
    }

    /**
     * Reads a {@code Throwable} from {@link StreamInput} {@code input}.
     */
    @Nullable
    @SuppressWarnings("unchecked")
    public static <T extends Throwable> T readException(StreamInput input) throws IOException {
        if (input.readBoolean()) {
            int key = input.readVInt();
            switch (key) {
                case 0:
                    int ord = input.readVInt();
                    return (T) readException(input, ord);
                case 1:
                    String msg1 = input.readOptionalString();
                    String resource1 = input.readOptionalString();
                    return (T) readStackTrace(new CorruptIndexException(msg1, resource1, readException(input)), input);
                case 2:
                    String resource2 = input.readOptionalString();
                    int version2 = input.readInt();
                    int minVersion2 = input.readInt();
                    int maxVersion2 = input.readInt();
                    return (T) readStackTrace(new IndexFormatTooNewException(resource2, version2, minVersion2, maxVersion2), input);
                case 3:
                    String resource3 = input.readOptionalString();
                    if (input.readBoolean()) {
                        int version3 = input.readInt();
                        int minVersion3 = input.readInt();
                        int maxVersion3 = input.readInt();
                        return (T) readStackTrace(new IndexFormatTooOldException(resource3, version3, minVersion3, maxVersion3), input);
                    } else {
                        String version3 = input.readOptionalString();
                        return (T) readStackTrace(new IndexFormatTooOldException(resource3, version3), input);
                    }
                case 4:
                    return (T) readStackTrace(new NullPointerException(input.readOptionalString()), input);
                case 5:
                    return (T) readStackTrace(new NumberFormatException(input.readOptionalString()), input);
                case 6:
                    return (T) readStackTrace(new IllegalArgumentException(input.readOptionalString(), readException(input)), input);
                case 7:
                    return (T) readStackTrace(new AlreadyClosedException(input.readOptionalString(), readException(input)), input);
                case 8:
                    return (T) readStackTrace(new EOFException(input.readOptionalString()), input);
                case 9:
                    return (T) readStackTrace(new SecurityException(input.readOptionalString(), readException(input)), input);
                case 10:
                    return (T) readStackTrace(new StringIndexOutOfBoundsException(input.readOptionalString()), input);
                case 11:
                    return (T) readStackTrace(new ArrayIndexOutOfBoundsException(input.readOptionalString()), input);
                case 12:
                    return (T) readStackTrace(new FileNotFoundException(input.readOptionalString()), input);
                case 13:
                    int subclass = input.readVInt();
                    String file = input.readOptionalString();
                    String other = input.readOptionalString();
                    String reason = input.readOptionalString();
                    input.readOptionalString(); // skip the msg - it's composed from file, other and reason
                    Exception exception = switch (subclass) {
                        case 0 -> new NoSuchFileException(file, other, reason);
                        case 1 -> new NotDirectoryException(file);
                        case 2 -> new DirectoryNotEmptyException(file);
                        case 3 -> new AtomicMoveNotSupportedException(file, other, reason);
                        case 4 -> new FileAlreadyExistsException(file, other, reason);
                        case 5 -> new AccessDeniedException(file, other, reason);
                        case 6 -> new FileSystemLoopException(file);
                        case 7 -> new FileSystemException(file, other, reason);
                        default -> throw new IllegalStateException("unknown FileSystemException with index " + subclass);
                    };
                    return (T) readStackTrace(exception, input);
                case 14:
                    return (T) readStackTrace(new IllegalStateException(input.readOptionalString(), readException(input)), input);
                case 15:
                    return (T) readStackTrace(new LockObtainFailedException(input.readOptionalString(), readException(input)), input);
                case 16:
                    return (T) readStackTrace(new InterruptedException(input.readOptionalString()), input);
                case 17:
                    return (T) readStackTrace(new IOException(input.readOptionalString(), readException(input)), input);
                case 18:
                    boolean isExecutorShutdown = input.readBoolean();
                    return (T) readStackTrace(new EsRejectedExecutionException(input.readOptionalString(), isExecutorShutdown), input);
                default:
                    throw new IOException("no such exception for id: " + key);
            }
        }
        return null;
    }

    /**
     * This is the list of Exceptions Elasticsearch can throw over the wire or save into a corruption marker. Each value in the enum is a
     * single exception tying the Class to an id for use of the encode side and the id back to a constructor for use on the decode side. As
     * such it's ok if the exceptions to change names so long as their constructor can still read the exception. Each exception is listed
     * in id order below. If you want to remove an exception leave a tombstone comment and mark the id as null in
     * ExceptionSerializationTests.testIds.ids.
     */
    private enum ElasticsearchExceptionHandle {
        INDEX_SHARD_SNAPSHOT_FAILED_EXCEPTION(
            org.elasticsearch.index.snapshots.IndexShardSnapshotFailedException.class,
            org.elasticsearch.index.snapshots.IndexShardSnapshotFailedException::new,
            0,
            UNKNOWN_VERSION_ADDED
        ),
        DFS_PHASE_EXECUTION_EXCEPTION(
            org.elasticsearch.search.dfs.DfsPhaseExecutionException.class,
            org.elasticsearch.search.dfs.DfsPhaseExecutionException::new,
            1,
            UNKNOWN_VERSION_ADDED
        ),
        EXECUTION_CANCELLED_EXCEPTION(
            org.elasticsearch.common.util.CancellableThreads.ExecutionCancelledException.class,
            org.elasticsearch.common.util.CancellableThreads.ExecutionCancelledException::new,
            2,
            UNKNOWN_VERSION_ADDED
        ),
        MASTER_NOT_DISCOVERED_EXCEPTION(
            org.elasticsearch.discovery.MasterNotDiscoveredException.class,
            org.elasticsearch.discovery.MasterNotDiscoveredException::new,
            3,
            UNKNOWN_VERSION_ADDED
        ),
        ELASTICSEARCH_SECURITY_EXCEPTION(
            org.elasticsearch.ElasticsearchSecurityException.class,
            org.elasticsearch.ElasticsearchSecurityException::new,
            4,
            UNKNOWN_VERSION_ADDED
        ),
        INDEX_SHARD_RESTORE_EXCEPTION(
            org.elasticsearch.index.snapshots.IndexShardRestoreException.class,
            org.elasticsearch.index.snapshots.IndexShardRestoreException::new,
            5,
            UNKNOWN_VERSION_ADDED
        ),
        INDEX_CLOSED_EXCEPTION(
            org.elasticsearch.indices.IndexClosedException.class,
            org.elasticsearch.indices.IndexClosedException::new,
            6,
            UNKNOWN_VERSION_ADDED
        ),
        BIND_HTTP_EXCEPTION(
            org.elasticsearch.http.BindHttpException.class,
            org.elasticsearch.http.BindHttpException::new,
            7,
            UNKNOWN_VERSION_ADDED
        ),
        REDUCE_SEARCH_PHASE_EXCEPTION(
            org.elasticsearch.action.search.ReduceSearchPhaseException.class,
            org.elasticsearch.action.search.ReduceSearchPhaseException::new,
            8,
            UNKNOWN_VERSION_ADDED
        ),
        NODE_CLOSED_EXCEPTION(
            org.elasticsearch.node.NodeClosedException.class,
            org.elasticsearch.node.NodeClosedException::new,
            9,
            UNKNOWN_VERSION_ADDED
        ),
        // 10 was for SnapshotFailedEngineException, never instantiated in 6.2.0+ and never thrown across clusters
        SHARD_NOT_FOUND_EXCEPTION(
            org.elasticsearch.index.shard.ShardNotFoundException.class,
            org.elasticsearch.index.shard.ShardNotFoundException::new,
            11,
            UNKNOWN_VERSION_ADDED
        ),
        CONNECT_TRANSPORT_EXCEPTION(
            org.elasticsearch.transport.ConnectTransportException.class,
            org.elasticsearch.transport.ConnectTransportException::new,
            12,
            UNKNOWN_VERSION_ADDED
        ),
        NOT_SERIALIZABLE_TRANSPORT_EXCEPTION(
            org.elasticsearch.transport.NotSerializableTransportException.class,
            org.elasticsearch.transport.NotSerializableTransportException::new,
            13,
            UNKNOWN_VERSION_ADDED
        ),
        RESPONSE_HANDLER_FAILURE_TRANSPORT_EXCEPTION(
            org.elasticsearch.transport.ResponseHandlerFailureTransportException.class,
            org.elasticsearch.transport.ResponseHandlerFailureTransportException::new,
            14,
            UNKNOWN_VERSION_ADDED
        ),
        INDEX_CREATION_EXCEPTION(
            org.elasticsearch.indices.IndexCreationException.class,
            org.elasticsearch.indices.IndexCreationException::new,
            15,
            UNKNOWN_VERSION_ADDED
        ),
        INDEX_NOT_FOUND_EXCEPTION(
            org.elasticsearch.index.IndexNotFoundException.class,
            org.elasticsearch.index.IndexNotFoundException::new,
            16,
            UNKNOWN_VERSION_ADDED
        ),
        ILLEGAL_SHARD_ROUTING_STATE_EXCEPTION(
            org.elasticsearch.cluster.routing.IllegalShardRoutingStateException.class,
            org.elasticsearch.cluster.routing.IllegalShardRoutingStateException::new,
            17,
            UNKNOWN_VERSION_ADDED
        ),
        BROADCAST_SHARD_OPERATION_FAILED_EXCEPTION(
            org.elasticsearch.action.support.broadcast.BroadcastShardOperationFailedException.class,
            org.elasticsearch.action.support.broadcast.BroadcastShardOperationFailedException::new,
            18,
            UNKNOWN_VERSION_ADDED
        ),
        RESOURCE_NOT_FOUND_EXCEPTION(
            org.elasticsearch.ResourceNotFoundException.class,
            org.elasticsearch.ResourceNotFoundException::new,
            19,
            UNKNOWN_VERSION_ADDED
        ),
        ACTION_TRANSPORT_EXCEPTION(
            org.elasticsearch.transport.ActionTransportException.class,
            org.elasticsearch.transport.ActionTransportException::new,
            20,
            UNKNOWN_VERSION_ADDED
        ),
        ELASTICSEARCH_GENERATION_EXCEPTION(
            org.elasticsearch.ElasticsearchGenerationException.class,
            org.elasticsearch.ElasticsearchGenerationException::new,
            21,
            UNKNOWN_VERSION_ADDED
        ),
        // 22 was CreateFailedEngineException
        INDEX_SHARD_STARTED_EXCEPTION(
            org.elasticsearch.index.shard.IndexShardStartedException.class,
            org.elasticsearch.index.shard.IndexShardStartedException::new,
            23,
            UNKNOWN_VERSION_ADDED
        ),
        SEARCH_CONTEXT_MISSING_EXCEPTION(
            org.elasticsearch.search.SearchContextMissingException.class,
            org.elasticsearch.search.SearchContextMissingException::new,
            24,
            UNKNOWN_VERSION_ADDED
        ),
        GENERAL_SCRIPT_EXCEPTION(
            org.elasticsearch.script.GeneralScriptException.class,
            org.elasticsearch.script.GeneralScriptException::new,
            25,
            UNKNOWN_VERSION_ADDED
        ),
        // 26 was BatchOperationException
        SNAPSHOT_CREATION_EXCEPTION(
            org.elasticsearch.snapshots.SnapshotCreationException.class,
            org.elasticsearch.snapshots.SnapshotCreationException::new,
            27,
            UNKNOWN_VERSION_ADDED
        ),
        // 28 was DeleteFailedEngineException, deprecated in 6.0, removed in 7.0
        DOCUMENT_MISSING_EXCEPTION(
            org.elasticsearch.index.engine.DocumentMissingException.class,
            org.elasticsearch.index.engine.DocumentMissingException::new,
            29,
            UNKNOWN_VERSION_ADDED
        ),
        SNAPSHOT_EXCEPTION(
            org.elasticsearch.snapshots.SnapshotException.class,
            org.elasticsearch.snapshots.SnapshotException::new,
            30,
            UNKNOWN_VERSION_ADDED
        ),
        INVALID_ALIAS_NAME_EXCEPTION(
            org.elasticsearch.indices.InvalidAliasNameException.class,
            org.elasticsearch.indices.InvalidAliasNameException::new,
            31,
            UNKNOWN_VERSION_ADDED
        ),
        INVALID_INDEX_NAME_EXCEPTION(
            org.elasticsearch.indices.InvalidIndexNameException.class,
            org.elasticsearch.indices.InvalidIndexNameException::new,
            32,
            UNKNOWN_VERSION_ADDED
        ),
        INDEX_PRIMARY_SHARD_NOT_ALLOCATED_EXCEPTION(
            org.elasticsearch.indices.IndexPrimaryShardNotAllocatedException.class,
            org.elasticsearch.indices.IndexPrimaryShardNotAllocatedException::new,
            33,
            UNKNOWN_VERSION_ADDED
        ),
        TRANSPORT_EXCEPTION(
            org.elasticsearch.transport.TransportException.class,
            org.elasticsearch.transport.TransportException::new,
            34,
            UNKNOWN_VERSION_ADDED
        ),
        ELASTICSEARCH_PARSE_EXCEPTION(
            org.elasticsearch.ElasticsearchParseException.class,
            org.elasticsearch.ElasticsearchParseException::new,
            35,
            UNKNOWN_VERSION_ADDED
        ),
        SEARCH_EXCEPTION(
            org.elasticsearch.search.SearchException.class,
            org.elasticsearch.search.SearchException::new,
            36,
            UNKNOWN_VERSION_ADDED
        ),
        MAPPER_EXCEPTION(
            org.elasticsearch.index.mapper.MapperException.class,
            org.elasticsearch.index.mapper.MapperException::new,
            37,
            UNKNOWN_VERSION_ADDED
        ),
        INVALID_TYPE_NAME_EXCEPTION(
            org.elasticsearch.indices.InvalidTypeNameException.class,
            org.elasticsearch.indices.InvalidTypeNameException::new,
            38,
            UNKNOWN_VERSION_ADDED
        ),
        SNAPSHOT_RESTORE_EXCEPTION(
            org.elasticsearch.snapshots.SnapshotRestoreException.class,
            org.elasticsearch.snapshots.SnapshotRestoreException::new,
            39,
            UNKNOWN_VERSION_ADDED
        ),
        PARSING_EXCEPTION(
            org.elasticsearch.common.ParsingException.class,
            org.elasticsearch.common.ParsingException::new,
            40,
            UNKNOWN_VERSION_ADDED
        ),
        INDEX_SHARD_CLOSED_EXCEPTION(
            org.elasticsearch.index.shard.IndexShardClosedException.class,
            org.elasticsearch.index.shard.IndexShardClosedException::new,
            41,
            UNKNOWN_VERSION_ADDED
        ),
        RECOVER_FILES_RECOVERY_EXCEPTION(
            org.elasticsearch.indices.recovery.RecoverFilesRecoveryException.class,
            org.elasticsearch.indices.recovery.RecoverFilesRecoveryException::new,
            42,
            UNKNOWN_VERSION_ADDED
        ),
        TRUNCATED_TRANSLOG_EXCEPTION(
            org.elasticsearch.index.translog.TruncatedTranslogException.class,
            org.elasticsearch.index.translog.TruncatedTranslogException::new,
            43,
            UNKNOWN_VERSION_ADDED
        ),
        RECOVERY_FAILED_EXCEPTION(
            org.elasticsearch.indices.recovery.RecoveryFailedException.class,
            org.elasticsearch.indices.recovery.RecoveryFailedException::new,
            44,
            UNKNOWN_VERSION_ADDED
        ),
        INDEX_SHARD_RELOCATED_EXCEPTION(
            org.elasticsearch.index.shard.IndexShardRelocatedException.class,
            org.elasticsearch.index.shard.IndexShardRelocatedException::new,
            45,
            UNKNOWN_VERSION_ADDED
        ),
        // 46 was for NodeShouldNotConnectException, never instantiated in 5.0+
        // 47 used to be for IndexTemplateAlreadyExistsException which was deprecated in 5.1 removed in 6.0
        TRANSLOG_CORRUPTED_EXCEPTION(
            org.elasticsearch.index.translog.TranslogCorruptedException.class,
            org.elasticsearch.index.translog.TranslogCorruptedException::new,
            48,
            UNKNOWN_VERSION_ADDED
        ),
        CLUSTER_BLOCK_EXCEPTION(
            org.elasticsearch.cluster.block.ClusterBlockException.class,
            org.elasticsearch.cluster.block.ClusterBlockException::new,
            49,
            UNKNOWN_VERSION_ADDED
        ),
        FETCH_PHASE_EXECUTION_EXCEPTION(
            org.elasticsearch.search.fetch.FetchPhaseExecutionException.class,
            org.elasticsearch.search.fetch.FetchPhaseExecutionException::new,
            50,
            UNKNOWN_VERSION_ADDED
        ),
        // 51 used to be for IndexShardAlreadyExistsException which was deprecated in 5.1 removed in 6.0
        VERSION_CONFLICT_ENGINE_EXCEPTION(
            org.elasticsearch.index.engine.VersionConflictEngineException.class,
            org.elasticsearch.index.engine.VersionConflictEngineException::new,
            52,
            UNKNOWN_VERSION_ADDED
        ),
        ENGINE_EXCEPTION(
            org.elasticsearch.index.engine.EngineException.class,
            org.elasticsearch.index.engine.EngineException::new,
            53,
            UNKNOWN_VERSION_ADDED
        ),
        // 54 was DocumentAlreadyExistsException, which is superseded by VersionConflictEngineException
        NO_SUCH_NODE_EXCEPTION(
            org.elasticsearch.action.NoSuchNodeException.class,
            org.elasticsearch.action.NoSuchNodeException::new,
            55,
            UNKNOWN_VERSION_ADDED
        ),
        SETTINGS_EXCEPTION(
            org.elasticsearch.common.settings.SettingsException.class,
            org.elasticsearch.common.settings.SettingsException::new,
            56,
            UNKNOWN_VERSION_ADDED
        ),
        INDEX_TEMPLATE_MISSING_EXCEPTION(
            org.elasticsearch.indices.IndexTemplateMissingException.class,
            org.elasticsearch.indices.IndexTemplateMissingException::new,
            57,
            UNKNOWN_VERSION_ADDED
        ),
        SEND_REQUEST_TRANSPORT_EXCEPTION(
            org.elasticsearch.transport.SendRequestTransportException.class,
            org.elasticsearch.transport.SendRequestTransportException::new,
            58,
            UNKNOWN_VERSION_ADDED
        ),
        // 59 used to be EsRejectedExecutionException
        // 60 used to be for EarlyTerminationException
        // 61 used to be for RoutingValidationException
        NOT_SERIALIZABLE_EXCEPTION_WRAPPER(
            org.elasticsearch.common.io.stream.NotSerializableExceptionWrapper.class,
            org.elasticsearch.common.io.stream.NotSerializableExceptionWrapper::new,
            62,
            UNKNOWN_VERSION_ADDED
        ),
        ALIAS_FILTER_PARSING_EXCEPTION(
            org.elasticsearch.indices.AliasFilterParsingException.class,
            org.elasticsearch.indices.AliasFilterParsingException::new,
            63,
            UNKNOWN_VERSION_ADDED
        ),
        // 64 was DeleteByQueryFailedEngineException, which was removed in 5.0
        // 65 was for GatewayException, never instantiated in 5.0+
        INDEX_SHARD_NOT_RECOVERING_EXCEPTION(
            org.elasticsearch.index.shard.IndexShardNotRecoveringException.class,
            org.elasticsearch.index.shard.IndexShardNotRecoveringException::new,
            66,
            UNKNOWN_VERSION_ADDED
        ),
        HTTP_EXCEPTION(org.elasticsearch.http.HttpException.class, org.elasticsearch.http.HttpException::new, 67, UNKNOWN_VERSION_ADDED),
        ELASTICSEARCH_EXCEPTION(
            org.elasticsearch.ElasticsearchException.class,
            org.elasticsearch.ElasticsearchException::new,
            68,
            UNKNOWN_VERSION_ADDED
        ),
        SNAPSHOT_MISSING_EXCEPTION(
            org.elasticsearch.snapshots.SnapshotMissingException.class,
            org.elasticsearch.snapshots.SnapshotMissingException::new,
            69,
            UNKNOWN_VERSION_ADDED
        ),
        PRIMARY_MISSING_ACTION_EXCEPTION(
            org.elasticsearch.action.PrimaryMissingActionException.class,
            org.elasticsearch.action.PrimaryMissingActionException::new,
            70,
            UNKNOWN_VERSION_ADDED
        ),
        FAILED_NODE_EXCEPTION(
            org.elasticsearch.action.FailedNodeException.class,
            org.elasticsearch.action.FailedNodeException::new,
            71,
            UNKNOWN_VERSION_ADDED
        ),
        // 72 was SearchParseException, only used in tests after 7.11
        CONCURRENT_SNAPSHOT_EXECUTION_EXCEPTION(
            org.elasticsearch.snapshots.ConcurrentSnapshotExecutionException.class,
            org.elasticsearch.snapshots.ConcurrentSnapshotExecutionException::new,
            73,
            UNKNOWN_VERSION_ADDED
        ),
        BLOB_STORE_EXCEPTION(
            org.elasticsearch.common.blobstore.BlobStoreException.class,
            org.elasticsearch.common.blobstore.BlobStoreException::new,
            74,
            UNKNOWN_VERSION_ADDED
        ),
        INCOMPATIBLE_CLUSTER_STATE_VERSION_EXCEPTION(
            org.elasticsearch.cluster.IncompatibleClusterStateVersionException.class,
            org.elasticsearch.cluster.IncompatibleClusterStateVersionException::new,
            75,
            UNKNOWN_VERSION_ADDED
        ),
        RECOVERY_ENGINE_EXCEPTION(
            org.elasticsearch.index.engine.RecoveryEngineException.class,
            org.elasticsearch.index.engine.RecoveryEngineException::new,
            76,
            UNKNOWN_VERSION_ADDED
        ),
        UNCATEGORIZED_EXECUTION_EXCEPTION(
            org.elasticsearch.common.util.concurrent.UncategorizedExecutionException.class,
            org.elasticsearch.common.util.concurrent.UncategorizedExecutionException::new,
            77,
            UNKNOWN_VERSION_ADDED
        ),
        TIMESTAMP_PARSING_EXCEPTION(
            org.elasticsearch.action.TimestampParsingException.class,
            org.elasticsearch.action.TimestampParsingException::new,
            78,
            UNKNOWN_VERSION_ADDED
        ),
        ROUTING_MISSING_EXCEPTION(
            org.elasticsearch.action.RoutingMissingException.class,
            org.elasticsearch.action.RoutingMissingException::new,
            79,
            UNKNOWN_VERSION_ADDED
        ),
        // 80 was IndexFailedEngineException, deprecated in 6.0, removed in 7.0
        INDEX_SHARD_RESTORE_FAILED_EXCEPTION(
            org.elasticsearch.index.snapshots.IndexShardRestoreFailedException.class,
            org.elasticsearch.index.snapshots.IndexShardRestoreFailedException::new,
            81,
            UNKNOWN_VERSION_ADDED
        ),
        REPOSITORY_EXCEPTION(
            org.elasticsearch.repositories.RepositoryException.class,
            org.elasticsearch.repositories.RepositoryException::new,
            82,
            UNKNOWN_VERSION_ADDED
        ),
        RECEIVE_TIMEOUT_TRANSPORT_EXCEPTION(
            org.elasticsearch.transport.ReceiveTimeoutTransportException.class,
            org.elasticsearch.transport.ReceiveTimeoutTransportException::new,
            83,
            UNKNOWN_VERSION_ADDED
        ),
        NODE_DISCONNECTED_EXCEPTION(
            org.elasticsearch.transport.NodeDisconnectedException.class,
            org.elasticsearch.transport.NodeDisconnectedException::new,
            84,
            UNKNOWN_VERSION_ADDED
        ),
        // 85 used to be for AlreadyExpiredException
        AGGREGATION_EXECUTION_EXCEPTION(
            org.elasticsearch.search.aggregations.AggregationExecutionException.class,
            org.elasticsearch.search.aggregations.AggregationExecutionException::new,
            86,
            UNKNOWN_VERSION_ADDED
        ),
        // 87 used to be for MergeMappingException
        INVALID_INDEX_TEMPLATE_EXCEPTION(
            org.elasticsearch.indices.InvalidIndexTemplateException.class,
            org.elasticsearch.indices.InvalidIndexTemplateException::new,
            88,
            UNKNOWN_VERSION_ADDED
        ),
        REFRESH_FAILED_ENGINE_EXCEPTION(
            org.elasticsearch.index.engine.RefreshFailedEngineException.class,
            org.elasticsearch.index.engine.RefreshFailedEngineException::new,
            90,
            UNKNOWN_VERSION_ADDED
        ),
        AGGREGATION_INITIALIZATION_EXCEPTION(
            org.elasticsearch.search.aggregations.AggregationInitializationException.class,
            org.elasticsearch.search.aggregations.AggregationInitializationException::new,
            91,
            UNKNOWN_VERSION_ADDED
        ),
        DELAY_RECOVERY_EXCEPTION(
            org.elasticsearch.indices.recovery.DelayRecoveryException.class,
            org.elasticsearch.indices.recovery.DelayRecoveryException::new,
            92,
            UNKNOWN_VERSION_ADDED
        ),
        // 93 used to be for IndexWarmerMissingException
        NO_NODE_AVAILABLE_EXCEPTION(
            org.elasticsearch.client.internal.transport.NoNodeAvailableException.class,
            org.elasticsearch.client.internal.transport.NoNodeAvailableException::new,
            94,
            UNKNOWN_VERSION_ADDED
        ),
        INVALID_SNAPSHOT_NAME_EXCEPTION(
            org.elasticsearch.snapshots.InvalidSnapshotNameException.class,
            org.elasticsearch.snapshots.InvalidSnapshotNameException::new,
            96,
            UNKNOWN_VERSION_ADDED
        ),
        ILLEGAL_INDEX_SHARD_STATE_EXCEPTION(
            org.elasticsearch.index.shard.IllegalIndexShardStateException.class,
            org.elasticsearch.index.shard.IllegalIndexShardStateException::new,
            97,
            UNKNOWN_VERSION_ADDED
        ),
        INDEX_SHARD_SNAPSHOT_EXCEPTION(
            org.elasticsearch.index.snapshots.IndexShardSnapshotException.class,
            org.elasticsearch.index.snapshots.IndexShardSnapshotException::new,
            98,
            UNKNOWN_VERSION_ADDED
        ),
        INDEX_SHARD_NOT_STARTED_EXCEPTION(
            org.elasticsearch.index.shard.IndexShardNotStartedException.class,
            org.elasticsearch.index.shard.IndexShardNotStartedException::new,
            99,
            UNKNOWN_VERSION_ADDED
        ),
        SEARCH_PHASE_EXECUTION_EXCEPTION(
            org.elasticsearch.action.search.SearchPhaseExecutionException.class,
            org.elasticsearch.action.search.SearchPhaseExecutionException::new,
            100,
            UNKNOWN_VERSION_ADDED
        ),
        ACTION_NOT_FOUND_TRANSPORT_EXCEPTION(
            org.elasticsearch.transport.ActionNotFoundTransportException.class,
            org.elasticsearch.transport.ActionNotFoundTransportException::new,
            101,
            UNKNOWN_VERSION_ADDED
        ),
        TRANSPORT_SERIALIZATION_EXCEPTION(
            org.elasticsearch.transport.TransportSerializationException.class,
            org.elasticsearch.transport.TransportSerializationException::new,
            102,
            UNKNOWN_VERSION_ADDED
        ),
        REMOTE_TRANSPORT_EXCEPTION(
            org.elasticsearch.transport.RemoteTransportException.class,
            org.elasticsearch.transport.RemoteTransportException::new,
            103,
            UNKNOWN_VERSION_ADDED
        ),
        ENGINE_CREATION_FAILURE_EXCEPTION(
            org.elasticsearch.index.engine.EngineCreationFailureException.class,
            org.elasticsearch.index.engine.EngineCreationFailureException::new,
            104,
            UNKNOWN_VERSION_ADDED
        ),
        ROUTING_EXCEPTION(
            org.elasticsearch.cluster.routing.RoutingException.class,
            org.elasticsearch.cluster.routing.RoutingException::new,
            105,
            UNKNOWN_VERSION_ADDED
        ),
        INDEX_SHARD_RECOVERY_EXCEPTION(
            org.elasticsearch.index.shard.IndexShardRecoveryException.class,
            org.elasticsearch.index.shard.IndexShardRecoveryException::new,
            106,
            UNKNOWN_VERSION_ADDED
        ),
        REPOSITORY_MISSING_EXCEPTION(
            org.elasticsearch.repositories.RepositoryMissingException.class,
            org.elasticsearch.repositories.RepositoryMissingException::new,
            107,
            UNKNOWN_VERSION_ADDED
        ),
        DOCUMENT_SOURCE_MISSING_EXCEPTION(
            org.elasticsearch.index.engine.DocumentSourceMissingException.class,
            org.elasticsearch.index.engine.DocumentSourceMissingException::new,
            109,
            UNKNOWN_VERSION_ADDED
        ),
        // 110 used to be FlushNotAllowedEngineException
        NO_CLASS_SETTINGS_EXCEPTION(
            org.elasticsearch.common.settings.NoClassSettingsException.class,
            org.elasticsearch.common.settings.NoClassSettingsException::new,
            111,
            UNKNOWN_VERSION_ADDED
        ),
        BIND_TRANSPORT_EXCEPTION(
            org.elasticsearch.transport.BindTransportException.class,
            org.elasticsearch.transport.BindTransportException::new,
            112,
            UNKNOWN_VERSION_ADDED
        ),
        ALIASES_NOT_FOUND_EXCEPTION(
            org.elasticsearch.rest.action.admin.indices.AliasesNotFoundException.class,
            org.elasticsearch.rest.action.admin.indices.AliasesNotFoundException::new,
            113,
            UNKNOWN_VERSION_ADDED
        ),
        INDEX_SHARD_RECOVERING_EXCEPTION(
            org.elasticsearch.index.shard.IndexShardRecoveringException.class,
            org.elasticsearch.index.shard.IndexShardRecoveringException::new,
            114,
            UNKNOWN_VERSION_ADDED
        ),
        TRANSLOG_EXCEPTION(
            org.elasticsearch.index.translog.TranslogException.class,
            org.elasticsearch.index.translog.TranslogException::new,
            115,
            UNKNOWN_VERSION_ADDED
        ),
        PROCESS_CLUSTER_EVENT_TIMEOUT_EXCEPTION(
            org.elasticsearch.cluster.metadata.ProcessClusterEventTimeoutException.class,
            org.elasticsearch.cluster.metadata.ProcessClusterEventTimeoutException::new,
            116,
            UNKNOWN_VERSION_ADDED
        ),
        RETRY_ON_PRIMARY_EXCEPTION(
            ReplicationOperation.RetryOnPrimaryException.class,
            ReplicationOperation.RetryOnPrimaryException::new,
            117,
            UNKNOWN_VERSION_ADDED
        ),
        ELASTICSEARCH_TIMEOUT_EXCEPTION(
            org.elasticsearch.ElasticsearchTimeoutException.class,
            org.elasticsearch.ElasticsearchTimeoutException::new,
            118,
            UNKNOWN_VERSION_ADDED
        ),
        QUERY_PHASE_EXECUTION_EXCEPTION(
            org.elasticsearch.search.query.QueryPhaseExecutionException.class,
            org.elasticsearch.search.query.QueryPhaseExecutionException::new,
            119,
            UNKNOWN_VERSION_ADDED
        ),
        REPOSITORY_VERIFICATION_EXCEPTION(
            org.elasticsearch.repositories.RepositoryVerificationException.class,
            org.elasticsearch.repositories.RepositoryVerificationException::new,
            120,
            UNKNOWN_VERSION_ADDED
        ),
        INVALID_AGGREGATION_PATH_EXCEPTION(
            org.elasticsearch.search.aggregations.InvalidAggregationPathException.class,
            org.elasticsearch.search.aggregations.InvalidAggregationPathException::new,
            121,
            UNKNOWN_VERSION_ADDED
        ),
        // 123 used to be IndexAlreadyExistsException and was renamed
        RESOURCE_ALREADY_EXISTS_EXCEPTION(
            ResourceAlreadyExistsException.class,
            ResourceAlreadyExistsException::new,
            123,
            UNKNOWN_VERSION_ADDED
        ),
        // 124 used to be Script.ScriptParseException
        HTTP_REQUEST_ON_TRANSPORT_EXCEPTION(
            TcpTransport.HttpRequestOnTransportException.class,
            TcpTransport.HttpRequestOnTransportException::new,
            125,
            UNKNOWN_VERSION_ADDED
        ),
        MAPPER_PARSING_EXCEPTION(
            org.elasticsearch.index.mapper.MapperParsingException.class,
            org.elasticsearch.index.mapper.MapperParsingException::new,
            126,
            UNKNOWN_VERSION_ADDED
        ),
        // 127 used to be org.elasticsearch.search.SearchContextException
        SEARCH_SOURCE_BUILDER_EXCEPTION(
            org.elasticsearch.search.builder.SearchSourceBuilderException.class,
            org.elasticsearch.search.builder.SearchSourceBuilderException::new,
            128,
            UNKNOWN_VERSION_ADDED
        ),
        // 129 was EngineClosedException
        NO_SHARD_AVAILABLE_ACTION_EXCEPTION(
            org.elasticsearch.action.NoShardAvailableActionException.class,
            org.elasticsearch.action.NoShardAvailableActionException::new,
            130,
            UNKNOWN_VERSION_ADDED
        ),
        UNAVAILABLE_SHARDS_EXCEPTION(
            org.elasticsearch.action.UnavailableShardsException.class,
            org.elasticsearch.action.UnavailableShardsException::new,
            131,
            UNKNOWN_VERSION_ADDED
        ),
        FLUSH_FAILED_ENGINE_EXCEPTION(
            org.elasticsearch.index.engine.FlushFailedEngineException.class,
            org.elasticsearch.index.engine.FlushFailedEngineException::new,
            132,
            UNKNOWN_VERSION_ADDED
        ),
        CIRCUIT_BREAKING_EXCEPTION(
            org.elasticsearch.common.breaker.CircuitBreakingException.class,
            org.elasticsearch.common.breaker.CircuitBreakingException::new,
            133,
            UNKNOWN_VERSION_ADDED
        ),
        NODE_NOT_CONNECTED_EXCEPTION(
            org.elasticsearch.transport.NodeNotConnectedException.class,
            org.elasticsearch.transport.NodeNotConnectedException::new,
            134,
            UNKNOWN_VERSION_ADDED
        ),
        STRICT_DYNAMIC_MAPPING_EXCEPTION(
            org.elasticsearch.index.mapper.StrictDynamicMappingException.class,
            org.elasticsearch.index.mapper.StrictDynamicMappingException::new,
            135,
            UNKNOWN_VERSION_ADDED
        ),
        RETRY_ON_REPLICA_EXCEPTION(
            org.elasticsearch.action.support.replication.TransportReplicationAction.RetryOnReplicaException.class,
            org.elasticsearch.action.support.replication.TransportReplicationAction.RetryOnReplicaException::new,
            136,
            UNKNOWN_VERSION_ADDED
        ),
        TYPE_MISSING_EXCEPTION(
            org.elasticsearch.indices.TypeMissingException.class,
            org.elasticsearch.indices.TypeMissingException::new,
            137,
            UNKNOWN_VERSION_ADDED
        ),
        FAILED_TO_COMMIT_CLUSTER_STATE_EXCEPTION(
            org.elasticsearch.cluster.coordination.FailedToCommitClusterStateException.class,
            org.elasticsearch.cluster.coordination.FailedToCommitClusterStateException::new,
            140,
            UNKNOWN_VERSION_ADDED
        ),
        QUERY_SHARD_EXCEPTION(
            org.elasticsearch.index.query.QueryShardException.class,
            org.elasticsearch.index.query.QueryShardException::new,
            141,
            UNKNOWN_VERSION_ADDED
        ),
        NO_LONGER_PRIMARY_SHARD_EXCEPTION(
            ShardStateAction.NoLongerPrimaryShardException.class,
            ShardStateAction.NoLongerPrimaryShardException::new,
            142,
            UNKNOWN_VERSION_ADDED
        ),
        SCRIPT_EXCEPTION(
            org.elasticsearch.script.ScriptException.class,
            org.elasticsearch.script.ScriptException::new,
            143,
            UNKNOWN_VERSION_ADDED
        ),
        NOT_MASTER_EXCEPTION(
            org.elasticsearch.cluster.NotMasterException.class,
            org.elasticsearch.cluster.NotMasterException::new,
            144,
            UNKNOWN_VERSION_ADDED
        ),
        STATUS_EXCEPTION(
            org.elasticsearch.ElasticsearchStatusException.class,
            org.elasticsearch.ElasticsearchStatusException::new,
            145,
            UNKNOWN_VERSION_ADDED
        ),
        TASK_CANCELLED_EXCEPTION(
            org.elasticsearch.tasks.TaskCancelledException.class,
            org.elasticsearch.tasks.TaskCancelledException::new,
            146,
            UNKNOWN_VERSION_ADDED
        ),
        SHARD_LOCK_OBTAIN_FAILED_EXCEPTION(
            org.elasticsearch.env.ShardLockObtainFailedException.class,
            org.elasticsearch.env.ShardLockObtainFailedException::new,
            147,
            UNKNOWN_VERSION_ADDED
        ),
        // 148 was UnknownNamedObjectException
        TOO_MANY_BUCKETS_EXCEPTION(
            MultiBucketConsumerService.TooManyBucketsException.class,
            MultiBucketConsumerService.TooManyBucketsException::new,
            149,
            UNKNOWN_VERSION_ADDED
        ),
        COORDINATION_STATE_REJECTED_EXCEPTION(
            org.elasticsearch.cluster.coordination.CoordinationStateRejectedException.class,
            org.elasticsearch.cluster.coordination.CoordinationStateRejectedException::new,
            150,
            TransportVersions.V_7_0_0
        ),
        SNAPSHOT_IN_PROGRESS_EXCEPTION(
            org.elasticsearch.snapshots.SnapshotInProgressException.class,
            org.elasticsearch.snapshots.SnapshotInProgressException::new,
            151,
            UNKNOWN_VERSION_ADDED
        ),
        NO_SUCH_REMOTE_CLUSTER_EXCEPTION(
            org.elasticsearch.transport.NoSuchRemoteClusterException.class,
            org.elasticsearch.transport.NoSuchRemoteClusterException::new,
            152,
            UNKNOWN_VERSION_ADDED
        ),
        RETENTION_LEASE_ALREADY_EXISTS_EXCEPTION(
            org.elasticsearch.index.seqno.RetentionLeaseAlreadyExistsException.class,
            org.elasticsearch.index.seqno.RetentionLeaseAlreadyExistsException::new,
            153,
            UNKNOWN_VERSION_ADDED
        ),
        RETENTION_LEASE_NOT_FOUND_EXCEPTION(
            org.elasticsearch.index.seqno.RetentionLeaseNotFoundException.class,
            org.elasticsearch.index.seqno.RetentionLeaseNotFoundException::new,
            154,
            UNKNOWN_VERSION_ADDED
        ),
        SHARD_NOT_IN_PRIMARY_MODE_EXCEPTION(
            org.elasticsearch.index.shard.ShardNotInPrimaryModeException.class,
            org.elasticsearch.index.shard.ShardNotInPrimaryModeException::new,
            155,
            UNKNOWN_VERSION_ADDED
        ),
        RETENTION_LEASE_INVALID_RETAINING_SEQUENCE_NUMBER_EXCEPTION(
            org.elasticsearch.index.seqno.RetentionLeaseInvalidRetainingSeqNoException.class,
            org.elasticsearch.index.seqno.RetentionLeaseInvalidRetainingSeqNoException::new,
            156,
            TransportVersions.V_7_5_0
        ),
        INGEST_PROCESSOR_EXCEPTION(
            org.elasticsearch.ingest.IngestProcessorException.class,
            org.elasticsearch.ingest.IngestProcessorException::new,
            157,
            TransportVersions.V_7_5_0
        ),
        PEER_RECOVERY_NOT_FOUND_EXCEPTION(
            org.elasticsearch.indices.recovery.PeerRecoveryNotFound.class,
            org.elasticsearch.indices.recovery.PeerRecoveryNotFound::new,
            158,
            TransportVersions.V_7_9_0
        ),
        NODE_HEALTH_CHECK_FAILURE_EXCEPTION(
            org.elasticsearch.cluster.coordination.NodeHealthCheckFailureException.class,
            org.elasticsearch.cluster.coordination.NodeHealthCheckFailureException::new,
            159,
            TransportVersions.V_8_0_0
        ),
        NO_SEED_NODE_LEFT_EXCEPTION(
            org.elasticsearch.transport.NoSeedNodeLeftException.class,
            org.elasticsearch.transport.NoSeedNodeLeftException::new,
            160,
            TransportVersions.V_7_10_0
        ),
        VERSION_MISMATCH_EXCEPTION(
            org.elasticsearch.action.search.VersionMismatchException.class,
            org.elasticsearch.action.search.VersionMismatchException::new,
            161,
            TransportVersions.V_7_12_0
        ),
        AUTHENTICATION_PROCESSING_ERROR(
            org.elasticsearch.ElasticsearchAuthenticationProcessingError.class,
            org.elasticsearch.ElasticsearchAuthenticationProcessingError::new,
            162,
            TransportVersions.V_7_16_0
        ),
        REPOSITORY_CONFLICT_EXCEPTION(
            org.elasticsearch.repositories.RepositoryConflictException.class,
            org.elasticsearch.repositories.RepositoryConflictException::new,
            163,
            TransportVersions.V_8_0_0
        ),
        DESIRED_NODES_VERSION_CONFLICT_EXCEPTION(
            org.elasticsearch.cluster.desirednodes.VersionConflictException.class,
            org.elasticsearch.cluster.desirednodes.VersionConflictException::new,
            164,
            TransportVersions.V_8_1_0
        ),
        SNAPSHOT_NAME_ALREADY_IN_USE_EXCEPTION(
            org.elasticsearch.snapshots.SnapshotNameAlreadyInUseException.class,
            org.elasticsearch.snapshots.SnapshotNameAlreadyInUseException::new,
            165,
            TransportVersions.V_8_2_0
        ),
        HEALTH_NODE_NOT_DISCOVERED_EXCEPTION(
            HealthNodeNotDiscoveredException.class,
            HealthNodeNotDiscoveredException::new,
            166,
            TransportVersions.V_8_5_0
        ),
        UNSUPPORTED_AGGREGATION_ON_DOWNSAMPLED_INDEX_EXCEPTION(
            UnsupportedAggregationOnDownsampledIndex.class,
            UnsupportedAggregationOnDownsampledIndex::new,
            167,
            TransportVersions.V_8_5_0
        ),
        DOCUMENT_PARSING_EXCEPTION(DocumentParsingException.class, DocumentParsingException::new, 168, TransportVersions.V_8_8_0),
        HTTP_HEADERS_VALIDATION_EXCEPTION(
            org.elasticsearch.http.HttpHeadersValidationException.class,
            org.elasticsearch.http.HttpHeadersValidationException::new,
            169,
<<<<<<< HEAD
            TransportVersions.V_8_500_010
=======
            TransportVersion.V_8_500_020
>>>>>>> 8752d804
        ),
        ROLE_RESTRICTION_EXCEPTION(
            ElasticsearchRoleRestrictionException.class,
            ElasticsearchRoleRestrictionException::new,
            170,
<<<<<<< HEAD
            TransportVersions.V_8_500_016
=======
            TransportVersion.V_8_500_020
>>>>>>> 8752d804
        ),
        API_NOT_AVAILABLE_EXCEPTION(ApiNotAvailableException.class, ApiNotAvailableException::new, 171, TransportVersions.V_8_500_065);

        final Class<? extends ElasticsearchException> exceptionClass;
        final CheckedFunction<StreamInput, ? extends ElasticsearchException, IOException> constructor;
        final int id;
        final TransportVersion versionAdded;

        <E extends ElasticsearchException> ElasticsearchExceptionHandle(
            Class<E> exceptionClass,
            CheckedFunction<StreamInput, E, IOException> constructor,
            int id,
            TransportVersion versionAdded
        ) {
            // We need the exceptionClass because you can't dig it out of the constructor reliably.
            this.exceptionClass = exceptionClass;
            this.constructor = constructor;
            this.versionAdded = versionAdded;
            this.id = id;
        }
    }

    /**
     * Returns an array of all registered handle IDs. These are the IDs for every registered
     * exception.
     *
     * @return an array of all registered handle IDs
     */
    static int[] ids() {
        return Arrays.stream(ElasticsearchExceptionHandle.values()).mapToInt(h -> h.id).toArray();
    }

    /**
     * Returns an array of all registered pairs of handle IDs and exception classes. These pairs are
     * provided for every registered exception.
     *
     * @return an array of all registered pairs of handle IDs and exception classes
     */
    static Tuple<Integer, Class<? extends ElasticsearchException>>[] classes() {
        @SuppressWarnings("unchecked")
        final Tuple<Integer, Class<? extends ElasticsearchException>>[] ts = Arrays.stream(ElasticsearchExceptionHandle.values())
            .map(h -> Tuple.tuple(h.id, h.exceptionClass))
            .toArray(Tuple[]::new);
        return ts;
    }

    static {
        ID_TO_SUPPLIER = unmodifiableMap(
            Arrays.stream(ElasticsearchExceptionHandle.values()).collect(Collectors.toMap(e -> e.id, e -> e.constructor))
        );
        CLASS_TO_ELASTICSEARCH_EXCEPTION_HANDLE = unmodifiableMap(
            Arrays.stream(ElasticsearchExceptionHandle.values()).collect(Collectors.toMap(e -> e.exceptionClass, e -> e))
        );
    }

    public Index getIndex() {
        List<String> index = getMetadata(INDEX_METADATA_KEY);
        if (index != null && index.isEmpty() == false) {
            List<String> index_uuid = getMetadata(INDEX_METADATA_KEY_UUID);
            return new Index(index.get(0), index_uuid.get(0));
        }

        return null;
    }

    public ShardId getShardId() {
        List<String> shard = getMetadata(SHARD_METADATA_KEY);
        if (shard != null && shard.isEmpty() == false) {
            return new ShardId(getIndex(), Integer.parseInt(shard.get(0)));
        }
        return null;
    }

    public void setIndex(Index index) {
        if (index != null) {
            addMetadata(INDEX_METADATA_KEY, index.getName());
            addMetadata(INDEX_METADATA_KEY_UUID, index.getUUID());
        }
    }

    public void setIndex(String index) {
        if (index != null) {
            setIndex(new Index(index, INDEX_UUID_NA_VALUE));
        }
    }

    public void setShard(ShardId shardId) {
        if (shardId != null) {
            setIndex(shardId.getIndex());
            addMetadata(SHARD_METADATA_KEY, Integer.toString(shardId.id()));
        }
    }

    public void setResources(String type, String... id) {
        assert type != null;
        addMetadata(RESOURCE_METADATA_ID_KEY, id);
        addMetadata(RESOURCE_METADATA_TYPE_KEY, type);
    }

    public List<String> getResourceId() {
        return getMetadata(RESOURCE_METADATA_ID_KEY);
    }

    public String getResourceType() {
        List<String> header = getMetadata(RESOURCE_METADATA_TYPE_KEY);
        if (header != null && header.isEmpty() == false) {
            assert header.size() == 1;
            return header.get(0);
        }
        return null;
    }

    // lower cases and adds underscores to transitions in a name
    private static String toUnderscoreCase(String value) {
        StringBuilder sb = new StringBuilder();
        boolean changed = false;
        for (int i = 0; i < value.length(); i++) {
            char c = value.charAt(i);
            if (Character.isUpperCase(c)) {
                if (changed == false) {
                    // copy it over here
                    for (int j = 0; j < i; j++) {
                        sb.append(value.charAt(j));
                    }
                    changed = true;
                    if (i == 0) {
                        sb.append(Character.toLowerCase(c));
                    } else {
                        sb.append('_');
                        sb.append(Character.toLowerCase(c));
                    }
                } else {
                    sb.append('_');
                    sb.append(Character.toLowerCase(c));
                }
            } else {
                if (changed) {
                    sb.append(c);
                }
            }
        }
        if (changed == false) {
            return value;
        }
        return sb.toString();
    }

}<|MERGE_RESOLUTION|>--- conflicted
+++ resolved
@@ -1838,21 +1838,13 @@
             org.elasticsearch.http.HttpHeadersValidationException.class,
             org.elasticsearch.http.HttpHeadersValidationException::new,
             169,
-<<<<<<< HEAD
-            TransportVersions.V_8_500_010
-=======
-            TransportVersion.V_8_500_020
->>>>>>> 8752d804
+            TransportVersions.V_8_500_020
         ),
         ROLE_RESTRICTION_EXCEPTION(
             ElasticsearchRoleRestrictionException.class,
             ElasticsearchRoleRestrictionException::new,
             170,
-<<<<<<< HEAD
-            TransportVersions.V_8_500_016
-=======
-            TransportVersion.V_8_500_020
->>>>>>> 8752d804
+            TransportVersions.V_8_500_020
         ),
         API_NOT_AVAILABLE_EXCEPTION(ApiNotAvailableException.class, ApiNotAvailableException::new, 171, TransportVersions.V_8_500_065);
 
