--- conflicted
+++ resolved
@@ -81,30 +81,19 @@
                     .get();
             assertHitCount(searchResponse, 1);
             Client client = client();
-<<<<<<< HEAD
             searchResponse = client.prepareSearch("test").setPreference(preference + Integer.toString(counter++))
                     .setQuery(QueryBuilders.termQuery("field", "test")).get();
-            if (searchResponse.getHits().getTotalHits() != 1) {
+            if (searchResponse.getHits().getTotalHits().value != 1) {
                 refresh();
                 SearchResponse searchResponseAfterRefresh = client.prepareSearch("test").setPreference(preference)
                         .setQuery(QueryBuilders.termQuery("field", "test")).get();
                 logger.info("hits count mismatch on any shard search failed, post explicit refresh hits are {}",
-                        searchResponseAfterRefresh.getHits().getTotalHits());
+                        searchResponseAfterRefresh.getHits().getTotalHits().value);
                 ensureGreen();
                 SearchResponse searchResponseAfterGreen = client.prepareSearch("test").setPreference(preference)
                         .setQuery(QueryBuilders.termQuery("field", "test")).get();
                 logger.info("hits count mismatch on any shard search failed, post explicit wait for green hits are {}",
-                        searchResponseAfterGreen.getHits().getTotalHits());
-=======
-            searchResponse = client.prepareSearch("test").setPreference(preference + Integer.toString(counter++)).setQuery(QueryBuilders.termQuery("field", "test")).execute().actionGet();
-            if (searchResponse.getHits().getTotalHits().value != 1) {
-                refresh();
-                SearchResponse searchResponseAfterRefresh = client.prepareSearch("test").setPreference(preference).setQuery(QueryBuilders.termQuery("field", "test")).execute().actionGet();
-                logger.info("hits count mismatch on any shard search failed, post explicit refresh hits are {}", searchResponseAfterRefresh.getHits().getTotalHits().value);
-                ensureGreen();
-                SearchResponse searchResponseAfterGreen = client.prepareSearch("test").setPreference(preference).setQuery(QueryBuilders.termQuery("field", "test")).execute().actionGet();
-                logger.info("hits count mismatch on any shard search failed, post explicit wait for green hits are {}", searchResponseAfterGreen.getHits().getTotalHits().value);
->>>>>>> ee05ef13
+                        searchResponseAfterGreen.getHits().getTotalHits().value);
                 assertHitCount(searchResponse, 1);
             }
             assertHitCount(searchResponse, 1);
