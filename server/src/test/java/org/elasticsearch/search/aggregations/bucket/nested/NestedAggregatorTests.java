/*
 * Copyright Elasticsearch B.V. and/or licensed to Elasticsearch B.V. under one
 * or more contributor license agreements. Licensed under the Elastic License
 * 2.0 and the Server Side Public License, v 1; you may not use this file except
 * in compliance with, at your election, the Elastic License 2.0 or the Server
 * Side Public License, v 1.
 */

package org.elasticsearch.search.aggregations.bucket.nested;

import org.apache.lucene.document.Document;
import org.apache.lucene.document.Field;
import org.apache.lucene.document.SortedDocValuesField;
import org.apache.lucene.document.SortedNumericDocValuesField;
import org.apache.lucene.document.SortedSetDocValuesField;
import org.apache.lucene.index.DirectoryReader;
import org.apache.lucene.index.IndexReader;
import org.apache.lucene.index.IndexWriterConfig;
import org.apache.lucene.index.IndexableField;
import org.apache.lucene.index.NoMergePolicy;
import org.apache.lucene.index.Term;
import org.apache.lucene.search.BooleanClause;
import org.apache.lucene.search.BooleanQuery;
import org.apache.lucene.search.ConstantScoreQuery;
import org.apache.lucene.search.TermQuery;
import org.apache.lucene.store.Directory;
import org.apache.lucene.tests.index.RandomIndexWriter;
import org.apache.lucene.util.BytesRef;
import org.elasticsearch.Version;
import org.elasticsearch.common.lucene.search.Queries;
import org.elasticsearch.common.settings.Settings;
import org.elasticsearch.core.CheckedConsumer;
import org.elasticsearch.core.Tuple;
import org.elasticsearch.index.mapper.IdFieldMapper;
import org.elasticsearch.index.mapper.KeywordFieldMapper;
import org.elasticsearch.index.mapper.LuceneDocument;
import org.elasticsearch.index.mapper.MappedFieldType;
import org.elasticsearch.index.mapper.MapperBuilderContext;
import org.elasticsearch.index.mapper.NestedObjectMapper;
import org.elasticsearch.index.mapper.NestedPathFieldMapper;
import org.elasticsearch.index.mapper.NumberFieldMapper;
import org.elasticsearch.index.mapper.ObjectMapper;
import org.elasticsearch.index.mapper.ProvidedIdFieldMapper;
import org.elasticsearch.index.mapper.SeqNoFieldMapper;
import org.elasticsearch.index.mapper.Uid;
import org.elasticsearch.index.query.MatchAllQueryBuilder;
import org.elasticsearch.script.MockScriptEngine;
import org.elasticsearch.script.Script;
import org.elasticsearch.script.ScriptEngine;
import org.elasticsearch.script.ScriptModule;
import org.elasticsearch.script.ScriptService;
import org.elasticsearch.script.ScriptType;
import org.elasticsearch.search.aggregations.AggregationBuilder;
import org.elasticsearch.search.aggregations.AggregatorTestCase;
import org.elasticsearch.search.aggregations.BucketOrder;
import org.elasticsearch.search.aggregations.InternalAggregation;
import org.elasticsearch.search.aggregations.bucket.filter.Filter;
import org.elasticsearch.search.aggregations.bucket.filter.FilterAggregationBuilder;
import org.elasticsearch.search.aggregations.bucket.terms.InternalTerms;
import org.elasticsearch.search.aggregations.bucket.terms.LongTerms;
import org.elasticsearch.search.aggregations.bucket.terms.StringTerms;
import org.elasticsearch.search.aggregations.bucket.terms.Terms;
import org.elasticsearch.search.aggregations.bucket.terms.TermsAggregationBuilder;
import org.elasticsearch.search.aggregations.metrics.Max;
import org.elasticsearch.search.aggregations.metrics.MaxAggregationBuilder;
import org.elasticsearch.search.aggregations.metrics.Min;
import org.elasticsearch.search.aggregations.metrics.MinAggregationBuilder;
import org.elasticsearch.search.aggregations.metrics.Sum;
import org.elasticsearch.search.aggregations.metrics.SumAggregationBuilder;
import org.elasticsearch.search.aggregations.pipeline.BucketScriptPipelineAggregationBuilder;
import org.elasticsearch.search.aggregations.pipeline.InternalSimpleValue;
import org.elasticsearch.search.aggregations.support.AggregationInspectionHelper;
import org.elasticsearch.search.aggregations.support.ValueType;

import java.io.IOException;
import java.util.ArrayList;
import java.util.Arrays;
import java.util.Collections;
import java.util.HashMap;
import java.util.List;
import java.util.Map;
import java.util.function.BiConsumer;
import java.util.function.Function;
import java.util.stream.DoubleStream;
import java.util.stream.LongStream;

import static java.util.stream.Collectors.toList;
import static org.elasticsearch.search.aggregations.AggregationBuilders.max;
import static org.elasticsearch.search.aggregations.AggregationBuilders.nested;
import static org.hamcrest.Matchers.equalTo;

/**
 * Tests for the Nested aggregator.
 *
 * <p>
 * Notes to people wanting to add nested aggregation tests to other test classes:
 * <ul>
 *     <li>Nested aggregations require a different {@link DirectoryReader} implementation than we usually use in aggregation tests.  You'll
 *     need to override {@link AggregatorTestCase#wrapDirectoryReader} as is done in this class</li>
 *     <li>Nested aggregations  also require object mappers to be configured.  You can mock this by overriding
 *     {@link AggregatorTestCase#objectMappers()} as seen below</li>
 *     <li>In a production nested field setup, we'll automatically prefix the nested path to the leaf document field names.  This helps
 *     prevent name collisions between "levels" of nested docs.  This mechanism isn't invoked during unit tests, so preventing field name
 *     collisions should be done by hand. For the closest approximation of how it looks in prod, leaf docs should have field names
 *     prefixed with the nested path: nestedPath + "." + fieldName</li>
 * </ul>
 */
public class NestedAggregatorTests extends AggregatorTestCase {

    private static final String VALUE_FIELD_NAME = "number";
    private static final String NESTED_OBJECT = "nested_object";
    private static final String NESTED_OBJECT2 = "nested_object2";
    private static final String NESTED_AGG = "nestedAgg";
    private static final String MAX_AGG_NAME = "maxAgg";
    private static final String SUM_AGG_NAME = "sumAgg";
    private static final String INVERSE_SCRIPT = "inverse";

    private static final SeqNoFieldMapper.SequenceIDFields sequenceIDFields = SeqNoFieldMapper.SequenceIDFields.emptySeqID();

    /**
     * Nested aggregations need the {@linkplain DirectoryReader} wrapped.
     */
    @Override
    protected IndexReader wrapDirectoryReader(DirectoryReader reader) throws IOException {
        return wrapInMockESDirectoryReader(reader);
    }

    @Override
    protected ScriptService getMockScriptService() {
        Map<String, Function<Map<String, Object>, Object>> scripts = new HashMap<>();
        scripts.put(INVERSE_SCRIPT, vars -> -((Number) vars.get("_value")).doubleValue());
        MockScriptEngine scriptEngine = new MockScriptEngine(MockScriptEngine.NAME, scripts, Collections.emptyMap());
        Map<String, ScriptEngine> engines = Collections.singletonMap(scriptEngine.getType(), scriptEngine);

        return new ScriptService(Settings.EMPTY, engines, ScriptModule.CORE_CONTEXTS, () -> 1L);
    }

    public void testNoDocs() throws IOException {
        try (Directory directory = newDirectory()) {
            try (RandomIndexWriter iw = new RandomIndexWriter(random(), directory)) {
                // intentionally not writing any docs
            }
            try (IndexReader indexReader = wrapInMockESDirectoryReader(DirectoryReader.open(directory))) {
                NestedAggregationBuilder nestedBuilder = new NestedAggregationBuilder(NESTED_AGG, NESTED_OBJECT);
                MaxAggregationBuilder maxAgg = new MaxAggregationBuilder(MAX_AGG_NAME).field(VALUE_FIELD_NAME);
                nestedBuilder.subAggregation(maxAgg);
                MappedFieldType fieldType = new NumberFieldMapper.NumberFieldType(VALUE_FIELD_NAME, NumberFieldMapper.NumberType.LONG);

                InternalNested nested = searchAndReduce(newSearcher(indexReader, false, true), new AggTestConfig(nestedBuilder, fieldType));

                assertEquals(NESTED_AGG, nested.getName());
                assertEquals(0, nested.getDocCount());

                Max max = (Max) nested.getProperty(MAX_AGG_NAME);
                assertEquals(MAX_AGG_NAME, max.getName());
                assertEquals(Double.NEGATIVE_INFINITY, max.value(), Double.MIN_VALUE);
                assertFalse(AggregationInspectionHelper.hasValue(nested));
            }
        }
    }

    public void testSingleNestingMax() throws IOException {
        int numRootDocs = randomIntBetween(1, 20);
        int expectedNestedDocs = 0;
        double expectedMaxValue = Double.NEGATIVE_INFINITY;
        try (Directory directory = newDirectory()) {
            try (RandomIndexWriter iw = new RandomIndexWriter(random(), directory)) {
                for (int i = 0; i < numRootDocs; i++) {
                    List<Iterable<IndexableField>> documents = new ArrayList<>();
                    int numNestedDocs = randomIntBetween(0, 20);
                    expectedMaxValue = Math.max(
                        expectedMaxValue,
                        generateMaxDocs(documents, numNestedDocs, i, NESTED_OBJECT, VALUE_FIELD_NAME)
                    );
                    expectedNestedDocs += numNestedDocs;

                    LuceneDocument document = new LuceneDocument();
                    document.add(
                        new Field(IdFieldMapper.NAME, Uid.encodeId(Integer.toString(i)), ProvidedIdFieldMapper.Defaults.FIELD_TYPE)
                    );
                    document.add(new Field(NestedPathFieldMapper.NAME, "test", NestedPathFieldMapper.Defaults.FIELD_TYPE));
                    sequenceIDFields.addFields(document);
                    documents.add(document);
                    iw.addDocuments(documents);
                }
                iw.commit();
            }
            try (IndexReader indexReader = wrapInMockESDirectoryReader(DirectoryReader.open(directory))) {
                NestedAggregationBuilder nestedBuilder = new NestedAggregationBuilder(NESTED_AGG, NESTED_OBJECT);
                MaxAggregationBuilder maxAgg = new MaxAggregationBuilder(MAX_AGG_NAME).field(VALUE_FIELD_NAME);
                nestedBuilder.subAggregation(maxAgg);
                MappedFieldType fieldType = new NumberFieldMapper.NumberFieldType(VALUE_FIELD_NAME, NumberFieldMapper.NumberType.LONG);

                InternalNested nested = searchAndReduce(newSearcher(indexReader, false, true), new AggTestConfig(nestedBuilder, fieldType));
                assertEquals(expectedNestedDocs, nested.getDocCount());

                assertEquals(NESTED_AGG, nested.getName());
                assertEquals(expectedNestedDocs, nested.getDocCount());

                Max max = (Max) nested.getProperty(MAX_AGG_NAME);
                assertEquals(MAX_AGG_NAME, max.getName());
                assertEquals(expectedMaxValue, max.value(), Double.MIN_VALUE);

                if (expectedNestedDocs > 0) {
                    assertTrue(AggregationInspectionHelper.hasValue(nested));
                } else {
                    assertFalse(AggregationInspectionHelper.hasValue(nested));
                }
            }
        }
    }

    public void testDoubleNestingMax() throws IOException {
        int numRootDocs = randomIntBetween(1, 20);
        int expectedNestedDocs = 0;
        double expectedMaxValue = Double.NEGATIVE_INFINITY;
        try (Directory directory = newDirectory()) {
            try (RandomIndexWriter iw = new RandomIndexWriter(random(), directory)) {
                for (int i = 0; i < numRootDocs; i++) {
                    List<Iterable<IndexableField>> documents = new ArrayList<>();
                    int numNestedDocs = randomIntBetween(0, 20);
                    expectedMaxValue = Math.max(
                        expectedMaxValue,
                        generateMaxDocs(documents, numNestedDocs, i, NESTED_OBJECT + "." + NESTED_OBJECT2, VALUE_FIELD_NAME)
                    );
                    expectedNestedDocs += numNestedDocs;

                    LuceneDocument document = new LuceneDocument();
                    document.add(
                        new Field(IdFieldMapper.NAME, Uid.encodeId(Integer.toString(i)), ProvidedIdFieldMapper.Defaults.FIELD_TYPE)
                    );
                    document.add(new Field(NestedPathFieldMapper.NAME, "test", NestedPathFieldMapper.Defaults.FIELD_TYPE));
                    sequenceIDFields.addFields(document);
                    documents.add(document);
                    iw.addDocuments(documents);
                }
                iw.commit();
            }
            try (IndexReader indexReader = wrapInMockESDirectoryReader(DirectoryReader.open(directory))) {
                NestedAggregationBuilder nestedBuilder = new NestedAggregationBuilder(NESTED_AGG, NESTED_OBJECT + "." + NESTED_OBJECT2);
                MaxAggregationBuilder maxAgg = new MaxAggregationBuilder(MAX_AGG_NAME).field(VALUE_FIELD_NAME);
                nestedBuilder.subAggregation(maxAgg);

                MappedFieldType fieldType = new NumberFieldMapper.NumberFieldType(VALUE_FIELD_NAME, NumberFieldMapper.NumberType.LONG);

                InternalNested nested = searchAndReduce(newSearcher(indexReader, false, true), new AggTestConfig(nestedBuilder, fieldType));
                assertEquals(expectedNestedDocs, nested.getDocCount());

                assertEquals(NESTED_AGG, nested.getName());
                assertEquals(expectedNestedDocs, nested.getDocCount());

                Max max = (Max) nested.getProperty(MAX_AGG_NAME);
                assertEquals(MAX_AGG_NAME, max.getName());
                assertEquals(expectedMaxValue, max.value(), Double.MIN_VALUE);

                if (expectedNestedDocs > 0) {
                    assertTrue(AggregationInspectionHelper.hasValue(nested));
                } else {
                    assertFalse(AggregationInspectionHelper.hasValue(nested));
                }
            }
        }
    }

    public void testOrphanedDocs() throws IOException {
        int numRootDocs = randomIntBetween(1, 20);
        int expectedNestedDocs = 0;
        double expectedSum = 0;
        try (Directory directory = newDirectory()) {
            try (RandomIndexWriter iw = new RandomIndexWriter(random(), directory)) {
                for (int i = 0; i < numRootDocs; i++) {
                    List<Iterable<IndexableField>> documents = new ArrayList<>();
                    int numNestedDocs = randomIntBetween(0, 20);
                    expectedSum += generateSumDocs(documents, numNestedDocs, i, NESTED_OBJECT, VALUE_FIELD_NAME);
                    expectedNestedDocs += numNestedDocs;

                    LuceneDocument document = new LuceneDocument();
                    document.add(
                        new Field(IdFieldMapper.NAME, Uid.encodeId(Integer.toString(i)), ProvidedIdFieldMapper.Defaults.FIELD_TYPE)
                    );
                    document.add(new Field(NestedPathFieldMapper.NAME, "test", NestedPathFieldMapper.Defaults.FIELD_TYPE));
                    sequenceIDFields.addFields(document);
                    documents.add(document);
                    iw.addDocuments(documents);
                }
                // add some random nested docs that don't belong
                List<Iterable<IndexableField>> documents = new ArrayList<>();
                int numOrphanedDocs = randomIntBetween(0, 20);
                generateSumDocs(documents, numOrphanedDocs, 1234, "foo", VALUE_FIELD_NAME);
                iw.addDocuments(documents);
                iw.commit();
            }
            try (IndexReader indexReader = wrapInMockESDirectoryReader(DirectoryReader.open(directory))) {
                NestedAggregationBuilder nestedBuilder = new NestedAggregationBuilder(NESTED_AGG, NESTED_OBJECT);
                SumAggregationBuilder sumAgg = new SumAggregationBuilder(SUM_AGG_NAME).field(VALUE_FIELD_NAME);
                nestedBuilder.subAggregation(sumAgg);
                MappedFieldType fieldType = new NumberFieldMapper.NumberFieldType(VALUE_FIELD_NAME, NumberFieldMapper.NumberType.LONG);

                InternalNested nested = searchAndReduce(newSearcher(indexReader, false, true), new AggTestConfig(nestedBuilder, fieldType));
                assertEquals(expectedNestedDocs, nested.getDocCount());

                assertEquals(NESTED_AGG, nested.getName());
                assertEquals(expectedNestedDocs, nested.getDocCount());

                Sum sum = (Sum) ((InternalAggregation) nested).getProperty(SUM_AGG_NAME);
                assertEquals(SUM_AGG_NAME, sum.getName());
                assertEquals(expectedSum, sum.value(), Double.MIN_VALUE);
            }
        }
    }

    public void testResetRootDocId() throws Exception {
        IndexWriterConfig iwc = new IndexWriterConfig(null);
        iwc.setMergePolicy(NoMergePolicy.INSTANCE);
        SeqNoFieldMapper.SequenceIDFields sequenceIDFields = SeqNoFieldMapper.SequenceIDFields.emptySeqID();
        try (Directory directory = newDirectory()) {
            try (RandomIndexWriter iw = new RandomIndexWriter(random(), directory, iwc)) {
                List<Iterable<IndexableField>> documents = new ArrayList<>();

                // 1 segment with, 1 root document, with 3 nested sub docs
                LuceneDocument document = new LuceneDocument();
                document.add(new Field(IdFieldMapper.NAME, Uid.encodeId("1"), ProvidedIdFieldMapper.Defaults.NESTED_FIELD_TYPE));
                document.add(new Field(NestedPathFieldMapper.NAME, "nested_field", NestedPathFieldMapper.Defaults.FIELD_TYPE));
                documents.add(document);
                document = new LuceneDocument();
                document.add(new Field(IdFieldMapper.NAME, Uid.encodeId("1"), ProvidedIdFieldMapper.Defaults.NESTED_FIELD_TYPE));
                document.add(new Field(NestedPathFieldMapper.NAME, "nested_field", NestedPathFieldMapper.Defaults.FIELD_TYPE));
                documents.add(document);
                document = new LuceneDocument();
                document.add(new Field(IdFieldMapper.NAME, Uid.encodeId("1"), ProvidedIdFieldMapper.Defaults.NESTED_FIELD_TYPE));
                document.add(new Field(NestedPathFieldMapper.NAME, "nested_field", NestedPathFieldMapper.Defaults.FIELD_TYPE));
                documents.add(document);
                document = new LuceneDocument();
                document.add(new Field(IdFieldMapper.NAME, Uid.encodeId("1"), ProvidedIdFieldMapper.Defaults.FIELD_TYPE));
                document.add(new Field(NestedPathFieldMapper.NAME, "test", NestedPathFieldMapper.Defaults.FIELD_TYPE));
                sequenceIDFields.addFields(document);
                documents.add(document);
                iw.addDocuments(documents);
                iw.commit();

                documents.clear();
                // 1 segment with:
                // 1 document, with 1 nested subdoc
                document = new LuceneDocument();
                document.add(new Field(IdFieldMapper.NAME, Uid.encodeId("2"), ProvidedIdFieldMapper.Defaults.NESTED_FIELD_TYPE));
                document.add(new Field(NestedPathFieldMapper.NAME, "nested_field", NestedPathFieldMapper.Defaults.FIELD_TYPE));
                documents.add(document);
                document = new LuceneDocument();
                document.add(new Field(IdFieldMapper.NAME, Uid.encodeId("2"), ProvidedIdFieldMapper.Defaults.FIELD_TYPE));
                document.add(new Field(NestedPathFieldMapper.NAME, "test", NestedPathFieldMapper.Defaults.FIELD_TYPE));
                sequenceIDFields.addFields(document);
                documents.add(document);
                iw.addDocuments(documents);
                documents.clear();
                // and 1 document, with 1 nested subdoc
                document = new LuceneDocument();
                document.add(new Field(IdFieldMapper.NAME, Uid.encodeId("3"), ProvidedIdFieldMapper.Defaults.NESTED_FIELD_TYPE));
                document.add(new Field(NestedPathFieldMapper.NAME, "nested_field", NestedPathFieldMapper.Defaults.FIELD_TYPE));
                documents.add(document);
                document = new LuceneDocument();
                document.add(new Field(IdFieldMapper.NAME, Uid.encodeId("3"), ProvidedIdFieldMapper.Defaults.FIELD_TYPE));
                document.add(new Field(NestedPathFieldMapper.NAME, "test", NestedPathFieldMapper.Defaults.FIELD_TYPE));
                sequenceIDFields.addFields(document);
                documents.add(document);
                iw.addDocuments(documents);

                iw.commit();
                iw.close();
            }
            try (IndexReader indexReader = wrapInMockESDirectoryReader(DirectoryReader.open(directory))) {

                NestedAggregationBuilder nestedBuilder = new NestedAggregationBuilder(NESTED_AGG, "nested_field");
                MappedFieldType fieldType = new NumberFieldMapper.NumberFieldType(VALUE_FIELD_NAME, NumberFieldMapper.NumberType.LONG);

                BooleanQuery.Builder bq = new BooleanQuery.Builder();
                bq.add(Queries.newNonNestedFilter(Version.CURRENT), BooleanClause.Occur.MUST);
                bq.add(new TermQuery(new Term(IdFieldMapper.NAME, Uid.encodeId("2"))), BooleanClause.Occur.MUST_NOT);

                InternalNested nested = searchAndReduce(
                    newSearcher(indexReader, false, true),
                    new AggTestConfig(nestedBuilder, fieldType).withQuery(new ConstantScoreQuery(bq.build()))
                );

                assertEquals(NESTED_AGG, nested.getName());
                // The bug manifests if 6 docs are returned, because currentRootDoc isn't reset the previous child docs from the first
                // segment are emitted as hits.
                assertEquals(4L, nested.getDocCount());

                assertTrue(AggregationInspectionHelper.hasValue(nested));
            }
        }
    }

    public void testNestedOrdering() throws IOException {
        try (Directory directory = newDirectory()) {
            try (RandomIndexWriter iw = new RandomIndexWriter(random(), directory)) {
                iw.addDocuments(generateBook("1", new String[] { "a" }, new int[] { 12, 13, 14 }));
                iw.addDocuments(generateBook("2", new String[] { "b" }, new int[] { 5, 50 }));
                iw.addDocuments(generateBook("3", new String[] { "c" }, new int[] { 39, 19 }));
                iw.addDocuments(generateBook("4", new String[] { "d" }, new int[] { 2, 1, 3 }));
                iw.addDocuments(generateBook("5", new String[] { "a" }, new int[] { 70, 10 }));
                iw.addDocuments(generateBook("6", new String[] { "e" }, new int[] { 23, 21 }));
                iw.addDocuments(generateBook("7", new String[] { "e", "a" }, new int[] { 8, 8 }));
                iw.addDocuments(generateBook("8", new String[] { "f" }, new int[] { 12, 14 }));
                iw.addDocuments(generateBook("9", new String[] { "g", "c", "e" }, new int[] { 18, 8 }));
            }
            try (IndexReader indexReader = wrapInMockESDirectoryReader(DirectoryReader.open(directory))) {
                MappedFieldType fieldType1 = new NumberFieldMapper.NumberFieldType("num_pages", NumberFieldMapper.NumberType.LONG);
                MappedFieldType fieldType2 = new KeywordFieldMapper.KeywordFieldType("author");

                TermsAggregationBuilder termsBuilder = new TermsAggregationBuilder("authors").userValueTypeHint(ValueType.STRING)
                    .field("author")
                    .order(BucketOrder.aggregation("chapters>num_pages.value", true));
                NestedAggregationBuilder nestedBuilder = new NestedAggregationBuilder("chapters", "nested_chapters");
                MaxAggregationBuilder maxAgg = new MaxAggregationBuilder("num_pages").field("num_pages");
                nestedBuilder.subAggregation(maxAgg);
                termsBuilder.subAggregation(nestedBuilder);

                Terms terms = searchAndReduce(
                    newSearcher(indexReader, false, true),
                    new AggTestConfig(termsBuilder, fieldType1, fieldType2)
                );

                assertEquals(7, terms.getBuckets().size());
                assertEquals("authors", terms.getName());

                Terms.Bucket bucket = terms.getBuckets().get(0);
                assertEquals("d", bucket.getKeyAsString());
                Max numPages = ((Nested) bucket.getAggregations().get("chapters")).getAggregations().get("num_pages");
                assertEquals(3, (int) numPages.value());

                bucket = terms.getBuckets().get(1);
                assertEquals("f", bucket.getKeyAsString());
                numPages = ((Nested) bucket.getAggregations().get("chapters")).getAggregations().get("num_pages");
                assertEquals(14, (int) numPages.value());

                bucket = terms.getBuckets().get(2);
                assertEquals("g", bucket.getKeyAsString());
                numPages = ((Nested) bucket.getAggregations().get("chapters")).getAggregations().get("num_pages");
                assertEquals(18, (int) numPages.value());

                bucket = terms.getBuckets().get(3);
                assertEquals("e", bucket.getKeyAsString());
                numPages = ((Nested) bucket.getAggregations().get("chapters")).getAggregations().get("num_pages");
                assertEquals(23, (int) numPages.value());

                bucket = terms.getBuckets().get(4);
                assertEquals("c", bucket.getKeyAsString());
                numPages = ((Nested) bucket.getAggregations().get("chapters")).getAggregations().get("num_pages");
                assertEquals(39, (int) numPages.value());

                bucket = terms.getBuckets().get(5);
                assertEquals("b", bucket.getKeyAsString());
                numPages = ((Nested) bucket.getAggregations().get("chapters")).getAggregations().get("num_pages");
                assertEquals(50, (int) numPages.value());

                bucket = terms.getBuckets().get(6);
                assertEquals("a", bucket.getKeyAsString());
                numPages = ((Nested) bucket.getAggregations().get("chapters")).getAggregations().get("num_pages");
                assertEquals(70, (int) numPages.value());

                // reverse order:
                termsBuilder = new TermsAggregationBuilder("authors").userValueTypeHint(ValueType.STRING)
                    .field("author")
                    .order(BucketOrder.aggregation("chapters>num_pages.value", false));
                nestedBuilder = new NestedAggregationBuilder("chapters", "nested_chapters");
                maxAgg = new MaxAggregationBuilder("num_pages").field("num_pages");
                nestedBuilder.subAggregation(maxAgg);
                termsBuilder.subAggregation(nestedBuilder);

                terms = searchAndReduce(newSearcher(indexReader, false, true), new AggTestConfig(termsBuilder, fieldType1, fieldType2));

                assertEquals(7, terms.getBuckets().size());
                assertEquals("authors", terms.getName());

                bucket = terms.getBuckets().get(0);
                assertEquals("a", bucket.getKeyAsString());
                numPages = ((Nested) bucket.getAggregations().get("chapters")).getAggregations().get("num_pages");
                assertEquals(70, (int) numPages.value());

                bucket = terms.getBuckets().get(1);
                assertEquals("b", bucket.getKeyAsString());
                numPages = ((Nested) bucket.getAggregations().get("chapters")).getAggregations().get("num_pages");
                assertEquals(50, (int) numPages.value());

                bucket = terms.getBuckets().get(2);
                assertEquals("c", bucket.getKeyAsString());
                numPages = ((Nested) bucket.getAggregations().get("chapters")).getAggregations().get("num_pages");
                assertEquals(39, (int) numPages.value());

                bucket = terms.getBuckets().get(3);
                assertEquals("e", bucket.getKeyAsString());
                numPages = ((Nested) bucket.getAggregations().get("chapters")).getAggregations().get("num_pages");
                assertEquals(23, (int) numPages.value());

                bucket = terms.getBuckets().get(4);
                assertEquals("g", bucket.getKeyAsString());
                numPages = ((Nested) bucket.getAggregations().get("chapters")).getAggregations().get("num_pages");
                assertEquals(18, (int) numPages.value());

                bucket = terms.getBuckets().get(5);
                assertEquals("f", bucket.getKeyAsString());
                numPages = ((Nested) bucket.getAggregations().get("chapters")).getAggregations().get("num_pages");
                assertEquals(14, (int) numPages.value());

                bucket = terms.getBuckets().get(6);
                assertEquals("d", bucket.getKeyAsString());
                numPages = ((Nested) bucket.getAggregations().get("chapters")).getAggregations().get("num_pages");
                assertEquals(3, (int) numPages.value());
            }
        }
    }

    public void testNestedOrdering_random() throws IOException {
        int numBooks = randomIntBetween(32, 512);
        List<Tuple<String, int[]>> books = new ArrayList<>();
        for (int i = 0; i < numBooks; i++) {
            int numChapters = randomIntBetween(1, 8);
            int[] chapters = new int[numChapters];
            for (int j = 0; j < numChapters; j++) {
                chapters[j] = randomIntBetween(2, 64);
            }
            books.add(Tuple.tuple(formatted("%03d", i), chapters));
        }
        try (Directory directory = newDirectory()) {
            try (RandomIndexWriter iw = new RandomIndexWriter(random(), directory)) {
                int id = 0;
                for (Tuple<String, int[]> book : books) {
                    iw.addDocuments(generateBook(formatted("%03d", id), new String[] { book.v1() }, book.v2()));
                    id++;
                }
            }
            for (Tuple<String, int[]> book : books) {
                Arrays.sort(book.v2());
            }
            books.sort((o1, o2) -> {
                int cmp = Integer.compare(o1.v2()[0], o2.v2()[0]);
                if (cmp == 0) {
                    return o1.v1().compareTo(o2.v1());
                } else {
                    return cmp;
                }
            });
            try (IndexReader indexReader = wrapInMockESDirectoryReader(DirectoryReader.open(directory))) {
                MappedFieldType fieldType1 = new NumberFieldMapper.NumberFieldType("num_pages", NumberFieldMapper.NumberType.LONG);
                MappedFieldType fieldType2 = new KeywordFieldMapper.KeywordFieldType("author");

                TermsAggregationBuilder termsBuilder = new TermsAggregationBuilder("authors").userValueTypeHint(ValueType.STRING)
                    .size(books.size())
                    .field("author")
                    .order(BucketOrder.compound(BucketOrder.aggregation("chapters>num_pages.value", true), BucketOrder.key(true)));
                NestedAggregationBuilder nestedBuilder = new NestedAggregationBuilder("chapters", "nested_chapters");
                MinAggregationBuilder minAgg = new MinAggregationBuilder("num_pages").field("num_pages");
                nestedBuilder.subAggregation(minAgg);
                termsBuilder.subAggregation(nestedBuilder);

                AggTestConfig aggTestConfig = new AggTestConfig(termsBuilder, fieldType1, fieldType2);
                Terms terms = searchAndReduce(newSearcher(indexReader, false, true), aggTestConfig);

                assertEquals(books.size(), terms.getBuckets().size());
                assertEquals("authors", terms.getName());

                for (int i = 0; i < books.size(); i++) {
                    Tuple<String, int[]> book = books.get(i);
                    Terms.Bucket bucket = terms.getBuckets().get(i);
                    assertEquals(book.v1(), bucket.getKeyAsString());
                    Min numPages = ((Nested) bucket.getAggregations().get("chapters")).getAggregations().get("num_pages");
                    assertEquals(book.v2()[0], (int) numPages.value());
                }
            }
        }
    }

    public void testPreGetChildLeafCollectors() throws IOException {
        try (Directory directory = newDirectory()) {
            try (RandomIndexWriter iw = new RandomIndexWriter(random(), directory)) {
                List<Iterable<IndexableField>> documents = new ArrayList<>();
                LuceneDocument document = new LuceneDocument();
                document.add(new Field(IdFieldMapper.NAME, Uid.encodeId("1"), ProvidedIdFieldMapper.Defaults.NESTED_FIELD_TYPE));
                document.add(new Field(NestedPathFieldMapper.NAME, "nested_field", NestedPathFieldMapper.Defaults.FIELD_TYPE));
                document.add(new SortedDocValuesField("key", new BytesRef("key1")));
                document.add(new SortedDocValuesField("value", new BytesRef("a1")));
                documents.add(document);
                document = new LuceneDocument();
                document.add(new Field(IdFieldMapper.NAME, Uid.encodeId("1"), ProvidedIdFieldMapper.Defaults.NESTED_FIELD_TYPE));
                document.add(new Field(NestedPathFieldMapper.NAME, "nested_field", NestedPathFieldMapper.Defaults.FIELD_TYPE));
                document.add(new SortedDocValuesField("key", new BytesRef("key2")));
                document.add(new SortedDocValuesField("value", new BytesRef("b1")));
                documents.add(document);
                document = new LuceneDocument();
                document.add(new Field(IdFieldMapper.NAME, Uid.encodeId("1"), ProvidedIdFieldMapper.Defaults.FIELD_TYPE));
                document.add(new Field(NestedPathFieldMapper.NAME, "_doc", NestedPathFieldMapper.Defaults.FIELD_TYPE));
                sequenceIDFields.addFields(document);
                documents.add(document);
                iw.addDocuments(documents);
                iw.commit();
                documents.clear();

                document = new LuceneDocument();
                document.add(new Field(IdFieldMapper.NAME, Uid.encodeId("2"), ProvidedIdFieldMapper.Defaults.NESTED_FIELD_TYPE));
                document.add(new Field(NestedPathFieldMapper.NAME, "nested_field", NestedPathFieldMapper.Defaults.FIELD_TYPE));
                document.add(new SortedDocValuesField("key", new BytesRef("key1")));
                document.add(new SortedDocValuesField("value", new BytesRef("a2")));
                documents.add(document);
                document = new LuceneDocument();
                document.add(new Field(IdFieldMapper.NAME, Uid.encodeId("2"), ProvidedIdFieldMapper.Defaults.NESTED_FIELD_TYPE));
                document.add(new Field(NestedPathFieldMapper.NAME, "nested_field", NestedPathFieldMapper.Defaults.FIELD_TYPE));
                document.add(new SortedDocValuesField("key", new BytesRef("key2")));
                document.add(new SortedDocValuesField("value", new BytesRef("b2")));
                documents.add(document);
                document = new LuceneDocument();
                document.add(new Field(IdFieldMapper.NAME, Uid.encodeId("2"), ProvidedIdFieldMapper.Defaults.FIELD_TYPE));
                document.add(new Field(NestedPathFieldMapper.NAME, "_doc", NestedPathFieldMapper.Defaults.FIELD_TYPE));
                sequenceIDFields.addFields(document);
                documents.add(document);
                iw.addDocuments(documents);
                iw.commit();
                documents.clear();

                document = new LuceneDocument();
                document.add(new Field(IdFieldMapper.NAME, Uid.encodeId("3"), ProvidedIdFieldMapper.Defaults.NESTED_FIELD_TYPE));
                document.add(new Field(NestedPathFieldMapper.NAME, "nested_field", NestedPathFieldMapper.Defaults.FIELD_TYPE));
                document.add(new SortedDocValuesField("key", new BytesRef("key1")));
                document.add(new SortedDocValuesField("value", new BytesRef("a3")));
                documents.add(document);
                document = new LuceneDocument();
                document.add(new Field(IdFieldMapper.NAME, Uid.encodeId("3"), ProvidedIdFieldMapper.Defaults.NESTED_FIELD_TYPE));
                document.add(new Field(NestedPathFieldMapper.NAME, "nested_field", NestedPathFieldMapper.Defaults.FIELD_TYPE));
                document.add(new SortedDocValuesField("key", new BytesRef("key2")));
                document.add(new SortedDocValuesField("value", new BytesRef("b3")));
                documents.add(document);
                document = new LuceneDocument();
                document.add(new Field(IdFieldMapper.NAME, Uid.encodeId("3"), ProvidedIdFieldMapper.Defaults.FIELD_TYPE));
                document.add(new Field(NestedPathFieldMapper.NAME, "_doc", NestedPathFieldMapper.Defaults.FIELD_TYPE));
                sequenceIDFields.addFields(document);
                documents.add(document);
                iw.addDocuments(documents);
                iw.commit();
            }
            try (IndexReader indexReader = wrapInMockESDirectoryReader(DirectoryReader.open(directory))) {
                TermsAggregationBuilder valueBuilder = new TermsAggregationBuilder("value").userValueTypeHint(ValueType.STRING)
                    .field("value");
                TermsAggregationBuilder keyBuilder = new TermsAggregationBuilder("key").userValueTypeHint(ValueType.STRING).field("key");
                keyBuilder.subAggregation(valueBuilder);
                NestedAggregationBuilder nestedBuilder = new NestedAggregationBuilder(NESTED_AGG, "nested_field");
                nestedBuilder.subAggregation(keyBuilder);
                FilterAggregationBuilder filterAggregationBuilder = new FilterAggregationBuilder("filterAgg", new MatchAllQueryBuilder());
                filterAggregationBuilder.subAggregation(nestedBuilder);

                MappedFieldType fieldType1 = new KeywordFieldMapper.KeywordFieldType("key");
                MappedFieldType fieldType2 = new KeywordFieldMapper.KeywordFieldType("value");

                Filter filter = searchAndReduce(
<<<<<<< HEAD
                    new AggTestConfig(newSearcher(indexReader, false, true), filterAggregationBuilder, fieldType1, fieldType2).withQuery(
                        Queries.newNonNestedFilter(Version.CURRENT)
                    )
=======
                    newSearcher(indexReader, false, true),
                    new AggTestConfig(filterAggregationBuilder, fieldType1, fieldType2).withQuery(Queries.newNonNestedFilter())
>>>>>>> 9d312c8b
                );

                assertEquals("filterAgg", filter.getName());
                assertEquals(3L, filter.getDocCount());

                InternalNested nested = filter.getAggregations().get(NESTED_AGG);
                assertEquals(6L, nested.getDocCount());

                StringTerms keyAgg = nested.getAggregations().get("key");
                assertEquals(2, keyAgg.getBuckets().size());
                Terms.Bucket key1 = keyAgg.getBuckets().get(0);
                assertEquals("key1", key1.getKey());
                StringTerms valueAgg = key1.getAggregations().get("value");
                assertEquals(3, valueAgg.getBuckets().size());
                assertEquals("a1", valueAgg.getBuckets().get(0).getKey());
                assertEquals("a2", valueAgg.getBuckets().get(1).getKey());
                assertEquals("a3", valueAgg.getBuckets().get(2).getKey());

                Terms.Bucket key2 = keyAgg.getBuckets().get(1);
                assertEquals("key2", key2.getKey());
                valueAgg = key2.getAggregations().get("value");
                assertEquals(3, valueAgg.getBuckets().size());
                assertEquals("b1", valueAgg.getBuckets().get(0).getKey());
                assertEquals("b2", valueAgg.getBuckets().get(1).getKey());
                assertEquals("b3", valueAgg.getBuckets().get(2).getKey());
            }
        }
    }

    public void testFieldAlias() throws IOException {
        int numRootDocs = randomIntBetween(1, 20);
        int expectedNestedDocs = 0;

        MappedFieldType fieldType = new NumberFieldMapper.NumberFieldType(VALUE_FIELD_NAME, NumberFieldMapper.NumberType.LONG);

        try (Directory directory = newDirectory()) {
            try (RandomIndexWriter iw = new RandomIndexWriter(random(), directory)) {
                for (int i = 0; i < numRootDocs; i++) {
                    List<Iterable<IndexableField>> documents = new ArrayList<>();
                    int numNestedDocs = randomIntBetween(0, 20);
                    expectedNestedDocs += numNestedDocs;
                    generateDocuments(documents, numNestedDocs, i, NESTED_OBJECT, VALUE_FIELD_NAME, (doc, n) -> {});

                    LuceneDocument document = new LuceneDocument();
                    document.add(
                        new Field(IdFieldMapper.NAME, Uid.encodeId(Integer.toString(i)), ProvidedIdFieldMapper.Defaults.FIELD_TYPE)
                    );
                    document.add(new Field(NestedPathFieldMapper.NAME, "test", NestedPathFieldMapper.Defaults.FIELD_TYPE));
                    sequenceIDFields.addFields(document);
                    documents.add(document);
                    iw.addDocuments(documents);
                }
                iw.commit();
            }

            try (IndexReader indexReader = wrapInMockESDirectoryReader(DirectoryReader.open(directory))) {
                NestedAggregationBuilder agg = nested(NESTED_AGG, NESTED_OBJECT).subAggregation(max(MAX_AGG_NAME).field(VALUE_FIELD_NAME));
                NestedAggregationBuilder aliasAgg = nested(NESTED_AGG, NESTED_OBJECT).subAggregation(
                    max(MAX_AGG_NAME).field(VALUE_FIELD_NAME + "-alias")
                );

                InternalNested nested = searchAndReduce(newSearcher(indexReader, false, true), new AggTestConfig(agg, fieldType));
                Nested aliasNested = searchAndReduce(newSearcher(indexReader, false, true), new AggTestConfig(aliasAgg, fieldType));

                assertEquals(nested, aliasNested);
                assertEquals(expectedNestedDocs, nested.getDocCount());
            }
        }
    }

    /**
     * This tests to make sure pipeline aggs embedded under a SingleBucket agg (like nested)
     * are properly reduced
     */
    public void testNestedWithPipeline() throws IOException {
        int numRootDocs = randomIntBetween(1, 20);
        int expectedNestedDocs = 0;
        double expectedMaxValue = Double.NEGATIVE_INFINITY;
        try (Directory directory = newDirectory()) {
            try (RandomIndexWriter iw = new RandomIndexWriter(random(), directory)) {
                for (int i = 0; i < numRootDocs; i++) {
                    List<Iterable<IndexableField>> documents = new ArrayList<>();
                    expectedMaxValue = Math.max(expectedMaxValue, generateMaxDocs(documents, 1, i, NESTED_OBJECT, VALUE_FIELD_NAME));
                    expectedNestedDocs += 1;

                    LuceneDocument document = new LuceneDocument();
                    document.add(
                        new Field(IdFieldMapper.NAME, Uid.encodeId(Integer.toString(i)), ProvidedIdFieldMapper.Defaults.FIELD_TYPE)
                    );
                    document.add(new Field(NestedPathFieldMapper.NAME, "test", NestedPathFieldMapper.Defaults.FIELD_TYPE));
                    sequenceIDFields.addFields(document);
                    documents.add(document);
                    iw.addDocuments(documents);
                }
                iw.commit();
            }
            try (IndexReader indexReader = wrapInMockESDirectoryReader(DirectoryReader.open(directory))) {
                NestedAggregationBuilder nestedBuilder = new NestedAggregationBuilder(NESTED_AGG, NESTED_OBJECT).subAggregation(
                    new TermsAggregationBuilder("terms").field(VALUE_FIELD_NAME)
                        .userValueTypeHint(ValueType.NUMERIC)
                        .subAggregation(new MaxAggregationBuilder(MAX_AGG_NAME).field(VALUE_FIELD_NAME))
                        .subAggregation(
                            new BucketScriptPipelineAggregationBuilder(
                                "bucketscript",
                                Collections.singletonMap("_value", MAX_AGG_NAME),
                                new Script(ScriptType.INLINE, MockScriptEngine.NAME, INVERSE_SCRIPT, Collections.emptyMap())
                            )
                        )
                );

                MappedFieldType fieldType = new NumberFieldMapper.NumberFieldType(VALUE_FIELD_NAME, NumberFieldMapper.NumberType.LONG);

                InternalNested nested = searchAndReduce(newSearcher(indexReader, false, true), new AggTestConfig(nestedBuilder, fieldType));

                assertEquals(expectedNestedDocs, nested.getDocCount());
                assertEquals(NESTED_AGG, nested.getName());
                assertEquals(expectedNestedDocs, nested.getDocCount());

                @SuppressWarnings("unchecked")
                InternalTerms<?, LongTerms.Bucket> terms = (InternalTerms<?, LongTerms.Bucket>) nested.getProperty("terms");
                assertNotNull(terms);

                for (LongTerms.Bucket bucket : terms.getBuckets()) {
                    Max max = (Max) bucket.getAggregations().asMap().get(MAX_AGG_NAME);
                    InternalSimpleValue bucketScript = (InternalSimpleValue) bucket.getAggregations().asMap().get("bucketscript");
                    assertNotNull(max);
                    assertNotNull(bucketScript);
                    assertEquals(max.value(), -bucketScript.getValue(), Double.MIN_VALUE);
                }

                assertTrue(AggregationInspectionHelper.hasValue(nested));
            }
        }
    }

    public void testNestedUnderTerms() throws IOException {
        int numProducts = scaledRandomIntBetween(1, 100);
        int numResellers = scaledRandomIntBetween(1, 100);

        AggregationBuilder b = new TermsAggregationBuilder("products").field("product_id")
            .size(numProducts)
            .subAggregation(
                new NestedAggregationBuilder("nested", "nested_reseller").subAggregation(
                    new TermsAggregationBuilder("resellers").field("reseller_id").size(numResellers)
                )
            );
        testCase(buildResellerData(numProducts, numResellers), result -> {
            LongTerms products = (LongTerms) result;
            assertThat(
                products.getBuckets().stream().map(LongTerms.Bucket::getKeyAsNumber).collect(toList()),
                equalTo(LongStream.range(0, numProducts).mapToObj(Long::valueOf).collect(toList()))
            );
            for (int p = 0; p < numProducts; p++) {
                LongTerms.Bucket bucket = products.getBucketByKey(Integer.toString(p));
                assertThat(bucket.getDocCount(), equalTo(1L));
                InternalNested nested = bucket.getAggregations().get("nested");
                assertThat(nested.getDocCount(), equalTo((long) numResellers));
                LongTerms resellers = nested.getAggregations().get("resellers");
                assertThat(
                    resellers.getBuckets().stream().map(LongTerms.Bucket::getKeyAsNumber).collect(toList()),
                    equalTo(LongStream.range(0, numResellers).mapToObj(Long::valueOf).collect(toList()))
                );
            }
        }, new AggTestConfig(b, resellersMappedFields()));
    }

    public static CheckedConsumer<RandomIndexWriter, IOException> buildResellerData(int numProducts, int numResellers) {
        return iw -> {
            for (int p = 0; p < numProducts; p++) {
                List<Iterable<IndexableField>> documents = new ArrayList<>();
                generateDocuments(
                    documents,
                    numResellers,
                    p,
                    "nested_reseller",
                    "value",
                    (doc, n) -> doc.add(new SortedNumericDocValuesField("reseller_id", n))
                );
                LuceneDocument document = new LuceneDocument();
                document.add(new Field(IdFieldMapper.NAME, Uid.encodeId(Integer.toString(p)), ProvidedIdFieldMapper.Defaults.FIELD_TYPE));
                document.add(new Field(NestedPathFieldMapper.NAME, "test", NestedPathFieldMapper.Defaults.FIELD_TYPE));
                sequenceIDFields.addFields(document);
                document.add(new SortedNumericDocValuesField("product_id", p));
                documents.add(document);
                iw.addDocuments(documents);
            }
        };
    }

    public static MappedFieldType[] resellersMappedFields() {
        MappedFieldType productIdField = new NumberFieldMapper.NumberFieldType("product_id", NumberFieldMapper.NumberType.LONG);
        MappedFieldType resellerIdField = new NumberFieldMapper.NumberFieldType("reseller_id", NumberFieldMapper.NumberType.LONG);
        return new MappedFieldType[] { productIdField, resellerIdField };
    }

    private double generateMaxDocs(List<Iterable<IndexableField>> documents, int numNestedDocs, int id, String path, String fieldName) {
        return DoubleStream.of(generateDocuments(documents, numNestedDocs, id, path, fieldName, (doc, n) -> {}))
            .max()
            .orElse(Double.NEGATIVE_INFINITY);
    }

    private double generateSumDocs(List<Iterable<IndexableField>> documents, int numNestedDocs, int id, String path, String fieldName) {
        return DoubleStream.of(generateDocuments(documents, numNestedDocs, id, path, fieldName, (doc, n) -> {})).sum();
    }

    private static double[] generateDocuments(
        List<Iterable<IndexableField>> documents,
        int numNestedDocs,
        int id,
        String path,
        String fieldName,
        BiConsumer<Document, Integer> extra
    ) {
        double[] values = new double[numNestedDocs];
        for (int nested = 0; nested < numNestedDocs; nested++) {
            Document document = new Document();
            document.add(
                new Field(IdFieldMapper.NAME, Uid.encodeId(Integer.toString(id)), ProvidedIdFieldMapper.Defaults.NESTED_FIELD_TYPE)
            );
            document.add(new Field(NestedPathFieldMapper.NAME, path, NestedPathFieldMapper.Defaults.FIELD_TYPE));
            long value = randomNonNegativeLong() % 10000;
            document.add(new SortedNumericDocValuesField(fieldName, value));
            extra.accept(document, nested);
            documents.add(document);
            values[nested] = value;
        }
        return values;
    }

    public static List<Iterable<IndexableField>> generateBook(String id, String[] authors, int[] numPages) {
        List<Iterable<IndexableField>> documents = new ArrayList<>();

        for (int numPage : numPages) {
            Document document = new Document();
            document.add(new Field(IdFieldMapper.NAME, Uid.encodeId(id), ProvidedIdFieldMapper.Defaults.NESTED_FIELD_TYPE));
            document.add(new Field(NestedPathFieldMapper.NAME, "nested_chapters", NestedPathFieldMapper.Defaults.FIELD_TYPE));
            document.add(new SortedNumericDocValuesField("num_pages", numPage));
            documents.add(document);
        }

        LuceneDocument document = new LuceneDocument();
        document.add(new Field(IdFieldMapper.NAME, Uid.encodeId(id), ProvidedIdFieldMapper.Defaults.FIELD_TYPE));
        document.add(new Field(NestedPathFieldMapper.NAME, "book", NestedPathFieldMapper.Defaults.FIELD_TYPE));
        sequenceIDFields.addFields(document);
        for (String author : authors) {
            document.add(new Field("author", author, KeywordFieldMapper.Defaults.FIELD_TYPE));
            document.add(new SortedSetDocValuesField("author", new BytesRef(author)));
        }
        documents.add(document);

        return documents;
    }

    @Override
    protected List<ObjectMapper> objectMappers() {
        return MOCK_OBJECT_MAPPERS;
    }

    static final List<ObjectMapper> MOCK_OBJECT_MAPPERS = List.of(
        nestedObject(NESTED_OBJECT),
        nestedObject(NESTED_OBJECT + "." + NESTED_OBJECT2),
        nestedObject("nested_reseller"),
        nestedObject("nested_chapters"),
        nestedObject("nested_field")
    );

    public static NestedObjectMapper nestedObject(String path) {
        return new NestedObjectMapper.Builder(path, Version.CURRENT).build(MapperBuilderContext.ROOT);
    }
}<|MERGE_RESOLUTION|>--- conflicted
+++ resolved
@@ -651,14 +651,10 @@
                 MappedFieldType fieldType2 = new KeywordFieldMapper.KeywordFieldType("value");
 
                 Filter filter = searchAndReduce(
-<<<<<<< HEAD
-                    new AggTestConfig(newSearcher(indexReader, false, true), filterAggregationBuilder, fieldType1, fieldType2).withQuery(
+                    newSearcher(indexReader, false, true),
+                    new AggTestConfig(filterAggregationBuilder, fieldType1, fieldType2).withQuery(
                         Queries.newNonNestedFilter(Version.CURRENT)
                     )
-=======
-                    newSearcher(indexReader, false, true),
-                    new AggTestConfig(filterAggregationBuilder, fieldType1, fieldType2).withQuery(Queries.newNonNestedFilter())
->>>>>>> 9d312c8b
                 );
 
                 assertEquals("filterAgg", filter.getName());
