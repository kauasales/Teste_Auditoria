--- conflicted
+++ resolved
@@ -96,14 +96,8 @@
                 .put(IndexMetaData.SETTING_NUMBER_OF_SHARDS, 1).put(IndexMetaData.SETTING_NUMBER_OF_REPLICAS, 1).build();
         QueryShardContext qsc = new QueryShardContext(0,
                 new IndexSettings(IndexMetaData.builder("foo").settings(indexSettings).build(), indexSettings),
-<<<<<<< HEAD
-                BigArrays.NON_RECYCLING_INSTANCE, null, null, null,
-                null, null, xContentRegistry(), writableRegistry(), null, null, () -> now, null);
-=======
                 BigArrays.NON_RECYCLING_INSTANCE, null, null, null, null, null, xContentRegistry(), writableRegistry(),
                 null, null, () -> now, null);
-        when(context.getQueryShardContext()).thenReturn(qsc);
->>>>>>> c8cba51a
         DateFormatter formatter = DateFormatter.forPattern("dateOptionalTime");
         DocValueFormat format = new DocValueFormat.DateTime(formatter, ZoneOffset.UTC, DateFieldMapper.Resolution.MILLISECONDS);
 
