--- conflicted
+++ resolved
@@ -26,7 +26,6 @@
 import org.elasticsearch.common.io.stream.StreamInput;
 import org.elasticsearch.common.settings.Settings;
 import org.elasticsearch.common.time.DateFormatter;
-import org.elasticsearch.common.time.DateFormatters;
 import org.elasticsearch.common.xcontent.ToXContent;
 import org.elasticsearch.common.xcontent.XContentBuilder;
 import org.elasticsearch.common.xcontent.XContentParser;
@@ -87,11 +86,7 @@
      */
     public static ExtendedBounds unparsed(ExtendedBounds template) {
         // It'd probably be better to randomize the formatter
-<<<<<<< HEAD
-        DateFormatter formatter = DateFormatters.forPattern("strict_date_time").withZone(ZoneOffset.UTC);
-=======
         DateFormatter formatter = DateFormatter.forPattern("strict_date_time").withZone(ZoneOffset.UTC);
->>>>>>> 5f336c9a
         String minAsStr = template.getMin() == null ? null : formatter.formatMillis(template.getMin());
         String maxAsStr = template.getMax() == null ? null : formatter.formatMillis(template.getMax());
         return new ExtendedBounds(minAsStr, maxAsStr);
@@ -106,11 +101,7 @@
                 new IndexSettings(IndexMetaData.builder("foo").settings(indexSettings).build(), indexSettings), null, null, null, null,
                 null, xContentRegistry(), writableRegistry(), null, null, () -> now, null);
         when(context.getQueryShardContext()).thenReturn(qsc);
-<<<<<<< HEAD
-        DateFormatter formatter = DateFormatters.forPattern("dateOptionalTime");
-=======
         DateFormatter formatter = DateFormatter.forPattern("dateOptionalTime");
->>>>>>> 5f336c9a
         DocValueFormat format = new DocValueFormat.DateTime(formatter, ZoneOffset.UTC);
 
         ExtendedBounds expected = randomParsedExtendedBounds();
