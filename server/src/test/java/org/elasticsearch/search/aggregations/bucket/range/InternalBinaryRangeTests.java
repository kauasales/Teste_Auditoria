/*
 * Licensed to Elasticsearch under one or more contributor
 * license agreements. See the NOTICE file distributed with
 * this work for additional information regarding copyright
 * ownership. Elasticsearch licenses this file to you under
 * the Apache License, Version 2.0 (the "License"); you may
 * not use this file except in compliance with the License.
 * You may obtain a copy of the License at
 *
 *    http://www.apache.org/licenses/LICENSE-2.0
 *
 * Unless required by applicable law or agreed to in writing,
 * software distributed under the License is distributed on an
 * "AS IS" BASIS, WITHOUT WARRANTIES OR CONDITIONS OF ANY
 * KIND, either express or implied.  See the License for the
 * specific language governing permissions and limitations
 * under the License.
 */
package org.elasticsearch.search.aggregations.bucket.range;

import org.apache.lucene.util.BytesRef;
import org.elasticsearch.common.collect.Tuple;
import org.elasticsearch.common.io.stream.Writeable;
import org.elasticsearch.search.DocValueFormat;
import org.elasticsearch.search.aggregations.InternalAggregations;
import org.elasticsearch.search.aggregations.InternalMultiBucketAggregation;
import org.elasticsearch.search.aggregations.ParsedMultiBucketAggregation;
import org.elasticsearch.search.aggregations.pipeline.PipelineAggregator;

import java.util.ArrayList;
import java.util.Arrays;
import java.util.Collections;
import java.util.HashMap;
import java.util.List;
import java.util.Map;

import static java.util.Collections.emptyList;

public class InternalBinaryRangeTests extends InternalRangeTestCase<InternalBinaryRange> {

    private List<Tuple<BytesRef, BytesRef>> ranges;

    @Override
    protected int minNumberOfBuckets() {
        return 1;
    }

    @Override
    public void setUp() throws Exception {
        super.setUp();

        List<Tuple<BytesRef, BytesRef>> listOfRanges = new ArrayList<>();
        if (randomBoolean()) {
            listOfRanges.add(Tuple.tuple(null, new BytesRef(randomAlphaOfLength(15))));
        }
        if (randomBoolean()) {
            listOfRanges.add(Tuple.tuple(new BytesRef(randomAlphaOfLength(15)), null));
        }
        if (randomBoolean()) {
            listOfRanges.add(Tuple.tuple(null, null));
        }

        final int numRanges = Math.max(0, randomNumberOfBuckets() - listOfRanges.size());
        for (int i = 0; i < numRanges; i++) {
            BytesRef[] values = new BytesRef[2];
            values[0] = new BytesRef(randomAlphaOfLength(15));
            values[1] = new BytesRef(randomAlphaOfLength(15));
            Arrays.sort(values);
            listOfRanges.add(Tuple.tuple(values[0], values[1]));
        }
        Collections.shuffle(listOfRanges, random());
        ranges = Collections.unmodifiableList(listOfRanges);
    }

    @Override
    protected InternalBinaryRange createTestInstance(String name,
<<<<<<< HEAD
                                                     Map<String, Object> metaData,
=======
                                                     List<PipelineAggregator> pipelineAggregators,
                                                     Map<String, Object> metadata,
>>>>>>> c9de5b11
                                                     InternalAggregations aggregations,
                                                     boolean keyed) {
        DocValueFormat format = DocValueFormat.RAW;
        List<InternalBinaryRange.Bucket> buckets = new ArrayList<>();

        int nullKey = randomBoolean() ? randomIntBetween(0, ranges.size() -1) : -1;
        for (int i = 0; i < ranges.size(); ++i) {
            final int docCount = randomIntBetween(1, 100);
            final String key = (i == nullKey) ? null: randomAlphaOfLength(10);
            buckets.add(new InternalBinaryRange.Bucket(format, keyed, key, ranges.get(i).v1(), ranges.get(i).v2(), docCount, aggregations));
        }
<<<<<<< HEAD
        return new InternalBinaryRange(name, format, keyed, buckets, emptyList(), metaData);
=======
        return new InternalBinaryRange(name, format, keyed, buckets, pipelineAggregators, metadata);
>>>>>>> c9de5b11
    }

    @Override
    protected Writeable.Reader<InternalBinaryRange> instanceReader() {
        return InternalBinaryRange::new;
    }

    @Override
    protected Class<? extends ParsedMultiBucketAggregation> implementationClass() {
        return ParsedBinaryRange.class;
    }

    @Override
    protected void assertReduced(InternalBinaryRange reduced, List<InternalBinaryRange> inputs) {
        int pos = 0;
        for (InternalBinaryRange input : inputs) {
            assertEquals(reduced.getBuckets().size(), input.getBuckets().size());
        }
        for (Range.Bucket bucket : reduced.getBuckets()) {
            int expectedCount = 0;
            for (InternalBinaryRange input : inputs) {
                expectedCount += input.getBuckets().get(pos).getDocCount();
            }
            assertEquals(expectedCount, bucket.getDocCount());
            pos ++;
        }
    }

    @Override
    protected Class<? extends InternalMultiBucketAggregation.InternalBucket> internalRangeBucketClass() {
        return InternalBinaryRange.Bucket.class;
    }

    @Override
    protected Class<? extends ParsedMultiBucketAggregation.ParsedBucket> parsedRangeBucketClass() {
        return ParsedBinaryRange.ParsedBucket.class;
    }

    @Override
    protected InternalBinaryRange mutateInstance(InternalBinaryRange instance) {
        String name = instance.getName();
        DocValueFormat format = instance.format;
        boolean keyed = instance.keyed;
        List<InternalBinaryRange.Bucket> buckets = instance.getBuckets();
        List<PipelineAggregator> pipelineAggregators = instance.pipelineAggregators();
        Map<String, Object> metadata = instance.getMetadata();
        switch (between(0, 3)) {
        case 0:
            name += randomAlphaOfLength(5);
            break;
        case 1:
            keyed = keyed == false;
            break;
        case 2:
            buckets = new ArrayList<>(buckets);
            buckets.add(new InternalBinaryRange.Bucket(format, keyed, "range_a", new BytesRef(randomAlphaOfLengthBetween(1, 20)),
                    new BytesRef(randomAlphaOfLengthBetween(1, 20)), randomNonNegativeLong(), InternalAggregations.EMPTY));
            break;
        case 3:
            if (metadata == null) {
                metadata = new HashMap<>(1);
            } else {
                metadata = new HashMap<>(instance.getMetadata());
            }
            metadata.put(randomAlphaOfLength(15), randomInt());
            break;
        default:
            throw new AssertionError("Illegal randomisation branch");
        }
        return new InternalBinaryRange(name, format, keyed, buckets, pipelineAggregators, metadata);
    }

    /**
     * Checks the invariant that bucket keys are always non-null, even if null keys
     * were originally provided.
     */
    public void testKeyGeneration() {
        InternalBinaryRange range = createTestInstance();
        for (InternalBinaryRange.Bucket bucket : range.getBuckets()) {
            assertNotNull(bucket.getKey());
        }
    }
}<|MERGE_RESOLUTION|>--- conflicted
+++ resolved
@@ -74,12 +74,7 @@
 
     @Override
     protected InternalBinaryRange createTestInstance(String name,
-<<<<<<< HEAD
-                                                     Map<String, Object> metaData,
-=======
-                                                     List<PipelineAggregator> pipelineAggregators,
                                                      Map<String, Object> metadata,
->>>>>>> c9de5b11
                                                      InternalAggregations aggregations,
                                                      boolean keyed) {
         DocValueFormat format = DocValueFormat.RAW;
@@ -91,11 +86,7 @@
             final String key = (i == nullKey) ? null: randomAlphaOfLength(10);
             buckets.add(new InternalBinaryRange.Bucket(format, keyed, key, ranges.get(i).v1(), ranges.get(i).v2(), docCount, aggregations));
         }
-<<<<<<< HEAD
-        return new InternalBinaryRange(name, format, keyed, buckets, emptyList(), metaData);
-=======
-        return new InternalBinaryRange(name, format, keyed, buckets, pipelineAggregators, metadata);
->>>>>>> c9de5b11
+        return new InternalBinaryRange(name, format, keyed, buckets, emptyList(), metadata);
     }
 
     @Override
