--- conflicted
+++ resolved
@@ -1066,21 +1066,6 @@
     }
 
     public void testDocValuesFieldExistsForNumberWithoutData() throws IOException {
-<<<<<<< HEAD
-        docValuesFieldExistsNoDataTestCase(new NumberFieldMapper.NumberFieldType(
-            "f",
-            randomFrom(NumberFieldMapper.NumberType.values()),
-            true,
-            false,
-            true,
-            true,
-            null,
-            Map.of(),
-            null,
-            false,
-            null
-        ));
-=======
         docValuesFieldExistsNoDataTestCase(
             new NumberFieldMapper.NumberFieldType(
                 "f",
@@ -1092,10 +1077,10 @@
                 null,
                 Map.of(),
                 null,
-                false
+                false,
+                null
             )
         );
->>>>>>> 707dd497
     }
 
     public void testDocValuesFieldExistsForKeyword() throws IOException {
