--- conflicted
+++ resolved
@@ -33,15 +33,6 @@
 import org.elasticsearch.common.breaker.CircuitBreakingException;
 import org.elasticsearch.common.breaker.NoopCircuitBreaker;
 import org.elasticsearch.common.settings.Settings;
-<<<<<<< HEAD
-import org.elasticsearch.common.util.BigArrays;
-import org.elasticsearch.index.IndexSettings;
-import org.elasticsearch.index.cache.bitset.BitsetFilterCache;
-import org.elasticsearch.index.mapper.MappedFieldType;
-import org.elasticsearch.index.mapper.MapperService;
-import org.elasticsearch.index.query.QueryShardContext;
-=======
->>>>>>> 9f96e93e
 import org.elasticsearch.indices.breaker.CircuitBreakerService;
 import org.elasticsearch.script.MockScriptEngine;
 import org.elasticsearch.script.Script;
@@ -523,63 +514,4 @@
         };
         testCase(aggregationBuilder, new MatchAllDocsQuery(), buildIndex, verify, keywordField("t"), longField("number"));
     }
-<<<<<<< HEAD
-
-    protected <A extends Aggregator> A createAggregator(
-        Query query,
-        AggregationBuilder aggregationBuilder,
-        IndexSearcher indexSearcher,
-        IndexSettings indexSettings,
-        MultiBucketConsumer bucketConsumer,
-        MappedFieldType... fieldTypes
-    ) throws IOException {
-        SearchContext searchContext = createSearchContext(
-            indexSearcher,
-            indexSettings,
-            query,
-            bucketConsumer,
-            circuitBreakerService,
-            fieldTypes
-        );
-        return createAggregator(aggregationBuilder, searchContext);
-    }
-
-    /**
-     * We cannot use Mockito for mocking QueryShardContext in this case because
-     * script-related methods (e.g. QueryShardContext#getLazyExecutableScript)
-     * is final and cannot be mocked
-     */
-    @Override
-    protected QueryShardContext queryShardContextMock(IndexSearcher searcher,
-                                                        MapperService.Snapshot mapperSnapshot,
-                                                        IndexSettings indexSettings,
-                                                        CircuitBreakerService circuitBreakerService,
-                                                        BitsetFilterCache bitsetFilterCache,
-                                                        BigArrays bigArrays) {
-        MockScriptEngine scriptEngine = new MockScriptEngine(MockScriptEngine.NAME, SCRIPTS, Collections.emptyMap());
-        Map<String, ScriptEngine> engines = Collections.singletonMap(scriptEngine.getType(), scriptEngine);
-        ScriptService scriptService =  new ScriptService(Settings.EMPTY, engines, ScriptModule.CORE_CONTEXTS);
-        return new QueryShardContext(
-            0,
-            indexSettings,
-            BigArrays.NON_RECYCLING_INSTANCE,
-            bitsetFilterCache,
-            getIndexFieldDataLookup(indexSettings.getIndex().getName(), circuitBreakerService),
-            mapperSnapshot,
-            null,
-            scriptService,
-            xContentRegistry(),
-            writableRegistry(),
-            null,
-            null,
-            System::currentTimeMillis,
-            null,
-            null,
-            () -> true,
-            valuesSourceRegistry,
-            emptyMap()
-        );
-    }
-=======
->>>>>>> 9f96e93e
 }