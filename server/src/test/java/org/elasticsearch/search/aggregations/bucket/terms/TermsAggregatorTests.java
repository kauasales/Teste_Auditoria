--- conflicted
+++ resolved
@@ -33,6 +33,7 @@
 import org.apache.lucene.search.DocValuesFieldExistsQuery;
 import org.apache.lucene.search.IndexSearcher;
 import org.apache.lucene.search.MatchAllDocsQuery;
+import org.apache.lucene.search.TotalHits;
 import org.apache.lucene.store.Directory;
 import org.apache.lucene.util.BytesRef;
 import org.apache.lucene.util.NumericUtils;
@@ -1050,23 +1051,6 @@
                         fieldType.setHasDocValues(true);
                         fieldType.setName("nested_value");
                         try (IndexReader indexReader = wrap(DirectoryReader.open(directory))) {
-<<<<<<< HEAD
-                            InternalNested result = search(newSearcher(indexReader, false, true),
-                                // match root document only
-                                new DocValuesFieldExistsQuery(PRIMARY_TERM_NAME), nested, fieldType);
-                            InternalMultiBucketAggregation<?, ?> terms = result.getAggregations().get("terms");
-                            assertThat(terms.getBuckets().size(), equalTo(9));
-                            int ptr = 9;
-                            for (MultiBucketsAggregation.Bucket bucket : terms.getBuckets()) {
-                                InternalTopHits topHits = bucket.getAggregations().get("top_hits");
-                                assertThat(topHits.getHits().getTotalHits().value, equalTo((long) ptr));
-                                if (withScore) {
-                                    assertThat(topHits.getHits().getMaxScore(), equalTo(1f));
-                                } else {
-                                    assertThat(topHits.getHits().getMaxScore(), equalTo(Float.NaN));
-                                }
-                                --ptr;
-=======
                             {
                                 InternalNested result = search(newSearcher(indexReader, false, true),
                                     // match root document only
@@ -1084,7 +1068,6 @@
                                 InternalNested nestedResult = result.getAggregations().get("nested");
                                 InternalMultiBucketAggregation<?, ?> terms = nestedResult.getAggregations().get("terms");
                                 assertNestedTopHitsScore(terms, withScore);
->>>>>>> e3eb05b1
                             }
                         }
                     }
@@ -1098,7 +1081,8 @@
         int ptr = 9;
         for (MultiBucketsAggregation.Bucket bucket : terms.getBuckets()) {
             InternalTopHits topHits = bucket.getAggregations().get("top_hits");
-            assertThat(topHits.getHits().totalHits, equalTo((long) ptr));
+            assertThat(topHits.getHits().getTotalHits().value, equalTo((long) ptr));
+            assertEquals(TotalHits.Relation.EQUAL_TO, topHits.getHits().getTotalHits().relation);
             if (withScore) {
                 assertThat(topHits.getHits().getMaxScore(), equalTo(1f));
             } else {
