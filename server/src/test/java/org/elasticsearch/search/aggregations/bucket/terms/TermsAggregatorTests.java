--- conflicted
+++ resolved
@@ -1480,15 +1480,8 @@
                 try (IndexReader indexReader = wrapInMockESDirectoryReader(DirectoryReader.open(directory))) {
                     // match root document only
                     StringTerms result = searchAndReduce(
-<<<<<<< HEAD
-                        // match root document only
-                        new AggTestConfig(newSearcher(indexReader, false, true), terms, animalFieldType, nestedFieldType).withQuery(
-                            Queries.newNonNestedFilter(Version.CURRENT)
-                        )
-=======
                         newSearcher(indexReader, false, true),
-                        new AggTestConfig(terms, animalFieldType, nestedFieldType).withQuery(Queries.newNonNestedFilter())
->>>>>>> 9d312c8b
+                        new AggTestConfig(terms, animalFieldType, nestedFieldType).withQuery(Queries.newNonNestedFilter(Version.CURRENT))
                     );
                     assertThat(result.getBuckets().get(0).getKeyAsString(), equalTo("pig"));
                     assertThat(result.getBuckets().get(0).docCount, equalTo(1L));
