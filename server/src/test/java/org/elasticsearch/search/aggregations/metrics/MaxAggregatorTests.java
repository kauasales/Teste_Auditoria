/*
 * Licensed to Elasticsearch under one or more contributor
 * license agreements. See the NOTICE file distributed with
 * this work for additional information regarding copyright
 * ownership. Elasticsearch licenses this file to you under
 * the Apache License, Version 2.0 (the "License"); you may
 * not use this file except in compliance with the License.
 * You may obtain a copy of the License at
 *
 *    http://www.apache.org/licenses/LICENSE-2.0
 *
 * Unless required by applicable law or agreed to in writing,
 * software distributed under the License is distributed on an
 * "AS IS" BASIS, WITHOUT WARRANTIES OR CONDITIONS OF ANY
 * KIND, either express or implied.  See the License for the
 * specific language governing permissions and limitations
 * under the License.
 */

package org.elasticsearch.search.aggregations.metrics;

import org.apache.lucene.document.Document;
import org.apache.lucene.document.DoublePoint;
import org.apache.lucene.document.Field;
import org.apache.lucene.document.FloatPoint;
import org.apache.lucene.document.IntPoint;
import org.apache.lucene.document.LongPoint;
import org.apache.lucene.document.NumericDocValuesField;
import org.apache.lucene.document.SortedNumericDocValuesField;
import org.apache.lucene.document.StringField;
import org.apache.lucene.index.DirectoryReader;
import org.apache.lucene.index.IndexReader;
import org.apache.lucene.index.IndexWriter;
import org.apache.lucene.index.IndexWriterConfig;
import org.apache.lucene.index.LeafReaderContext;
import org.apache.lucene.index.MultiReader;
import org.apache.lucene.index.NoMergePolicy;
import org.apache.lucene.index.PointValues;
import org.apache.lucene.index.RandomIndexWriter;
import org.apache.lucene.index.Term;
import org.apache.lucene.search.DocValuesFieldExistsQuery;
import org.apache.lucene.search.IndexSearcher;
import org.apache.lucene.search.MatchAllDocsQuery;
import org.apache.lucene.search.Query;
import org.apache.lucene.store.Directory;
import org.apache.lucene.util.Bits;
import org.apache.lucene.util.FutureArrays;
import org.elasticsearch.common.CheckedConsumer;
import org.elasticsearch.common.collect.Tuple;
import org.elasticsearch.common.settings.Settings;
import org.elasticsearch.index.mapper.MappedFieldType;
import org.elasticsearch.index.mapper.NumberFieldMapper;
import org.elasticsearch.script.MockScriptEngine;
import org.elasticsearch.script.Script;
import org.elasticsearch.script.ScriptEngine;
import org.elasticsearch.script.ScriptModule;
import org.elasticsearch.script.ScriptService;
import org.elasticsearch.script.ScriptType;
import org.elasticsearch.search.aggregations.AggregationBuilder;
import org.elasticsearch.search.aggregations.AggregationBuilders;
import org.elasticsearch.search.aggregations.Aggregator;
import org.elasticsearch.search.aggregations.AggregatorTestCase;
import org.elasticsearch.search.aggregations.BucketCollector;
import org.elasticsearch.search.aggregations.BucketOrder;
import org.elasticsearch.search.aggregations.InternalAggregation;
import org.elasticsearch.search.aggregations.MultiBucketCollector;
import org.elasticsearch.search.aggregations.bucket.filter.Filter;
import org.elasticsearch.search.aggregations.bucket.global.Global;
import org.elasticsearch.search.aggregations.bucket.global.GlobalAggregator;
import org.elasticsearch.search.aggregations.bucket.terms.Terms;
import org.elasticsearch.search.aggregations.bucket.terms.TermsAggregationBuilder;
import org.elasticsearch.search.aggregations.bucket.terms.TermsAggregator;
import org.elasticsearch.search.aggregations.support.AggregationContext;
import org.elasticsearch.search.aggregations.support.AggregationInspectionHelper;
import org.elasticsearch.search.aggregations.support.CoreValuesSourceType;
import org.elasticsearch.search.aggregations.support.ValueType;
import org.elasticsearch.search.aggregations.support.ValuesSourceType;
import org.elasticsearch.search.lookup.LeafDocLookup;

import java.io.IOException;
import java.util.ArrayList;
import java.util.Arrays;
import java.util.Collections;
import java.util.Comparator;
import java.util.HashMap;
import java.util.List;
import java.util.Map;
import java.util.function.BiFunction;
import java.util.function.Consumer;
import java.util.function.Function;
import java.util.function.Supplier;

import static java.util.Collections.emptyList;
import static java.util.Collections.singleton;
import static org.elasticsearch.index.query.QueryBuilders.termQuery;
import static org.hamcrest.Matchers.equalTo;

public class MaxAggregatorTests extends AggregatorTestCase {

    private static final String SCRIPT_NAME = "script_name";

    private static final long SCRIPT_VALUE = 19L;

    /** Script to take a field name in params and sum the values of the field. */
    public static final String SUM_FIELD_PARAMS_SCRIPT = "sum_field_params";

    /** Script to sum the values of a field named {@code values}. */
    public static final String SUM_VALUES_FIELD_SCRIPT = "sum_values_field";

    /** Script to return the value of a field named {@code value}. */
    public static final String VALUE_FIELD_SCRIPT = "value_field";

    /** Script to return the {@code _value} provided by aggs framework. */
    public static final String VALUE_SCRIPT = "_value";

    /** Script to return a random double */
    public static final String RANDOM_SCRIPT = "Math.random()";

    @Override
    protected ScriptService getMockScriptService() {
        Map<String, Function<Map<String, Object>, Object>> scripts = new HashMap<>();
        Function<Map<String, Object>, Integer> getInc = vars -> {
            if (vars == null || vars.containsKey("inc") == false) {
                return 0;
            } else {
                return ((Number) vars.get("inc")).intValue();
            }
        };

        BiFunction<Map<String, Object>, String, Object> sum = (vars, fieldname) -> {
            int inc = getInc.apply(vars);
            LeafDocLookup docLookup = (LeafDocLookup) vars.get("doc");
            List<Long> values = new ArrayList<>();
            for (Object v : docLookup.get(fieldname)) {
                values.add(((Number) v).longValue() + inc);
            }
            return values;
        };

        scripts.put(SCRIPT_NAME, script -> SCRIPT_VALUE);
        scripts.put(SUM_FIELD_PARAMS_SCRIPT, vars -> {
            String fieldname = (String) vars.get("field");
            return sum.apply(vars, fieldname);
        });
        scripts.put(SUM_VALUES_FIELD_SCRIPT, vars -> sum.apply(vars, "values"));
        scripts.put(VALUE_FIELD_SCRIPT, vars -> sum.apply(vars, "value"));
        scripts.put(VALUE_SCRIPT, vars -> {
            int inc = getInc.apply(vars);
            return ((Number) vars.get("_value")).doubleValue() + inc;
        });

        Map<String, Function<Map<String, Object>, Object>> nonDeterministicScripts = new HashMap<>();
        nonDeterministicScripts.put(RANDOM_SCRIPT, vars -> MaxAggregatorTests.randomDouble());

        MockScriptEngine scriptEngine = new MockScriptEngine(MockScriptEngine.NAME,
            scripts,
            nonDeterministicScripts,
            Collections.emptyMap());
        Map<String, ScriptEngine> engines = Collections.singletonMap(scriptEngine.getType(), scriptEngine);

        return new ScriptService(Settings.EMPTY, engines, ScriptModule.CORE_CONTEXTS);
    }

    @Override
    protected List<ValuesSourceType> getSupportedValuesSourceTypes() {
        return List.of(CoreValuesSourceType.NUMERIC,
            CoreValuesSourceType.BOOLEAN,
            CoreValuesSourceType.DATE);
    }

    @Override
    protected AggregationBuilder createAggBuilderForTypeTest(MappedFieldType fieldType, String fieldName) {
        return new MaxAggregationBuilder("_name")
            .field(fieldName);
    }

    public void testNoDocs() throws IOException {
        testAggregation(new MatchAllDocsQuery(), iw -> {
            // Intentionally not writing any docs
        }, max -> {
            assertEquals(Double.NEGATIVE_INFINITY, max.getValue(), 0);
            assertFalse(AggregationInspectionHelper.hasValue(max));
        });
    }

    public void testNoMatchingField() throws IOException {
        testAggregation(new MatchAllDocsQuery(), iw -> {
            iw.addDocument(singleton(new SortedNumericDocValuesField("wrong_number", 7)));
            iw.addDocument(singleton(new SortedNumericDocValuesField("wrong_number", 1)));
        }, max -> {
            assertEquals(Double.NEGATIVE_INFINITY, max.getValue(), 0);
            assertFalse(AggregationInspectionHelper.hasValue(max));
        });
    }

    public void testSomeMatchesSortedNumericDocValues() throws IOException {
        testAggregation(new DocValuesFieldExistsQuery("number"), iw -> {
            iw.addDocument(singleton(new SortedNumericDocValuesField("number", 7)));
            iw.addDocument(singleton(new SortedNumericDocValuesField("number", 1)));
        }, max -> {
            assertEquals(7, max.getValue(), 0);
            assertTrue(AggregationInspectionHelper.hasValue(max));
        });
    }

    public void testSomeMatchesNumericDocValues() throws IOException {
        testAggregation(new DocValuesFieldExistsQuery("number"), iw -> {
            iw.addDocument(singleton(new NumericDocValuesField("number", 7)));
            iw.addDocument(singleton(new NumericDocValuesField("number", 1)));
        }, max -> {
            assertEquals(7, max.getValue(), 0);
            assertTrue(AggregationInspectionHelper.hasValue(max));
        });
    }

    public void testQueryFiltering() throws IOException {
        testAggregation(IntPoint.newRangeQuery("number", 0, 5), iw -> {
            iw.addDocument(Arrays.asList(new IntPoint("number", 7), new SortedNumericDocValuesField("number", 7)));
            iw.addDocument(Arrays.asList(new IntPoint("number", 1), new SortedNumericDocValuesField("number", 1)));
        }, max -> {
            assertEquals(1, max.getValue(), 0);
            assertTrue(AggregationInspectionHelper.hasValue(max));
        });
    }

    public void testQueryFiltersAll() throws IOException {
        testAggregation(IntPoint.newRangeQuery("number", -1, 0), iw -> {
            iw.addDocument(Arrays.asList(new IntPoint("number", 7), new SortedNumericDocValuesField("number", 7)));
            iw.addDocument(Arrays.asList(new IntPoint("number", 1), new SortedNumericDocValuesField("number", 1)));
        }, max -> {
            assertEquals(Double.NEGATIVE_INFINITY, max.getValue(), 0);
            assertFalse(AggregationInspectionHelper.hasValue(max));
        });
    }

    public void testUnmappedField() throws IOException {
        MaxAggregationBuilder aggregationBuilder = new MaxAggregationBuilder("_name").field("number");
        testAggregation(aggregationBuilder, new DocValuesFieldExistsQuery("number"), iw -> {
            iw.addDocument(singleton(new NumericDocValuesField("number", 7)));
            iw.addDocument(singleton(new NumericDocValuesField("number", 1)));
        }, max -> {
            assertEquals(max.getValue(), Double.NEGATIVE_INFINITY, 0);
            assertFalse(AggregationInspectionHelper.hasValue(max));
        });
    }

    public void testUnmappedWithMissingField() throws IOException {
        MaxAggregationBuilder aggregationBuilder = new MaxAggregationBuilder("_name").field("number").missing(19L);

        testAggregation(aggregationBuilder, new DocValuesFieldExistsQuery("number"), iw -> {
            iw.addDocument(singleton(new NumericDocValuesField("number", 7)));
            iw.addDocument(singleton(new NumericDocValuesField("number", 1)));
        }, max -> {
            assertEquals(max.getValue(), 19.0, 0);
            assertTrue(AggregationInspectionHelper.hasValue(max));
        });
    }

    public void testMissingFieldOptimization() throws IOException {
        MappedFieldType fieldType = new NumberFieldMapper.NumberFieldType("number", NumberFieldMapper.NumberType.INTEGER);

        AggregationBuilder aggregationBuilder = new MaxAggregationBuilder("_name").field("number").missing(19L);
        testAggregation(aggregationBuilder, new MatchAllDocsQuery(), iw -> {
            iw.addDocument(Arrays.asList(new IntPoint("number", 7), new SortedNumericDocValuesField("number", 7)));
            iw.addDocument(Arrays.asList(new IntPoint("number", 1), new SortedNumericDocValuesField("number", 1)));
            iw.addDocument(emptyList());
        }, max -> {
            assertEquals(max.getValue(), 19.0, 0);
            assertTrue(AggregationInspectionHelper.hasValue(max));
        }, fieldType);
    }

    public void testScript() throws IOException {
        MappedFieldType fieldType = new NumberFieldMapper.NumberFieldType("number", NumberFieldMapper.NumberType.INTEGER);

        AggregationBuilder aggregationBuilder = new MaxAggregationBuilder("_name")
            .field("number")
            .script(new Script(ScriptType.INLINE, MockScriptEngine.NAME, SCRIPT_NAME, Collections.emptyMap()));

        testAggregation(aggregationBuilder, new DocValuesFieldExistsQuery("number"), iw -> {
            iw.addDocument(singleton(new NumericDocValuesField("number", 7)));
            iw.addDocument(singleton(new NumericDocValuesField("number", 1)));
        }, max -> {
            assertEquals(max.getValue(), SCRIPT_VALUE, 0); // Note this is the script value (19L), not the doc values above
            assertTrue(AggregationInspectionHelper.hasValue(max));
        }, fieldType);
    }

    private void testAggregation(Query query,
                          CheckedConsumer<RandomIndexWriter, IOException> buildIndex,
                          Consumer<InternalMax> verify) throws IOException {
        MappedFieldType fieldType = new NumberFieldMapper.NumberFieldType("number", NumberFieldMapper.NumberType.INTEGER);
        MaxAggregationBuilder aggregationBuilder = new MaxAggregationBuilder("_name").field("number");
        testAggregation(aggregationBuilder, query, buildIndex, verify, fieldType);
    }

    private void testAggregation(
        AggregationBuilder aggregationBuilder,
        Query query,
        CheckedConsumer<RandomIndexWriter, IOException> buildIndex,
        Consumer<InternalMax> verify,
<<<<<<< HEAD
        MappedFieldType... fieldType
    ) throws IOException {
        testCase(aggregationBuilder, query, buildIndex, verify, fieldType);
=======
        MappedFieldType... fieldTypes
    ) throws IOException {
        testCase(aggregationBuilder, query, buildIndex, verify, fieldTypes);
>>>>>>> 79d32e54
    }

    public void testMaxShortcutRandom() throws Exception {
        testMaxShortcutCase(
            () -> randomLongBetween(Integer.MIN_VALUE, Integer.MAX_VALUE),
            (n) -> new LongPoint("number", n.longValue()),
            (v) -> LongPoint.decodeDimension(v, 0));

        testMaxShortcutCase(
            () -> randomInt(),
            (n) -> new IntPoint("number", n.intValue()),
            (v) -> IntPoint.decodeDimension(v, 0));

        testMaxShortcutCase(
            () -> randomFloat(),
            (n) -> new FloatPoint("number", n.floatValue()),
            (v) -> FloatPoint.decodeDimension(v, 0));

        testMaxShortcutCase(
            () -> randomDouble(),
            (n) -> new DoublePoint("number", n.doubleValue()),
            (v) -> DoublePoint.decodeDimension(v, 0));
    }

    private void testMaxShortcutCase(Supplier<Number> randomNumber,
                                        Function<Number, Field> pointFieldFunc,
                                        Function<byte[], Number> pointConvertFunc) throws IOException {
        Directory directory = newDirectory();
        IndexWriterConfig config = newIndexWriterConfig().setMergePolicy(NoMergePolicy.INSTANCE);
        IndexWriter indexWriter = new IndexWriter(directory, config);
        List<Document> documents = new ArrayList<>();
        List<Tuple<Integer, Number>> values = new ArrayList<>();
        int numValues = atLeast(50);
        int docID = 0;
        for (int i = 0; i < numValues; i++) {
            int numDup = randomIntBetween(1, 3);
            for (int j = 0; j < numDup; j++) {
                Document document = new Document();
                Number nextValue = randomNumber.get();
                values.add(new Tuple<>(docID, nextValue));
                document.add(new StringField("id", Integer.toString(docID), Field.Store.NO));
                document.add(pointFieldFunc.apply(nextValue));
                documents.add(document);
                docID ++;
            }
        }
        // insert some documents without a value for the metric field.
        for (int i = 0; i < 3; i++) {
            Document document = new Document();
            documents.add(document);
        }
        indexWriter.addDocuments(documents);
        Collections.sort(values, Comparator.comparingDouble(t -> t.v2().doubleValue()));
        try (IndexReader reader = DirectoryReader.open(indexWriter)) {
            LeafReaderContext ctx = reader.leaves().get(0);
            Number res = MaxAggregator.findLeafMaxValue(ctx.reader(), "number" , pointConvertFunc);
            assertThat(res, equalTo(values.get(values.size()-1).v2()));
        }
        for (int i = values.size()-1; i > 0; i--) {
            indexWriter.deleteDocuments(new Term("id", values.get(i).v1().toString()));
            try (IndexReader reader = DirectoryReader.open(indexWriter)) {
                LeafReaderContext ctx = reader.leaves().get(0);
                Number res = MaxAggregator.findLeafMaxValue(ctx.reader(), "number" , pointConvertFunc);
                if (res != null) {
                    assertThat(res, equalTo(values.get(i - 1).v2()));
                } else {
                    assertAllDeleted(ctx.reader().getLiveDocs(), ctx.reader().getPointValues("number"));
                }
            }
        }
        indexWriter.deleteDocuments(new Term("id", values.get(0).v1().toString()));
        try (IndexReader reader = DirectoryReader.open(indexWriter)) {
            LeafReaderContext ctx = reader.leaves().get(0);
            Number res = MaxAggregator.findLeafMaxValue(ctx.reader(), "number" , pointConvertFunc);
            assertThat(res, equalTo(null));
        }
        indexWriter.close();
        directory.close();
    }

    // checks that documents inside the max leaves are all deleted
    private void assertAllDeleted(Bits liveDocs, PointValues values) throws IOException {
        final byte[] maxValue = values.getMaxPackedValue();
        int numBytes = values.getBytesPerDimension();
        final boolean[] seen = new boolean[1];
        values.intersect(new PointValues.IntersectVisitor() {
            @Override
            public void visit(int docID) {
                throw new AssertionError();
            }

            @Override
            public void visit(int docID, byte[] packedValue) {
                assertFalse(liveDocs.get(docID));
                seen[0] = true;
            }

            @Override
            public PointValues.Relation compare(byte[] minPackedValue, byte[] maxPackedValue) {
                if (FutureArrays.equals(maxPackedValue, 0,  numBytes, maxValue, 0, numBytes)) {
                    return PointValues.Relation.CELL_CROSSES_QUERY;
                }
                return PointValues.Relation.CELL_OUTSIDE_QUERY;
            }
        });
        assertTrue(seen[0]);
    }

    public void testSingleValuedField() throws IOException {
        testAggregation( new MatchAllDocsQuery(), iw -> {
            final int numDocs = 10;
            for (int i = 0; i < numDocs; i++) {
                iw.addDocument(singleton(new NumericDocValuesField("number", i + 1)));
            }
        }, max -> {
            assertEquals(10, max.getValue(), 0);
            assertTrue(AggregationInspectionHelper.hasValue(max));
        });
    }

    public void testSingleValuedFieldWithFormatter() throws IOException {
        MappedFieldType fieldType = new NumberFieldMapper.NumberFieldType("value", NumberFieldMapper.NumberType.INTEGER);

        MaxAggregationBuilder aggregationBuilder = new MaxAggregationBuilder("_name")
            .format("0000.0")
            .field("value");

       testAggregation(aggregationBuilder, new MatchAllDocsQuery(), iw -> {
            final int numDocs = 10;
            for (int i = 0; i < numDocs; i++) {
                iw.addDocument(singleton(new NumericDocValuesField("value", i + 1)));
            }
        }, max -> {
            assertEquals(10.0, max.getValue(), 0);
            assertTrue(AggregationInspectionHelper.hasValue(max));
            assertEquals("0010.0", max.getValueAsString());
        }, fieldType);
    }

    public void testSingleValuedFieldGetProperty() throws IOException {
        MappedFieldType fieldType = new NumberFieldMapper.NumberFieldType("value", NumberFieldMapper.NumberType.INTEGER);

        AggregationBuilder aggregationBuilder = AggregationBuilders.global("global")
            .subAggregation(AggregationBuilders.max("max").field("value"));

        Directory directory = newDirectory();
        RandomIndexWriter indexWriter = new RandomIndexWriter(random(), directory);
        final int numDocs = 10;
        for (int i = 0; i < numDocs; i++) {
            indexWriter.addDocument(singleton(new NumericDocValuesField("value", i + 1)));
        }
        indexWriter.close();

        IndexReader indexReader = DirectoryReader.open(directory);
        IndexSearcher indexSearcher = newSearcher(indexReader, true, true);

        GlobalAggregator aggregator = createAggregator(aggregationBuilder, indexSearcher, fieldType);
        aggregator.preCollection();
        indexSearcher.search(new MatchAllDocsQuery(), aggregator);

        Global global = (Global) aggregator.buildTopLevel();
        assertNotNull(global);
        assertEquals("global", global.getName());
        assertEquals(10L, global.getDocCount());
        assertNotNull(global.getAggregations());
        assertEquals(1, global.getAggregations().asMap().size());

        Max max = global.getAggregations().get("max");
        assertNotNull(max);
        assertEquals("max", max.getName());
        assertEquals(10.0, max.getValue(), 0);
        assertEquals(max, ((InternalAggregation) global).getProperty("max"));
        assertEquals(10.0, (double) ((InternalAggregation)global).getProperty("max.value"), 0);
        assertEquals(10.0, (double) ((InternalAggregation)max).getProperty("value"), 0);

        indexReader.close();
        directory.close();
    }

    public void testSingleValuedFieldPartiallyUnmapped() throws IOException {
        Directory directory = newDirectory();
        RandomIndexWriter indexWriter = new RandomIndexWriter(random(), directory);
        final int numDocs = 10;
        for (int i = 0; i < numDocs; i++) {
            indexWriter.addDocument(singleton(new NumericDocValuesField("value", i + 1)));
        }
        indexWriter.close();

        Directory unmappedDirectory = newDirectory();
        RandomIndexWriter unmappedIndexWriter = new RandomIndexWriter(random(), unmappedDirectory);
        unmappedIndexWriter.close();

        IndexReader indexReader = DirectoryReader.open(directory);
        IndexReader unamappedIndexReader = DirectoryReader.open(unmappedDirectory);
        MultiReader multiReader = new MultiReader(indexReader, unamappedIndexReader);
        IndexSearcher indexSearcher = newSearcher(multiReader, true, true);


        MappedFieldType fieldType = new NumberFieldMapper.NumberFieldType("value", NumberFieldMapper.NumberType.INTEGER);
        AggregationBuilder aggregationBuilder = new MaxAggregationBuilder("max").field("value");

        MaxAggregator aggregator = createAggregator(aggregationBuilder, indexSearcher, fieldType);
        aggregator.preCollection();
        indexSearcher.search(new MatchAllDocsQuery(), aggregator);

        InternalMax max = (InternalMax) aggregator.buildAggregation(0L);

        assertEquals(10.0, max.getValue(), 0);
        assertEquals("max", max.getName());
        assertTrue(AggregationInspectionHelper.hasValue(max));

        multiReader.close();
        directory.close();
        unmappedDirectory.close();
    }

    public void testSingleValuedFieldWithValueScript() throws IOException {
        MappedFieldType fieldType = new NumberFieldMapper.NumberFieldType("value", NumberFieldMapper.NumberType.INTEGER);

        MaxAggregationBuilder aggregationBuilder = new MaxAggregationBuilder("max")
            .field("value")
            .script(new Script(ScriptType.INLINE, MockScriptEngine.NAME, VALUE_SCRIPT, Collections.emptyMap()));

        testAggregation(aggregationBuilder, new MatchAllDocsQuery(), iw -> {
            final int numDocs = 10;
            for (int i = 0; i < numDocs; i++) {
                iw.addDocument(singleton(new NumericDocValuesField("value", i + 1)));
            }
        }, max -> {
            assertTrue(AggregationInspectionHelper.hasValue(max));
            assertEquals(10.0, max.getValue(), 0);
            assertEquals("max", max.getName());
        }, fieldType);
    }

    public void testSingleValuedFieldWithValueScriptWithParams() throws IOException {
        MappedFieldType fieldType = new NumberFieldMapper.NumberFieldType("value", NumberFieldMapper.NumberType.INTEGER);

        Map<String, Object> params = Collections.singletonMap("inc", 1);
        MaxAggregationBuilder aggregationBuilder = new MaxAggregationBuilder("max")
            .field("value")
            .script(new Script(ScriptType.INLINE, MockScriptEngine.NAME, VALUE_SCRIPT, params));

        testAggregation(aggregationBuilder, new MatchAllDocsQuery(), iw -> {
            final int numDocs = 10;
            for (int i = 0; i < numDocs; i++) {
                iw.addDocument(singleton(new NumericDocValuesField("value", i + 1)));
            }
        }, max -> {
            assertEquals(11.0, max.getValue(), 0);
            assertEquals("max", max.getName());
            assertTrue(AggregationInspectionHelper.hasValue(max));
        }, fieldType);
    }

    public void testMultiValuedField() throws IOException {
        testAggregation(new MatchAllDocsQuery(), iw -> {
            final int numDocs = 10;
            for (int i = 0; i < numDocs; i++) {
                Document document = new Document();
                document.add(new SortedNumericDocValuesField("number", i + 2));
                document.add(new SortedNumericDocValuesField("number", i + 3));
                iw.addDocument(document);
            }
        }, max -> {
            assertEquals(12.0, max.getValue(), 0);
            assertTrue(AggregationInspectionHelper.hasValue(max));
        });
    }

    public void testMultiValuedFieldWithValueScript() throws IOException {
        MappedFieldType fieldType = new NumberFieldMapper.NumberFieldType("values", NumberFieldMapper.NumberType.INTEGER);

        MaxAggregationBuilder aggregationBuilder = new MaxAggregationBuilder("max")
            .field("values")
            .script(new Script(ScriptType.INLINE, MockScriptEngine.NAME, VALUE_SCRIPT, Collections.emptyMap()));

        testAggregation(aggregationBuilder, new MatchAllDocsQuery(), iw -> {
            final int numDocs = 10;
            for (int i = 0; i < numDocs; i++) {
                Document document = new Document();
                document.add(new SortedNumericDocValuesField("values", i + 2));
                document.add(new SortedNumericDocValuesField("values", i + 3));
                iw.addDocument(document);
            }
        }, max -> {
            assertEquals(12.0, max.getValue(), 0);
            assertTrue(AggregationInspectionHelper.hasValue(max));
        }, fieldType);
    }

    public void testMultiValuedFieldWithValueScriptWithParams() throws IOException {
        MappedFieldType fieldType = new NumberFieldMapper.NumberFieldType("values", NumberFieldMapper.NumberType.INTEGER);

        Map<String, Object> params = Collections.singletonMap("inc", 1);
        MaxAggregationBuilder aggregationBuilder = new MaxAggregationBuilder("max")
            .field("values")
            .script(new Script(ScriptType.INLINE, MockScriptEngine.NAME, VALUE_SCRIPT, params));

        testAggregation(aggregationBuilder, new MatchAllDocsQuery(), iw -> {
            final int numDocs = 10;
            for (int i = 0; i < numDocs; i++) {
                Document document = new Document();
                document.add(new SortedNumericDocValuesField("values", i + 2));
                document.add(new SortedNumericDocValuesField("values", i + 3));
                iw.addDocument(document);
            }
        }, max -> {
            assertEquals(13.0, max.getValue(), 0);
            assertTrue(AggregationInspectionHelper.hasValue(max));
        }, fieldType);
    }

    public void testScriptSingleValued() throws IOException {
        MappedFieldType fieldType = new NumberFieldMapper.NumberFieldType("value", NumberFieldMapper.NumberType.INTEGER);

        MaxAggregationBuilder aggregationBuilder = new MaxAggregationBuilder("max")
            .script(new Script(ScriptType.INLINE, MockScriptEngine.NAME, VALUE_FIELD_SCRIPT, Collections.emptyMap()));

        testAggregation(aggregationBuilder, new MatchAllDocsQuery(), iw -> {
            final int numDocs = 10;
            for (int i = 0; i < numDocs; i++) {
                iw.addDocument(singleton(new NumericDocValuesField("value", i + 1)));
            }
        }, max -> {
            assertEquals(10.0, max.getValue(), 0);
            assertTrue(AggregationInspectionHelper.hasValue(max));
        }, fieldType);
    }

    public void testScriptSingleValuedWithParams() throws IOException {
        MappedFieldType fieldType = new NumberFieldMapper.NumberFieldType("value", NumberFieldMapper.NumberType.INTEGER);

        Map<String, Object> params = new HashMap<>();
        params.put("inc", 1);
        params.put("field", "value");

        MaxAggregationBuilder aggregationBuilder = new MaxAggregationBuilder("max")
            .script(new Script(ScriptType.INLINE, MockScriptEngine.NAME, SUM_FIELD_PARAMS_SCRIPT, params));

        testAggregation(aggregationBuilder, new MatchAllDocsQuery(), iw -> {
            final int numDocs = 10;
            for (int i = 0; i < numDocs; i++) {
                iw.addDocument(singleton(new NumericDocValuesField("value", i + 1)));
            }
        }, max -> {
            assertEquals(11.0, max.getValue(), 0);
            assertTrue(AggregationInspectionHelper.hasValue(max));
        }, fieldType);
    }

    public void testScriptMultiValued() throws IOException {
        MappedFieldType fieldType = new NumberFieldMapper.NumberFieldType("values", NumberFieldMapper.NumberType.INTEGER);

        MaxAggregationBuilder aggregationBuilder = new MaxAggregationBuilder("max")
            .script(new Script(ScriptType.INLINE, MockScriptEngine.NAME, SUM_VALUES_FIELD_SCRIPT, Collections.emptyMap()));

        testAggregation(aggregationBuilder, new MatchAllDocsQuery(), iw -> {
            final int numDocs = 10;
            for (int i = 0; i < numDocs; i++) {
                Document document = new Document();
                document.add(new SortedNumericDocValuesField("values", i + 2));
                document.add(new SortedNumericDocValuesField("values", i + 3));
                iw.addDocument(document);
            }
        }, max -> {
            assertEquals(12.0, max.getValue(), 0);
            assertTrue(AggregationInspectionHelper.hasValue(max));
        }, fieldType);
    }

    public void testScriptMultiValuedWithParams() throws IOException {
        Map<String, Object> params = new HashMap<>();
        params.put("inc", 1);
        params.put("field", "values");

        MappedFieldType fieldType = new NumberFieldMapper.NumberFieldType("values", NumberFieldMapper.NumberType.INTEGER);

        MaxAggregationBuilder aggregationBuilder = new MaxAggregationBuilder("max")
            .script(new Script(ScriptType.INLINE, MockScriptEngine.NAME, SUM_FIELD_PARAMS_SCRIPT, params));

        testAggregation(aggregationBuilder, new MatchAllDocsQuery(), iw -> {
            final int numDocs = 10;
            for (int i = 0; i < numDocs; i++) {
                Document document = new Document();
                document.add(new SortedNumericDocValuesField("values", i + 2));
                document.add(new SortedNumericDocValuesField("values", i + 3));
                iw.addDocument(document);
            }
        }, max -> {
            assertEquals(13.0, max.getValue(), 0);
            assertTrue(AggregationInspectionHelper.hasValue(max));
        }, fieldType);
    }

    public void testEmptyAggregation() throws Exception {
        MappedFieldType fieldType = new NumberFieldMapper.NumberFieldType("value", NumberFieldMapper.NumberType.INTEGER);

        AggregationBuilder aggregationBuilder = AggregationBuilders.global("global")
            .subAggregation(AggregationBuilders.max("max").field("value"));

        Directory directory = newDirectory();
        RandomIndexWriter indexWriter = new RandomIndexWriter(random(), directory);
        // Do not add any documents
        indexWriter.close();

        IndexReader indexReader = DirectoryReader.open(directory);
        IndexSearcher indexSearcher = newSearcher(indexReader, true, true);

        GlobalAggregator aggregator = createAggregator(aggregationBuilder, indexSearcher, fieldType);
        aggregator.preCollection();
        indexSearcher.search(new MatchAllDocsQuery(), aggregator);

        Global global = (Global) aggregator.buildTopLevel();
        assertNotNull(global);
        assertEquals("global", global.getName());
        assertEquals(0L, global.getDocCount());
        assertNotNull(global.getAggregations());
        assertEquals(1, global.getAggregations().asMap().size());

        Max max = global.getAggregations().get("max");
        assertNotNull(max);
        assertEquals("max", max.getName());
        assertEquals(Double.NEGATIVE_INFINITY, max.getValue(), 0);

        indexReader.close();
        directory.close();
    }

    public void testOrderByEmptyAggregation() throws IOException {
        MappedFieldType fieldType = new NumberFieldMapper.NumberFieldType("value", NumberFieldMapper.NumberType.INTEGER);

        TermsAggregationBuilder aggregationBuilder = new TermsAggregationBuilder("terms").userValueTypeHint(ValueType.NUMERIC)
            .field("value")
            .order(BucketOrder.compound(BucketOrder.aggregation("filter>max", true)))
            .subAggregation(AggregationBuilders.filter("filter", termQuery("value", 100))
                .subAggregation(AggregationBuilders.max("max").field("value")));

        Directory directory = newDirectory();
        RandomIndexWriter indexWriter = new RandomIndexWriter(random(), directory);
        final int numDocs = 10;
        for (int i = 0; i < numDocs; i++) {
            indexWriter.addDocument(singleton(new NumericDocValuesField("value", i + 1)));
        }
        indexWriter.close();

        IndexReader indexReader = DirectoryReader.open(directory);
        IndexSearcher indexSearcher = newSearcher(indexReader, true, true);

        TermsAggregator aggregator = createAggregator(aggregationBuilder, indexSearcher, fieldType);
        aggregator.preCollection();
        indexSearcher.search(new MatchAllDocsQuery(), aggregator);

        Terms terms = (Terms) aggregator.buildTopLevel();
        assertNotNull(terms);
        List<? extends Terms.Bucket> buckets = terms.getBuckets();
        assertNotNull(buckets);
        assertEquals(10, buckets.size());

        for (int i = 0; i < 10; i++) {
            Terms.Bucket bucket = buckets.get(i);
            assertNotNull(bucket);
            assertEquals((long) i + 1, bucket.getKeyAsNumber());
            assertEquals(1L, bucket.getDocCount());

            Filter filter = bucket.getAggregations().get("filter");
            assertNotNull(filter);
            assertEquals(0L, filter.getDocCount());

            Max max = filter.getAggregations().get("max");
            assertNotNull(max);
            assertEquals(Double.NEGATIVE_INFINITY, max.getValue(), 0);
        }

        indexReader.close();
        directory.close();
    }

    public void testEarlyTermination() throws Exception {
        MappedFieldType fieldType = new NumberFieldMapper.NumberFieldType("values", NumberFieldMapper.NumberType.INTEGER);

        Directory directory = newDirectory();
        RandomIndexWriter indexWriter = new RandomIndexWriter(random(), directory);
        final int numDocs = 10;
        for (int i = 0; i < numDocs; i++) {
            Document document = new Document();
            document.add(new SortedNumericDocValuesField("values", i + 2));
            document.add(new SortedNumericDocValuesField("values", i + 3));
            indexWriter.addDocument(document);
        }
        indexWriter.close();

        IndexReader indexReader = DirectoryReader.open(directory);
        IndexSearcher indexSearcher = newSearcher(indexReader, true, true);

        MaxAggregationBuilder maxAggregationBuilder = new MaxAggregationBuilder("max") .field("values");
        ValueCountAggregationBuilder countAggregationBuilder = new ValueCountAggregationBuilder("count")
            .field("values");

        MaxAggregator maxAggregator = createAggregator(maxAggregationBuilder, indexSearcher, fieldType);
        ValueCountAggregator countAggregator = createAggregator(countAggregationBuilder, indexSearcher, fieldType);

        BucketCollector bucketCollector = MultiBucketCollector.wrap(maxAggregator, countAggregator);
        bucketCollector.preCollection();
        indexSearcher.search(new MatchAllDocsQuery(), bucketCollector);

        InternalMax max = (InternalMax) maxAggregator.buildAggregation(0L);
        assertNotNull(max);
        assertEquals(12.0, max.getValue(), 0);
        assertEquals("max", max.getName());

        InternalValueCount count = (InternalValueCount) countAggregator.buildAggregation(0L);
        assertNotNull(count);
        assertEquals(20L, count.getValue());
        assertEquals("count", count.getName());

        indexReader.close();
        directory.close();
    }

    public void testNestedEarlyTermination() throws Exception {
        MappedFieldType multiValuesfieldType = new NumberFieldMapper.NumberFieldType("values", NumberFieldMapper.NumberType.INTEGER);
        MappedFieldType singleValueFieldType = new NumberFieldMapper.NumberFieldType("value", NumberFieldMapper.NumberType.INTEGER);

        Directory directory = newDirectory();
        RandomIndexWriter indexWriter = new RandomIndexWriter(random(), directory);
        final int numDocs = 10;
        for (int i = 0; i < numDocs; i++) {
            Document document = new Document();
            document.add(new NumericDocValuesField("value", i + 1));
            document.add(new SortedNumericDocValuesField("values", i + 2));
            document.add(new SortedNumericDocValuesField("values", i + 3));
            indexWriter.addDocument(document);
        }
        indexWriter.close();

        IndexReader indexReader = DirectoryReader.open(directory);
        IndexSearcher indexSearcher = newSearcher(indexReader, true, true);

        for (Aggregator.SubAggCollectionMode collectionMode : Aggregator.SubAggCollectionMode.values()) {
            MaxAggregationBuilder maxAggregationBuilder = new MaxAggregationBuilder("max")
                .field("values");
            ValueCountAggregationBuilder countAggregationBuilder = new ValueCountAggregationBuilder("count")
                .field("values");
            TermsAggregationBuilder termsAggregationBuilder = new TermsAggregationBuilder("terms")
                .userValueTypeHint(ValueType.NUMERIC)
                .field("value").collectMode(collectionMode)
                .subAggregation(new MaxAggregationBuilder("sub_max").field("invalid"));

            MaxAggregator maxAggregator = createAggregator(maxAggregationBuilder, indexSearcher, multiValuesfieldType);
            ValueCountAggregator countAggregator = createAggregator(countAggregationBuilder, indexSearcher, multiValuesfieldType);
            TermsAggregator termsAggregator = createAggregator(termsAggregationBuilder, indexSearcher, singleValueFieldType);

            BucketCollector bucketCollector = MultiBucketCollector.wrap(maxAggregator, countAggregator, termsAggregator);
            bucketCollector.preCollection();
            indexSearcher.search(new MatchAllDocsQuery(), bucketCollector);

            InternalMax max = (InternalMax) maxAggregator.buildTopLevel();
            assertNotNull(max);
            assertEquals(12.0, max.getValue(), 0);
            assertEquals("max", max.getName());

            InternalValueCount count = (InternalValueCount) countAggregator.buildTopLevel();
            assertNotNull(count);
            assertEquals(20L, count.getValue());
            assertEquals("count", count.getName());

            Terms terms = (Terms) termsAggregator.buildTopLevel();
            assertNotNull(terms);
            List<? extends Terms.Bucket> buckets = terms.getBuckets();
            assertNotNull(buckets);
            assertEquals(10, buckets.size());

            for (Terms.Bucket b : buckets) {
                InternalMax subMax = b.getAggregations().get("sub_max");
                assertEquals(Double.NEGATIVE_INFINITY, subMax.getValue(), 0);
            }
        }

        indexReader.close();
        directory.close();
    }

    /**
     * Make sure that an aggregation not using a script does get cached.
     */
    public void testCacheAggregation() throws IOException {
        Directory directory = newDirectory();
        RandomIndexWriter indexWriter = new RandomIndexWriter(random(), directory);
        final int numDocs = 10;
        for (int i = 0; i < numDocs; i++) {
            indexWriter.addDocument(singleton(new NumericDocValuesField("value", i + 1)));
        }
        indexWriter.close();

        Directory unmappedDirectory = newDirectory();
        RandomIndexWriter unmappedIndexWriter = new RandomIndexWriter(random(), unmappedDirectory);
        unmappedIndexWriter.close();

        IndexReader indexReader = DirectoryReader.open(directory);
        IndexReader unamappedIndexReader = DirectoryReader.open(unmappedDirectory);
        MultiReader multiReader = new MultiReader(indexReader, unamappedIndexReader);
        IndexSearcher indexSearcher = newSearcher(multiReader, true, true);


        MappedFieldType fieldType = new NumberFieldMapper.NumberFieldType("value", NumberFieldMapper.NumberType.INTEGER);
        MaxAggregationBuilder aggregationBuilder = new MaxAggregationBuilder("max")
            .field("value");

        AggregationContext context = createAggregationContext(indexSearcher, null, fieldType);
        MaxAggregator aggregator = createAggregator(aggregationBuilder, context);
        aggregator.preCollection();
        indexSearcher.search(new MatchAllDocsQuery(), aggregator);

        InternalMax max = (InternalMax) aggregator.buildAggregation(0L);

        assertEquals(10.0, max.getValue(), 0);
        assertEquals("max", max.getName());
        assertTrue(AggregationInspectionHelper.hasValue(max));

        // Test that an aggregation not using a script does get cached
        assertTrue(context.isCacheable());

        multiReader.close();
        directory.close();
        unmappedDirectory.close();
    }

    /**
     * Make sure that a request using a deterministic script or not using a script get cached.
     * Ensure requests using nondeterministic scripts do not get cached.
     */
    public void testScriptCaching() throws Exception {
        Directory directory = newDirectory();
        RandomIndexWriter indexWriter = new RandomIndexWriter(random(), directory);
        final int numDocs = 10;
        for (int i = 0; i < numDocs; i++) {
            indexWriter.addDocument(singleton(new NumericDocValuesField("value", i + 1)));
        }
        indexWriter.close();

        Directory unmappedDirectory = newDirectory();
        RandomIndexWriter unmappedIndexWriter = new RandomIndexWriter(random(), unmappedDirectory);
        unmappedIndexWriter.close();

        IndexReader indexReader = DirectoryReader.open(directory);
        IndexReader unamappedIndexReader = DirectoryReader.open(unmappedDirectory);
        MultiReader multiReader = new MultiReader(indexReader, unamappedIndexReader);
        IndexSearcher indexSearcher = newSearcher(multiReader, true, true);

        MappedFieldType fieldType = new NumberFieldMapper.NumberFieldType("value", NumberFieldMapper.NumberType.INTEGER);
        MaxAggregationBuilder aggregationBuilder = new MaxAggregationBuilder("max")
            .field("value")
            .script(new Script(ScriptType.INLINE, MockScriptEngine.NAME, VALUE_SCRIPT, Collections.emptyMap()));

        AggregationContext context = createAggregationContext(indexSearcher, null, fieldType);
        MaxAggregator aggregator = createAggregator(aggregationBuilder, context);
        aggregator.preCollection();
        indexSearcher.search(new MatchAllDocsQuery(), aggregator);

        InternalMax max = (InternalMax) aggregator.buildAggregation(0L);

        assertEquals(10.0, max.getValue(), 0);
        assertEquals("max", max.getName());
        assertTrue(AggregationInspectionHelper.hasValue(max));

        // Test that an aggregation using a script does not get cached
        assertTrue(context.isCacheable());

        aggregationBuilder = new MaxAggregationBuilder("max")
            .field("value")
            .script(new Script(ScriptType.INLINE, MockScriptEngine.NAME, RANDOM_SCRIPT, Collections.emptyMap()));
        context = createAggregationContext(indexSearcher, null, fieldType);
        aggregator = createAggregator(aggregationBuilder, context);
        aggregator.preCollection();
        indexSearcher.search(new MatchAllDocsQuery(), aggregator);

        max = (InternalMax) aggregator.buildAggregation(0L);

        assertTrue(max.getValue() >= 0.0);
        assertTrue(max.getValue() <= 1.0);
        assertEquals("max", max.getName());
        assertTrue(AggregationInspectionHelper.hasValue(max));

        // Test that an aggregation using a nondeterministic script does not get cached
        assertFalse(context.isCacheable());

        multiReader.close();
        directory.close();
        unmappedDirectory.close();
    }
}<|MERGE_RESOLUTION|>--- conflicted
+++ resolved
@@ -299,15 +299,9 @@
         Query query,
         CheckedConsumer<RandomIndexWriter, IOException> buildIndex,
         Consumer<InternalMax> verify,
-<<<<<<< HEAD
-        MappedFieldType... fieldType
-    ) throws IOException {
-        testCase(aggregationBuilder, query, buildIndex, verify, fieldType);
-=======
         MappedFieldType... fieldTypes
     ) throws IOException {
         testCase(aggregationBuilder, query, buildIndex, verify, fieldTypes);
->>>>>>> 79d32e54
     }
 
     public void testMaxShortcutRandom() throws Exception {
