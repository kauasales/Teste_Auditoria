--- conflicted
+++ resolved
@@ -136,13 +136,7 @@
         new InternalScriptedMetricTests(),
         new InternalBinaryRangeTests(),
         new InternalTopHitsTests(),
-<<<<<<< HEAD
-        new InternalMedianAbsoluteDeviationTests(),
-        new InternalTimeSeriesTests()
-=======
-        new InternalCompositeTests(),
         new InternalMedianAbsoluteDeviationTests()
->>>>>>> 6501aa36
     );
 
     @Override
