/*
 * Licensed to Elasticsearch under one or more contributor
 * license agreements. See the NOTICE file distributed with
 * this work for additional information regarding copyright
 * ownership. Elasticsearch licenses this file to you under
 * the Apache License, Version 2.0 (the "License"); you may
 * not use this file except in compliance with the License.
 * You may obtain a copy of the License at
 *
 *    http://www.apache.org/licenses/LICENSE-2.0
 *
 * Unless required by applicable law or agreed to in writing,
 * software distributed under the License is distributed on an
 * "AS IS" BASIS, WITHOUT WARRANTIES OR CONDITIONS OF ANY
 * KIND, either express or implied.  See the License for the
 * specific language governing permissions and limitations
 * under the License.
 */
package org.elasticsearch.search.aggregations.bucket;

import org.elasticsearch.action.index.IndexRequestBuilder;
import org.elasticsearch.action.search.SearchResponse;
import org.elasticsearch.common.time.DateFormatter;
import org.elasticsearch.common.time.DateFormatters;
import org.elasticsearch.index.mapper.DateFieldMapper;
import org.elasticsearch.search.aggregations.bucket.histogram.DateHistogramInterval;
import org.elasticsearch.search.aggregations.bucket.histogram.Histogram;
import org.elasticsearch.test.ESIntegTestCase;
import org.junit.After;
import org.junit.Before;

import java.io.IOException;
import java.time.ZoneOffset;
import java.time.ZonedDateTime;
import java.util.List;
import java.util.concurrent.ExecutionException;

import static org.elasticsearch.common.xcontent.XContentFactory.jsonBuilder;
import static org.elasticsearch.index.query.QueryBuilders.matchAllQuery;
import static org.elasticsearch.search.aggregations.AggregationBuilders.dateHistogram;
import static org.hamcrest.Matchers.equalTo;
import static org.hamcrest.core.IsNull.notNullValue;

/**
 * The serialisation of offsets for the date histogram aggregation was corrected in version 1.4 to allow negative offsets and as such the
 * serialisation of negative offsets in these tests would break in pre 1.4 versions.  These tests are separated from the other
 * DateHistogramTests so the AssertingLocalTransport for these tests can be set to only use versions 1.4 onwards while keeping the other
 * tests using all versions
 */
@ESIntegTestCase.SuiteScopeTestCase
@ESIntegTestCase.ClusterScope(scope= ESIntegTestCase.Scope.SUITE)
public class DateHistogramOffsetIT extends ESIntegTestCase {

    private static final String DATE_FORMAT = "yyyy-MM-dd:hh-mm-ss";
    private static final DateFormatter FORMATTER = DateFormatters.forPattern(DATE_FORMAT);

    private ZonedDateTime date(String date) {
        return DateFormatters.toZonedDateTime(DateFieldMapper.DEFAULT_DATE_TIME_FORMATTER.parse(date));
    }

    @Before
    public void beforeEachTest() throws IOException {
        prepareCreate("idx2").addMapping("type", "date", "type=date").get();
    }

    @After
    public void afterEachTest() throws IOException {
        internalCluster().wipeIndices("idx2");
    }

<<<<<<< HEAD
    private void prepareIndex(ZonedDateTime date, int numHours, int stepSizeHours, int idxIdStart) throws IOException, InterruptedException, ExecutionException {
=======
    private void prepareIndex(DateTime date, int numHours, int stepSizeHours, int idxIdStart)
            throws IOException, InterruptedException, ExecutionException {
>>>>>>> 968b0b19
        IndexRequestBuilder[] reqs = new IndexRequestBuilder[numHours];
        for (int i = idxIdStart; i < idxIdStart + reqs.length; i++) {
            reqs[i - idxIdStart] = client().prepareIndex("idx2", "type", "" + i)
                    .setSource(jsonBuilder().startObject().timeField("date", date).endObject());
            date = date.plusHours(stepSizeHours);
        }
        indexRandom(true, reqs);
    }

    public void testSingleValueWithPositiveOffset() throws Exception {
        prepareIndex(date("2014-03-11T00:00:00+00:00"), 5, 1, 0);

        SearchResponse response = client().prepareSearch("idx2")
                .setQuery(matchAllQuery())
                .addAggregation(dateHistogram("date_histo")
                        .field("date")
                        .offset("2h")
                        .format(DATE_FORMAT)
                        .dateHistogramInterval(DateHistogramInterval.DAY))
                .get();

        assertThat(response.getHits().getTotalHits().value, equalTo(5L));

        Histogram histo = response.getAggregations().get("date_histo");
        List<? extends Histogram.Bucket> buckets = histo.getBuckets();
        assertThat(buckets.size(), equalTo(2));

        checkBucketFor(buckets.get(0), ZonedDateTime.of(2014, 3, 10, 2, 0, 0, 0, ZoneOffset.UTC), 2L);
        checkBucketFor(buckets.get(1), ZonedDateTime.of(2014, 3, 11, 2, 0, 0, 0, ZoneOffset.UTC), 3L);
    }

    public void testSingleValueWithNegativeOffset() throws Exception {
        prepareIndex(date("2014-03-11T00:00:00+00:00"), 5, -1, 0);

        SearchResponse response = client().prepareSearch("idx2")
                .setQuery(matchAllQuery())
                .addAggregation(dateHistogram("date_histo")
                        .field("date")
                        .offset("-2h")
                        .format(DATE_FORMAT)
                        .dateHistogramInterval(DateHistogramInterval.DAY))
                .get();

        assertThat(response.getHits().getTotalHits().value, equalTo(5L));

        Histogram histo = response.getAggregations().get("date_histo");
        List<? extends Histogram.Bucket> buckets = histo.getBuckets();
        assertThat(buckets.size(), equalTo(2));

        checkBucketFor(buckets.get(0), ZonedDateTime.of(2014, 3, 9, 22, 0, 0, 0, ZoneOffset.UTC), 2L);
        checkBucketFor(buckets.get(1), ZonedDateTime.of(2014, 3, 10, 22, 0, 0, 0, ZoneOffset.UTC), 3L);
    }

    /**
     * Set offset so day buckets start at 6am. Index first 12 hours for two days, with one day gap.
     */
    public void testSingleValueWithOffsetMinDocCount() throws Exception {
        prepareIndex(date("2014-03-11T00:00:00+00:00"), 12, 1, 0);
        prepareIndex(date("2014-03-14T00:00:00+00:00"), 12, 1, 13);

        SearchResponse response = client().prepareSearch("idx2")
                .setQuery(matchAllQuery())
                .addAggregation(dateHistogram("date_histo")
                        .field("date")
                        .offset("6h")
                        .minDocCount(0)
                        .format(DATE_FORMAT)
                        .dateHistogramInterval(DateHistogramInterval.DAY))
                .get();

        assertThat(response.getHits().getTotalHits().value, equalTo(24L));

        Histogram histo = response.getAggregations().get("date_histo");
        List<? extends Histogram.Bucket> buckets = histo.getBuckets();
        assertThat(buckets.size(), equalTo(5));

        checkBucketFor(buckets.get(0), ZonedDateTime.of(2014, 3, 10, 6, 0, 0, 0, ZoneOffset.UTC), 6L);
        checkBucketFor(buckets.get(1), ZonedDateTime.of(2014, 3, 11, 6, 0, 0, 0, ZoneOffset.UTC), 6L);
        checkBucketFor(buckets.get(2), ZonedDateTime.of(2014, 3, 12, 6, 0, 0, 0, ZoneOffset.UTC), 0L);
        checkBucketFor(buckets.get(3), ZonedDateTime.of(2014, 3, 13, 6, 0, 0, 0, ZoneOffset.UTC), 6L);
        checkBucketFor(buckets.get(4), ZonedDateTime.of(2014, 3, 14, 6, 0, 0, 0, ZoneOffset.UTC), 6L);
    }

    /**
     * @param bucket the bucket to check assertions for
     * @param key the expected key
     * @param expectedSize the expected size of the bucket
     */
    private static void checkBucketFor(Histogram.Bucket bucket, ZonedDateTime key, long expectedSize) {
        assertThat(bucket, notNullValue());
        assertThat(bucket.getKeyAsString(), equalTo(FORMATTER.format(key)));
        assertThat(((ZonedDateTime) bucket.getKey()), equalTo(key));
        assertThat(bucket.getDocCount(), equalTo(expectedSize));
    }
}<|MERGE_RESOLUTION|>--- conflicted
+++ resolved
@@ -68,12 +68,9 @@
         internalCluster().wipeIndices("idx2");
     }
 
-<<<<<<< HEAD
-    private void prepareIndex(ZonedDateTime date, int numHours, int stepSizeHours, int idxIdStart) throws IOException, InterruptedException, ExecutionException {
-=======
-    private void prepareIndex(DateTime date, int numHours, int stepSizeHours, int idxIdStart)
-            throws IOException, InterruptedException, ExecutionException {
->>>>>>> 968b0b19
+    private void prepareIndex(ZonedDateTime date, int numHours, int stepSizeHours, int idxIdStart)
+        throws IOException, InterruptedException {
+
         IndexRequestBuilder[] reqs = new IndexRequestBuilder[numHours];
         for (int i = idxIdStart; i < idxIdStart + reqs.length; i++) {
             reqs[i - idxIdStart] = client().prepareIndex("idx2", "type", "" + i)
