/*
 * Licensed to Elasticsearch under one or more contributor
 * license agreements. See the NOTICE file distributed with
 * this work for additional information regarding copyright
 * ownership. Elasticsearch licenses this file to you under
 * the Apache License, Version 2.0 (the "License"); you may
 * not use this file except in compliance with the License.
 * You may obtain a copy of the License at
 *
 *    http://www.apache.org/licenses/LICENSE-2.0
 *
 * Unless required by applicable law or agreed to in writing,
 * software distributed under the License is distributed on an
 * "AS IS" BASIS, WITHOUT WARRANTIES OR CONDITIONS OF ANY
 * KIND, either express or implied.  See the License for the
 * specific language governing permissions and limitations
 * under the License.
 */

package org.elasticsearch.search.aggregations.pipeline;

import org.elasticsearch.common.io.stream.Writeable.Reader;
import org.elasticsearch.search.DocValueFormat;
import org.elasticsearch.search.aggregations.ParsedAggregation;
import org.elasticsearch.test.InternalAggregationTestCase;

import java.util.HashMap;
import java.util.List;
import java.util.Map;

public class InternalDerivativeTests extends InternalAggregationTestCase<InternalDerivative> {

    @Override
<<<<<<< HEAD
    protected InternalDerivative createTestInstance(String name, Map<String, Object> metaData) {
=======
    protected InternalDerivative createTestInstance(String name,
            List<PipelineAggregator> pipelineAggregators, Map<String, Object> metadata) {
>>>>>>> c9de5b11
        DocValueFormat formatter = randomNumericDocValueFormat();
        double value = frequently() ? randomDoubleBetween(-100000, 100000, true)
                : randomFrom(new Double[] { Double.NEGATIVE_INFINITY, Double.POSITIVE_INFINITY, Double.NaN });
        double normalizationFactor = frequently() ? randomDoubleBetween(0, 100000, true) : 0;
<<<<<<< HEAD
        return new InternalDerivative(name, value, normalizationFactor, formatter, metaData);
=======
        return new InternalDerivative(name, value, normalizationFactor, formatter, pipelineAggregators, metadata);
>>>>>>> c9de5b11
    }

    @Override
    public void testReduceRandom() {
        expectThrows(UnsupportedOperationException.class, () -> createTestInstance("name", null).reduce(null, null));
    }

    @Override
    protected void assertReduced(InternalDerivative reduced, List<InternalDerivative> inputs) {
        // no test since reduce operation is unsupported
    }

    @Override
    protected Reader<InternalDerivative> instanceReader() {
        return InternalDerivative::new;
    }

    @Override
    protected void assertFromXContent(InternalDerivative derivative, ParsedAggregation parsedAggregation) {
        ParsedDerivative parsed = ((ParsedDerivative) parsedAggregation);
        if (Double.isInfinite(derivative.getValue()) == false && Double.isNaN(derivative.getValue()) == false) {
            assertEquals(derivative.getValue(), parsed.value(), Double.MIN_VALUE);
            assertEquals(derivative.getValueAsString(), parsed.getValueAsString());
        } else {
            // we write Double.NEGATIVE_INFINITY, Double.POSITIVE amd Double.NAN to xContent as 'null', so we
            // cannot differentiate between them. Also we cannot recreate the exact String representation
            assertEquals(parsed.value(), Double.NaN, Double.MIN_VALUE);
        }
    }

    @Override
    protected InternalDerivative mutateInstance(InternalDerivative instance) {
        String name = instance.getName();
        double value = instance.getValue();
        double normalizationFactor = instance.getNormalizationFactor();
        DocValueFormat formatter = instance.formatter();
<<<<<<< HEAD
        Map<String, Object> metaData = instance.getMetaData();
=======
        List<PipelineAggregator> pipelineAggregators = instance.pipelineAggregators();
        Map<String, Object> metadata = instance.getMetadata();
>>>>>>> c9de5b11
        switch (between(0, 2)) {
        case 0:
            name += randomAlphaOfLength(5);
            break;
        case 1:
            if (Double.isFinite(value)) {
                value += between(1, 100);
            } else {
                value = randomDoubleBetween(0, 100000, true);
            }
            break;
        case 2:
            normalizationFactor += between(1, 100);
            break;
        case 3:
            if (metadata == null) {
                metadata = new HashMap<>(1);
            } else {
                metadata = new HashMap<>(instance.getMetadata());
            }
            metadata.put(randomAlphaOfLength(15), randomInt());
            break;
        default:
            throw new AssertionError("Illegal randomisation branch");
        }
<<<<<<< HEAD
        return new InternalDerivative(name, value, normalizationFactor, formatter, metaData);
=======
        return new InternalDerivative(name, value, normalizationFactor, formatter, pipelineAggregators, metadata);
>>>>>>> c9de5b11
    }
}<|MERGE_RESOLUTION|>--- conflicted
+++ resolved
@@ -31,21 +31,12 @@
 public class InternalDerivativeTests extends InternalAggregationTestCase<InternalDerivative> {
 
     @Override
-<<<<<<< HEAD
-    protected InternalDerivative createTestInstance(String name, Map<String, Object> metaData) {
-=======
-    protected InternalDerivative createTestInstance(String name,
-            List<PipelineAggregator> pipelineAggregators, Map<String, Object> metadata) {
->>>>>>> c9de5b11
+    protected InternalDerivative createTestInstance(String name, Map<String, Object> metadata) {
         DocValueFormat formatter = randomNumericDocValueFormat();
         double value = frequently() ? randomDoubleBetween(-100000, 100000, true)
                 : randomFrom(new Double[] { Double.NEGATIVE_INFINITY, Double.POSITIVE_INFINITY, Double.NaN });
         double normalizationFactor = frequently() ? randomDoubleBetween(0, 100000, true) : 0;
-<<<<<<< HEAD
-        return new InternalDerivative(name, value, normalizationFactor, formatter, metaData);
-=======
-        return new InternalDerivative(name, value, normalizationFactor, formatter, pipelineAggregators, metadata);
->>>>>>> c9de5b11
+        return new InternalDerivative(name, value, normalizationFactor, formatter, metadata);
     }
 
     @Override
@@ -82,12 +73,7 @@
         double value = instance.getValue();
         double normalizationFactor = instance.getNormalizationFactor();
         DocValueFormat formatter = instance.formatter();
-<<<<<<< HEAD
-        Map<String, Object> metaData = instance.getMetaData();
-=======
-        List<PipelineAggregator> pipelineAggregators = instance.pipelineAggregators();
         Map<String, Object> metadata = instance.getMetadata();
->>>>>>> c9de5b11
         switch (between(0, 2)) {
         case 0:
             name += randomAlphaOfLength(5);
@@ -113,10 +99,6 @@
         default:
             throw new AssertionError("Illegal randomisation branch");
         }
-<<<<<<< HEAD
-        return new InternalDerivative(name, value, normalizationFactor, formatter, metaData);
-=======
-        return new InternalDerivative(name, value, normalizationFactor, formatter, pipelineAggregators, metadata);
->>>>>>> c9de5b11
+        return new InternalDerivative(name, value, normalizationFactor, formatter, metadata);
     }
 }