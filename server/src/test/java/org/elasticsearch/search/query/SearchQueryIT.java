/*
 * Licensed to Elasticsearch under one or more contributor
 * license agreements. See the NOTICE file distributed with
 * this work for additional information regarding copyright
 * ownership. Elasticsearch licenses this file to you under
 * the Apache License, Version 2.0 (the "License"); you may
 * not use this file except in compliance with the License.
 * You may obtain a copy of the License at
 *
 *    http://www.apache.org/licenses/LICENSE-2.0
 *
 * Unless required by applicable law or agreed to in writing,
 * software distributed under the License is distributed on an
 * "AS IS" BASIS, WITHOUT WARRANTIES OR CONDITIONS OF ANY
 * KIND, either express or implied.  See the License for the
 * specific language governing permissions and limitations
 * under the License.
 */

package org.elasticsearch.search.query;

import org.apache.lucene.search.join.ScoreMode;
import org.apache.lucene.util.English;
import org.elasticsearch.action.index.IndexRequestBuilder;
import org.elasticsearch.action.search.SearchPhaseExecutionException;
import org.elasticsearch.action.search.SearchResponse;
import org.elasticsearch.action.search.SearchType;
import org.elasticsearch.action.search.ShardSearchFailure;
import org.elasticsearch.bootstrap.JavaVersion;
import org.elasticsearch.common.document.DocumentField;
import org.elasticsearch.common.settings.Settings;
import org.elasticsearch.common.time.DateFormatter;
import org.elasticsearch.common.unit.Fuzziness;
import org.elasticsearch.common.xcontent.XContentBuilder;
import org.elasticsearch.common.xcontent.XContentFactory;
import org.elasticsearch.common.xcontent.XContentType;
import org.elasticsearch.index.query.BoolQueryBuilder;
import org.elasticsearch.index.query.MatchQueryBuilder;
import org.elasticsearch.index.query.MultiMatchQueryBuilder;
import org.elasticsearch.index.query.Operator;
import org.elasticsearch.index.query.QueryBuilder;
import org.elasticsearch.index.query.QueryBuilders;
import org.elasticsearch.index.query.RangeQueryBuilder;
import org.elasticsearch.index.query.TermQueryBuilder;
import org.elasticsearch.index.query.WrapperQueryBuilder;
import org.elasticsearch.index.query.functionscore.ScoreFunctionBuilders;
import org.elasticsearch.index.search.MatchQuery;
import org.elasticsearch.indices.TermsLookup;
import org.elasticsearch.plugins.Plugin;
import org.elasticsearch.rest.RestStatus;
import org.elasticsearch.search.SearchHit;
import org.elasticsearch.search.SearchHits;
import org.elasticsearch.search.aggregations.AggregationBuilders;
import org.elasticsearch.test.ESIntegTestCase;
import org.elasticsearch.test.InternalSettingsPlugin;
import org.elasticsearch.test.junit.annotations.TestIssueLogging;
import org.hamcrest.Matcher;

import java.io.IOException;
import java.time.Instant;
import java.time.ZoneId;
import java.time.ZoneOffset;
import java.time.ZonedDateTime;
import java.time.format.DateTimeFormatter;
import java.util.Collection;
import java.util.Collections;
import java.util.Random;
import java.util.concurrent.ExecutionException;

import static org.elasticsearch.action.support.WriteRequest.RefreshPolicy.IMMEDIATE;
import static org.elasticsearch.cluster.metadata.IndexMetaData.SETTING_NUMBER_OF_SHARDS;
import static org.elasticsearch.common.xcontent.XContentFactory.jsonBuilder;
import static org.elasticsearch.index.query.QueryBuilders.boolQuery;
import static org.elasticsearch.index.query.QueryBuilders.constantScoreQuery;
import static org.elasticsearch.index.query.QueryBuilders.existsQuery;
import static org.elasticsearch.index.query.QueryBuilders.functionScoreQuery;
import static org.elasticsearch.index.query.QueryBuilders.fuzzyQuery;
import static org.elasticsearch.index.query.QueryBuilders.idsQuery;
import static org.elasticsearch.index.query.QueryBuilders.matchAllQuery;
import static org.elasticsearch.index.query.QueryBuilders.matchPhrasePrefixQuery;
import static org.elasticsearch.index.query.QueryBuilders.matchPhraseQuery;
import static org.elasticsearch.index.query.QueryBuilders.matchQuery;
import static org.elasticsearch.index.query.QueryBuilders.multiMatchQuery;
import static org.elasticsearch.index.query.QueryBuilders.prefixQuery;
import static org.elasticsearch.index.query.QueryBuilders.queryStringQuery;
import static org.elasticsearch.index.query.QueryBuilders.rangeQuery;
import static org.elasticsearch.index.query.QueryBuilders.regexpQuery;
import static org.elasticsearch.index.query.QueryBuilders.spanMultiTermQueryBuilder;
import static org.elasticsearch.index.query.QueryBuilders.spanNearQuery;
import static org.elasticsearch.index.query.QueryBuilders.spanNotQuery;
import static org.elasticsearch.index.query.QueryBuilders.spanOrQuery;
import static org.elasticsearch.index.query.QueryBuilders.spanTermQuery;
import static org.elasticsearch.index.query.QueryBuilders.termQuery;
import static org.elasticsearch.index.query.QueryBuilders.termsLookupQuery;
import static org.elasticsearch.index.query.QueryBuilders.termsQuery;
import static org.elasticsearch.index.query.QueryBuilders.wildcardQuery;
import static org.elasticsearch.index.query.QueryBuilders.wrapperQuery;
import static org.elasticsearch.test.hamcrest.ElasticsearchAssertions.assertAcked;
import static org.elasticsearch.test.hamcrest.ElasticsearchAssertions.assertFailures;
import static org.elasticsearch.test.hamcrest.ElasticsearchAssertions.assertFirstHit;
import static org.elasticsearch.test.hamcrest.ElasticsearchAssertions.assertHitCount;
import static org.elasticsearch.test.hamcrest.ElasticsearchAssertions.assertNoFailures;
import static org.elasticsearch.test.hamcrest.ElasticsearchAssertions.assertSearchHits;
import static org.elasticsearch.test.hamcrest.ElasticsearchAssertions.assertSearchResponse;
import static org.elasticsearch.test.hamcrest.ElasticsearchAssertions.assertSecondHit;
import static org.elasticsearch.test.hamcrest.ElasticsearchAssertions.hasId;
import static org.elasticsearch.test.hamcrest.ElasticsearchAssertions.hasScore;
import static org.hamcrest.Matchers.closeTo;
import static org.hamcrest.Matchers.containsString;
import static org.hamcrest.Matchers.emptyArray;
import static org.hamcrest.Matchers.equalTo;
import static org.hamcrest.Matchers.is;
import static org.hamcrest.Matchers.not;

public class SearchQueryIT extends ESIntegTestCase {

    @Override
    protected Collection<Class<? extends Plugin>> nodePlugins() {
        return Collections.singleton(InternalSettingsPlugin.class);
    }

    @Override
    protected int maximumNumberOfShards() {
        return 7;
    }

    @Override
    protected int maximumNumberOfReplicas() {
        return Math.min(2, cluster().numDataNodes() - 1);
    }

    // see #3952
    public void testEmptyQueryString() throws ExecutionException, InterruptedException, IOException {
        createIndex("test");
        indexRandom(true, client().prepareIndex("test").setId("1").setSource("field1", "the quick brown fox jumps"),
                client().prepareIndex("test").setId("2").setSource("field1", "quick brown"),
                client().prepareIndex("test").setId("3").setSource("field1", "quick"));

        assertHitCount(client().prepareSearch().setQuery(queryStringQuery("quick")).get(), 3L);
        assertHitCount(client().prepareSearch().setQuery(queryStringQuery("")).get(), 0L); // return no docs
    }

    // see https://github.com/elastic/elasticsearch/issues/3177
    public void testIssue3177() {
        createIndex("test");
        client().prepareIndex("test").setId("1").setSource("field1", "value1").get();
        client().prepareIndex("test").setId("2").setSource("field1", "value2").get();
        client().prepareIndex("test").setId("3").setSource("field1", "value3").get();
        ensureGreen();
        waitForRelocation();
        forceMerge();
        refresh();
        assertHitCount(
                client().prepareSearch()
                        .setQuery(matchAllQuery())
                        .setPostFilter(
                                boolQuery().must(
                                        matchAllQuery()).must(
                                        boolQuery().mustNot(boolQuery().must(termQuery("field1", "value1")).must(
                                                termQuery("field1", "value2"))))).get(),
                3L);
        assertHitCount(
                client().prepareSearch()
                        .setQuery(
                                boolQuery().must(
                                        boolQuery().should(termQuery("field1", "value1")).should(termQuery("field1", "value2"))
                                                .should(termQuery("field1", "value3"))).filter(
                                        boolQuery().mustNot(boolQuery().must(termQuery("field1", "value1")).must(
                                                termQuery("field1", "value2"))))).get(),
                3L);
        assertHitCount(
                client().prepareSearch().setQuery(matchAllQuery()).setPostFilter(boolQuery().mustNot(termQuery("field1", "value3"))).get(),
                2L);
    }

    public void testIndexOptions() throws Exception {
        assertAcked(prepareCreate("test")
                .addMapping("type1", "field1", "type=text,index_options=docs"));
        indexRandom(true,
                client().prepareIndex("test").setId("1").setSource("field1", "quick brown fox", "field2", "quick brown fox"),
                client().prepareIndex("test").setId("2").setSource("field1", "quick lazy huge brown fox",
                        "field2", "quick lazy huge brown fox"));

        SearchResponse searchResponse = client().prepareSearch().setQuery(matchPhraseQuery("field2", "quick brown").slop(0)).get();
        assertHitCount(searchResponse, 1L);

        assertFailures(client().prepareSearch().setQuery(matchPhraseQuery("field1", "quick brown").slop(0)),
                    RestStatus.BAD_REQUEST,
                    containsString("field:[field1] was indexed without position data; cannot run PhraseQuery"));
    }

    // see #3521
    public void testConstantScoreQuery() throws Exception {
        Random random = random();
        createIndex("test");
        indexRandom(true, client().prepareIndex("test").setId("1").setSource("field1", "quick brown fox", "field2", "quick brown fox"),
                client().prepareIndex("test").setId("2").setSource("field1", "quick lazy huge brown fox", "field2",
                        "quick lazy huge brown fox"));

        SearchResponse searchResponse = client().prepareSearch().setQuery(constantScoreQuery(matchQuery("field1", "quick"))).get();
        assertHitCount(searchResponse, 2L);
        for (SearchHit searchHit : searchResponse.getHits().getHits()) {
            assertThat(searchHit, hasScore(1.0f));
        }

        searchResponse = client().prepareSearch("test").setQuery(
                boolQuery().must(matchAllQuery()).must(
                constantScoreQuery(matchQuery("field1", "quick")).boost(1.0f + random().nextFloat()))).get();
        assertHitCount(searchResponse, 2L);
        assertFirstHit(searchResponse, hasScore(searchResponse.getHits().getAt(1).getScore()));

        client().prepareSearch("test").setQuery(constantScoreQuery(matchQuery("field1", "quick")).boost(1.0f + random().nextFloat())).get();
        assertHitCount(searchResponse, 2L);
        assertFirstHit(searchResponse, hasScore(searchResponse.getHits().getAt(1).getScore()));

        searchResponse = client().prepareSearch("test").setQuery(
                constantScoreQuery(boolQuery().must(matchAllQuery()).must(
                constantScoreQuery(matchQuery("field1", "quick")).boost(1.0f + (random.nextBoolean()? 0.0f : random.nextFloat()))))).get();
        assertHitCount(searchResponse, 2L);
        assertFirstHit(searchResponse, hasScore(searchResponse.getHits().getAt(1).getScore()));
        for (SearchHit searchHit : searchResponse.getHits().getHits()) {
            assertThat(searchHit, hasScore(1.0f));
        }

        int num = scaledRandomIntBetween(100, 200);
        IndexRequestBuilder[] builders = new IndexRequestBuilder[num];
        for (int i = 0; i < builders.length; i++) {
            builders[i] = client().prepareIndex("test_1").setId("" + i).setSource("f", English.intToEnglish(i));
        }
        createIndex("test_1");
        indexRandom(true, builders);

        int queryRounds = scaledRandomIntBetween(10, 20);
        for (int i = 0; i < queryRounds; i++) {
            MatchQueryBuilder matchQuery = matchQuery("f", English.intToEnglish(between(0, num)));
            searchResponse = client().prepareSearch("test_1").setQuery(constantScoreQuery(matchQuery)).setSize(num).get();
            long totalHits = searchResponse.getHits().getTotalHits().value;
            SearchHits hits = searchResponse.getHits();
            for (SearchHit searchHit : hits) {
                assertThat(searchHit, hasScore(1.0f));
            }
            searchResponse = client().prepareSearch("test_1").setQuery(
                    boolQuery().must(matchAllQuery()).must(
                    constantScoreQuery(matchQuery).boost(1.0f + (random.nextBoolean()? 0.0f : random.nextFloat())))).setSize(num).get();
            hits = searchResponse.getHits();
            assertThat(hits.getTotalHits().value, equalTo(totalHits));
            if (totalHits > 1) {
                float expected = hits.getAt(0).getScore();
                for (SearchHit searchHit : hits) {
                    assertThat(searchHit, hasScore(expected));
                }
            }
        }
    }

    // see #3521
    public void testAllDocsQueryString() throws InterruptedException, ExecutionException {
        createIndex("test");
        indexRandom(true, client().prepareIndex("test").setId("1").setSource("foo", "bar"),
                client().prepareIndex("test").setId("2").setSource("foo", "bar")
        );

        int iters = scaledRandomIntBetween(100, 200);
        for (int i = 0; i < iters; i++) {
            SearchResponse searchResponse = client().prepareSearch("test").setQuery(queryStringQuery("*:*^10.0").boost(10.0f)).get();
            assertHitCount(searchResponse, 2L);

            searchResponse = client().prepareSearch("test").setQuery(
                    boolQuery().must(matchAllQuery()).must(constantScoreQuery(matchAllQuery()))).get();
            assertHitCount(searchResponse, 2L);
            assertThat((double)searchResponse.getHits().getAt(0).getScore(), closeTo(2.0, 0.1));
            assertThat((double)searchResponse.getHits().getAt(1).getScore(),closeTo(2.0, 0.1));
        }
    }

    public void testQueryStringAnalyzedWildcard() throws Exception {
        createIndex("test");

        client().prepareIndex("test").setId("1").setSource("field1", "value_1", "field2", "value_2").get();
        refresh();

        SearchResponse searchResponse = client().prepareSearch().setQuery(queryStringQuery("value*")).get();
        assertHitCount(searchResponse, 1L);

        searchResponse = client().prepareSearch().setQuery(queryStringQuery("*ue*")).get();
        assertHitCount(searchResponse, 1L);

        searchResponse = client().prepareSearch().setQuery(queryStringQuery("*ue_1")).get();
        assertHitCount(searchResponse, 1L);

        searchResponse = client().prepareSearch().setQuery(queryStringQuery("val*e_1")).get();
        assertHitCount(searchResponse, 1L);

        searchResponse = client().prepareSearch().setQuery(queryStringQuery("v?l*e?1")).get();
        assertHitCount(searchResponse, 1L);
    }

    public void testLowercaseExpandedTerms() {
        createIndex("test");

        client().prepareIndex("test").setId("1").setSource("field1", "value_1", "field2", "value_2").get();
        refresh();

        SearchResponse searchResponse = client().prepareSearch().setQuery(queryStringQuery("VALUE_3~1")).get();
        assertHitCount(searchResponse, 1L);
        searchResponse = client().prepareSearch().setQuery(queryStringQuery("ValUE_*")).get();
        assertHitCount(searchResponse, 1L);
        searchResponse = client().prepareSearch().setQuery(queryStringQuery("vAl*E_1")).get();
        assertHitCount(searchResponse, 1L);
        searchResponse = client().prepareSearch().setQuery(queryStringQuery("[VALUE_1 TO VALUE_3]")).get();
        assertHitCount(searchResponse, 1L);
    }

    // Issue #3540
    public void testDateRangeInQueryString() {
        //the mapping needs to be provided upfront otherwise we are not sure how many failures we get back
        //as with dynamic mappings some shards might be lacking behind and parse a different query
        assertAcked(prepareCreate("test").addMapping(
                "type", "past", "type=date", "future", "type=date"
        ));

        ZonedDateTime now = ZonedDateTime.now(ZoneOffset.UTC);
        String aMonthAgo = DateTimeFormatter.ISO_LOCAL_DATE.format(now.minusMonths(1));
        String aMonthFromNow = DateTimeFormatter.ISO_LOCAL_DATE.format(now.plusMonths(1));
        client().prepareIndex("test").setId("1").setSource("past", aMonthAgo, "future", aMonthFromNow).get();
        refresh();

        SearchResponse searchResponse = client().prepareSearch().setQuery(queryStringQuery("past:[now-2M/d TO now/d]")).get();
        assertHitCount(searchResponse, 1L);

        searchResponse = client().prepareSearch().setQuery(queryStringQuery("future:[now/d TO now+2M/d]")).get();
        assertHitCount(searchResponse, 1L);

        SearchPhaseExecutionException e = expectThrows(SearchPhaseExecutionException.class, () -> client().prepareSearch()
                .setQuery(queryStringQuery("future:[now/D TO now+2M/d]").lenient(false)).get());
        assertThat(e.status(), equalTo(RestStatus.BAD_REQUEST));
        assertThat(e.toString(), containsString("unit [D] not supported for date math"));
    }

    // Issue #7880
    public void testDateRangeInQueryStringWithTimeZone_7880() {
        //the mapping needs to be provided upfront otherwise we are not sure how many failures we get back
        //as with dynamic mappings some shards might be lacking behind and parse a different query
        assertAcked(prepareCreate("test").addMapping("type", "past", "type=date"));

        ZoneId timeZone = randomZone();
        String now = DateFormatter.forPattern("strict_date_optional_time").format(Instant.now().atZone(timeZone));
        logger.info(" --> Using time_zone [{}], now is [{}]", timeZone.getId(), now);
        client().prepareIndex("test").setId("1").setSource("past", now).get();
        refresh();

        SearchResponse searchResponse = client().prepareSearch().setQuery(queryStringQuery("past:[now-1m/m TO now+1m/m]")
                .timeZone(timeZone.getId())).get();
        assertHitCount(searchResponse, 1L);
    }

    // Issue #10477
    public void testDateRangeInQueryStringWithTimeZone_10477() {
        //the mapping needs to be provided upfront otherwise we are not sure how many failures we get back
        //as with dynamic mappings some shards might be lacking behind and parse a different query
        assertAcked(prepareCreate("test").addMapping(
                "type", "past", "type=date"
        ));

        client().prepareIndex("test").setId("1").setSource("past", "2015-04-05T23:00:00+0000").get();
        client().prepareIndex("test").setId("2").setSource("past", "2015-04-06T00:00:00+0000").get();
        refresh();

        // Timezone set with dates
        SearchResponse searchResponse = client().prepareSearch()
                .setQuery(queryStringQuery("past:[2015-04-06T00:00:00+0200 TO 2015-04-06T23:00:00+0200]"))
                .get();
        assertHitCount(searchResponse, 2L);

        // Same timezone set with time_zone
        searchResponse = client().prepareSearch()
                .setQuery(queryStringQuery("past:[2015-04-06T00:00:00 TO 2015-04-06T23:00:00]").timeZone("+0200"))
                .get();
        assertHitCount(searchResponse, 2L);

        // We set a timezone which will give no result
        searchResponse = client().prepareSearch()
                .setQuery(queryStringQuery("past:[2015-04-06T00:00:00-0200 TO 2015-04-06T23:00:00-0200]"))
                .get();
        assertHitCount(searchResponse, 0L);

        // Same timezone set with time_zone but another timezone is set directly within dates which has the precedence
        searchResponse = client().prepareSearch()
                .setQuery(queryStringQuery("past:[2015-04-06T00:00:00-0200 TO 2015-04-06T23:00:00-0200]").timeZone("+0200"))
                .get();
        assertHitCount(searchResponse, 0L);
    }

    public void testIdsQueryTestsIdIndexed() throws Exception {
        assertAcked(client().admin().indices().prepareCreate("test"));

        indexRandom(true, client().prepareIndex("test").setId("1").setSource("field1", "value1"),
                client().prepareIndex("test").setId("2").setSource("field1", "value2"),
                client().prepareIndex("test").setId("3").setSource("field1", "value3"));

        SearchResponse searchResponse = client().prepareSearch().setQuery(constantScoreQuery(idsQuery().addIds("1", "3"))).get();
        assertHitCount(searchResponse, 2L);
        assertSearchHits(searchResponse, "1", "3");

        searchResponse = client().prepareSearch().setQuery(idsQuery().addIds("1", "3")).get();
        assertHitCount(searchResponse, 2L);
        assertSearchHits(searchResponse, "1", "3");

        searchResponse = client().prepareSearch().setQuery(idsQuery().addIds("7", "10")).get();
        assertHitCount(searchResponse, 0L);

        // repeat..., with terms
        searchResponse = client().prepareSearch().setQuery(constantScoreQuery(termsQuery("_id", "1", "3"))).get();
        assertHitCount(searchResponse, 2L);
        assertSearchHits(searchResponse, "1", "3");
    }

    public void testTermIndexQuery() throws Exception {
        String[] indexNames = { "test1", "test2" };
        for (String indexName : indexNames) {
            assertAcked(client()
                    .admin()
                    .indices()
                    .prepareCreate(indexName));

            indexRandom(true, client().prepareIndex(indexName).setId(indexName + "1").setSource("field1", "value1"));

        }

        for (String indexName : indexNames) {
            SearchResponse request = client().prepareSearch().setQuery(constantScoreQuery(termQuery("_index", indexName))).get();
            SearchResponse searchResponse = assertSearchResponse(request);
            assertHitCount(searchResponse, 1L);
            assertSearchHits(searchResponse, indexName + "1");
        }
        for (String indexName : indexNames) {
            SearchResponse request = client().prepareSearch().setQuery(constantScoreQuery(termsQuery("_index", indexName))).get();
            SearchResponse searchResponse = assertSearchResponse(request);
            assertHitCount(searchResponse, 1L);
            assertSearchHits(searchResponse, indexName + "1");
        }
        for (String indexName : indexNames) {
            SearchResponse request = client().prepareSearch().setQuery(constantScoreQuery(matchQuery("_index", indexName))).get();
            SearchResponse searchResponse = assertSearchResponse(request);
            assertHitCount(searchResponse, 1L);
            assertSearchHits(searchResponse, indexName + "1");
        }
        {
            SearchResponse request = client().prepareSearch().setQuery(constantScoreQuery(termsQuery("_index", indexNames))).get();
            SearchResponse searchResponse = assertSearchResponse(request);
            assertHitCount(searchResponse, indexNames.length);
        }
    }

    public void testFilterExistsMissing() throws Exception {
        createIndex("test");

        indexRandom(true,
                client().prepareIndex("test").setId("1")
                .setSource(jsonBuilder().startObject().startObject("obj1").field("obj1_val", "1").endObject().field("x1", "x_1")
                        .field("field1", "value1_1").field("field2", "value2_1").endObject()),
                client().prepareIndex("test").setId("2")
                .setSource(jsonBuilder().startObject().startObject("obj1").field("obj1_val", "1").endObject().field("x2", "x_2")
                        .field("field1", "value1_2").endObject()),
                client().prepareIndex("test").setId("3")
                .setSource(jsonBuilder().startObject().startObject("obj2").field("obj2_val", "1").endObject().field("y1", "y_1")
                        .field("field2", "value2_3").endObject()),
                client().prepareIndex("test").setId("4")
                .setSource(jsonBuilder().startObject().startObject("obj2").field("obj2_val", "1").endObject().field("y2", "y_2")
                        .field("field3", "value3_4").endObject()) );


        SearchResponse searchResponse = client().prepareSearch().setQuery(existsQuery("field1")).get();
        assertHitCount(searchResponse, 2L);
        assertSearchHits(searchResponse, "1", "2");

        searchResponse = client().prepareSearch().setQuery(constantScoreQuery(existsQuery("field1"))).get();
        assertHitCount(searchResponse, 2L);
        assertSearchHits(searchResponse, "1", "2");

        searchResponse = client().prepareSearch().setQuery(queryStringQuery("_exists_:field1")).get();
        assertHitCount(searchResponse, 2L);
        assertSearchHits(searchResponse, "1", "2");

        searchResponse = client().prepareSearch().setQuery(existsQuery("field2")).get();
        assertHitCount(searchResponse, 2L);
        assertSearchHits(searchResponse, "1", "3");

        searchResponse = client().prepareSearch().setQuery(existsQuery("field3")).get();
        assertHitCount(searchResponse, 1L);
        assertFirstHit(searchResponse, hasId("4"));

        // wildcard check
        searchResponse = client().prepareSearch().setQuery(existsQuery("x*")).get();
        assertHitCount(searchResponse, 2L);
        assertSearchHits(searchResponse, "1", "2");

        // object check
        searchResponse = client().prepareSearch().setQuery(existsQuery("obj1")).get();
        assertHitCount(searchResponse, 2L);
        assertSearchHits(searchResponse, "1", "2");
    }

    public void testPassQueryOrFilterAsJSONString() throws Exception {
        createIndex("test");

        client().prepareIndex("test").setId("1").setSource("field1", "value1_1", "field2", "value2_1").setRefreshPolicy(IMMEDIATE).get();

        WrapperQueryBuilder wrapper = new WrapperQueryBuilder("{ \"term\" : { \"field1\" : \"value1_1\" } }");
        assertHitCount(client().prepareSearch().setQuery(wrapper).get(), 1L);

        BoolQueryBuilder bool = boolQuery().must(wrapper).must(new TermQueryBuilder("field2", "value2_1"));
        assertHitCount(client().prepareSearch().setQuery(bool).get(), 1L);

        WrapperQueryBuilder wrapperFilter = wrapperQuery("{ \"term\" : { \"field1\" : \"value1_1\" } }");
        assertHitCount(client().prepareSearch().setPostFilter(wrapperFilter).get(), 1L);
    }

    public void testFiltersWithCustomCacheKey() throws Exception {
        createIndex("test");

        client().prepareIndex("test").setId("1").setSource("field1", "value1").get();
        refresh();
        SearchResponse searchResponse = client().prepareSearch("test").setQuery(constantScoreQuery(termsQuery("field1", "value1"))).get();
        assertHitCount(searchResponse, 1L);

        searchResponse = client().prepareSearch("test").setQuery(constantScoreQuery(termsQuery("field1", "value1"))).get();
        assertHitCount(searchResponse, 1L);

        searchResponse = client().prepareSearch("test").setQuery(constantScoreQuery(termsQuery("field1", "value1"))).get();
        assertHitCount(searchResponse, 1L);

        searchResponse = client().prepareSearch("test").setQuery(constantScoreQuery(termsQuery("field1", "value1"))).get();
        assertHitCount(searchResponse, 1L);
    }

    public void testMatchQueryNumeric() throws Exception {
        assertAcked(prepareCreate("test").addMapping("type1", "long", "type=long", "double", "type=double"));

        indexRandom(true, client().prepareIndex("test").setId("1").setSource("long", 1L, "double", 1.0d),
                client().prepareIndex("test").setId("2").setSource("long", 2L, "double", 2.0d),
                client().prepareIndex("test").setId("3").setSource("long", 3L, "double", 3.0d));

        SearchResponse searchResponse = client().prepareSearch().setQuery(matchQuery("long", "1")).get();
        assertHitCount(searchResponse, 1L);
        assertFirstHit(searchResponse, hasId("1"));

        searchResponse = client().prepareSearch().setQuery(matchQuery("double", "2")).get();
        assertHitCount(searchResponse, 1L);
        assertFirstHit(searchResponse, hasId("2"));
        expectThrows(SearchPhaseExecutionException.class, () -> client().prepareSearch().setQuery(matchQuery("double", "2 3 4")).get());
    }

    public void testMatchQueryFuzzy() throws Exception {
        assertAcked(prepareCreate("test").addMapping("_doc", "text", "type=text"));

        indexRandom(true, client().prepareIndex("test").setId("1").setSource("text", "Unit"),
                client().prepareIndex("test").setId("2").setSource("text", "Unity"));

        SearchResponse searchResponse = client().prepareSearch().setQuery(matchQuery("text", "uniy").fuzziness(Fuzziness.fromEdits(0)))
                .get();
        assertHitCount(searchResponse, 0L);

        searchResponse = client().prepareSearch().setQuery(matchQuery("text", "uniy").fuzziness(Fuzziness.fromEdits(1))).get();
        assertHitCount(searchResponse, 2L);
        assertSearchHits(searchResponse, "1", "2");

        searchResponse = client().prepareSearch().setQuery(matchQuery("text", "uniy").fuzziness(Fuzziness.fromString("AUTO"))).get();
        assertHitCount(searchResponse, 2L);
        assertSearchHits(searchResponse, "1", "2");

        searchResponse = client().prepareSearch().setQuery(matchQuery("text", "uniy").fuzziness(Fuzziness.fromString("AUTO:5,7"))).get();
        assertHitCount(searchResponse, 0L);

        searchResponse = client().prepareSearch().setQuery(matchQuery("text", "unify").fuzziness(Fuzziness.fromString("AUTO:5,7"))).get();
        assertHitCount(searchResponse, 1L);
        assertSearchHits(searchResponse, "2");
    }


    public void testMultiMatchQuery() throws Exception {
        createIndex("test");

        indexRandom(true,
                client().prepareIndex("test").setId("1").setSource("field1", "value1", "field2", "value4", "field3", "value3"),
                client().prepareIndex("test").setId("2").setSource("field1", "value2", "field2", "value5", "field3", "value2"),
                client().prepareIndex("test").setId("3").setSource("field1", "value3", "field2", "value6", "field3", "value1") );

        MultiMatchQueryBuilder builder = multiMatchQuery("value1 value2 value4", "field1", "field2");
        SearchResponse searchResponse = client().prepareSearch().setQuery(builder)
                .addAggregation(AggregationBuilders.terms("field1").field("field1.keyword")).get();

        assertHitCount(searchResponse, 2L);
        // this uses dismax so scores are equal and the order can be arbitrary
        assertSearchHits(searchResponse, "1", "2");

        searchResponse = client().prepareSearch()
                .setQuery(builder)
                .get();

        assertHitCount(searchResponse, 2L);
        assertSearchHits(searchResponse, "1", "2");

        client().admin().indices().prepareRefresh("test").get();
        builder = multiMatchQuery("value1", "field1", "field2")
                .operator(Operator.AND); // Operator only applies on terms inside a field! Fields are always OR-ed together.
        searchResponse = client().prepareSearch()
                .setQuery(builder)
                .get();
        assertHitCount(searchResponse, 1L);
        assertFirstHit(searchResponse, hasId("1"));

        refresh();
        builder = multiMatchQuery("value1", "field1").field("field3", 1.5f)
                .operator(Operator.AND); // Operator only applies on terms inside a field! Fields are always OR-ed together.
        searchResponse = client().prepareSearch().setQuery(builder).get();
        assertHitCount(searchResponse, 2L);
        assertSearchHits(searchResponse, "3", "1");

        client().admin().indices().prepareRefresh("test").get();
        builder = multiMatchQuery("value1").field("field1").field("field3", 1.5f)
                .operator(Operator.AND); // Operator only applies on terms inside a field! Fields are always OR-ed together.
        searchResponse = client().prepareSearch().setQuery(builder).get();
        assertHitCount(searchResponse, 2L);
        assertSearchHits(searchResponse, "3", "1");

        // Test lenient
        client().prepareIndex("test").setId("3").setSource("field1", "value7", "field2", "value8", "field4", 5).get();
        refresh();

        builder = multiMatchQuery("value1", "field1", "field2", "field4");

        //when the number for shards is randomized and we expect failures
        //we can either run into partial or total failures depending on the current number of shards
        Matcher<String> reasonMatcher = containsString("NumberFormatException: For input string: \"value1\"");
        ShardSearchFailure[] shardFailures;
        try {
            client().prepareSearch().setQuery(builder).get();
            shardFailures = searchResponse.getShardFailures();
            assertThat("Expected shard failures, got none", shardFailures, not(emptyArray()));
        } catch (SearchPhaseExecutionException e) {
            assertThat(e.status(), equalTo(RestStatus.BAD_REQUEST));
            shardFailures = e.shardFailures();
        }

        for (ShardSearchFailure shardSearchFailure : shardFailures) {
            assertThat(shardSearchFailure.status(), equalTo(RestStatus.BAD_REQUEST));
            assertThat(shardSearchFailure.reason(), reasonMatcher);
        }

        builder.lenient(true);
        searchResponse = client().prepareSearch().setQuery(builder).get();
        assertHitCount(searchResponse, 1L);
        assertFirstHit(searchResponse, hasId("1"));
    }

    public void testMatchQueryZeroTermsQuery() {
        assertAcked(prepareCreate("test")
                .addMapping("type1", "field1", "type=text,analyzer=classic", "field2", "type=text,analyzer=classic"));
        client().prepareIndex("test").setId("1").setSource("field1", "value1").get();
        client().prepareIndex("test").setId("2").setSource("field1", "value2").get();
        refresh();

        BoolQueryBuilder boolQuery = boolQuery()
                .must(matchQuery("field1", "a").zeroTermsQuery(MatchQuery.ZeroTermsQuery.NONE))
                .must(matchQuery("field1", "value1").zeroTermsQuery(MatchQuery.ZeroTermsQuery.NONE));
        SearchResponse searchResponse = client().prepareSearch().setQuery(boolQuery).get();
        assertHitCount(searchResponse, 0L);

        boolQuery = boolQuery()
                .must(matchQuery("field1", "a").zeroTermsQuery(MatchQuery.ZeroTermsQuery.ALL))
                .must(matchQuery("field1", "value1").zeroTermsQuery(MatchQuery.ZeroTermsQuery.ALL));
        searchResponse = client().prepareSearch().setQuery(boolQuery).get();
        assertHitCount(searchResponse, 1L);

        boolQuery = boolQuery().must(matchQuery("field1", "a").zeroTermsQuery(MatchQuery.ZeroTermsQuery.ALL));
        searchResponse = client().prepareSearch().setQuery(boolQuery).get();
        assertHitCount(searchResponse, 2L);
    }

    public void testMultiMatchQueryZeroTermsQuery() {
        assertAcked(prepareCreate("test")
                .addMapping("type1", "field1", "type=text,analyzer=classic", "field2", "type=text,analyzer=classic"));
        client().prepareIndex("test").setId("1").setSource("field1", "value1", "field2", "value2").get();
        client().prepareIndex("test").setId("2").setSource("field1", "value3", "field2", "value4").get();
        refresh();


        BoolQueryBuilder boolQuery = boolQuery()
                .must(multiMatchQuery("a", "field1", "field2").zeroTermsQuery(MatchQuery.ZeroTermsQuery.NONE))
                // Fields are ORed together
                .must(multiMatchQuery("value1", "field1", "field2").zeroTermsQuery(MatchQuery.ZeroTermsQuery.NONE));
        SearchResponse searchResponse = client().prepareSearch().setQuery(boolQuery).get();
        assertHitCount(searchResponse, 0L);

        boolQuery = boolQuery()
                .must(multiMatchQuery("a", "field1", "field2").zeroTermsQuery(MatchQuery.ZeroTermsQuery.ALL))
                .must(multiMatchQuery("value4", "field1", "field2").zeroTermsQuery(MatchQuery.ZeroTermsQuery.ALL));
        searchResponse = client().prepareSearch().setQuery(boolQuery).get();
        assertHitCount(searchResponse, 1L);

        boolQuery = boolQuery().must(multiMatchQuery("a", "field1").zeroTermsQuery(MatchQuery.ZeroTermsQuery.ALL));
        searchResponse = client().prepareSearch().setQuery(boolQuery).get();
        assertHitCount(searchResponse, 2L);
    }

    public void testMultiMatchQueryMinShouldMatch() {
        createIndex("test");
        client().prepareIndex("test").setId("1").setSource("field1", new String[]{"value1", "value2", "value3"}).get();
        client().prepareIndex("test").setId("2").setSource("field2", "value1").get();
        refresh();

        MultiMatchQueryBuilder multiMatchQuery = multiMatchQuery("value1 value2 foo", "field1", "field2");

        multiMatchQuery.minimumShouldMatch("70%");
        SearchResponse searchResponse = client().prepareSearch()
                .setQuery(multiMatchQuery)
                .get();
        assertHitCount(searchResponse, 1L);
        assertFirstHit(searchResponse, hasId("1"));

        multiMatchQuery.minimumShouldMatch("30%");
        searchResponse = client().prepareSearch().setQuery(multiMatchQuery).get();
        assertHitCount(searchResponse, 2L);
        assertFirstHit(searchResponse, hasId("1"));
        assertSecondHit(searchResponse, hasId("2"));

        multiMatchQuery.minimumShouldMatch("70%");
        searchResponse = client().prepareSearch().setQuery(multiMatchQuery).get();
        assertHitCount(searchResponse, 1L);
        assertFirstHit(searchResponse, hasId("1"));

        multiMatchQuery.minimumShouldMatch("30%");
        searchResponse = client().prepareSearch().setQuery(multiMatchQuery).get();
        assertHitCount(searchResponse, 2L);
        assertFirstHit(searchResponse, hasId("1"));
        assertSecondHit(searchResponse, hasId("2"));

        multiMatchQuery = multiMatchQuery("value1 value2 bar", "field1");
        multiMatchQuery.minimumShouldMatch("100%");
        searchResponse = client().prepareSearch().setQuery(multiMatchQuery).get();
        assertHitCount(searchResponse, 0L);

        multiMatchQuery.minimumShouldMatch("70%");
        searchResponse = client().prepareSearch().setQuery(multiMatchQuery).get();
        assertHitCount(searchResponse, 1L);
        assertFirstHit(searchResponse, hasId("1"));
        // Min should match > # optional clauses returns no docs.
        multiMatchQuery = multiMatchQuery("value1 value2 value3", "field1", "field2");
        multiMatchQuery.minimumShouldMatch("4");
        searchResponse = client().prepareSearch().setQuery(multiMatchQuery).get();
        assertHitCount(searchResponse, 0L);
    }

    public void testBoolQueryMinShouldMatchBiggerThanNumberOfShouldClauses() throws IOException {
        createIndex("test");
        client().prepareIndex("test").setId("1").setSource("field1", new String[]{"value1", "value2", "value3"}).get();
        client().prepareIndex("test").setId("2").setSource("field2", "value1").get();
        refresh();

        BoolQueryBuilder boolQuery = boolQuery()
            .must(termQuery("field1", "value1"))
            .should(boolQuery()
                .should(termQuery("field1", "value1"))
                .should(termQuery("field1", "value2"))
                .minimumShouldMatch(3));
        SearchResponse searchResponse = client().prepareSearch().setQuery(boolQuery).get();
        assertHitCount(searchResponse, 1L);
        assertFirstHit(searchResponse, hasId("1"));

        boolQuery = boolQuery()
            .must(termQuery("field1", "value1"))
            .should(boolQuery()
                .should(termQuery("field1", "value1"))
                .should(termQuery("field1", "value2"))
                .minimumShouldMatch(1))
            // Only one should clause is defined, returns no docs.
            .minimumShouldMatch(2);
        searchResponse = client().prepareSearch().setQuery(boolQuery).get();
        assertHitCount(searchResponse, 0L);

        boolQuery = boolQuery()
            .should(termQuery("field1", "value1"))
            .should(boolQuery()
                .should(termQuery("field1", "value1"))
                .should(termQuery("field1", "value2"))
                .minimumShouldMatch(3))
            .minimumShouldMatch(1);
        searchResponse = client().prepareSearch().setQuery(boolQuery).get();
        assertHitCount(searchResponse, 1L);
        assertFirstHit(searchResponse, hasId("1"));

        boolQuery = boolQuery()
            .must(termQuery("field1", "value1"))
            .must(boolQuery()
                .should(termQuery("field1", "value1"))
                .should(termQuery("field1", "value2"))
                .minimumShouldMatch(3));
        searchResponse = client().prepareSearch().setQuery(boolQuery).get();
        assertHitCount(searchResponse, 0L);
    }

    public void testFuzzyQueryString() {
        createIndex("test");
        client().prepareIndex("test").setId("1").setSource("str", "kimchy", "date", "2012-02-01", "num", 12).get();
        client().prepareIndex("test").setId("2").setSource("str", "shay", "date", "2012-02-05", "num", 20).get();
        refresh();

        SearchResponse searchResponse = client().prepareSearch().setQuery(queryStringQuery("str:kimcy~1")).get();
        assertNoFailures(searchResponse);
        assertHitCount(searchResponse, 1L);
        assertFirstHit(searchResponse, hasId("1"));
    }

    @TestIssueLogging(value = "org.elasticsearch.search.query.SearchQueryIT:DEBUG",
        issueUrl = "https://github.com/elastic/elasticsearch/issues/43144")
    public void testQuotedQueryStringWithBoost() throws InterruptedException {
        float boost = 10.0f;
        assertAcked(prepareCreate("test").setSettings(Settings.builder().put(SETTING_NUMBER_OF_SHARDS, 1)));

        indexRandom(true, false,
            client().prepareIndex("test").setId("1").setSource("important", "phrase match", "less_important", "nothing important"),
            client().prepareIndex("test").setId("2").setSource("important", "nothing important", "less_important", "phrase match")
        );

        SearchResponse searchResponse = client().prepareSearch()
                .setQuery(queryStringQuery("\"phrase match\"").field("important", boost).field("less_important")).get();
        assertHitCount(searchResponse, 2L);
        assertFirstHit(searchResponse, hasId("1"));
        assertSecondHit(searchResponse, hasId("2"));
        assertThat((double)searchResponse.getHits().getAt(0).getScore(), closeTo(boost * searchResponse.getHits().getAt(1).getScore(), .1));
    }

    public void testSpecialRangeSyntaxInQueryString() {
        createIndex("test");
        client().prepareIndex("test").setId("1").setSource("str", "kimchy", "date", "2012-02-01", "num", 12).get();
        client().prepareIndex("test").setId("2").setSource("str", "shay", "date", "2012-02-05", "num", 20).get();
        refresh();

        SearchResponse searchResponse = client().prepareSearch().setQuery(queryStringQuery("num:>19")).get();
        assertHitCount(searchResponse, 1L);
        assertFirstHit(searchResponse, hasId("2"));

        searchResponse = client().prepareSearch().setQuery(queryStringQuery("num:>20")).get();
        assertHitCount(searchResponse, 0L);

        searchResponse = client().prepareSearch().setQuery(queryStringQuery("num:>=20")).get();
        assertHitCount(searchResponse, 1L);
        assertFirstHit(searchResponse, hasId("2"));

        searchResponse = client().prepareSearch().setQuery(queryStringQuery("num:>11")).get();
        assertHitCount(searchResponse, 2L);

        searchResponse = client().prepareSearch().setQuery(queryStringQuery("num:<20")).get();
        assertHitCount(searchResponse, 1L);

        searchResponse = client().prepareSearch().setQuery(queryStringQuery("num:<=20")).get();
        assertHitCount(searchResponse, 2L);

        searchResponse = client().prepareSearch().setQuery(queryStringQuery("+num:>11 +num:<20")).get();
        assertHitCount(searchResponse, 1L);
    }

    public void testEmptytermsQuery() throws Exception {
        assertAcked(prepareCreate("test").addMapping("type", "term", "type=text"));

        indexRandom(true, client().prepareIndex("test").setId("1").setSource("term", "1"),
                client().prepareIndex("test").setId("2").setSource("term", "2"),
                client().prepareIndex("test").setId("3").setSource("term", "3"),
                client().prepareIndex("test").setId("4").setSource("term", "4") );

        SearchResponse searchResponse = client().prepareSearch("test")
                .setQuery(constantScoreQuery(termsQuery("term", new String[0]))).get();
        assertHitCount(searchResponse, 0L);

        searchResponse = client().prepareSearch("test").setQuery(idsQuery()).get();
        assertHitCount(searchResponse, 0L);
    }

    public void testTermsQuery() throws Exception {
        assertAcked(prepareCreate("test").addMapping("type", "str", "type=text", "lng", "type=long", "dbl", "type=double"));

        indexRandom(true,
                client().prepareIndex("test").setId("1").setSource("str", "1", "lng", 1L, "dbl", 1.0d),
                client().prepareIndex("test").setId("2").setSource("str", "2", "lng", 2L, "dbl", 2.0d),
                client().prepareIndex("test").setId("3").setSource("str", "3", "lng", 3L, "dbl", 3.0d),
                client().prepareIndex("test").setId("4").setSource("str", "4", "lng", 4L, "dbl", 4.0d));

        SearchResponse searchResponse = client().prepareSearch("test")
                .setQuery(constantScoreQuery(termsQuery("str", "1", "4"))).get();
        assertHitCount(searchResponse, 2L);
        assertSearchHits(searchResponse, "1", "4");

        searchResponse = client().prepareSearch("test")
                .setQuery(constantScoreQuery(termsQuery("lng", new long[] {2, 3}))).get();
        assertHitCount(searchResponse, 2L);
        assertSearchHits(searchResponse, "2", "3");

        searchResponse = client().prepareSearch("test")
                .setQuery(constantScoreQuery(termsQuery("dbl", new double[]{2, 3}))).get();
        assertHitCount(searchResponse, 2L);
        assertSearchHits(searchResponse, "2", "3");

        searchResponse = client().prepareSearch("test")
                .setQuery(constantScoreQuery(termsQuery("lng", new int[] {1, 3}))).get();
        assertHitCount(searchResponse, 2L);
        assertSearchHits(searchResponse, "1", "3");

        searchResponse = client().prepareSearch("test")
                .setQuery(constantScoreQuery(termsQuery("dbl", new float[] {2, 4}))).get();
        assertHitCount(searchResponse, 2L);
        assertSearchHits(searchResponse, "2", "4");

        // test partial matching
        searchResponse = client().prepareSearch("test")
                .setQuery(constantScoreQuery(termsQuery("str", "2", "5"))).get();
        assertNoFailures(searchResponse);
        assertHitCount(searchResponse, 1L);
        assertFirstHit(searchResponse, hasId("2"));

        searchResponse = client().prepareSearch("test")
                .setQuery(constantScoreQuery(termsQuery("dbl", new double[] {2, 5}))).get();
        assertNoFailures(searchResponse);
        assertHitCount(searchResponse, 1L);
        assertFirstHit(searchResponse, hasId("2"));

        searchResponse = client().prepareSearch("test")
                .setQuery(constantScoreQuery(termsQuery("lng", new long[] {2, 5}))).get();
        assertNoFailures(searchResponse);
        assertHitCount(searchResponse, 1L);
        assertFirstHit(searchResponse, hasId("2"));

        // test valid type, but no matching terms
        searchResponse = client().prepareSearch("test")
                .setQuery(constantScoreQuery(termsQuery("str", "5", "6"))).get();
        assertHitCount(searchResponse, 0L);

        searchResponse = client().prepareSearch("test")
                .setQuery(constantScoreQuery(termsQuery("dbl", new double[] {5, 6}))).get();
        assertHitCount(searchResponse, 0L);

        searchResponse = client().prepareSearch("test")
                .setQuery(constantScoreQuery(termsQuery("lng", new long[] {5, 6}))).get();
        assertHitCount(searchResponse, 0L);
    }

    public void testTermsLookupFilter() throws Exception {
        assertAcked(prepareCreate("lookup").addMapping("type", "terms","type=text", "other", "type=text"));
        assertAcked(prepareCreate("lookup2").addMapping("type",
                jsonBuilder().startObject().startObject("type").startObject("properties")
                        .startObject("arr").startObject("properties").startObject("term").field("type", "text")
                        .endObject().endObject().endObject().endObject().endObject().endObject()));
        assertAcked(prepareCreate("lookup3").addMapping("type", "_source", "enabled=false", "terms","type=text"));
        assertAcked(prepareCreate("test").addMapping("type", "term", "type=text"));

        indexRandom(true,
                client().prepareIndex("lookup").setId("1").setSource("terms", new String[]{"1", "3"}),
                client().prepareIndex("lookup").setId("2").setSource("terms", new String[]{"2"}),
                client().prepareIndex("lookup").setId("3").setSource("terms", new String[]{"2", "4"}),
                client().prepareIndex("lookup").setId("4").setSource("other", "value"),
                client().prepareIndex("lookup2").setId("1").setSource(XContentFactory.jsonBuilder().startObject()
                        .startArray("arr")
                        .startObject().field("term", "1").endObject()
                        .startObject().field("term", "3").endObject()
                        .endArray()
                        .endObject()),
                client().prepareIndex("lookup2").setId("2").setSource(XContentFactory.jsonBuilder().startObject()
                        .startArray("arr")
                        .startObject().field("term", "2").endObject()
                        .endArray()
                        .endObject()),
                client().prepareIndex("lookup2").setId("3").setSource(XContentFactory.jsonBuilder().startObject()
                        .startArray("arr")
                        .startObject().field("term", "2").endObject()
                        .startObject().field("term", "4").endObject()
                        .endArray()
                        .endObject()),
                client().prepareIndex("lookup3").setId("1").setSource("terms", new String[]{"1", "3"}),
                client().prepareIndex("test").setId("1").setSource("term", "1"),
                client().prepareIndex("test").setId("2").setSource("term", "2"),
                client().prepareIndex("test").setId("3").setSource("term", "3"),
                client().prepareIndex("test").setId("4").setSource("term", "4") );

        SearchResponse searchResponse = client().prepareSearch("test")
                .setQuery(termsLookupQuery("term" , new TermsLookup("lookup", "1", "terms"))).get();
        assertHitCount(searchResponse, 2L);
        assertSearchHits(searchResponse, "1", "3");

        // same as above, just on the _id...
        searchResponse = client().prepareSearch("test")
                .setQuery(termsLookupQuery("_id", new TermsLookup("lookup", "1", "terms"))
                ).get();
        assertHitCount(searchResponse, 2L);
        assertSearchHits(searchResponse, "1", "3");

        // another search with same parameters...
        searchResponse = client().prepareSearch("test")
                .setQuery(termsLookupQuery("term", new TermsLookup("lookup", "1", "terms"))).get();
        assertHitCount(searchResponse, 2L);
        assertSearchHits(searchResponse, "1", "3");

        searchResponse = client().prepareSearch("test")
                .setQuery(termsLookupQuery("term", new TermsLookup("lookup", "2", "terms"))).get();
        assertHitCount(searchResponse, 1L);
        assertFirstHit(searchResponse, hasId("2"));

        searchResponse = client().prepareSearch("test")
                .setQuery(termsLookupQuery("term", new TermsLookup("lookup", "3", "terms"))).get();
        assertHitCount(searchResponse, 2L);
        assertSearchHits(searchResponse, "2", "4");

        searchResponse = client().prepareSearch("test")
                .setQuery(termsLookupQuery("term", new TermsLookup("lookup", "4", "terms"))).get();
        assertHitCount(searchResponse, 0L);

        searchResponse = client().prepareSearch("test")
                .setQuery(termsLookupQuery("term", new TermsLookup("lookup2", "1", "arr.term"))).get();
        assertHitCount(searchResponse, 2L);
        assertSearchHits(searchResponse, "1", "3");

        searchResponse = client().prepareSearch("test")
                .setQuery(termsLookupQuery("term", new TermsLookup("lookup2", "2", "arr.term"))).get();
        assertHitCount(searchResponse, 1L);
        assertFirstHit(searchResponse, hasId("2"));

        searchResponse = client().prepareSearch("test")
                .setQuery(termsLookupQuery("term", new TermsLookup("lookup2", "3", "arr.term"))).get();
        assertHitCount(searchResponse, 2L);
        assertSearchHits(searchResponse, "2", "4");

        searchResponse = client().prepareSearch("test")
                .setQuery(termsLookupQuery("not_exists", new TermsLookup("lookup2", "3", "arr.term"))).get();
        assertHitCount(searchResponse, 0L);

        // index "lookup" id "missing" document does not exist: ignore the lookup terms
        searchResponse = client().prepareSearch("test")
            .setQuery(termsLookupQuery("term" , new TermsLookup("lookup", "missing", "terms"))).get();
        assertHitCount(searchResponse, 0L);

        // index "lookup3" has the source disabled: ignore the lookup terms
        searchResponse = client().prepareSearch("test")
            .setQuery(termsLookupQuery("term" , new TermsLookup("lookup3", "1", "terms"))).get();
        assertHitCount(searchResponse, 0L);
    }

    public void testBasicQueryById() throws Exception {
        assertAcked(prepareCreate("test"));

        client().prepareIndex("test").setId("1").setSource("field1", "value1").get();
        client().prepareIndex("test").setId("2").setSource("field1", "value2").get();
        client().prepareIndex("test").setId("3").setSource("field1", "value3").get();
        refresh();

        SearchResponse searchResponse = client().prepareSearch().setQuery(idsQuery().addIds("1", "2")).get();
        assertHitCount(searchResponse, 2L);
        assertThat(searchResponse.getHits().getHits().length, equalTo(2));

        searchResponse = client().prepareSearch().setQuery(idsQuery().addIds("1")).get();
        assertHitCount(searchResponse, 1L);
        assertThat(searchResponse.getHits().getHits().length, equalTo(1));

        searchResponse = client().prepareSearch().setQuery(idsQuery().addIds("1", "2")).get();
        assertHitCount(searchResponse, 2L);
        assertThat(searchResponse.getHits().getHits().length, equalTo(2));

        searchResponse = client().prepareSearch().setQuery(idsQuery().addIds("1")).get();
        assertHitCount(searchResponse, 1L);
        assertThat(searchResponse.getHits().getHits().length, equalTo(1));

        searchResponse = client().prepareSearch().setQuery(idsQuery().addIds("1", "2", "3", "4")).get();
        assertHitCount(searchResponse, 3L);
        assertThat(searchResponse.getHits().getHits().length, equalTo(3));
    }


    public void testNumericTermsAndRanges() throws Exception {
        assertAcked(prepareCreate("test")
                .addMapping("type1",
                        "num_byte", "type=byte", "num_short", "type=short",
                        "num_integer", "type=integer", "num_long", "type=long",
                        "num_float", "type=float", "num_double", "type=double"));

        client().prepareIndex("test").setId("1").setSource("num_byte", 1, "num_short", 1, "num_integer", 1,
                "num_long", 1, "num_float", 1, "num_double", 1).get();

        client().prepareIndex("test").setId("2").setSource("num_byte", 2, "num_short", 2, "num_integer", 2,
                "num_long", 2, "num_float", 2, "num_double", 2).get();

        client().prepareIndex("test").setId("17").setSource("num_byte", 17, "num_short", 17, "num_integer", 17,
                "num_long", 17, "num_float", 17, "num_double", 17).get();
        refresh();

        SearchResponse searchResponse;
        logger.info("--> term query on 1");
        searchResponse = client().prepareSearch("test").setQuery(termQuery("num_byte", 1)).get();
        assertHitCount(searchResponse, 1L);
        assertFirstHit(searchResponse, hasId("1"));
        searchResponse = client().prepareSearch("test").setQuery(termQuery("num_short", 1)).get();
        assertHitCount(searchResponse, 1L);
        assertFirstHit(searchResponse, hasId("1"));
        searchResponse = client().prepareSearch("test").setQuery(termQuery("num_integer", 1)).get();
        assertHitCount(searchResponse, 1L);
        assertFirstHit(searchResponse, hasId("1"));
        searchResponse = client().prepareSearch("test").setQuery(termQuery("num_long", 1)).get();
        assertHitCount(searchResponse, 1L);
        assertFirstHit(searchResponse, hasId("1"));
        searchResponse = client().prepareSearch("test").setQuery(termQuery("num_float", 1)).get();
        assertHitCount(searchResponse, 1L);
        assertFirstHit(searchResponse, hasId("1"));
        searchResponse = client().prepareSearch("test").setQuery(termQuery("num_double", 1)).get();
        assertHitCount(searchResponse, 1L);
        assertFirstHit(searchResponse, hasId("1"));

        logger.info("--> terms query on 1");
        searchResponse = client().prepareSearch("test").setQuery(termsQuery("num_byte", new int[]{1})).get();
        assertHitCount(searchResponse, 1L);
        assertFirstHit(searchResponse, hasId("1"));
        searchResponse = client().prepareSearch("test").setQuery(termsQuery("num_short", new int[]{1})).get();
        assertHitCount(searchResponse, 1L);
        assertFirstHit(searchResponse, hasId("1"));
        searchResponse = client().prepareSearch("test").setQuery(termsQuery("num_integer", new int[]{1})).get();
        assertHitCount(searchResponse, 1L);
        assertFirstHit(searchResponse, hasId("1"));
        searchResponse = client().prepareSearch("test").setQuery(termsQuery("num_long", new int[]{1})).get();
        assertHitCount(searchResponse, 1L);
        assertFirstHit(searchResponse, hasId("1"));
        searchResponse = client().prepareSearch("test").setQuery(termsQuery("num_float", new double[]{1})).get();
        assertHitCount(searchResponse, 1L);
        assertFirstHit(searchResponse, hasId("1"));
        searchResponse = client().prepareSearch("test").setQuery(termsQuery("num_double", new double[]{1})).get();
        assertHitCount(searchResponse, 1L);
        assertFirstHit(searchResponse, hasId("1"));

        logger.info("--> term filter on 1");
        searchResponse = client().prepareSearch("test").setQuery(constantScoreQuery(termQuery("num_byte", 1))).get();
        assertHitCount(searchResponse, 1L);
        assertFirstHit(searchResponse, hasId("1"));
        searchResponse = client().prepareSearch("test").setQuery(constantScoreQuery(termQuery("num_short", 1))).get();
        assertHitCount(searchResponse, 1L);
        assertFirstHit(searchResponse, hasId("1"));
        searchResponse = client().prepareSearch("test").setQuery(constantScoreQuery(termQuery("num_integer", 1))).get();
        assertHitCount(searchResponse, 1L);
        assertFirstHit(searchResponse, hasId("1"));
        searchResponse = client().prepareSearch("test").setQuery(constantScoreQuery(termQuery("num_long", 1))).get();
        assertHitCount(searchResponse, 1L);
        assertFirstHit(searchResponse, hasId("1"));
        searchResponse = client().prepareSearch("test").setQuery(constantScoreQuery(termQuery("num_float", 1))).get();
        assertHitCount(searchResponse, 1L);
        assertFirstHit(searchResponse, hasId("1"));
        searchResponse = client().prepareSearch("test").setQuery(constantScoreQuery(termQuery("num_double", 1))).get();
        assertHitCount(searchResponse, 1L);
        assertFirstHit(searchResponse, hasId("1"));

        logger.info("--> terms filter on 1");
        searchResponse = client().prepareSearch("test").setQuery(constantScoreQuery(termsQuery("num_byte", new int[]{1}))).get();
        assertHitCount(searchResponse, 1L);
        assertFirstHit(searchResponse, hasId("1"));
        searchResponse = client().prepareSearch("test").setQuery(constantScoreQuery(termsQuery("num_short", new int[]{1}))).get();
        assertHitCount(searchResponse, 1L);
        assertFirstHit(searchResponse, hasId("1"));
        searchResponse = client().prepareSearch("test").setQuery(constantScoreQuery(termsQuery("num_integer", new int[]{1}))).get();
        assertHitCount(searchResponse, 1L);
        assertFirstHit(searchResponse, hasId("1"));
        searchResponse = client().prepareSearch("test").setQuery(constantScoreQuery(termsQuery("num_long", new int[]{1}))).get();
        assertHitCount(searchResponse, 1L);
        assertFirstHit(searchResponse, hasId("1"));
        searchResponse = client().prepareSearch("test").setQuery(constantScoreQuery(termsQuery("num_float", new int[]{1}))).get();
        assertHitCount(searchResponse, 1L);
        assertFirstHit(searchResponse, hasId("1"));
        searchResponse = client().prepareSearch("test").setQuery(constantScoreQuery(termsQuery("num_double", new int[]{1}))).get();
        assertHitCount(searchResponse, 1L);
        assertFirstHit(searchResponse, hasId("1"));
    }

    public void testNumericRangeFilter_2826() throws Exception {
        assertAcked(prepareCreate("test")
                .addMapping("type1",
                        "num_byte", "type=byte", "num_short", "type=short",
                        "num_integer", "type=integer", "num_long", "type=long",
                        "num_float", "type=float", "num_double", "type=double"));

        client().prepareIndex("test").setId("1").setSource("field1", "test1", "num_long", 1).get();
        client().prepareIndex("test").setId("2").setSource("field1", "test1", "num_long", 2).get();
        client().prepareIndex("test").setId("3").setSource("field1", "test2", "num_long", 3).get();
        client().prepareIndex("test").setId("4").setSource("field1", "test2", "num_long", 4).get();
        refresh();

        SearchResponse searchResponse = client().prepareSearch("test").setPostFilter(
                boolQuery()
                        .should(rangeQuery("num_long").from(1).to(2))
                        .should(rangeQuery("num_long").from(3).to(4))
        ).get();
        assertHitCount(searchResponse, 4L);

        // This made 2826 fail! (only with bit based filters)
        searchResponse = client().prepareSearch("test").setPostFilter(
                boolQuery()
                        .should(rangeQuery("num_long").from(1).to(2))
                        .should(rangeQuery("num_long").from(3).to(4))
        ).get();
        assertHitCount(searchResponse, 4L);

        // This made #2979 fail!
        searchResponse = client().prepareSearch("test").setPostFilter(
                boolQuery()
                        .must(termQuery("field1", "test1"))
                        .should(rangeQuery("num_long").from(1).to(2))
                        .should(rangeQuery("num_long").from(3).to(4))
        ).get();
        assertHitCount(searchResponse, 2L);
    }

    // see #2926
    public void testMustNot() throws IOException, ExecutionException, InterruptedException {
        assertAcked(prepareCreate("test")
                //issue manifested only with shards>=2
                .setSettings(Settings.builder().put(SETTING_NUMBER_OF_SHARDS, between(2, DEFAULT_MAX_NUM_SHARDS))));


        indexRandom(true, client().prepareIndex("test").setId("1").setSource("description", "foo other anything bar"),
                client().prepareIndex("test").setId("2").setSource("description", "foo other anything"),
                client().prepareIndex("test").setId("3").setSource("description", "foo other"),
                client().prepareIndex("test").setId("4").setSource("description", "foo"));

        SearchResponse searchResponse = client().prepareSearch("test").setQuery(matchAllQuery())
                .setSearchType(SearchType.DFS_QUERY_THEN_FETCH).get();
        assertHitCount(searchResponse, 4L);

        searchResponse = client().prepareSearch("test").setQuery(
                boolQuery()
                        .mustNot(matchQuery("description", "anything"))
        ).setSearchType(SearchType.DFS_QUERY_THEN_FETCH).get();
        assertHitCount(searchResponse, 2L);
    }

    public void testIntervals() throws InterruptedException {
        createIndex("test");

        indexRandom(true,
            client().prepareIndex("test").setId("1")
                    .setSource("description", "it's cold outside, there's no kind of atmosphere"));

        String json = "{ \"intervals\" : " +
            "{ \"description\": { " +
            "       \"all_of\" : {" +
            "           \"ordered\" : \"true\"," +
            "           \"intervals\" : [" +
            "               { \"any_of\" : {" +
            "                   \"intervals\" : [" +
            "                       { \"match\" : { \"query\" : \"cold\" } }," +
            "                       { \"match\" : { \"query\" : \"outside\" } } ] } }," +
            "               { \"match\" : { \"query\" : \"atmosphere\" } } ]," +
            "           \"max_gaps\" : 30 } } } }";
        SearchResponse response = client().prepareSearch("test").setQuery(wrapperQuery(json)).get();
        assertHitCount(response, 1L);
    }

    // see #2994
    public void testSimpleSpan() throws IOException, ExecutionException, InterruptedException {
        createIndex("test");


        indexRandom(true, client().prepareIndex("test").setId("1").setSource("description", "foo other anything bar"),
                client().prepareIndex("test").setId("2").setSource("description", "foo other anything"),
                client().prepareIndex("test").setId("3").setSource("description", "foo other"),
                client().prepareIndex("test").setId("4").setSource("description", "foo"));

        SearchResponse searchResponse = client().prepareSearch("test")
                .setQuery(spanOrQuery(spanTermQuery("description", "bar"))).get();
        assertHitCount(searchResponse, 1L);

        searchResponse = client().prepareSearch("test").setQuery(
                spanNearQuery(spanTermQuery("description", "foo"), 3)
                        .addClause(spanTermQuery("description", "other"))).get();
        assertHitCount(searchResponse, 3L);
    }

    public void testSpanMultiTermQuery() throws IOException {
        createIndex("test");

        client().prepareIndex("test").setId("1").setSource("description", "foo other anything bar", "count", 1).get();
        client().prepareIndex("test").setId("2").setSource("description", "foo other anything", "count", 2).get();
        client().prepareIndex("test").setId("3").setSource("description", "foo other", "count", 3).get();
        client().prepareIndex("test").setId("4").setSource("description", "fop", "count", 4).get();
        refresh();

        SearchResponse response = client().prepareSearch("test")
                .setQuery(spanOrQuery(spanMultiTermQueryBuilder(fuzzyQuery("description", "fop")))).get();
        assertHitCount(response, 4);

        response = client().prepareSearch("test")
                .setQuery(spanOrQuery(spanMultiTermQueryBuilder(prefixQuery("description", "fo")))).get();
        assertHitCount(response, 4);

        response = client().prepareSearch("test")
                .setQuery(spanOrQuery(spanMultiTermQueryBuilder(wildcardQuery("description", "oth*")))).get();
        assertHitCount(response, 3);

        response = client().prepareSearch("test")
                .setQuery(spanOrQuery(spanMultiTermQueryBuilder(QueryBuilders.rangeQuery("description").from("ffa").to("foo"))))
                .get();
        assertHitCount(response, 3);

        response = client().prepareSearch("test")
                .setQuery(spanOrQuery(spanMultiTermQueryBuilder(regexpQuery("description", "fo{2}")))).get();
        assertHitCount(response, 3);
    }

    public void testSpanNot() throws IOException, ExecutionException, InterruptedException {
        createIndex("test");

        client().prepareIndex("test").setId("1").setSource("description", "the quick brown fox jumped over the lazy dog").get();
        client().prepareIndex("test").setId("2").setSource("description", "the quick black fox leaped over the sleeping dog").get();
        refresh();

        SearchResponse searchResponse = client().prepareSearch("test")
                .setQuery(spanNotQuery(spanNearQuery(QueryBuilders.spanTermQuery("description", "quick"), 1)
                        .addClause(QueryBuilders.spanTermQuery("description", "fox")), spanTermQuery("description", "brown"))).get();
        assertHitCount(searchResponse, 1L);

        searchResponse = client().prepareSearch("test")
                .setQuery(spanNotQuery(spanNearQuery(QueryBuilders.spanTermQuery("description", "quick"), 1)
                        .addClause(QueryBuilders.spanTermQuery("description", "fox")), spanTermQuery("description", "sleeping")).dist(5))
                .get();
        assertHitCount(searchResponse, 1L);

        searchResponse = client().prepareSearch("test")
                .setQuery(spanNotQuery(spanNearQuery(QueryBuilders.spanTermQuery("description", "quick"), 1)
                        .addClause(QueryBuilders.spanTermQuery("description", "fox")), spanTermQuery("description", "jumped")).pre(1)
                        .post(1)).get();
        assertHitCount(searchResponse, 1L);
    }

    public void testSimpleDFSQuery() throws IOException {
        assertAcked(prepareCreate("test")
            .addMapping("_doc", jsonBuilder()
                .startObject()
                .startObject("_doc")
                .startObject("_routing")
                .field("required", true)
                .endObject()
                .startObject("properties")
                .startObject("online")
                .field("type", "boolean")
                .endObject()
                .startObject("ts")
                .field("type", "date")
                .field("ignore_malformed", false)
                .field("format", "epoch_millis")
                .endObject()
                .startObject("bs")
                .field("type", "keyword")
                .endObject()
                .endObject()
                .endObject()
                .endObject())
            );


        client().prepareIndex("test").setId("1").setRouting("Y").setSource("online", false, "bs", "Y", "ts",
            System.currentTimeMillis() - 100, "type", "s").get();
        client().prepareIndex("test").setId("2").setRouting("X").setSource("online", true, "bs", "X", "ts",
            System.currentTimeMillis() - 10000000, "type", "s").get();
        client().prepareIndex("test").setId("3").setRouting(randomAlphaOfLength(2))
            .setSource("online", false, "ts", System.currentTimeMillis() - 100, "type", "bs").get();
        client().prepareIndex("test").setId("4").setRouting(randomAlphaOfLength(2))
            .setSource("online", true, "ts", System.currentTimeMillis() - 123123, "type", "bs").get();
        refresh();

        SearchResponse response = client().prepareSearch("test")
                .setSearchType(SearchType.DFS_QUERY_THEN_FETCH)
                .setQuery(
                        boolQuery()
                                .must(termQuery("online", true))
                                .must(boolQuery()
                                        .should(boolQuery()
                                                .must(rangeQuery("ts").lt(System.currentTimeMillis() - (15 * 1000)))
                                                .must(termQuery("type", "bs"))
                                        )
                                        .should(boolQuery()
                                                .must(rangeQuery("ts").lt(System.currentTimeMillis() - (15 * 1000)))
                                                .must(termQuery("type", "s"))
                                        )
                                )
                )
                .setVersion(true)
                .setFrom(0).setSize(100).setExplain(true).get();
        assertNoFailures(response);
    }

    public void testMultiFieldQueryString() {
        client().prepareIndex("test").setId("1").setSource("field1", "value1", "field2", "value2").setRefreshPolicy(IMMEDIATE).get();

        logger.info("regular");
        assertHitCount(client().prepareSearch("test").setQuery(queryStringQuery("value1").field("field1").field("field2")).get(), 1);
        assertHitCount(client().prepareSearch("test").setQuery(queryStringQuery("field\\*:value1")).get(), 1);
        logger.info("prefix");
        assertHitCount(client().prepareSearch("test").setQuery(queryStringQuery("value*").field("field1").field("field2")).get(), 1);
        assertHitCount(client().prepareSearch("test").setQuery(queryStringQuery("field\\*:value*")).get(), 1);
        logger.info("wildcard");
        assertHitCount(client().prepareSearch("test").setQuery(queryStringQuery("v?lue*").field("field1").field("field2")).get(), 1);
        assertHitCount(client().prepareSearch("test").setQuery(queryStringQuery("field\\*:v?lue*")).get(), 1);
        logger.info("fuzzy");
        assertHitCount(client().prepareSearch("test").setQuery(queryStringQuery("value~").field("field1").field("field2")).get(), 1);
        assertHitCount(client().prepareSearch("test").setQuery(queryStringQuery("field\\*:value~")).get(), 1);
        logger.info("regexp");
        assertHitCount(client().prepareSearch("test").setQuery(queryStringQuery("/value[01]/").field("field1").field("field2")).get(), 1);
        assertHitCount(client().prepareSearch("test").setQuery(queryStringQuery("field\\*:/value[01]/")).get(), 1);
    }

    // see #3797
    public void testMultiMatchLenientIssue3797() {
        createIndex("test");

        client().prepareIndex("test").setId("1").setSource("field1", 123, "field2", "value2").get();
        refresh();

        SearchResponse searchResponse = client().prepareSearch("test")
                .setQuery(multiMatchQuery("value2", "field2").field("field1", 2).lenient(true)).get();
        assertHitCount(searchResponse, 1L);

        searchResponse = client().prepareSearch("test")
                .setQuery(multiMatchQuery("value2", "field2").field("field1", 2).lenient(true)).get();
        assertHitCount(searchResponse, 1L);

        searchResponse = client().prepareSearch("test")
                .setQuery(multiMatchQuery("value2").field("field2", 2).lenient(true)).get();
        assertHitCount(searchResponse, 1L);
    }

    public void testMinScore() throws ExecutionException, InterruptedException {
        createIndex("test");

        client().prepareIndex("test").setId("1").setSource("score", 1.5).get();
        client().prepareIndex("test").setId("2").setSource("score", 1.0).get();
        client().prepareIndex("test").setId("3").setSource("score", 2.0).get();
        client().prepareIndex("test").setId("4").setSource("score", 0.5).get();
        refresh();

        SearchResponse searchResponse = client().prepareSearch("test").setQuery(
                functionScoreQuery(ScoreFunctionBuilders.fieldValueFactorFunction("score").missing(1.0)).setMinScore(1.5f)).get();
        assertHitCount(searchResponse, 2);
        assertFirstHit(searchResponse, hasId("3"));
        assertSecondHit(searchResponse, hasId("1"));
    }

    public void testQueryStringWithSlopAndFields() {
        assertAcked(prepareCreate("test"));

        client().prepareIndex("test").setId("1").setSource("desc", "one two three", "type", "customer").get();
        client().prepareIndex("test").setId("2").setSource("desc", "one two three", "type", "product").get();
        refresh();
        {
            SearchResponse searchResponse = client().prepareSearch("test").setQuery(QueryBuilders.queryStringQuery("\"one two\"")
                    .defaultField("desc")).get();
            assertHitCount(searchResponse, 2);
        }
        {
            SearchResponse searchResponse = client().prepareSearch("test").setPostFilter(QueryBuilders.termQuery("type", "customer"))
                .setQuery(QueryBuilders.queryStringQuery("\"one two\"").field("desc")).get();
            assertHitCount(searchResponse, 1);
        }
        {
            SearchResponse searchResponse = client().prepareSearch("test").setPostFilter(QueryBuilders.termQuery("type", "product"))
                .setQuery(QueryBuilders.queryStringQuery("\"one three\"~5").field("desc")).get();
            assertHitCount(searchResponse, 1);
        }
        {
            SearchResponse searchResponse = client().prepareSearch("test").setPostFilter(QueryBuilders.termQuery("type", "customer"))
                .setQuery(QueryBuilders.queryStringQuery("\"one two\"").defaultField("desc")).get();
            assertHitCount(searchResponse, 1);
        }
        {
            SearchResponse searchResponse = client().prepareSearch("test").setPostFilter(QueryBuilders.termQuery("type", "customer"))
                .setQuery(QueryBuilders.queryStringQuery("\"one two\"").defaultField("desc")).get();
            assertHitCount(searchResponse, 1);
        }
    }

    public void testDateProvidedAsNumber() throws InterruptedException {
        createIndex("test");
        assertAcked(client().admin().indices().preparePutMapping("test").setType("type")
            .setSource("field", "type=date,format=epoch_millis").get());
        indexRandom(true,
                client().prepareIndex("test").setId("1").setSource("field", 1000000000001L),
                client().prepareIndex("test").setId("2").setSource("field", 1000000000000L),
                client().prepareIndex("test").setId("3").setSource("field", 999999999999L),
                client().prepareIndex("test").setId("4").setSource("field", 1000000000002L),
                client().prepareIndex("test").setId("5").setSource("field", 1000000000003L),
                client().prepareIndex("test").setId("6").setSource("field", 999999999999L));

        assertHitCount(client().prepareSearch("test").setSize(0).setQuery(rangeQuery("field").gte(1000000000000L)).get(), 4);
        assertHitCount(client().prepareSearch("test").setSize(0).setQuery(rangeQuery("field").gte(999999999999L)).get(), 6);
    }

    public void testRangeQueryWithTimeZone() throws Exception {
        assertAcked(prepareCreate("test")
                .addMapping("type1", "date", "type=date", "num", "type=integer"));

        indexRandom(true,
                client().prepareIndex("test").setId("1").setSource("date", "2014-01-01", "num", 1),
                client().prepareIndex("test").setId("2").setSource("date", "2013-12-31T23:00:00", "num", 2),
                client().prepareIndex("test").setId("3").setSource("date", "2014-01-01T01:00:00", "num", 3),
                // Now in UTC+1
                client().prepareIndex("test").setId("4")
                    .setSource("date", Instant.now().atZone(ZoneOffset.ofHours(1)).toInstant().toEpochMilli(), "num", 4));

        SearchResponse searchResponse = client().prepareSearch("test")
                .setQuery(QueryBuilders.rangeQuery("date").from("2014-01-01T00:00:00").to("2014-01-01T00:59:00"))
                .get();
        assertHitCount(searchResponse, 1L);
        assertThat(searchResponse.getHits().getAt(0).getId(), is("1"));
        searchResponse = client().prepareSearch("test")
                .setQuery(QueryBuilders.rangeQuery("date").from("2013-12-31T23:00:00").to("2013-12-31T23:59:00"))
                .get();
        assertHitCount(searchResponse, 1L);
        assertThat(searchResponse.getHits().getAt(0).getId(), is("2"));
        searchResponse = client().prepareSearch("test")
                .setQuery(QueryBuilders.rangeQuery("date").from("2014-01-01T01:00:00").to("2014-01-01T01:59:00"))
                .get();
        assertHitCount(searchResponse, 1L);
        assertThat(searchResponse.getHits().getAt(0).getId(), is("3"));

        // We explicitly define a time zone in the from/to dates so whatever the time zone is, it won't be used
        searchResponse = client().prepareSearch("test")
                .setQuery(QueryBuilders.rangeQuery("date").from("2014-01-01T00:00:00Z").to("2014-01-01T00:59:00Z").timeZone("+10:00"))
                .get();
        assertHitCount(searchResponse, 1L);
        assertThat(searchResponse.getHits().getAt(0).getId(), is("1"));
        searchResponse = client().prepareSearch("test")
                .setQuery(QueryBuilders.rangeQuery("date").from("2013-12-31T23:00:00Z").to("2013-12-31T23:59:00Z").timeZone("+10:00"))
                .get();
        assertHitCount(searchResponse, 1L);
        assertThat(searchResponse.getHits().getAt(0).getId(), is("2"));
        searchResponse = client().prepareSearch("test")
                .setQuery(QueryBuilders.rangeQuery("date").from("2014-01-01T01:00:00Z").to("2014-01-01T01:59:00Z").timeZone("+10:00"))
                .get();
        assertHitCount(searchResponse, 1L);
        assertThat(searchResponse.getHits().getAt(0).getId(), is("3"));

        // We define a time zone to be applied to the filter and from/to have no time zone
        searchResponse = client().prepareSearch("test")
                .setQuery(QueryBuilders.rangeQuery("date").from("2014-01-01T03:00:00").to("2014-01-01T03:59:00").timeZone("+03:00"))
                .get();
        assertHitCount(searchResponse, 1L);
        assertThat(searchResponse.getHits().getAt(0).getId(), is("1"));
        searchResponse = client().prepareSearch("test")
                .setQuery(QueryBuilders.rangeQuery("date").from("2014-01-01T02:00:00").to("2014-01-01T02:59:00").timeZone("+03:00"))
                .get();
        assertHitCount(searchResponse, 1L);
        assertThat(searchResponse.getHits().getAt(0).getId(), is("2"));
        searchResponse = client().prepareSearch("test")
                .setQuery(QueryBuilders.rangeQuery("date").from("2014-01-01T04:00:00").to("2014-01-01T04:59:00").timeZone("+03:00"))
                .get();
        assertHitCount(searchResponse, 1L);
        assertThat(searchResponse.getHits().getAt(0).getId(), is("3"));

        searchResponse = client().prepareSearch("test")
                .setQuery(QueryBuilders.rangeQuery("date").from("2014-01-01").to("2014-01-01T00:59:00").timeZone("-01:00"))
                .get();
        assertHitCount(searchResponse, 1L);
        assertThat(searchResponse.getHits().getAt(0).getId(), is("3"));

        searchResponse = client().prepareSearch("test")
                .setQuery(QueryBuilders.rangeQuery("date").from("now/d-1d").timeZone("+01:00"))
                .get();
        assertHitCount(searchResponse, 1L);
        assertThat(searchResponse.getHits().getAt(0).getId(), is("4"));
    }

    public void testRangeQueryWithLocaleMapping() throws Exception {
        assumeTrue("need java 9 for testing ",JavaVersion.current().compareTo(JavaVersion.parse("9")) >= 0);

        assertAcked(prepareCreate("test")
            .addMapping("type1", jsonBuilder().startObject().startObject("properties").startObject("date_field")
                    .field("type", "date")
                    .field("format", "E, d MMM yyyy HH:mm:ss Z")
                    .field("locale", "de")
                .endObject().endObject().endObject()));

        indexRandom(true,
<<<<<<< HEAD
            client().prepareIndex("test").setId("1").setSource("date_field", "Mi., 06 Dez. 2000 02:55:00 -0800"),
            client().prepareIndex("test").setId("2").setSource("date_field", "Do., 07 Dez. 2000 02:55:00 -0800")
=======
            client().prepareIndex("test", "type1", "1").setSource("date_field", "Mi, 06 Dez 2000 02:55:00 -0800"),
            client().prepareIndex("test", "type1", "2").setSource("date_field", "Do, 07 Dez 2000 02:55:00 -0800")
>>>>>>> 0ed05a9d
        );

        SearchResponse searchResponse = client().prepareSearch("test")
            .setQuery(QueryBuilders.rangeQuery("date_field")
                .gte("Di, 05 Dez 2000 02:55:00 -0800")
                .lte("Do, 07 Dez 2000 00:00:00 -0800"))
            .get();
        assertHitCount(searchResponse, 1L);

        searchResponse = client().prepareSearch("test")
            .setQuery(QueryBuilders.rangeQuery("date_field")
                .gte("Di, 05 Dez 2000 02:55:00 -0800")
                .lte("Fr, 08 Dez 2000 00:00:00 -0800"))
            .get();
        assertHitCount(searchResponse, 2L);
    }

    public void testSearchEmptyDoc() {
        assertAcked(prepareCreate("test").setSettings("{\"index.analysis.analyzer.default.type\":\"keyword\"}", XContentType.JSON));
        client().prepareIndex("test").setId("1").setSource("{}", XContentType.JSON).get();

        refresh();
        assertHitCount(client().prepareSearch().setQuery(matchAllQuery()).get(), 1L);
    }

    public void testMatchPhrasePrefixQuery() throws ExecutionException, InterruptedException {
        createIndex("test1");
        indexRandom(true, client().prepareIndex("test1").setId("1").setSource("field", "Johnnie Walker Black Label"),
        client().prepareIndex("test1").setId("2").setSource("field", "trying out Elasticsearch"));


        SearchResponse searchResponse = client().prepareSearch().setQuery(matchPhrasePrefixQuery("field", "Johnnie la").slop(between(2, 5)))
                .get();
        assertHitCount(searchResponse, 1L);
        assertSearchHits(searchResponse, "1");
        searchResponse = client().prepareSearch().setQuery(matchPhrasePrefixQuery("field", "trying")).get();
        assertHitCount(searchResponse, 1L);
        assertSearchHits(searchResponse, "2");
        searchResponse = client().prepareSearch().setQuery(matchPhrasePrefixQuery("field", "try")).get();
        assertHitCount(searchResponse, 1L);
        assertSearchHits(searchResponse, "2");
    }

    public void testQueryStringParserCache() throws Exception {
        createIndex("test");
        indexRandom(true, false, client().prepareIndex("test").setId("1").setSource("nameTokens", "xyz"));


        SearchResponse response = client().prepareSearch("test")
                .setSearchType(SearchType.DFS_QUERY_THEN_FETCH)
                .setQuery(QueryBuilders.queryStringQuery("xyz").boost(100))
                .get();
        assertThat(response.getHits().getTotalHits().value, equalTo(1L));
        assertThat(response.getHits().getAt(0).getId(), equalTo("1"));

        float first = response.getHits().getAt(0).getScore();
        for (int i = 0; i < 100; i++) {
            response = client().prepareSearch("test")
                    .setSearchType(SearchType.DFS_QUERY_THEN_FETCH)
                    .setQuery(QueryBuilders.queryStringQuery("xyz").boost(100))
                    .get();

            assertThat(response.getHits().getTotalHits().value, equalTo(1L));
            assertThat(response.getHits().getAt(0).getId(), equalTo("1"));
            float actual = response.getHits().getAt(0).getScore();
            assertThat(i + " expected: " + first + " actual: " + actual, Float.compare(first, actual), equalTo(0));
        }
    }

    public void testRangeQueryRangeFields_24744() throws Exception {
        assertAcked(prepareCreate("test").addMapping("type1", "int_range", "type=integer_range"));

        client().prepareIndex("test").setId("1")
                .setSource(jsonBuilder().startObject().startObject("int_range").field("gte", 10).field("lte", 20).endObject().endObject())
                .get();
        refresh();

        RangeQueryBuilder range = new RangeQueryBuilder("int_range").relation("intersects").from(Integer.MIN_VALUE).to(Integer.MAX_VALUE);
        SearchResponse searchResponse = client().prepareSearch("test").setQuery(range).get();
        assertHitCount(searchResponse, 1);
    }

    public void testRangeQueryTypeField_31476() throws Exception {
        assertAcked(prepareCreate("test").addMapping("foo", "field", "type=keyword"));

        client().prepareIndex("test").setId("1").setSource("field", "value").get();
        refresh();

        RangeQueryBuilder range = new RangeQueryBuilder("_type").from("ape").to("zebra");
        SearchResponse searchResponse = client().prepareSearch("test").setQuery(range).get();
        assertHitCount(searchResponse, 1);

        range = new RangeQueryBuilder("_type").from("monkey").to("zebra");
        searchResponse = client().prepareSearch("test").setQuery(range).get();
        assertHitCount(searchResponse, 0);

        range = new RangeQueryBuilder("_type").from("ape").to("donkey");
        searchResponse = client().prepareSearch("test").setQuery(range).get();
        assertHitCount(searchResponse, 0);

        range = new RangeQueryBuilder("_type").from("ape").to("foo").includeUpper(false);
        searchResponse = client().prepareSearch("test").setQuery(range).get();
        assertHitCount(searchResponse, 0);

        range = new RangeQueryBuilder("_type").from("ape").to("foo").includeUpper(true);
        searchResponse = client().prepareSearch("test").setQuery(range).get();
        assertHitCount(searchResponse, 1);

        range = new RangeQueryBuilder("_type").from("foo").to("zebra").includeLower(false);
        searchResponse = client().prepareSearch("test").setQuery(range).get();
        assertHitCount(searchResponse, 0);

        range = new RangeQueryBuilder("_type").from("foo").to("zebra").includeLower(true);
        searchResponse = client().prepareSearch("test").setQuery(range).get();
        assertHitCount(searchResponse, 1);
    }

    public void testNestedQueryWithFieldAlias() throws Exception {
        XContentBuilder mapping = XContentFactory.jsonBuilder().startObject()
                .startObject("_doc")
                    .startObject("properties")
                        .startObject("section")
                            .field("type", "nested")
                            .startObject("properties")
                                .startObject("distance")
                                    .field("type", "long")
                                .endObject()
                                .startObject("route_length_miles")
                                    .field("type", "alias")
                                    .field("path", "section.distance")
                                .endObject()
                            .endObject()
                        .endObject()
                    .endObject()
                .endObject()
            .endObject();
        assertAcked(prepareCreate("index").addMapping("_doc", mapping));

        XContentBuilder source = XContentFactory.jsonBuilder().startObject()
            .startObject("section")
                .field("distance", 42)
            .endObject()
        .endObject();

        index("index", "_doc", "1", source);
        refresh();

        QueryBuilder nestedQuery = QueryBuilders.nestedQuery("section",
            QueryBuilders.termQuery("section.route_length_miles", 42),
            ScoreMode.Max);
        SearchResponse searchResponse = client().prepareSearch("index").setQuery(nestedQuery).get();
        assertHitCount(searchResponse, 1);
    }

   public void testFieldAliasesForMetaFields() throws Exception {
        XContentBuilder mapping = XContentFactory.jsonBuilder()
            .startObject()
                .startObject("type")
                    .startObject("properties")
                        .startObject("id-alias")
                            .field("type", "alias")
                            .field("path", "_id")
                        .endObject()
                        .startObject("routing-alias")
                            .field("type", "alias")
                            .field("path", "_routing")
                        .endObject()
                    .endObject()
            .endObject()
        .endObject();
        assertAcked(prepareCreate("test").addMapping("type", mapping));

        IndexRequestBuilder indexRequest = client().prepareIndex("test")
            .setId("1")
            .setRouting("custom")
            .setSource("field", "value");
        indexRandom(true, false, indexRequest);

        SearchResponse searchResponse = client().prepareSearch()
            .setQuery(termQuery("routing-alias", "custom"))
            .addDocValueField("id-alias")
            .get();
        assertHitCount(searchResponse, 1L);

        SearchHit hit = searchResponse.getHits().getAt(0);
        assertEquals(2, hit.getFields().size());
        assertTrue(hit.getFields().containsKey("id-alias"));

        DocumentField field = hit.getFields().get("id-alias");
        assertThat(field.getValue().toString(), equalTo("1"));
   }
}<|MERGE_RESOLUTION|>--- conflicted
+++ resolved
@@ -1579,13 +1579,8 @@
                 .endObject().endObject().endObject()));
 
         indexRandom(true,
-<<<<<<< HEAD
-            client().prepareIndex("test").setId("1").setSource("date_field", "Mi., 06 Dez. 2000 02:55:00 -0800"),
-            client().prepareIndex("test").setId("2").setSource("date_field", "Do., 07 Dez. 2000 02:55:00 -0800")
-=======
-            client().prepareIndex("test", "type1", "1").setSource("date_field", "Mi, 06 Dez 2000 02:55:00 -0800"),
-            client().prepareIndex("test", "type1", "2").setSource("date_field", "Do, 07 Dez 2000 02:55:00 -0800")
->>>>>>> 0ed05a9d
+            client().prepareIndex("test").setId("1").setSource("date_field", "Mi, 06 Dez 2000 02:55:00 -0800"),
+            client().prepareIndex("test").setId("2").setSource("date_field", "Do, 07 Dez 2000 02:55:00 -0800")
         );
 
         SearchResponse searchResponse = client().prepareSearch("test")
