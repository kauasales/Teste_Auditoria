--- conflicted
+++ resolved
@@ -416,23 +416,15 @@
             context.setSize(1);
             QueryPhase.executeInternal(context);
             assertTrue(context.queryResult().terminatedEarly());
-<<<<<<< HEAD
             assertThat(context.queryResult().topDocs().topDocs.totalHits.value, equalTo(countDocs));
-=======
-            assertThat(context.queryResult().topDocs().topDocs.totalHits.value, equalTo(1L));
->>>>>>> affcad16
             assertThat(context.queryResult().topDocs().topDocs.totalHits.relation, equalTo(TotalHits.Relation.EQUAL_TO));
             assertThat(context.queryResult().topDocs().topDocs.scoreDocs.length, equalTo(1));
 
             context.setSize(0);
             QueryPhase.executeInternal(context);
             assertTrue(context.queryResult().terminatedEarly());
-<<<<<<< HEAD
             assertThat(context.queryResult().topDocs().topDocs.totalHits.value, equalTo(countDocs));
-=======
-            assertThat(context.queryResult().topDocs().topDocs.totalHits.value, equalTo((long) countDocUpTo.applyAsInt(1)));
             assertThat(context.queryResult().topDocs().topDocs.totalHits.relation, equalTo(TotalHits.Relation.EQUAL_TO));
->>>>>>> affcad16
             assertThat(context.queryResult().topDocs().topDocs.scoreDocs.length, equalTo(0));
         }
 
@@ -440,11 +432,7 @@
             context.setSize(1);
             QueryPhase.executeInternal(context);
             assertTrue(context.queryResult().terminatedEarly());
-<<<<<<< HEAD
             assertThat(context.queryResult().topDocs().topDocs.totalHits.value, equalTo(countDocs));
-=======
-            assertThat(context.queryResult().topDocs().topDocs.totalHits.value, equalTo(1L));
->>>>>>> affcad16
             assertThat(context.queryResult().topDocs().topDocs.totalHits.relation, equalTo(TotalHits.Relation.EQUAL_TO));
             assertThat(context.queryResult().topDocs().topDocs.scoreDocs.length, equalTo(1));
         }
@@ -454,11 +442,7 @@
             context.registerAggsCollector(collector);
             QueryPhase.executeInternal(context);
             assertTrue(context.queryResult().terminatedEarly());
-<<<<<<< HEAD
-            assertThat(context.queryResult().topDocs().topDocs.totalHits.value, equalTo((long) countDocs));
-=======
-            assertThat(context.queryResult().topDocs().topDocs.totalHits.value, equalTo(1L));
->>>>>>> affcad16
+            assertThat(context.queryResult().topDocs().topDocs.totalHits.value, equalTo(countDocs));
             assertThat(context.queryResult().topDocs().topDocs.totalHits.relation, equalTo(TotalHits.Relation.EQUAL_TO));
             assertThat(context.queryResult().topDocs().topDocs.scoreDocs.length, equalTo(1));
             // TotalHitCountCollector counts num docs in the first leaf
@@ -519,11 +503,7 @@
                     equalTo(TotalHits.Relation.GREATER_THAN_OR_EQUAL_TO)
                 );
             } else {
-<<<<<<< HEAD
                 assertThat(context.queryResult().topDocs().topDocs.totalHits.value, equalTo((long)countDocUpTo.applyAsInt(7)));
-=======
-                assertThat(context.queryResult().topDocs().topDocs.totalHits.value, equalTo(7L));
->>>>>>> affcad16
                 assertThat(context.queryResult().topDocs().topDocs.totalHits.relation, equalTo(TotalHits.Relation.EQUAL_TO));
             }
             assertThat(context.queryResult().topDocs().topDocs.scoreDocs.length, equalTo(7));
