/*
 * Licensed to Elasticsearch under one or more contributor
 * license agreements. See the NOTICE file distributed with
 * this work for additional information regarding copyright
 * ownership. Elasticsearch licenses this file to you under
 * the Apache License, Version 2.0 (the "License"); you may
 * not use this file except in compliance with the License.
 * You may obtain a copy of the License at
 *
 *    http://www.apache.org/licenses/LICENSE-2.0
 *
 * Unless required by applicable law or agreed to in writing,
 * software distributed under the License is distributed on an
 * "AS IS" BASIS, WITHOUT WARRANTIES OR CONDITIONS OF ANY
 * KIND, either express or implied.  See the License for the
 * specific language governing permissions and limitations
 * under the License.
 */

package org.elasticsearch.search.query;

import org.apache.lucene.document.Document;
import org.apache.lucene.document.Field.Store;
import org.apache.lucene.document.NumericDocValuesField;
import org.apache.lucene.document.StringField;
import org.apache.lucene.index.DirectoryReader;
import org.apache.lucene.index.IndexReader;
import org.apache.lucene.index.IndexWriterConfig;
import org.apache.lucene.index.LeafReaderContext;
import org.apache.lucene.index.NoMergePolicy;
import org.apache.lucene.index.RandomIndexWriter;
import org.apache.lucene.index.Term;
import org.apache.lucene.queries.MinDocQuery;
import org.apache.lucene.search.BooleanClause.Occur;
import org.apache.lucene.search.BooleanQuery;
import org.apache.lucene.search.Collector;
import org.apache.lucene.search.ConstantScoreQuery;
import org.apache.lucene.search.FieldComparator;
import org.apache.lucene.search.FieldDoc;
import org.apache.lucene.search.FilterCollector;
import org.apache.lucene.search.FilterLeafCollector;
import org.apache.lucene.search.IndexSearcher;
import org.apache.lucene.search.LeafCollector;
import org.apache.lucene.search.MatchAllDocsQuery;
import org.apache.lucene.search.MatchNoDocsQuery;
import org.apache.lucene.search.Query;
import org.apache.lucene.search.Sort;
import org.apache.lucene.search.SortField;
import org.apache.lucene.search.TermQuery;
import org.apache.lucene.search.TotalHitCountCollector;
import org.apache.lucene.search.Weight;
import org.apache.lucene.store.Directory;
import org.elasticsearch.action.search.SearchTask;
import org.elasticsearch.common.settings.Settings;
import org.elasticsearch.index.query.ParsedQuery;
import org.elasticsearch.index.shard.IndexShard;
import org.elasticsearch.index.shard.IndexShardTestCase;
import org.elasticsearch.search.DocValueFormat;
import org.elasticsearch.search.internal.ScrollContext;
import org.elasticsearch.search.sort.SortAndFormats;
import org.elasticsearch.test.TestSearchContext;

import java.io.IOException;
import java.util.ArrayList;
import java.util.Collections;
import java.util.List;

import static org.hamcrest.Matchers.anyOf;
import static org.hamcrest.Matchers.equalTo;
import static org.hamcrest.Matchers.greaterThan;
import static org.hamcrest.Matchers.greaterThanOrEqualTo;
import static org.hamcrest.Matchers.instanceOf;

public class QueryPhaseTests extends IndexShardTestCase {

    private IndexShard indexShard;

    @Override
    public Settings threadPoolSettings() {
        return Settings.builder().put(super.threadPoolSettings()).put("thread_pool.search.min_queue_size", 10).build();
    }

    @Override
    public void setUp() throws Exception {
        super.setUp();
        indexShard = newShard(true);
    }

    @Override
    public void tearDown() throws Exception {
        super.tearDown();
        closeShards(indexShard);
    }

    private void countTestCase(Query query, IndexReader reader, boolean shouldCollect) throws Exception {
        TestSearchContext context = new TestSearchContext(null, indexShard);
        context.parsedQuery(new ParsedQuery(query));
        context.setSize(0);
        context.setTask(new SearchTask(123L, "", "", "", null, Collections.emptyMap()));

        final IndexSearcher searcher = shouldCollect ? new IndexSearcher(reader) :
            getAssertingEarlyTerminationSearcher(reader, 0);

        final boolean rescore = QueryPhase.execute(context, searcher, checkCancelled -> {});
        assertFalse(rescore);
<<<<<<< HEAD
        assertEquals(searcher.count(query), context.queryResult().topDocs().topDocs.totalHits.value);
=======
        assertEquals(searcher.count(query), context.queryResult().topDocs().totalHits);
        assertThat(context.queryResult().topDocs().getMaxScore(), equalTo(Float.NaN));
>>>>>>> f4e9729d
    }

    private void countTestCase(boolean withDeletions) throws Exception {
        Directory dir = newDirectory();
        IndexWriterConfig iwc = newIndexWriterConfig().setMergePolicy(NoMergePolicy.INSTANCE);
        RandomIndexWriter w = new RandomIndexWriter(random(), dir, iwc);
        final int numDocs = scaledRandomIntBetween(100, 200);
        for (int i = 0; i < numDocs; ++i) {
            Document doc = new Document();
            if (randomBoolean()) {
                doc.add(new StringField("foo", "bar", Store.NO));
            }
            if (randomBoolean()) {
                doc.add(new StringField("foo", "baz", Store.NO));
            }
            if (withDeletions && (rarely() || i == 0)) {
                doc.add(new StringField("delete", "yes", Store.NO));
            }
            w.addDocument(doc);
        }
        if (withDeletions) {
            w.deleteDocuments(new Term("delete", "yes"));
        }
        final IndexReader reader = w.getReader();
        Query matchAll = new MatchAllDocsQuery();
        Query matchAllCsq = new ConstantScoreQuery(matchAll);
        Query tq = new TermQuery(new Term("foo", "bar"));
        Query tCsq = new ConstantScoreQuery(tq);
        BooleanQuery bq = new BooleanQuery.Builder()
            .add(matchAll, Occur.SHOULD)
            .add(tq, Occur.MUST)
            .build();

        countTestCase(matchAll, reader, false);
        countTestCase(matchAllCsq, reader, false);
        countTestCase(tq, reader, withDeletions);
        countTestCase(tCsq, reader, withDeletions);
        countTestCase(bq, reader, true);
        reader.close();
        w.close();
        dir.close();
    }

    public void testCountWithoutDeletions() throws Exception {
        countTestCase(false);
    }

    public void testCountWithDeletions() throws Exception {
        countTestCase(true);
    }

    public void testPostFilterDisablesCountOptimization() throws Exception {
        Directory dir = newDirectory();
        final Sort sort = new Sort(new SortField("rank", SortField.Type.INT));
        IndexWriterConfig iwc = newIndexWriterConfig()
            .setIndexSort(sort);
        RandomIndexWriter w = new RandomIndexWriter(random(), dir, iwc);
        Document doc = new Document();
        w.addDocument(doc);
        w.close();

        IndexReader reader = DirectoryReader.open(dir);
        IndexSearcher contextSearcher = getAssertingEarlyTerminationSearcher(reader, 0);
        TestSearchContext context = new TestSearchContext(null, indexShard);
        context.setTask(new SearchTask(123L, "", "", "", null, Collections.emptyMap()));
        context.parsedQuery(new ParsedQuery(new MatchAllDocsQuery()));

        QueryPhase.execute(context, contextSearcher, checkCancelled -> {});
<<<<<<< HEAD
        assertEquals(1, context.queryResult().topDocs().topDocs.totalHits.value);
=======
        assertEquals(1, context.queryResult().topDocs().totalHits);
        assertThat(context.queryResult().topDocs().scoreDocs.length, equalTo(0));
        assertThat(context.queryResult().topDocs().getMaxScore(), equalTo(Float.NaN));
>>>>>>> f4e9729d

        contextSearcher = new IndexSearcher(reader);
        context.parsedPostFilter(new ParsedQuery(new MatchNoDocsQuery()));
        QueryPhase.execute(context, contextSearcher, checkCancelled -> {});
<<<<<<< HEAD
        assertEquals(0, context.queryResult().topDocs().topDocs.totalHits.value);
=======
        assertEquals(0, context.queryResult().topDocs().totalHits);
        assertThat(context.queryResult().topDocs().getMaxScore(), equalTo(Float.NaN));
>>>>>>> f4e9729d
        reader.close();
        dir.close();
    }

    public void testTerminateAfterWithFilter() throws Exception {
        Directory dir = newDirectory();
        final Sort sort = new Sort(new SortField("rank", SortField.Type.INT));
        IndexWriterConfig iwc = newIndexWriterConfig()
            .setIndexSort(sort);
        RandomIndexWriter w = new RandomIndexWriter(random(), dir, iwc);
        Document doc = new Document();
        for (int i = 0; i < 10; i++) {
            doc.add(new StringField("foo", Integer.toString(i), Store.NO));
        }
        w.addDocument(doc);
        w.close();

        IndexReader reader = DirectoryReader.open(dir);
        IndexSearcher contextSearcher = new IndexSearcher(reader);
        TestSearchContext context = new TestSearchContext(null, indexShard);
        context.setTask(new SearchTask(123L, "", "", "", null, Collections.emptyMap()));
        context.parsedQuery(new ParsedQuery(new MatchAllDocsQuery()));
        context.terminateAfter(1);
        context.setSize(10);
        for (int i = 0; i < 10; i++) {
            context.parsedPostFilter(new ParsedQuery(new TermQuery(new Term("foo", Integer.toString(i)))));
            QueryPhase.execute(context, contextSearcher, checkCancelled -> {});
<<<<<<< HEAD
            assertEquals(1, context.queryResult().topDocs().topDocs.totalHits.value);
            assertThat(context.queryResult().topDocs().topDocs.scoreDocs.length, equalTo(1));
=======
            assertEquals(1, context.queryResult().topDocs().totalHits);
            assertThat(context.queryResult().topDocs().getMaxScore(), equalTo(1F));
            assertThat(context.queryResult().topDocs().scoreDocs.length, equalTo(1));
>>>>>>> f4e9729d
        }
        reader.close();
        dir.close();
    }

    public void testMinScoreDisablesCountOptimization() throws Exception {
        Directory dir = newDirectory();
        final Sort sort = new Sort(new SortField("rank", SortField.Type.INT));
        IndexWriterConfig iwc = newIndexWriterConfig()
            .setIndexSort(sort);
        RandomIndexWriter w = new RandomIndexWriter(random(), dir, iwc);
        Document doc = new Document();
        w.addDocument(doc);
        w.close();

        IndexReader reader = DirectoryReader.open(dir);
        IndexSearcher contextSearcher = getAssertingEarlyTerminationSearcher(reader, 0);
        TestSearchContext context = new TestSearchContext(null, indexShard);
        context.parsedQuery(new ParsedQuery(new MatchAllDocsQuery()));
        context.setSize(0);
        context.setTask(new SearchTask(123L, "", "", "", null, Collections.emptyMap()));
        QueryPhase.execute(context, contextSearcher, checkCancelled -> {});
<<<<<<< HEAD
        assertEquals(1, context.queryResult().topDocs().topDocs.totalHits.value);
=======
        assertEquals(1, context.queryResult().topDocs().totalHits);
        assertThat(context.queryResult().topDocs().getMaxScore(), equalTo(Float.NaN));
>>>>>>> f4e9729d

        contextSearcher = new IndexSearcher(reader);
        context.minimumScore(100);
        QueryPhase.execute(context, contextSearcher, checkCancelled -> {});
<<<<<<< HEAD
        assertEquals(0, context.queryResult().topDocs().topDocs.totalHits.value);
=======
        assertEquals(0, context.queryResult().topDocs().totalHits);
        assertThat(context.queryResult().topDocs().getMaxScore(), equalTo(Float.NaN));
>>>>>>> f4e9729d
        reader.close();
        dir.close();
    }

    public void testQueryCapturesThreadPoolStats() throws Exception {
        TestSearchContext context = new TestSearchContext(null, indexShard);
        context.setTask(new SearchTask(123L, "", "", "", null, Collections.emptyMap()));
        context.parsedQuery(new ParsedQuery(new MatchAllDocsQuery()));

        Directory dir = newDirectory();
        IndexWriterConfig iwc = newIndexWriterConfig();
        RandomIndexWriter w = new RandomIndexWriter(random(), dir, iwc);
        final int numDocs = scaledRandomIntBetween(100, 200);
        for (int i = 0; i < numDocs; ++i) {
            w.addDocument(new Document());
        }
        w.close();
        IndexReader reader = DirectoryReader.open(dir);
        IndexSearcher contextSearcher = new IndexSearcher(reader);

        QueryPhase.execute(context, contextSearcher, checkCancelled -> {});
        QuerySearchResult results = context.queryResult();
        assertThat(results.serviceTimeEWMA(), greaterThanOrEqualTo(0L));
        assertThat(results.nodeQueueSize(), greaterThanOrEqualTo(0));
        reader.close();
        dir.close();
    }

    public void testInOrderScrollOptimization() throws Exception {
        Directory dir = newDirectory();
        final Sort sort = new Sort(new SortField("rank", SortField.Type.INT));
        IndexWriterConfig iwc = newIndexWriterConfig()
            .setIndexSort(sort);
        RandomIndexWriter w = new RandomIndexWriter(random(), dir, iwc);
        final int numDocs = scaledRandomIntBetween(100, 200);
        for (int i = 0; i < numDocs; ++i) {
            w.addDocument(new Document());
        }
        w.close();
        IndexReader reader = DirectoryReader.open(dir);
        IndexSearcher contextSearcher = new IndexSearcher(reader);
        TestSearchContext context = new TestSearchContext(null, indexShard);
        context.parsedQuery(new ParsedQuery(new MatchAllDocsQuery()));
        ScrollContext scrollContext = new ScrollContext();
        scrollContext.lastEmittedDoc = null;
        scrollContext.maxScore = Float.NaN;
        scrollContext.totalHits = null;
        context.scrollContext(scrollContext);
        context.setTask(new SearchTask(123L, "", "", "", null, Collections.emptyMap()));
        int size = randomIntBetween(2, 5);
        context.setSize(size);

        QueryPhase.execute(context, contextSearcher, checkCancelled -> {});
<<<<<<< HEAD
        assertThat(context.queryResult().topDocs().topDocs.totalHits.value, equalTo((long) numDocs));
=======
        assertThat(context.queryResult().topDocs().totalHits, equalTo((long) numDocs));
        assertThat(context.queryResult().topDocs().getMaxScore(), equalTo(1F));
>>>>>>> f4e9729d
        assertNull(context.queryResult().terminatedEarly());
        assertThat(context.terminateAfter(), equalTo(0));
        assertThat(context.queryResult().getTotalHits(), equalTo((long) numDocs));

        contextSearcher = getAssertingEarlyTerminationSearcher(reader, size);
        QueryPhase.execute(context, contextSearcher, checkCancelled -> {});
<<<<<<< HEAD
        assertThat(context.queryResult().topDocs().topDocs.totalHits.value, equalTo((long) numDocs));
        assertTrue(context.queryResult().terminatedEarly());
        assertThat(context.terminateAfter(), equalTo(size));
        assertThat(context.queryResult().getTotalHits(), equalTo((long) numDocs));
        assertThat(context.queryResult().topDocs().topDocs.scoreDocs[0].doc, greaterThanOrEqualTo(size));
=======
        assertThat(context.queryResult().topDocs().totalHits, equalTo((long) numDocs));
        assertThat(context.queryResult().topDocs().getMaxScore(), equalTo(1F));
        assertTrue(context.queryResult().terminatedEarly());
        assertThat(context.terminateAfter(), equalTo(size));
        assertThat(context.queryResult().getTotalHits(), equalTo((long) numDocs));
        assertThat(context.queryResult().topDocs().getMaxScore(), equalTo(1F));
        assertThat(context.queryResult().topDocs().scoreDocs[0].doc, greaterThanOrEqualTo(size));
>>>>>>> f4e9729d
        reader.close();
        dir.close();
    }

    public void testTerminateAfterEarlyTermination() throws Exception {
        Directory dir = newDirectory();
        IndexWriterConfig iwc = newIndexWriterConfig();
        RandomIndexWriter w = new RandomIndexWriter(random(), dir, iwc);
        final int numDocs = scaledRandomIntBetween(100, 200);
        for (int i = 0; i < numDocs; ++i) {
            Document doc = new Document();
            if (randomBoolean()) {
                doc.add(new StringField("foo", "bar", Store.NO));
            }
            if (randomBoolean()) {
                doc.add(new StringField("foo", "baz", Store.NO));
            }
            doc.add(new NumericDocValuesField("rank", numDocs - i));
            w.addDocument(doc);
        }
        w.close();
        TestSearchContext context = new TestSearchContext(null, indexShard);
        context.setTask(new SearchTask(123L, "", "", "", null, Collections.emptyMap()));
        context.parsedQuery(new ParsedQuery(new MatchAllDocsQuery()));
        context.terminateAfter(1);

        final IndexReader reader = DirectoryReader.open(dir);
        IndexSearcher contextSearcher = new IndexSearcher(reader);

        {
            context.setSize(1);
            QueryPhase.execute(context, contextSearcher, checkCancelled -> {});
            assertTrue(context.queryResult().terminatedEarly());
<<<<<<< HEAD
            assertThat(context.queryResult().topDocs().topDocs.totalHits.value, equalTo(1L));
            assertThat(context.queryResult().topDocs().topDocs.scoreDocs.length, equalTo(1));
=======
            assertThat(context.queryResult().topDocs().totalHits, equalTo(1L));
            assertThat(context.queryResult().topDocs().getMaxScore(), equalTo(1F));
            assertThat(context.queryResult().topDocs().scoreDocs.length, equalTo(1));
>>>>>>> f4e9729d

            context.setSize(0);
            QueryPhase.execute(context, contextSearcher, checkCancelled -> {});
            assertTrue(context.queryResult().terminatedEarly());
<<<<<<< HEAD
            assertThat(context.queryResult().topDocs().topDocs.totalHits.value, equalTo(1L));
            assertThat(context.queryResult().topDocs().topDocs.scoreDocs.length, equalTo(0));
=======
            assertThat(context.queryResult().topDocs().totalHits, equalTo(1L));
            assertThat(context.queryResult().topDocs().getMaxScore(), equalTo(Float.NaN));
            assertThat(context.queryResult().topDocs().scoreDocs.length, equalTo(0));
>>>>>>> f4e9729d
        }

        {
            context.setSize(1);
            QueryPhase.execute(context, contextSearcher, checkCancelled -> {});
            assertTrue(context.queryResult().terminatedEarly());
<<<<<<< HEAD
            assertThat(context.queryResult().topDocs().topDocs.totalHits.value, equalTo(1L));
            assertThat(context.queryResult().topDocs().topDocs.scoreDocs.length, equalTo(1));
=======
            assertThat(context.queryResult().topDocs().totalHits, equalTo(1L));
            assertThat(context.queryResult().topDocs().getMaxScore(), equalTo(1F));
            assertThat(context.queryResult().topDocs().scoreDocs.length, equalTo(1));
>>>>>>> f4e9729d
        }
        {
            context.setSize(1);
            BooleanQuery bq = new BooleanQuery.Builder()
                .add(new TermQuery(new Term("foo", "bar")), Occur.SHOULD)
                .add(new TermQuery(new Term("foo", "baz")), Occur.SHOULD)
                .build();
            context.parsedQuery(new ParsedQuery(bq));
            QueryPhase.execute(context, contextSearcher, checkCancelled -> {});
            assertTrue(context.queryResult().terminatedEarly());
<<<<<<< HEAD
            assertThat(context.queryResult().topDocs().topDocs.totalHits.value, equalTo(1L));
            assertThat(context.queryResult().topDocs().topDocs.scoreDocs.length, equalTo(1));
=======
            assertThat(context.queryResult().topDocs().totalHits, equalTo(1L));
            assertThat(context.queryResult().topDocs().getMaxScore(), greaterThan(0f));
            assertThat(context.queryResult().topDocs().scoreDocs.length, equalTo(1));
>>>>>>> f4e9729d

            context.setSize(0);
            context.parsedQuery(new ParsedQuery(bq));
            QueryPhase.execute(context, contextSearcher, checkCancelled -> {});
            assertTrue(context.queryResult().terminatedEarly());
<<<<<<< HEAD
            assertThat(context.queryResult().topDocs().topDocs.totalHits.value, equalTo(1L));
            assertThat(context.queryResult().topDocs().topDocs.scoreDocs.length, equalTo(0));
=======
            assertThat(context.queryResult().topDocs().totalHits, equalTo(1L));
            assertThat(context.queryResult().topDocs().getMaxScore(), equalTo(Float.NaN));
            assertThat(context.queryResult().topDocs().scoreDocs.length, equalTo(0));
>>>>>>> f4e9729d
        }
        {
            context.setSize(1);
            TotalHitCountCollector collector = new TotalHitCountCollector();
            context.queryCollectors().put(TotalHitCountCollector.class, collector);
            QueryPhase.execute(context, contextSearcher, checkCancelled -> {});
            assertTrue(context.queryResult().terminatedEarly());
<<<<<<< HEAD
            assertThat(context.queryResult().topDocs().topDocs.totalHits.value, equalTo(1L));
            assertThat(context.queryResult().topDocs().topDocs.scoreDocs.length, equalTo(1));
=======
            assertThat(context.queryResult().topDocs().totalHits, equalTo(1L));
            assertThat(context.queryResult().topDocs().getMaxScore(), greaterThan(0f));
            assertThat(context.queryResult().topDocs().scoreDocs.length, equalTo(1));
>>>>>>> f4e9729d
            assertThat(collector.getTotalHits(), equalTo(1));
            context.queryCollectors().clear();
        }
        {
            context.setSize(0);
            TotalHitCountCollector collector = new TotalHitCountCollector();
            context.queryCollectors().put(TotalHitCountCollector.class, collector);
            QueryPhase.execute(context, contextSearcher, checkCancelled -> {});
            assertTrue(context.queryResult().terminatedEarly());
<<<<<<< HEAD
            assertThat(context.queryResult().topDocs().topDocs.totalHits.value, equalTo(1L));
            assertThat(context.queryResult().topDocs().topDocs.scoreDocs.length, equalTo(0));
=======
            assertThat(context.queryResult().topDocs().totalHits, equalTo(1L));
            assertThat(context.queryResult().topDocs().getMaxScore(), equalTo(Float.NaN));
            assertThat(context.queryResult().topDocs().scoreDocs.length, equalTo(0));
>>>>>>> f4e9729d
            assertThat(collector.getTotalHits(), equalTo(1));
        }

        reader.close();
        dir.close();
    }

    public void testIndexSortingEarlyTermination() throws Exception {
        Directory dir = newDirectory();
        final Sort sort = new Sort(new SortField("rank", SortField.Type.INT));
        IndexWriterConfig iwc = newIndexWriterConfig()
            .setIndexSort(sort);
        RandomIndexWriter w = new RandomIndexWriter(random(), dir, iwc);
        final int numDocs = scaledRandomIntBetween(100, 200);
        for (int i = 0; i < numDocs; ++i) {
            Document doc = new Document();
            if (randomBoolean()) {
                doc.add(new StringField("foo", "bar", Store.NO));
            }
            if (randomBoolean()) {
                doc.add(new StringField("foo", "baz", Store.NO));
            }
            doc.add(new NumericDocValuesField("rank", numDocs - i));
            w.addDocument(doc);
        }
        w.close();

        TestSearchContext context = new TestSearchContext(null, indexShard);
        context.parsedQuery(new ParsedQuery(new MatchAllDocsQuery()));
        context.setSize(1);
        context.setTask(new SearchTask(123L, "", "", "", null, Collections.emptyMap()));
        context.sort(new SortAndFormats(sort, new DocValueFormat[] {DocValueFormat.RAW}));

        final IndexReader reader = DirectoryReader.open(dir);
        IndexSearcher contextSearcher = new IndexSearcher(reader);
        QueryPhase.execute(context, contextSearcher, checkCancelled -> {});
        assertThat(context.queryResult().topDocs().topDocs.totalHits.value, equalTo((long) numDocs));
        assertThat(context.queryResult().topDocs().topDocs.scoreDocs.length, equalTo(1));
        assertThat(context.queryResult().topDocs().topDocs.scoreDocs[0], instanceOf(FieldDoc.class));
        FieldDoc fieldDoc = (FieldDoc) context.queryResult().topDocs().topDocs.scoreDocs[0];
        assertThat(fieldDoc.fields[0], equalTo(1));

        {
            context.parsedPostFilter(new ParsedQuery(new MinDocQuery(1)));
            QueryPhase.execute(context, contextSearcher, checkCancelled -> {});
            assertNull(context.queryResult().terminatedEarly());
            assertThat(context.queryResult().topDocs().topDocs.totalHits.value, equalTo(numDocs - 1L));
            assertThat(context.queryResult().topDocs().topDocs.scoreDocs.length, equalTo(1));
            assertThat(context.queryResult().topDocs().topDocs.scoreDocs[0], instanceOf(FieldDoc.class));
            assertThat(fieldDoc.fields[0], anyOf(equalTo(1), equalTo(2)));
            context.parsedPostFilter(null);

            final TotalHitCountCollector totalHitCountCollector = new TotalHitCountCollector();
            context.queryCollectors().put(TotalHitCountCollector.class, totalHitCountCollector);
            QueryPhase.execute(context, contextSearcher, checkCancelled -> {});
            assertNull(context.queryResult().terminatedEarly());
            assertThat(context.queryResult().topDocs().topDocs.totalHits.value, equalTo((long) numDocs));
            assertThat(context.queryResult().topDocs().topDocs.scoreDocs.length, equalTo(1));
            assertThat(context.queryResult().topDocs().topDocs.scoreDocs[0], instanceOf(FieldDoc.class));
            assertThat(fieldDoc.fields[0], anyOf(equalTo(1), equalTo(2)));
            assertThat(totalHitCountCollector.getTotalHits(), equalTo(numDocs));
            context.queryCollectors().clear();
        }

        {
            contextSearcher = getAssertingEarlyTerminationSearcher(reader, 1);
            context.trackTotalHits(false);
            QueryPhase.execute(context, contextSearcher, checkCancelled -> {});
            assertNull(context.queryResult().terminatedEarly());
            assertThat(context.queryResult().topDocs().topDocs.scoreDocs.length, equalTo(1));
            assertThat(context.queryResult().topDocs().topDocs.scoreDocs[0], instanceOf(FieldDoc.class));
            assertThat(fieldDoc.fields[0], anyOf(equalTo(1), equalTo(2)));

            QueryPhase.execute(context, contextSearcher, checkCancelled -> {});
            assertNull(context.queryResult().terminatedEarly());
            assertThat(context.queryResult().topDocs().topDocs.scoreDocs.length, equalTo(1));
            assertThat(context.queryResult().topDocs().topDocs.scoreDocs[0], instanceOf(FieldDoc.class));
            assertThat(fieldDoc.fields[0], anyOf(equalTo(1), equalTo(2)));
        }
        reader.close();
        dir.close();
    }

    public void testIndexSortScrollOptimization() throws Exception {
        Directory dir = newDirectory();
        final Sort indexSort = new Sort(
            new SortField("rank", SortField.Type.INT),
            new SortField("tiebreaker", SortField.Type.INT)
        );
        IndexWriterConfig iwc = newIndexWriterConfig().setIndexSort(indexSort);
        RandomIndexWriter w = new RandomIndexWriter(random(), dir, iwc);
        final int numDocs = scaledRandomIntBetween(100, 200);
        for (int i = 0; i < numDocs; ++i) {
            Document doc = new Document();
            doc.add(new NumericDocValuesField("rank", random().nextInt()));
            doc.add(new NumericDocValuesField("tiebreaker", i));
            w.addDocument(doc);
        }
        if (randomBoolean()) {
            w.forceMerge(randomIntBetween(1, 10));
        }
        w.close();

        final IndexReader reader = DirectoryReader.open(dir);
        List<SortAndFormats> searchSortAndFormats = new ArrayList<>();
        searchSortAndFormats.add(new SortAndFormats(indexSort, new DocValueFormat[]{DocValueFormat.RAW, DocValueFormat.RAW}));
        // search sort is a prefix of the index sort
        searchSortAndFormats.add(new SortAndFormats(new Sort(indexSort.getSort()[0]), new DocValueFormat[]{DocValueFormat.RAW}));
        for (SortAndFormats searchSortAndFormat : searchSortAndFormats) {
            IndexSearcher contextSearcher = new IndexSearcher(reader);
            TestSearchContext context = new TestSearchContext(null, indexShard);
            context.parsedQuery(new ParsedQuery(new MatchAllDocsQuery()));
            ScrollContext scrollContext = new ScrollContext();
            scrollContext.lastEmittedDoc = null;
            scrollContext.maxScore = Float.NaN;
            scrollContext.totalHits = null;
            context.scrollContext(scrollContext);
            context.setTask(new SearchTask(123L, "", "", "", null, Collections.emptyMap()));
            context.setSize(10);
            context.sort(searchSortAndFormat);

            QueryPhase.execute(context, contextSearcher, checkCancelled -> {});
            assertThat(context.queryResult().topDocs().topDocs.totalHits.value, equalTo((long) numDocs));
            assertNull(context.queryResult().terminatedEarly());
            assertThat(context.terminateAfter(), equalTo(0));
            assertThat(context.queryResult().getTotalHits(), equalTo((long) numDocs));
            int sizeMinus1 = context.queryResult().topDocs().topDocs.scoreDocs.length - 1;
            FieldDoc lastDoc = (FieldDoc) context.queryResult().topDocs().topDocs.scoreDocs[sizeMinus1];

            contextSearcher = getAssertingEarlyTerminationSearcher(reader, 10);
            QueryPhase.execute(context, contextSearcher, checkCancelled -> {});
            assertNull(context.queryResult().terminatedEarly());
            assertThat(context.queryResult().topDocs().topDocs.totalHits.value, equalTo((long) numDocs));
            assertThat(context.terminateAfter(), equalTo(0));
            assertThat(context.queryResult().getTotalHits(), equalTo((long) numDocs));
            FieldDoc firstDoc = (FieldDoc) context.queryResult().topDocs().topDocs.scoreDocs[0];
            for (int i = 0; i < searchSortAndFormat.sort.getSort().length; i++) {
                @SuppressWarnings("unchecked")
                FieldComparator<Object> comparator = (FieldComparator<Object>) searchSortAndFormat.sort.getSort()[i].getComparator(1, i);
                int cmp = comparator.compareValues(firstDoc.fields[i], lastDoc.fields[i]);
                if (cmp == 0) {
                    continue;
                }
                assertThat(cmp, equalTo(1));
                break;
            }
        }
        reader.close();
        dir.close();
    }

    private static IndexSearcher getAssertingEarlyTerminationSearcher(IndexReader reader, int size) {
        return new IndexSearcher(reader) {
            protected void search(List<LeafReaderContext> leaves, Weight weight, Collector collector) throws IOException {
                final Collector in = new AssertingEarlyTerminationFilterCollector(collector, size);
                super.search(leaves, weight, in);
            }
        };
    }

    private static class AssertingEarlyTerminationFilterCollector extends FilterCollector {
        private final int size;

        AssertingEarlyTerminationFilterCollector(Collector in, int size) {
            super(in);
            this.size = size;
        }

        @Override
        public LeafCollector getLeafCollector(LeafReaderContext context) throws IOException {
            final LeafCollector in = super.getLeafCollector(context);
            return new FilterLeafCollector(in) {
                int collected;

                @Override
                public void collect(int doc) throws IOException {
                    assert collected <= size : "should not collect more than " + size + " doc per segment, got " + collected;
                    ++ collected;
                    super.collect(doc);
                }
            };
        }
    }
}<|MERGE_RESOLUTION|>--- conflicted
+++ resolved
@@ -103,12 +103,7 @@
 
         final boolean rescore = QueryPhase.execute(context, searcher, checkCancelled -> {});
         assertFalse(rescore);
-<<<<<<< HEAD
         assertEquals(searcher.count(query), context.queryResult().topDocs().topDocs.totalHits.value);
-=======
-        assertEquals(searcher.count(query), context.queryResult().topDocs().totalHits);
-        assertThat(context.queryResult().topDocs().getMaxScore(), equalTo(Float.NaN));
->>>>>>> f4e9729d
     }
 
     private void countTestCase(boolean withDeletions) throws Exception {
@@ -177,23 +172,12 @@
         context.parsedQuery(new ParsedQuery(new MatchAllDocsQuery()));
 
         QueryPhase.execute(context, contextSearcher, checkCancelled -> {});
-<<<<<<< HEAD
         assertEquals(1, context.queryResult().topDocs().topDocs.totalHits.value);
-=======
-        assertEquals(1, context.queryResult().topDocs().totalHits);
-        assertThat(context.queryResult().topDocs().scoreDocs.length, equalTo(0));
-        assertThat(context.queryResult().topDocs().getMaxScore(), equalTo(Float.NaN));
->>>>>>> f4e9729d
 
         contextSearcher = new IndexSearcher(reader);
         context.parsedPostFilter(new ParsedQuery(new MatchNoDocsQuery()));
         QueryPhase.execute(context, contextSearcher, checkCancelled -> {});
-<<<<<<< HEAD
         assertEquals(0, context.queryResult().topDocs().topDocs.totalHits.value);
-=======
-        assertEquals(0, context.queryResult().topDocs().totalHits);
-        assertThat(context.queryResult().topDocs().getMaxScore(), equalTo(Float.NaN));
->>>>>>> f4e9729d
         reader.close();
         dir.close();
     }
@@ -221,14 +205,8 @@
         for (int i = 0; i < 10; i++) {
             context.parsedPostFilter(new ParsedQuery(new TermQuery(new Term("foo", Integer.toString(i)))));
             QueryPhase.execute(context, contextSearcher, checkCancelled -> {});
-<<<<<<< HEAD
             assertEquals(1, context.queryResult().topDocs().topDocs.totalHits.value);
             assertThat(context.queryResult().topDocs().topDocs.scoreDocs.length, equalTo(1));
-=======
-            assertEquals(1, context.queryResult().topDocs().totalHits);
-            assertThat(context.queryResult().topDocs().getMaxScore(), equalTo(1F));
-            assertThat(context.queryResult().topDocs().scoreDocs.length, equalTo(1));
->>>>>>> f4e9729d
         }
         reader.close();
         dir.close();
@@ -251,22 +229,12 @@
         context.setSize(0);
         context.setTask(new SearchTask(123L, "", "", "", null, Collections.emptyMap()));
         QueryPhase.execute(context, contextSearcher, checkCancelled -> {});
-<<<<<<< HEAD
         assertEquals(1, context.queryResult().topDocs().topDocs.totalHits.value);
-=======
-        assertEquals(1, context.queryResult().topDocs().totalHits);
-        assertThat(context.queryResult().topDocs().getMaxScore(), equalTo(Float.NaN));
->>>>>>> f4e9729d
 
         contextSearcher = new IndexSearcher(reader);
         context.minimumScore(100);
         QueryPhase.execute(context, contextSearcher, checkCancelled -> {});
-<<<<<<< HEAD
         assertEquals(0, context.queryResult().topDocs().topDocs.totalHits.value);
-=======
-        assertEquals(0, context.queryResult().topDocs().totalHits);
-        assertThat(context.queryResult().topDocs().getMaxScore(), equalTo(Float.NaN));
->>>>>>> f4e9729d
         reader.close();
         dir.close();
     }
@@ -320,33 +288,18 @@
         context.setSize(size);
 
         QueryPhase.execute(context, contextSearcher, checkCancelled -> {});
-<<<<<<< HEAD
         assertThat(context.queryResult().topDocs().topDocs.totalHits.value, equalTo((long) numDocs));
-=======
-        assertThat(context.queryResult().topDocs().totalHits, equalTo((long) numDocs));
-        assertThat(context.queryResult().topDocs().getMaxScore(), equalTo(1F));
->>>>>>> f4e9729d
         assertNull(context.queryResult().terminatedEarly());
         assertThat(context.terminateAfter(), equalTo(0));
         assertThat(context.queryResult().getTotalHits(), equalTo((long) numDocs));
 
         contextSearcher = getAssertingEarlyTerminationSearcher(reader, size);
         QueryPhase.execute(context, contextSearcher, checkCancelled -> {});
-<<<<<<< HEAD
         assertThat(context.queryResult().topDocs().topDocs.totalHits.value, equalTo((long) numDocs));
         assertTrue(context.queryResult().terminatedEarly());
         assertThat(context.terminateAfter(), equalTo(size));
         assertThat(context.queryResult().getTotalHits(), equalTo((long) numDocs));
         assertThat(context.queryResult().topDocs().topDocs.scoreDocs[0].doc, greaterThanOrEqualTo(size));
-=======
-        assertThat(context.queryResult().topDocs().totalHits, equalTo((long) numDocs));
-        assertThat(context.queryResult().topDocs().getMaxScore(), equalTo(1F));
-        assertTrue(context.queryResult().terminatedEarly());
-        assertThat(context.terminateAfter(), equalTo(size));
-        assertThat(context.queryResult().getTotalHits(), equalTo((long) numDocs));
-        assertThat(context.queryResult().topDocs().getMaxScore(), equalTo(1F));
-        assertThat(context.queryResult().topDocs().scoreDocs[0].doc, greaterThanOrEqualTo(size));
->>>>>>> f4e9729d
         reader.close();
         dir.close();
     }
@@ -380,40 +333,22 @@
             context.setSize(1);
             QueryPhase.execute(context, contextSearcher, checkCancelled -> {});
             assertTrue(context.queryResult().terminatedEarly());
-<<<<<<< HEAD
-            assertThat(context.queryResult().topDocs().topDocs.totalHits.value, equalTo(1L));
-            assertThat(context.queryResult().topDocs().topDocs.scoreDocs.length, equalTo(1));
-=======
-            assertThat(context.queryResult().topDocs().totalHits, equalTo(1L));
-            assertThat(context.queryResult().topDocs().getMaxScore(), equalTo(1F));
-            assertThat(context.queryResult().topDocs().scoreDocs.length, equalTo(1));
->>>>>>> f4e9729d
+            assertThat(context.queryResult().topDocs().topDocs.totalHits.value, equalTo(1L));
+            assertThat(context.queryResult().topDocs().topDocs.scoreDocs.length, equalTo(1));
 
             context.setSize(0);
             QueryPhase.execute(context, contextSearcher, checkCancelled -> {});
             assertTrue(context.queryResult().terminatedEarly());
-<<<<<<< HEAD
             assertThat(context.queryResult().topDocs().topDocs.totalHits.value, equalTo(1L));
             assertThat(context.queryResult().topDocs().topDocs.scoreDocs.length, equalTo(0));
-=======
-            assertThat(context.queryResult().topDocs().totalHits, equalTo(1L));
-            assertThat(context.queryResult().topDocs().getMaxScore(), equalTo(Float.NaN));
-            assertThat(context.queryResult().topDocs().scoreDocs.length, equalTo(0));
->>>>>>> f4e9729d
         }
 
         {
             context.setSize(1);
             QueryPhase.execute(context, contextSearcher, checkCancelled -> {});
             assertTrue(context.queryResult().terminatedEarly());
-<<<<<<< HEAD
-            assertThat(context.queryResult().topDocs().topDocs.totalHits.value, equalTo(1L));
-            assertThat(context.queryResult().topDocs().topDocs.scoreDocs.length, equalTo(1));
-=======
-            assertThat(context.queryResult().topDocs().totalHits, equalTo(1L));
-            assertThat(context.queryResult().topDocs().getMaxScore(), equalTo(1F));
-            assertThat(context.queryResult().topDocs().scoreDocs.length, equalTo(1));
->>>>>>> f4e9729d
+            assertThat(context.queryResult().topDocs().topDocs.totalHits.value, equalTo(1L));
+            assertThat(context.queryResult().topDocs().topDocs.scoreDocs.length, equalTo(1));
         }
         {
             context.setSize(1);
@@ -424,27 +359,15 @@
             context.parsedQuery(new ParsedQuery(bq));
             QueryPhase.execute(context, contextSearcher, checkCancelled -> {});
             assertTrue(context.queryResult().terminatedEarly());
-<<<<<<< HEAD
-            assertThat(context.queryResult().topDocs().topDocs.totalHits.value, equalTo(1L));
-            assertThat(context.queryResult().topDocs().topDocs.scoreDocs.length, equalTo(1));
-=======
-            assertThat(context.queryResult().topDocs().totalHits, equalTo(1L));
-            assertThat(context.queryResult().topDocs().getMaxScore(), greaterThan(0f));
-            assertThat(context.queryResult().topDocs().scoreDocs.length, equalTo(1));
->>>>>>> f4e9729d
+            assertThat(context.queryResult().topDocs().topDocs.totalHits.value, equalTo(1L));
+            assertThat(context.queryResult().topDocs().topDocs.scoreDocs.length, equalTo(1));
 
             context.setSize(0);
             context.parsedQuery(new ParsedQuery(bq));
             QueryPhase.execute(context, contextSearcher, checkCancelled -> {});
             assertTrue(context.queryResult().terminatedEarly());
-<<<<<<< HEAD
             assertThat(context.queryResult().topDocs().topDocs.totalHits.value, equalTo(1L));
             assertThat(context.queryResult().topDocs().topDocs.scoreDocs.length, equalTo(0));
-=======
-            assertThat(context.queryResult().topDocs().totalHits, equalTo(1L));
-            assertThat(context.queryResult().topDocs().getMaxScore(), equalTo(Float.NaN));
-            assertThat(context.queryResult().topDocs().scoreDocs.length, equalTo(0));
->>>>>>> f4e9729d
         }
         {
             context.setSize(1);
@@ -452,14 +375,8 @@
             context.queryCollectors().put(TotalHitCountCollector.class, collector);
             QueryPhase.execute(context, contextSearcher, checkCancelled -> {});
             assertTrue(context.queryResult().terminatedEarly());
-<<<<<<< HEAD
-            assertThat(context.queryResult().topDocs().topDocs.totalHits.value, equalTo(1L));
-            assertThat(context.queryResult().topDocs().topDocs.scoreDocs.length, equalTo(1));
-=======
-            assertThat(context.queryResult().topDocs().totalHits, equalTo(1L));
-            assertThat(context.queryResult().topDocs().getMaxScore(), greaterThan(0f));
-            assertThat(context.queryResult().topDocs().scoreDocs.length, equalTo(1));
->>>>>>> f4e9729d
+            assertThat(context.queryResult().topDocs().topDocs.totalHits.value, equalTo(1L));
+            assertThat(context.queryResult().topDocs().topDocs.scoreDocs.length, equalTo(1));
             assertThat(collector.getTotalHits(), equalTo(1));
             context.queryCollectors().clear();
         }
@@ -469,14 +386,8 @@
             context.queryCollectors().put(TotalHitCountCollector.class, collector);
             QueryPhase.execute(context, contextSearcher, checkCancelled -> {});
             assertTrue(context.queryResult().terminatedEarly());
-<<<<<<< HEAD
             assertThat(context.queryResult().topDocs().topDocs.totalHits.value, equalTo(1L));
             assertThat(context.queryResult().topDocs().topDocs.scoreDocs.length, equalTo(0));
-=======
-            assertThat(context.queryResult().topDocs().totalHits, equalTo(1L));
-            assertThat(context.queryResult().topDocs().getMaxScore(), equalTo(Float.NaN));
-            assertThat(context.queryResult().topDocs().scoreDocs.length, equalTo(0));
->>>>>>> f4e9729d
             assertThat(collector.getTotalHits(), equalTo(1));
         }
 
