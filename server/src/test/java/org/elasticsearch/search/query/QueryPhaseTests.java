/*
 * Licensed to Elasticsearch under one or more contributor
 * license agreements. See the NOTICE file distributed with
 * this work for additional information regarding copyright
 * ownership. Elasticsearch licenses this file to you under
 * the Apache License, Version 2.0 (the "License"); you may
 * not use this file except in compliance with the License.
 * You may obtain a copy of the License at
 *
 *    http://www.apache.org/licenses/LICENSE-2.0
 *
 * Unless required by applicable law or agreed to in writing,
 * software distributed under the License is distributed on an
 * "AS IS" BASIS, WITHOUT WARRANTIES OR CONDITIONS OF ANY
 * KIND, either express or implied.  See the License for the
 * specific language governing permissions and limitations
 * under the License.
 */

package org.elasticsearch.search.query;

import org.apache.lucene.analysis.standard.StandardAnalyzer;
import org.apache.lucene.document.Document;
import org.apache.lucene.document.Field.Store;
import org.apache.lucene.document.LatLonDocValuesField;
import org.apache.lucene.document.LatLonPoint;
import org.apache.lucene.document.LongPoint;
import org.apache.lucene.document.NumericDocValuesField;
import org.apache.lucene.document.SortedSetDocValuesField;
import org.apache.lucene.document.StringField;
import org.apache.lucene.document.TextField;
import org.apache.lucene.index.DirectoryReader;
import org.apache.lucene.index.IndexReader;
import org.apache.lucene.index.IndexWriter;
import org.apache.lucene.index.IndexWriterConfig;
import org.apache.lucene.index.LeafReaderContext;
import org.apache.lucene.index.NoMergePolicy;
import org.apache.lucene.index.RandomIndexWriter;
import org.apache.lucene.index.Term;
import org.apache.lucene.queries.MinDocQuery;
import org.apache.lucene.search.BooleanClause;
import org.apache.lucene.search.BooleanClause.Occur;
import org.apache.lucene.search.BooleanQuery;
import org.apache.lucene.search.Collector;
import org.apache.lucene.search.CollectorManager;
import org.apache.lucene.search.ConstantScoreQuery;
import org.apache.lucene.search.DocValuesFieldExistsQuery;
import org.apache.lucene.search.FieldComparator;
import org.apache.lucene.search.FieldDoc;
import org.apache.lucene.search.FilterCollector;
import org.apache.lucene.search.FilterLeafCollector;
import org.apache.lucene.search.IndexSearcher;
import org.apache.lucene.search.LeafCollector;
import org.apache.lucene.search.MatchAllDocsQuery;
import org.apache.lucene.search.MatchNoDocsQuery;
import org.apache.lucene.search.Query;
import org.apache.lucene.search.ScoreDoc;
import org.apache.lucene.search.Sort;
import org.apache.lucene.search.SortField;
import org.apache.lucene.search.TermQuery;
import org.apache.lucene.search.TopDocs;
import org.apache.lucene.search.TotalHitCountCollector;
import org.apache.lucene.search.TotalHits;
import org.apache.lucene.search.Weight;
import org.apache.lucene.search.join.BitSetProducer;
import org.apache.lucene.search.join.ScoreMode;
import org.apache.lucene.search.spans.SpanNearQuery;
import org.apache.lucene.search.spans.SpanTermQuery;
import org.apache.lucene.store.Directory;
import org.apache.lucene.util.BytesRef;
import org.apache.lucene.util.FixedBitSet;
import org.elasticsearch.action.search.SearchShardTask;
import org.elasticsearch.common.settings.Settings;
import org.elasticsearch.index.mapper.DateFieldMapper;
import org.elasticsearch.index.mapper.MappedFieldType;
import org.elasticsearch.index.mapper.MapperService;
import org.elasticsearch.index.mapper.NumberFieldMapper;
import org.elasticsearch.index.query.ParsedQuery;
import org.elasticsearch.index.search.ESToParentBlockJoinQuery;
import org.elasticsearch.index.shard.IndexShard;
import org.elasticsearch.index.shard.IndexShardTestCase;
import org.elasticsearch.search.DocValueFormat;
import org.elasticsearch.search.internal.ContextIndexSearcher;
import org.elasticsearch.search.internal.ScrollContext;
import org.elasticsearch.search.internal.SearchContext;
import org.elasticsearch.search.sort.SortAndFormats;
import org.elasticsearch.test.TestSearchContext;

import java.io.IOException;
import java.util.ArrayList;
import java.util.Collections;
import java.util.List;

import static org.elasticsearch.search.query.QueryPhase.indexFieldHasDuplicateData;
import static org.elasticsearch.search.query.TopDocsCollectorContext.hasInfMaxScore;
import static org.hamcrest.Matchers.anyOf;
import static org.hamcrest.Matchers.equalTo;
import static org.hamcrest.Matchers.greaterThanOrEqualTo;
import static org.hamcrest.Matchers.instanceOf;
import static org.mockito.Mockito.mock;
import static org.mockito.Mockito.when;
import static org.mockito.Mockito.spy;

public class QueryPhaseTests extends IndexShardTestCase {

    private IndexShard indexShard;

    @Override
    public Settings threadPoolSettings() {
        return Settings.builder().put(super.threadPoolSettings()).put("thread_pool.search.min_queue_size", 10).build();
    }

    @Override
    public void setUp() throws Exception {
        super.setUp();
        indexShard = newShard(true);
    }

    @Override
    public void tearDown() throws Exception {
        super.tearDown();
        closeShards(indexShard);
    }

    private void countTestCase(Query query, IndexReader reader, boolean shouldCollectSearch, boolean shouldCollectCount) throws Exception {
        ContextIndexSearcher searcher = shouldCollectSearch ? newContextSearcher(reader) :
            newEarlyTerminationContextSearcher(reader, 0);
        TestSearchContext context = new TestSearchContext(null, indexShard, searcher);
        context.parsedQuery(new ParsedQuery(query));
        context.setSize(0);
<<<<<<< HEAD
        context.setTask(new SearchShardTask(123L, "", "", "", null, Collections.emptyMap()));

        final IndexSearcher searcher = shouldCollectSearch ? new IndexSearcher(reader) :
            getAssertingEarlyTerminationSearcher(reader, 0);

        final boolean rescore = QueryPhase.execute(context, searcher, checkCancelled -> {});
=======
        context.setTask(new SearchTask(123L, "", "", "", null, Collections.emptyMap()));
        final boolean rescore = QueryPhase.executeInternal(context);
>>>>>>> 4013e814
        assertFalse(rescore);

        ContextIndexSearcher countSearcher = shouldCollectCount ? newContextSearcher(reader) :
            newEarlyTerminationContextSearcher(reader, 0);
        assertEquals(countSearcher.count(query), context.queryResult().topDocs().topDocs.totalHits.value);
    }

    private void countTestCase(boolean withDeletions) throws Exception {
        Directory dir = newDirectory();
        IndexWriterConfig iwc = newIndexWriterConfig().setMergePolicy(NoMergePolicy.INSTANCE);
        RandomIndexWriter w = new RandomIndexWriter(random(), dir, iwc);
        final int numDocs = scaledRandomIntBetween(100, 200);
        for (int i = 0; i < numDocs; ++i) {
            Document doc = new Document();
            if (randomBoolean()) {
                doc.add(new StringField("foo", "bar", Store.NO));
                doc.add(new SortedSetDocValuesField("foo", new BytesRef("bar")));
                doc.add(new SortedSetDocValuesField("docValuesOnlyField", new BytesRef("bar")));
                doc.add(new LatLonDocValuesField("latLonDVField", 1.0, 1.0));
                doc.add(new LatLonPoint("latLonDVField", 1.0, 1.0));
            }
            if (randomBoolean()) {
                doc.add(new StringField("foo", "baz", Store.NO));
                doc.add(new SortedSetDocValuesField("foo", new BytesRef("baz")));
            }
            if (withDeletions && (rarely() || i == 0)) {
                doc.add(new StringField("delete", "yes", Store.NO));
            }
            w.addDocument(doc);
        }
        if (withDeletions) {
            w.deleteDocuments(new Term("delete", "yes"));
        }
        final IndexReader reader = w.getReader();
        Query matchAll = new MatchAllDocsQuery();
        Query matchAllCsq = new ConstantScoreQuery(matchAll);
        Query tq = new TermQuery(new Term("foo", "bar"));
        Query tCsq = new ConstantScoreQuery(tq);
        Query dvfeq = new DocValuesFieldExistsQuery("foo");
        Query dvfeq_points = new DocValuesFieldExistsQuery("latLonDVField");
        Query dvfeqCsq = new ConstantScoreQuery(dvfeq);
        // field with doc-values but not indexed will need to collect
        Query dvOnlyfeq = new DocValuesFieldExistsQuery("docValuesOnlyField");
        BooleanQuery bq = new BooleanQuery.Builder()
            .add(matchAll, Occur.SHOULD)
            .add(tq, Occur.MUST)
            .build();

        countTestCase(matchAll, reader, false, false);
        countTestCase(matchAllCsq, reader, false, false);
        countTestCase(tq, reader, withDeletions, withDeletions);
        countTestCase(tCsq, reader, withDeletions, withDeletions);
        countTestCase(dvfeq, reader, withDeletions, true);
        countTestCase(dvfeq_points, reader, withDeletions, true);
        countTestCase(dvfeqCsq, reader, withDeletions, true);
        countTestCase(dvOnlyfeq, reader, true, true);
        countTestCase(bq, reader, true, true);
        reader.close();
        w.close();
        dir.close();
    }

    public void testCountWithoutDeletions() throws Exception {
        countTestCase(false);
    }

    public void testCountWithDeletions() throws Exception {
        countTestCase(true);
    }

    public void testPostFilterDisablesCountOptimization() throws Exception {
        Directory dir = newDirectory();
        final Sort sort = new Sort(new SortField("rank", SortField.Type.INT));
        IndexWriterConfig iwc = newIndexWriterConfig()
            .setIndexSort(sort);
        RandomIndexWriter w = new RandomIndexWriter(random(), dir, iwc);
        Document doc = new Document();
        w.addDocument(doc);
        w.close();

        IndexReader reader = DirectoryReader.open(dir);
<<<<<<< HEAD
        IndexSearcher contextSearcher = getAssertingEarlyTerminationSearcher(reader, 0);
        TestSearchContext context = new TestSearchContext(null, indexShard);
        context.setTask(new SearchShardTask(123L, "", "", "", null, Collections.emptyMap()));
=======
        TestSearchContext context =
            new TestSearchContext(null, indexShard, newEarlyTerminationContextSearcher(reader, 0));
        context.setTask(new SearchTask(123L, "", "", "", null, Collections.emptyMap()));
>>>>>>> 4013e814
        context.parsedQuery(new ParsedQuery(new MatchAllDocsQuery()));

        QueryPhase.executeInternal(context);
        assertEquals(1, context.queryResult().topDocs().topDocs.totalHits.value);

        context.setSearcher(newContextSearcher(reader));
        context.parsedPostFilter(new ParsedQuery(new MatchNoDocsQuery()));
        QueryPhase.executeInternal(context);
        assertEquals(0, context.queryResult().topDocs().topDocs.totalHits.value);
        reader.close();
        dir.close();
    }

    public void testTerminateAfterWithFilter() throws Exception {
        Directory dir = newDirectory();
        final Sort sort = new Sort(new SortField("rank", SortField.Type.INT));
        IndexWriterConfig iwc = newIndexWriterConfig()
            .setIndexSort(sort);
        RandomIndexWriter w = new RandomIndexWriter(random(), dir, iwc);
        Document doc = new Document();
        for (int i = 0; i < 10; i++) {
            doc.add(new StringField("foo", Integer.toString(i), Store.NO));
        }
        w.addDocument(doc);
        w.close();

        IndexReader reader = DirectoryReader.open(dir);
<<<<<<< HEAD
        IndexSearcher contextSearcher = new IndexSearcher(reader);
        TestSearchContext context = new TestSearchContext(null, indexShard);
        context.setTask(new SearchShardTask(123L, "", "", "", null, Collections.emptyMap()));
=======
        TestSearchContext context = new TestSearchContext(null, indexShard, newContextSearcher(reader));
        context.setTask(new SearchTask(123L, "", "", "", null, Collections.emptyMap()));
>>>>>>> 4013e814
        context.parsedQuery(new ParsedQuery(new MatchAllDocsQuery()));
        context.terminateAfter(1);
        context.setSize(10);
        for (int i = 0; i < 10; i++) {
            context.parsedPostFilter(new ParsedQuery(new TermQuery(new Term("foo", Integer.toString(i)))));
            QueryPhase.executeInternal(context);
            assertEquals(1, context.queryResult().topDocs().topDocs.totalHits.value);
            assertThat(context.queryResult().topDocs().topDocs.scoreDocs.length, equalTo(1));
        }
        reader.close();
        dir.close();
    }

    public void testMinScoreDisablesCountOptimization() throws Exception {
        Directory dir = newDirectory();
        final Sort sort = new Sort(new SortField("rank", SortField.Type.INT));
        IndexWriterConfig iwc = newIndexWriterConfig()
            .setIndexSort(sort);
        RandomIndexWriter w = new RandomIndexWriter(random(), dir, iwc);
        Document doc = new Document();
        w.addDocument(doc);
        w.close();

        IndexReader reader = DirectoryReader.open(dir);
        TestSearchContext context =
            new TestSearchContext(null, indexShard, newEarlyTerminationContextSearcher(reader, 0));
        context.parsedQuery(new ParsedQuery(new MatchAllDocsQuery()));
        context.setSize(0);
<<<<<<< HEAD
        context.setTask(new SearchShardTask(123L, "", "", "", null, Collections.emptyMap()));
        QueryPhase.execute(context, contextSearcher, checkCancelled -> {});
=======
        context.setTask(new SearchTask(123L, "", "", "", null, Collections.emptyMap()));
        QueryPhase.executeInternal(context);
>>>>>>> 4013e814
        assertEquals(1, context.queryResult().topDocs().topDocs.totalHits.value);

        context.minimumScore(100);
        QueryPhase.executeInternal(context);
        assertEquals(0, context.queryResult().topDocs().topDocs.totalHits.value);
        reader.close();
        dir.close();
    }

    public void testQueryCapturesThreadPoolStats() throws Exception {
<<<<<<< HEAD
        TestSearchContext context = new TestSearchContext(null, indexShard);
        context.setTask(new SearchShardTask(123L, "", "", "", null, Collections.emptyMap()));
        context.parsedQuery(new ParsedQuery(new MatchAllDocsQuery()));

=======
>>>>>>> 4013e814
        Directory dir = newDirectory();
        IndexWriterConfig iwc = newIndexWriterConfig();
        RandomIndexWriter w = new RandomIndexWriter(random(), dir, iwc);
        final int numDocs = scaledRandomIntBetween(100, 200);
        for (int i = 0; i < numDocs; ++i) {
            w.addDocument(new Document());
        }
        w.close();
        IndexReader reader = DirectoryReader.open(dir);
        TestSearchContext context = new TestSearchContext(null, indexShard, newContextSearcher(reader));
        context.setTask(new SearchTask(123L, "", "", "", null, Collections.emptyMap()));
        context.parsedQuery(new ParsedQuery(new MatchAllDocsQuery()));

        QueryPhase.executeInternal(context);
        QuerySearchResult results = context.queryResult();
        assertThat(results.serviceTimeEWMA(), greaterThanOrEqualTo(0L));
        assertThat(results.nodeQueueSize(), greaterThanOrEqualTo(0));
        reader.close();
        dir.close();
    }

    public void testInOrderScrollOptimization() throws Exception {
        Directory dir = newDirectory();
        final Sort sort = new Sort(new SortField("rank", SortField.Type.INT));
        IndexWriterConfig iwc = newIndexWriterConfig()
            .setIndexSort(sort);
        RandomIndexWriter w = new RandomIndexWriter(random(), dir, iwc);
        final int numDocs = scaledRandomIntBetween(100, 200);
        for (int i = 0; i < numDocs; ++i) {
            w.addDocument(new Document());
        }
        w.close();
        IndexReader reader = DirectoryReader.open(dir);
        TestSearchContext context = new TestSearchContext(null, indexShard, newContextSearcher(reader));
        context.parsedQuery(new ParsedQuery(new MatchAllDocsQuery()));
        ScrollContext scrollContext = new ScrollContext();
        scrollContext.lastEmittedDoc = null;
        scrollContext.maxScore = Float.NaN;
        scrollContext.totalHits = null;
        context.scrollContext(scrollContext);
        context.setTask(new SearchShardTask(123L, "", "", "", null, Collections.emptyMap()));
        int size = randomIntBetween(2, 5);
        context.setSize(size);

        QueryPhase.executeInternal(context);
        assertThat(context.queryResult().topDocs().topDocs.totalHits.value, equalTo((long) numDocs));
        assertNull(context.queryResult().terminatedEarly());
        assertThat(context.terminateAfter(), equalTo(0));
        assertThat(context.queryResult().getTotalHits().value, equalTo((long) numDocs));

        context.setSearcher(newEarlyTerminationContextSearcher(reader, size));
        QueryPhase.executeInternal(context);
        assertThat(context.queryResult().topDocs().topDocs.totalHits.value, equalTo((long) numDocs));
        assertThat(context.terminateAfter(), equalTo(size));
        assertThat(context.queryResult().getTotalHits().value, equalTo((long) numDocs));
        assertThat(context.queryResult().topDocs().topDocs.scoreDocs[0].doc, greaterThanOrEqualTo(size));
        reader.close();
        dir.close();
    }

    public void testTerminateAfterEarlyTermination() throws Exception {
        Directory dir = newDirectory();
        IndexWriterConfig iwc = newIndexWriterConfig();
        RandomIndexWriter w = new RandomIndexWriter(random(), dir, iwc);
        final int numDocs = scaledRandomIntBetween(100, 200);
        for (int i = 0; i < numDocs; ++i) {
            Document doc = new Document();
            if (randomBoolean()) {
                doc.add(new StringField("foo", "bar", Store.NO));
            }
            if (randomBoolean()) {
                doc.add(new StringField("foo", "baz", Store.NO));
            }
            doc.add(new NumericDocValuesField("rank", numDocs - i));
            w.addDocument(doc);
        }
        w.close();
<<<<<<< HEAD
        TestSearchContext context = new TestSearchContext(null, indexShard);
        context.setTask(new SearchShardTask(123L, "", "", "", null, Collections.emptyMap()));
=======
        final IndexReader reader = DirectoryReader.open(dir);
        TestSearchContext context = new TestSearchContext(null, indexShard, newContextSearcher(reader));
        context.setTask(new SearchTask(123L, "", "", "", null, Collections.emptyMap()));
>>>>>>> 4013e814
        context.parsedQuery(new ParsedQuery(new MatchAllDocsQuery()));

        context.terminateAfter(numDocs);
        {
            context.setSize(10);
            TotalHitCountCollector collector = new TotalHitCountCollector();
            context.queryCollectors().put(TotalHitCountCollector.class, collector);
            QueryPhase.executeInternal(context);
            assertFalse(context.queryResult().terminatedEarly());
            assertThat(context.queryResult().topDocs().topDocs.totalHits.value, equalTo((long) numDocs));
            assertThat(context.queryResult().topDocs().topDocs.scoreDocs.length, equalTo(10));
            assertThat(collector.getTotalHits(), equalTo(numDocs));
        }

        context.terminateAfter(1);
        {
            context.setSize(1);
            QueryPhase.executeInternal(context);
            assertTrue(context.queryResult().terminatedEarly());
            assertThat(context.queryResult().topDocs().topDocs.totalHits.value, equalTo(1L));
            assertThat(context.queryResult().topDocs().topDocs.scoreDocs.length, equalTo(1));

            context.setSize(0);
            QueryPhase.executeInternal(context);
            assertTrue(context.queryResult().terminatedEarly());
            assertThat(context.queryResult().topDocs().topDocs.totalHits.value, equalTo(1L));
            assertThat(context.queryResult().topDocs().topDocs.scoreDocs.length, equalTo(0));
        }

        {
            context.setSize(1);
            QueryPhase.executeInternal(context);
            assertTrue(context.queryResult().terminatedEarly());
            assertThat(context.queryResult().topDocs().topDocs.totalHits.value, equalTo(1L));
            assertThat(context.queryResult().topDocs().topDocs.scoreDocs.length, equalTo(1));
        }
        {
            context.setSize(1);
            BooleanQuery bq = new BooleanQuery.Builder()
                .add(new TermQuery(new Term("foo", "bar")), Occur.SHOULD)
                .add(new TermQuery(new Term("foo", "baz")), Occur.SHOULD)
                .build();
            context.parsedQuery(new ParsedQuery(bq));
            QueryPhase.executeInternal(context);
            assertTrue(context.queryResult().terminatedEarly());
            assertThat(context.queryResult().topDocs().topDocs.totalHits.value, equalTo(1L));
            assertThat(context.queryResult().topDocs().topDocs.scoreDocs.length, equalTo(1));

            context.setSize(0);
            context.parsedQuery(new ParsedQuery(bq));
            QueryPhase.executeInternal(context);
            assertTrue(context.queryResult().terminatedEarly());
            assertThat(context.queryResult().topDocs().topDocs.totalHits.value, equalTo(1L));
            assertThat(context.queryResult().topDocs().topDocs.scoreDocs.length, equalTo(0));
        }
        {
            context.setSize(1);
            TotalHitCountCollector collector = new TotalHitCountCollector();
            context.queryCollectors().put(TotalHitCountCollector.class, collector);
            QueryPhase.executeInternal(context);
            assertTrue(context.queryResult().terminatedEarly());
            assertThat(context.queryResult().topDocs().topDocs.totalHits.value, equalTo(1L));
            assertThat(context.queryResult().topDocs().topDocs.scoreDocs.length, equalTo(1));
            assertThat(collector.getTotalHits(), equalTo(1));
            context.queryCollectors().clear();
        }
        {
            context.setSize(0);
            TotalHitCountCollector collector = new TotalHitCountCollector();
            context.queryCollectors().put(TotalHitCountCollector.class, collector);
            QueryPhase.executeInternal(context);
            assertTrue(context.queryResult().terminatedEarly());
            assertThat(context.queryResult().topDocs().topDocs.totalHits.value, equalTo(1L));
            assertThat(context.queryResult().topDocs().topDocs.scoreDocs.length, equalTo(0));
            assertThat(collector.getTotalHits(), equalTo(1));
        }
        reader.close();
        dir.close();
    }

    public void testIndexSortingEarlyTermination() throws Exception {
        Directory dir = newDirectory();
        final Sort sort = new Sort(new SortField("rank", SortField.Type.INT));
        IndexWriterConfig iwc = newIndexWriterConfig()
            .setIndexSort(sort);
        RandomIndexWriter w = new RandomIndexWriter(random(), dir, iwc);
        final int numDocs = scaledRandomIntBetween(100, 200);
        for (int i = 0; i < numDocs; ++i) {
            Document doc = new Document();
            if (randomBoolean()) {
                doc.add(new StringField("foo", "bar", Store.NO));
            }
            if (randomBoolean()) {
                doc.add(new StringField("foo", "baz", Store.NO));
            }
            doc.add(new NumericDocValuesField("rank", numDocs - i));
            w.addDocument(doc);
        }
        w.close();

        final IndexReader reader = DirectoryReader.open(dir);
        TestSearchContext context = new TestSearchContext(null, indexShard, newContextSearcher(reader));
        context.parsedQuery(new ParsedQuery(new MatchAllDocsQuery()));
        context.setSize(1);
        context.setTask(new SearchShardTask(123L, "", "", "", null, Collections.emptyMap()));
        context.sort(new SortAndFormats(sort, new DocValueFormat[] {DocValueFormat.RAW}));


        QueryPhase.executeInternal(context);
        assertThat(context.queryResult().topDocs().topDocs.totalHits.value, equalTo((long) numDocs));
        assertThat(context.queryResult().topDocs().topDocs.scoreDocs.length, equalTo(1));
        assertThat(context.queryResult().topDocs().topDocs.scoreDocs[0], instanceOf(FieldDoc.class));
        FieldDoc fieldDoc = (FieldDoc) context.queryResult().topDocs().topDocs.scoreDocs[0];
        assertThat(fieldDoc.fields[0], equalTo(1));

        {
            context.parsedPostFilter(new ParsedQuery(new MinDocQuery(1)));
            QueryPhase.executeInternal(context);
            assertNull(context.queryResult().terminatedEarly());
            assertThat(context.queryResult().topDocs().topDocs.totalHits.value, equalTo(numDocs - 1L));
            assertThat(context.queryResult().topDocs().topDocs.scoreDocs.length, equalTo(1));
            assertThat(context.queryResult().topDocs().topDocs.scoreDocs[0], instanceOf(FieldDoc.class));
            assertThat(fieldDoc.fields[0], anyOf(equalTo(1), equalTo(2)));
            context.parsedPostFilter(null);

            final TotalHitCountCollector totalHitCountCollector = new TotalHitCountCollector();
            context.queryCollectors().put(TotalHitCountCollector.class, totalHitCountCollector);
            QueryPhase.executeInternal(context);
            assertNull(context.queryResult().terminatedEarly());
            assertThat(context.queryResult().topDocs().topDocs.totalHits.value, equalTo((long) numDocs));
            assertThat(context.queryResult().topDocs().topDocs.scoreDocs.length, equalTo(1));
            assertThat(context.queryResult().topDocs().topDocs.scoreDocs[0], instanceOf(FieldDoc.class));
            assertThat(fieldDoc.fields[0], anyOf(equalTo(1), equalTo(2)));
            assertThat(totalHitCountCollector.getTotalHits(), equalTo(numDocs));
            context.queryCollectors().clear();
        }

        {
            context.setSearcher(newEarlyTerminationContextSearcher(reader, 1));
            context.trackTotalHitsUpTo(SearchContext.TRACK_TOTAL_HITS_DISABLED);
            QueryPhase.executeInternal(context);
            assertNull(context.queryResult().terminatedEarly());
            assertThat(context.queryResult().topDocs().topDocs.scoreDocs.length, equalTo(1));
            assertThat(context.queryResult().topDocs().topDocs.scoreDocs[0], instanceOf(FieldDoc.class));
            assertThat(fieldDoc.fields[0], anyOf(equalTo(1), equalTo(2)));

            QueryPhase.executeInternal(context);
            assertNull(context.queryResult().terminatedEarly());
            assertThat(context.queryResult().topDocs().topDocs.scoreDocs.length, equalTo(1));
            assertThat(context.queryResult().topDocs().topDocs.scoreDocs[0], instanceOf(FieldDoc.class));
            assertThat(fieldDoc.fields[0], anyOf(equalTo(1), equalTo(2)));
        }
        reader.close();
        dir.close();
    }

    public void testIndexSortScrollOptimization() throws Exception {
        Directory dir = newDirectory();
        final Sort indexSort = new Sort(
            new SortField("rank", SortField.Type.INT),
            new SortField("tiebreaker", SortField.Type.INT)
        );
        IndexWriterConfig iwc = newIndexWriterConfig().setIndexSort(indexSort);
        RandomIndexWriter w = new RandomIndexWriter(random(), dir, iwc);
        final int numDocs = scaledRandomIntBetween(100, 200);
        for (int i = 0; i < numDocs; ++i) {
            Document doc = new Document();
            doc.add(new NumericDocValuesField("rank", random().nextInt()));
            doc.add(new NumericDocValuesField("tiebreaker", i));
            w.addDocument(doc);
        }
        if (randomBoolean()) {
            w.forceMerge(randomIntBetween(1, 10));
        }
        w.close();

        final IndexReader reader = DirectoryReader.open(dir);
        List<SortAndFormats> searchSortAndFormats = new ArrayList<>();
        searchSortAndFormats.add(new SortAndFormats(indexSort, new DocValueFormat[]{DocValueFormat.RAW, DocValueFormat.RAW}));
        // search sort is a prefix of the index sort
        searchSortAndFormats.add(new SortAndFormats(new Sort(indexSort.getSort()[0]), new DocValueFormat[]{DocValueFormat.RAW}));
        for (SortAndFormats searchSortAndFormat : searchSortAndFormats) {
            TestSearchContext context = new TestSearchContext(null, indexShard, newContextSearcher(reader));
            context.parsedQuery(new ParsedQuery(new MatchAllDocsQuery()));
            ScrollContext scrollContext = new ScrollContext();
            scrollContext.lastEmittedDoc = null;
            scrollContext.maxScore = Float.NaN;
            scrollContext.totalHits = null;
            context.scrollContext(scrollContext);
            context.setTask(new SearchShardTask(123L, "", "", "", null, Collections.emptyMap()));
            context.setSize(10);
            context.sort(searchSortAndFormat);

            QueryPhase.executeInternal(context);
            assertThat(context.queryResult().topDocs().topDocs.totalHits.value, equalTo((long) numDocs));
            assertNull(context.queryResult().terminatedEarly());
            assertThat(context.terminateAfter(), equalTo(0));
            assertThat(context.queryResult().getTotalHits().value, equalTo((long) numDocs));
            int sizeMinus1 = context.queryResult().topDocs().topDocs.scoreDocs.length - 1;
            FieldDoc lastDoc = (FieldDoc) context.queryResult().topDocs().topDocs.scoreDocs[sizeMinus1];

            context.setSearcher(newEarlyTerminationContextSearcher(reader, 10));
            QueryPhase.executeInternal(context);
            assertNull(context.queryResult().terminatedEarly());
            assertThat(context.queryResult().topDocs().topDocs.totalHits.value, equalTo((long) numDocs));
            assertThat(context.terminateAfter(), equalTo(0));
            assertThat(context.queryResult().getTotalHits().value, equalTo((long) numDocs));
            FieldDoc firstDoc = (FieldDoc) context.queryResult().topDocs().topDocs.scoreDocs[0];
            for (int i = 0; i < searchSortAndFormat.sort.getSort().length; i++) {
                @SuppressWarnings("unchecked")
                FieldComparator<Object> comparator = (FieldComparator<Object>) searchSortAndFormat.sort.getSort()[i].getComparator(1, i);
                int cmp = comparator.compareValues(firstDoc.fields[i], lastDoc.fields[i]);
                if (cmp == 0) {
                    continue;
                }
                assertThat(cmp, equalTo(1));
                break;
            }
        }
        reader.close();
        dir.close();
    }

    public void testDisableTopScoreCollection() throws Exception {
        Directory dir = newDirectory();
        IndexWriterConfig iwc = newIndexWriterConfig(new StandardAnalyzer());
        RandomIndexWriter w = new RandomIndexWriter(random(), dir, iwc);
        Document doc = new Document();
        for (int i = 0; i < 10; i++) {
            doc.clear();
            if (i % 2 == 0) {
                doc.add(new TextField("title", "foo bar", Store.NO));
            } else {
                doc.add(new TextField("title", "foo", Store.NO));
            }
            w.addDocument(doc);
        }
        w.close();

        IndexReader reader = DirectoryReader.open(dir);
<<<<<<< HEAD
        IndexSearcher contextSearcher = new IndexSearcher(reader);
        TestSearchContext context = new TestSearchContext(null, indexShard);
        context.setTask(new SearchShardTask(123L, "", "", "", null, Collections.emptyMap()));
=======
        TestSearchContext context = new TestSearchContext(null, indexShard, newContextSearcher(reader));
        context.setTask(new SearchTask(123L, "", "", "", null, Collections.emptyMap()));
>>>>>>> 4013e814
        Query q = new SpanNearQuery.Builder("title", true)
            .addClause(new SpanTermQuery(new Term("title", "foo")))
            .addClause(new SpanTermQuery(new Term("title", "bar")))
            .build();

        context.parsedQuery(new ParsedQuery(q));
        context.setSize(3);
        context.trackTotalHitsUpTo(3);
        TopDocsCollectorContext topDocsContext = TopDocsCollectorContext.createTopDocsCollectorContext(context, false);
        assertEquals(topDocsContext.create(null).scoreMode(), org.apache.lucene.search.ScoreMode.COMPLETE);
        QueryPhase.executeInternal(context);
        assertEquals(5, context.queryResult().topDocs().topDocs.totalHits.value);
        assertEquals(context.queryResult().topDocs().topDocs.totalHits.relation, TotalHits.Relation.EQUAL_TO);
        assertThat(context.queryResult().topDocs().topDocs.scoreDocs.length, equalTo(3));


        context.sort(new SortAndFormats(new Sort(new SortField("other", SortField.Type.INT)),
            new DocValueFormat[] { DocValueFormat.RAW }));
        topDocsContext = TopDocsCollectorContext.createTopDocsCollectorContext(context, false);
        assertEquals(topDocsContext.create(null).scoreMode(), org.apache.lucene.search.ScoreMode.COMPLETE_NO_SCORES);
        QueryPhase.executeInternal(context);
        assertEquals(5, context.queryResult().topDocs().topDocs.totalHits.value);
        assertThat(context.queryResult().topDocs().topDocs.scoreDocs.length, equalTo(3));
        assertEquals(context.queryResult().topDocs().topDocs.totalHits.relation, TotalHits.Relation.EQUAL_TO);

        reader.close();
        dir.close();
    }

    public void testNumericLongOrDateSortOptimization() throws Exception {
        final String fieldNameLong = "long-field";
        final String fieldNameDate = "date-field";
        MappedFieldType fieldTypeLong = new NumberFieldMapper.NumberFieldType(NumberFieldMapper.NumberType.LONG);
        MappedFieldType fieldTypeDate = new DateFieldMapper.Builder(fieldNameDate).fieldType();
        MapperService mapperService = mock(MapperService.class);
        when(mapperService.fullName(fieldNameLong)).thenReturn(fieldTypeLong);
        when(mapperService.fullName(fieldNameDate)).thenReturn(fieldTypeDate);

        final int numDocs = 7000;
        Directory dir = newDirectory();
        IndexWriter writer = new IndexWriter(dir, new IndexWriterConfig(null));
        for (int i = 1; i <= numDocs; ++i) {
            Document doc = new Document();
            long longValue = randomLongBetween(-10000000L, 10000000L);
            doc.add(new LongPoint(fieldNameLong, longValue));
            doc.add(new NumericDocValuesField(fieldNameLong, longValue));
            longValue = randomLongBetween(0, 3000000000000L);
            doc.add(new LongPoint(fieldNameDate, longValue));
            doc.add(new NumericDocValuesField(fieldNameDate, longValue));
            writer.addDocument(doc);
            if (i % 3500 == 0) writer.commit();
        }
        writer.close();
        final IndexReader reader = DirectoryReader.open(dir);

        TestSearchContext searchContext =
            spy(new TestSearchContext(null, indexShard, newOptimizedContextSearcher(reader, 0)));
        when(searchContext.mapperService()).thenReturn(mapperService);

        // 1. Test a sort on long field
        final SortField sortFieldLong = new SortField(fieldNameLong, SortField.Type.LONG);
        sortFieldLong.setMissingValue(Long.MAX_VALUE);
        final Sort longSort = new Sort(sortFieldLong);
        SortAndFormats sortAndFormats = new SortAndFormats(longSort, new DocValueFormat[]{DocValueFormat.RAW});
        searchContext.sort(sortAndFormats);
        searchContext.parsedQuery(new ParsedQuery(new MatchAllDocsQuery()));
        searchContext.setTask(new SearchTask(123L, "", "", "", null, Collections.emptyMap()));
        searchContext.setSize(10);
        QueryPhase.executeInternal(searchContext);
        assertSortResults(searchContext.queryResult().topDocs().topDocs, (long) numDocs, false);

        // 2. Test a sort on long field + date field
        final SortField sortFieldDate = new SortField(fieldNameDate, SortField.Type.LONG);
        DocValueFormat dateFormat = fieldTypeDate.docValueFormat(null, null);
        final Sort longDateSort = new Sort(sortFieldLong, sortFieldDate);
        sortAndFormats = new SortAndFormats(longDateSort, new DocValueFormat[]{DocValueFormat.RAW, dateFormat});
        searchContext.sort(sortAndFormats);
        QueryPhase.executeInternal(searchContext);
        assertSortResults(searchContext.queryResult().topDocs().topDocs, (long) numDocs, true);

        // 3. Test a sort on date field
        sortFieldDate.setMissingValue(Long.MAX_VALUE);
        final Sort dateSort = new Sort(sortFieldDate);
        sortAndFormats = new SortAndFormats(dateSort, new DocValueFormat[]{dateFormat});
        searchContext.sort(sortAndFormats);
        QueryPhase.executeInternal(searchContext);
        assertSortResults(searchContext.queryResult().topDocs().topDocs, (long) numDocs, false);

        // 4. Test a sort on date field + long field
        final Sort dateLongSort = new Sort(sortFieldDate, sortFieldLong);
        sortAndFormats = new SortAndFormats(dateLongSort, new DocValueFormat[]{dateFormat, DocValueFormat.RAW});
        searchContext.sort(sortAndFormats);
        QueryPhase.executeInternal(searchContext);
        assertSortResults(searchContext.queryResult().topDocs().topDocs, (long) numDocs, true);
        reader.close();
        dir.close();
    }

    public void testIndexHasDuplicateData() throws IOException {
        int docsCount = 7000;
        int duplIndex = docsCount * 7 / 10;
        int duplIndex2 = docsCount * 3 / 10;
        long duplicateValue = randomLongBetween(-10000000L, 10000000L);
        Directory dir = newDirectory();
        IndexWriter writer = new IndexWriter(dir, new IndexWriterConfig(null));
        for (int docId = 0; docId < docsCount; docId++) {
            Document doc = new Document();
            long rndValue = randomLongBetween(-10000000L, 10000000L);
            long value = (docId < duplIndex) ? duplicateValue : rndValue;
            long value2 = (docId < duplIndex2) ? duplicateValue : rndValue;
            doc.add(new LongPoint("duplicateField", value));
            doc.add(new LongPoint("notDuplicateField", value2));
            writer.addDocument(doc);
        }
        writer.close();
        final IndexReader reader = DirectoryReader.open(dir);
        boolean hasDuplicateData = indexFieldHasDuplicateData(reader, "duplicateField");
        boolean hasDuplicateData2 = indexFieldHasDuplicateData(reader, "notDuplicateField");
        reader.close();
        dir.close();
        assertTrue(hasDuplicateData);
        assertFalse(hasDuplicateData2);
    }

    public void testMaxScoreQueryVisitor() {
        BitSetProducer producer = context -> new FixedBitSet(1);
        Query query = new ESToParentBlockJoinQuery(new MatchAllDocsQuery(), producer, ScoreMode.Avg, "nested");
        assertTrue(hasInfMaxScore(query));

        query = new ESToParentBlockJoinQuery(new MatchAllDocsQuery(), producer, ScoreMode.None, "nested");
        assertFalse(hasInfMaxScore(query));


        for (Occur occur : Occur.values()) {
            query = new BooleanQuery.Builder()
                .add(new ESToParentBlockJoinQuery(new MatchAllDocsQuery(), producer, ScoreMode.Avg, "nested"), occur)
                .build();
            if (occur == Occur.MUST) {
                assertTrue(hasInfMaxScore(query));
            } else {
                assertFalse(hasInfMaxScore(query));
            }

            query = new BooleanQuery.Builder()
                .add(new BooleanQuery.Builder()
                    .add(new ESToParentBlockJoinQuery(new MatchAllDocsQuery(), producer, ScoreMode.Avg, "nested"), occur)
                    .build(), occur)
                .build();
            if (occur == Occur.MUST) {
                assertTrue(hasInfMaxScore(query));
            } else {
                assertFalse(hasInfMaxScore(query));
            }

            query = new BooleanQuery.Builder()
                .add(new BooleanQuery.Builder()
                    .add(new ESToParentBlockJoinQuery(new MatchAllDocsQuery(), producer, ScoreMode.Avg, "nested"), occur)
                    .build(), Occur.FILTER)
                .build();
            assertFalse(hasInfMaxScore(query));

            query = new BooleanQuery.Builder()
                .add(new BooleanQuery.Builder()
                    .add(new SpanTermQuery(new Term("field", "foo")), occur)
                    .add(new ESToParentBlockJoinQuery(new MatchAllDocsQuery(), producer, ScoreMode.Avg, "nested"), occur)
                    .build(), occur)
                .build();
            if (occur == Occur.MUST) {
                assertTrue(hasInfMaxScore(query));
            } else {
                assertFalse(hasInfMaxScore(query));
            }
        }
    }

    // assert score docs are in order and their number is as expected
    private void assertSortResults(TopDocs topDocs, long expectedNumDocs, boolean isDoubleSort) {
        assertEquals(topDocs.totalHits.value, expectedNumDocs);
        long cur1, cur2;
        long prev1 = Long.MIN_VALUE;
        long prev2 = Long.MIN_VALUE;
        for (ScoreDoc scoreDoc : topDocs.scoreDocs) {
            cur1 = (long) ((FieldDoc) scoreDoc).fields[0];
            assertThat(cur1, greaterThanOrEqualTo(prev1)); // test that docs are properly sorted on the first sort
            if (isDoubleSort) {
                cur2 = (long) ((FieldDoc) scoreDoc).fields[1];
                if (cur1 == prev1) {
                    assertThat(cur2, greaterThanOrEqualTo(prev2)); // test that docs are properly sorted on the secondary sort
                }
                prev2 = cur2;
            }
            prev1 = cur1;
        }
    }

    public void testMinScore() throws Exception {
        Directory dir = newDirectory();
        IndexWriterConfig iwc = newIndexWriterConfig();
        RandomIndexWriter w = new RandomIndexWriter(random(), dir, iwc);
        for (int i = 0; i < 10; i++) {
            Document doc = new Document();
            doc.add(new StringField("foo", "bar", Store.NO));
            doc.add(new StringField("filter", "f1", Store.NO));
            w.addDocument(doc);
        }
        w.close();

        IndexReader reader = DirectoryReader.open(dir);
        TestSearchContext context = new TestSearchContext(null, indexShard, newContextSearcher(reader));
        context.parsedQuery(new ParsedQuery(
            new BooleanQuery.Builder()
                .add(new TermQuery(new Term("foo", "bar")), Occur.MUST)
                .add(new TermQuery(new Term("filter", "f1")), Occur.SHOULD)
                .build()
        ));
        context.minimumScore(0.01f);
        context.setTask(new SearchShardTask(123L, "", "", "", null, Collections.emptyMap()));
        context.setSize(1);
        context.trackTotalHitsUpTo(5);

        QueryPhase.executeInternal(context);
        assertEquals(10, context.queryResult().topDocs().topDocs.totalHits.value);

        reader.close();
        dir.close();

    }

    private static ContextIndexSearcher newContextSearcher(IndexReader reader) {
        return new ContextIndexSearcher(reader, IndexSearcher.getDefaultSimilarity(),
            IndexSearcher.getDefaultQueryCache(), IndexSearcher.getDefaultQueryCachingPolicy());
    }

    private static ContextIndexSearcher newEarlyTerminationContextSearcher(IndexReader reader, int size) {
        return new ContextIndexSearcher(reader, IndexSearcher.getDefaultSimilarity(),
            IndexSearcher.getDefaultQueryCache(), IndexSearcher.getDefaultQueryCachingPolicy()) {

            @Override
            public void search(List<LeafReaderContext> leaves, Weight weight, Collector collector) throws IOException {
                final Collector in = new AssertingEarlyTerminationFilterCollector(collector, size);
                super.search(leaves, weight, in);
            }
        };
    }

    // used to check that numeric long or date sort optimization was run
    private static ContextIndexSearcher newOptimizedContextSearcher(IndexReader reader, int queryType) {
        return new ContextIndexSearcher(reader, IndexSearcher.getDefaultSimilarity(),
            IndexSearcher.getDefaultQueryCache(), IndexSearcher.getDefaultQueryCachingPolicy()) {

            @Override
            public void search(List<LeafReaderContext> leaves, Weight weight, CollectorManager manager,
                    QuerySearchResult result, DocValueFormat[] formats, TotalHits totalHits) throws IOException {
                final Query query = weight.getQuery();
                assertTrue(query instanceof BooleanQuery);
                List<BooleanClause> clauses = ((BooleanQuery) query).clauses();
                assertTrue(clauses.size() == 2);
                assertTrue(clauses.get(0).getOccur() == Occur.FILTER);
                assertTrue(clauses.get(1).getOccur() == Occur.SHOULD);
                if (queryType == 0) {
                    assertTrue (clauses.get(1).getQuery().getClass() ==
                        LongPoint.newDistanceFeatureQuery("random_field", 1, 1, 1).getClass()
                    );
                }
                if (queryType == 1) assertTrue(clauses.get(1).getQuery() instanceof DocValuesFieldExistsQuery);
                super.search(leaves, weight, manager, result, formats, totalHits);
            }

            @Override
            public void search(List<LeafReaderContext> leaves, Weight weight, Collector collector) {
                assert(false);  // should not be there, expected to search with CollectorManager
            }
        };
    }

    private static class AssertingEarlyTerminationFilterCollector extends FilterCollector {
        private final int size;

        AssertingEarlyTerminationFilterCollector(Collector in, int size) {
            super(in);
            this.size = size;
        }

        @Override
        public LeafCollector getLeafCollector(LeafReaderContext context) throws IOException {
            final LeafCollector in = super.getLeafCollector(context);
            return new FilterLeafCollector(in) {
                int collected;

                @Override
                public void collect(int doc) throws IOException {
                    assert collected <= size : "should not collect more than " + size + " doc per segment, got " + collected;
                    ++ collected;
                    super.collect(doc);
                }
            };
        }
    }
}<|MERGE_RESOLUTION|>--- conflicted
+++ resolved
@@ -128,17 +128,8 @@
         TestSearchContext context = new TestSearchContext(null, indexShard, searcher);
         context.parsedQuery(new ParsedQuery(query));
         context.setSize(0);
-<<<<<<< HEAD
         context.setTask(new SearchShardTask(123L, "", "", "", null, Collections.emptyMap()));
-
-        final IndexSearcher searcher = shouldCollectSearch ? new IndexSearcher(reader) :
-            getAssertingEarlyTerminationSearcher(reader, 0);
-
-        final boolean rescore = QueryPhase.execute(context, searcher, checkCancelled -> {});
-=======
-        context.setTask(new SearchTask(123L, "", "", "", null, Collections.emptyMap()));
         final boolean rescore = QueryPhase.executeInternal(context);
->>>>>>> 4013e814
         assertFalse(rescore);
 
         ContextIndexSearcher countSearcher = shouldCollectCount ? newContextSearcher(reader) :
@@ -220,15 +211,9 @@
         w.close();
 
         IndexReader reader = DirectoryReader.open(dir);
-<<<<<<< HEAD
-        IndexSearcher contextSearcher = getAssertingEarlyTerminationSearcher(reader, 0);
-        TestSearchContext context = new TestSearchContext(null, indexShard);
-        context.setTask(new SearchShardTask(123L, "", "", "", null, Collections.emptyMap()));
-=======
         TestSearchContext context =
             new TestSearchContext(null, indexShard, newEarlyTerminationContextSearcher(reader, 0));
-        context.setTask(new SearchTask(123L, "", "", "", null, Collections.emptyMap()));
->>>>>>> 4013e814
+        context.setTask(new SearchShardTask(123L, "", "", "", null, Collections.emptyMap()));
         context.parsedQuery(new ParsedQuery(new MatchAllDocsQuery()));
 
         QueryPhase.executeInternal(context);
@@ -256,14 +241,8 @@
         w.close();
 
         IndexReader reader = DirectoryReader.open(dir);
-<<<<<<< HEAD
-        IndexSearcher contextSearcher = new IndexSearcher(reader);
-        TestSearchContext context = new TestSearchContext(null, indexShard);
+        TestSearchContext context = new TestSearchContext(null, indexShard, newContextSearcher(reader));
         context.setTask(new SearchShardTask(123L, "", "", "", null, Collections.emptyMap()));
-=======
-        TestSearchContext context = new TestSearchContext(null, indexShard, newContextSearcher(reader));
-        context.setTask(new SearchTask(123L, "", "", "", null, Collections.emptyMap()));
->>>>>>> 4013e814
         context.parsedQuery(new ParsedQuery(new MatchAllDocsQuery()));
         context.terminateAfter(1);
         context.setSize(10);
@@ -292,13 +271,8 @@
             new TestSearchContext(null, indexShard, newEarlyTerminationContextSearcher(reader, 0));
         context.parsedQuery(new ParsedQuery(new MatchAllDocsQuery()));
         context.setSize(0);
-<<<<<<< HEAD
         context.setTask(new SearchShardTask(123L, "", "", "", null, Collections.emptyMap()));
-        QueryPhase.execute(context, contextSearcher, checkCancelled -> {});
-=======
-        context.setTask(new SearchTask(123L, "", "", "", null, Collections.emptyMap()));
-        QueryPhase.executeInternal(context);
->>>>>>> 4013e814
+        QueryPhase.executeInternal(context);
         assertEquals(1, context.queryResult().topDocs().topDocs.totalHits.value);
 
         context.minimumScore(100);
@@ -309,13 +283,6 @@
     }
 
     public void testQueryCapturesThreadPoolStats() throws Exception {
-<<<<<<< HEAD
-        TestSearchContext context = new TestSearchContext(null, indexShard);
-        context.setTask(new SearchShardTask(123L, "", "", "", null, Collections.emptyMap()));
-        context.parsedQuery(new ParsedQuery(new MatchAllDocsQuery()));
-
-=======
->>>>>>> 4013e814
         Directory dir = newDirectory();
         IndexWriterConfig iwc = newIndexWriterConfig();
         RandomIndexWriter w = new RandomIndexWriter(random(), dir, iwc);
@@ -326,7 +293,7 @@
         w.close();
         IndexReader reader = DirectoryReader.open(dir);
         TestSearchContext context = new TestSearchContext(null, indexShard, newContextSearcher(reader));
-        context.setTask(new SearchTask(123L, "", "", "", null, Collections.emptyMap()));
+        context.setTask(new SearchShardTask(123L, "", "", "", null, Collections.emptyMap()));
         context.parsedQuery(new ParsedQuery(new MatchAllDocsQuery()));
 
         QueryPhase.executeInternal(context);
@@ -393,14 +360,9 @@
             w.addDocument(doc);
         }
         w.close();
-<<<<<<< HEAD
-        TestSearchContext context = new TestSearchContext(null, indexShard);
-        context.setTask(new SearchShardTask(123L, "", "", "", null, Collections.emptyMap()));
-=======
         final IndexReader reader = DirectoryReader.open(dir);
         TestSearchContext context = new TestSearchContext(null, indexShard, newContextSearcher(reader));
-        context.setTask(new SearchTask(123L, "", "", "", null, Collections.emptyMap()));
->>>>>>> 4013e814
+        context.setTask(new SearchShardTask(123L, "", "", "", null, Collections.emptyMap()));
         context.parsedQuery(new ParsedQuery(new MatchAllDocsQuery()));
 
         context.terminateAfter(numDocs);
@@ -641,14 +603,8 @@
         w.close();
 
         IndexReader reader = DirectoryReader.open(dir);
-<<<<<<< HEAD
-        IndexSearcher contextSearcher = new IndexSearcher(reader);
-        TestSearchContext context = new TestSearchContext(null, indexShard);
+        TestSearchContext context = new TestSearchContext(null, indexShard, newContextSearcher(reader));
         context.setTask(new SearchShardTask(123L, "", "", "", null, Collections.emptyMap()));
-=======
-        TestSearchContext context = new TestSearchContext(null, indexShard, newContextSearcher(reader));
-        context.setTask(new SearchTask(123L, "", "", "", null, Collections.emptyMap()));
->>>>>>> 4013e814
         Query q = new SpanNearQuery.Builder("title", true)
             .addClause(new SpanTermQuery(new Term("title", "foo")))
             .addClause(new SpanTermQuery(new Term("title", "bar")))
@@ -715,7 +671,7 @@
         SortAndFormats sortAndFormats = new SortAndFormats(longSort, new DocValueFormat[]{DocValueFormat.RAW});
         searchContext.sort(sortAndFormats);
         searchContext.parsedQuery(new ParsedQuery(new MatchAllDocsQuery()));
-        searchContext.setTask(new SearchTask(123L, "", "", "", null, Collections.emptyMap()));
+        searchContext.setTask(new SearchShardTask(123L, "", "", "", null, Collections.emptyMap()));
         searchContext.setSize(10);
         QueryPhase.executeInternal(searchContext);
         assertSortResults(searchContext.queryResult().topDocs().topDocs, (long) numDocs, false);
