--- conflicted
+++ resolved
@@ -130,12 +130,8 @@
             SearchResponse resp = client().prepareSearch("idx").setQuery(QueryBuilders.existsQuery(fieldName)).get();
             assertSearchResponse(resp);
             try {
-<<<<<<< HEAD
                 assertEquals(String.format(Locale.ROOT, "exists(%s, %d) mapping: %s response: %s", fieldName, count,
-                        Strings.toString(mapping), resp), count, resp.getHits().getTotalHits());
-=======
-                assertEquals(String.format(Locale.ROOT, "exists(%s, %d) mapping: %s response: %s", fieldName, count, Strings.toString(mapping), resp), count, resp.getHits().getTotalHits().value);
->>>>>>> ee05ef13
+                        Strings.toString(mapping), resp), count, resp.getHits().getTotalHits().value);
             } catch (AssertionError e) {
                 for (SearchHit searchHit : allDocs.getHits()) {
                     final String index = searchHit.getIndex();
