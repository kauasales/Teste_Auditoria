/*
 * Copyright Elasticsearch B.V. and/or licensed to Elasticsearch B.V. under one
 * or more contributor license agreements. Licensed under the Elastic License
 * 2.0 and the Server Side Public License, v 1; you may not use this file except
 * in compliance with, at your election, the Elastic License 2.0 or the Server
 * Side Public License, v 1.
 */

package org.elasticsearch.search.runtime;

import org.apache.lucene.document.StoredField;
import org.apache.lucene.index.DirectoryReader;
import org.apache.lucene.index.LeafReaderContext;
import org.apache.lucene.search.IndexSearcher;
import org.apache.lucene.search.ScoreMode;
import org.apache.lucene.search.TopDocs;
import org.apache.lucene.store.Directory;
import org.apache.lucene.tests.geo.GeoTestUtil;
import org.apache.lucene.tests.index.RandomIndexWriter;
import org.apache.lucene.util.BytesRef;
import org.elasticsearch.common.geo.GeoPoint;
import org.elasticsearch.common.geo.GeoUtils;
import org.elasticsearch.index.mapper.GeoPointScriptFieldType;
import org.elasticsearch.script.AbstractLongFieldScript;
import org.elasticsearch.script.GeoPointFieldScript;
import org.elasticsearch.script.Script;
import org.elasticsearch.search.lookup.SearchLookup;
import org.elasticsearch.search.lookup.SourceLookup;

import java.io.IOException;
import java.util.List;
import java.util.Map;
import java.util.function.Function;

import static org.hamcrest.Matchers.equalTo;

public class GeoPointScriptFieldDistanceFeatureQueryTests extends AbstractScriptFieldQueryTestCase<
    GeoPointScriptFieldDistanceFeatureQuery> {
    private final Function<LeafReaderContext, AbstractLongFieldScript> leafFactory = ctx -> null;

    @Override
    protected GeoPointScriptFieldDistanceFeatureQuery createTestInstance() {
        double lat = GeoTestUtil.nextLatitude();
        double lon = GeoTestUtil.nextLongitude();
        double pivot = randomDouble() * GeoUtils.EARTH_EQUATOR;
        return new GeoPointScriptFieldDistanceFeatureQuery(randomScript(), leafFactory, randomAlphaOfLength(5), lat, lon, pivot);
    }

    @Override
    protected GeoPointScriptFieldDistanceFeatureQuery copy(GeoPointScriptFieldDistanceFeatureQuery orig) {
        return new GeoPointScriptFieldDistanceFeatureQuery(
            orig.script(),
            leafFactory,
            orig.fieldName(),
            orig.lat(),
            orig.lon(),
            orig.pivot()
        );
    }

    @Override
    protected GeoPointScriptFieldDistanceFeatureQuery mutate(GeoPointScriptFieldDistanceFeatureQuery orig) {
        Script script = orig.script();
        String fieldName = orig.fieldName();
        double lat = orig.lat();
        double lon = orig.lon();
        double pivot = orig.pivot();
        switch (randomInt(4)) {
            case 0 -> script = randomValueOtherThan(script, this::randomScript);
            case 1 -> fieldName += "modified";
            case 2 -> lat = randomValueOtherThan(lat, GeoTestUtil::nextLatitude);
            case 3 -> lon = randomValueOtherThan(lon, GeoTestUtil::nextLongitude);
            case 4 -> pivot = randomValueOtherThan(pivot, () -> randomDouble() * GeoUtils.EARTH_EQUATOR);
            default -> fail();
        }
        return new GeoPointScriptFieldDistanceFeatureQuery(script, leafFactory, fieldName, lat, lon, pivot);
    }

    @Override
    public void testMatches() throws IOException {
        try (Directory directory = newDirectory(); RandomIndexWriter iw = new RandomIndexWriter(random(), directory)) {
            iw.addDocument(List.of(new StoredField("_source", new BytesRef("{\"location\": [34, 6]}"))));
            iw.addDocument(List.of(new StoredField("_source", new BytesRef("{\"location\": [-3.56, -45.98]}"))));
            try (DirectoryReader reader = iw.getReader()) {
                IndexSearcher searcher = newSearcher(reader);
<<<<<<< HEAD
                SearchLookup searchLookup = new SearchLookup(null, null, new SourceLookup(new SourceLookup.ReaderSourceProvider()));
                Function<LeafReaderContext, AbstractLongFieldScript> leafFactory = ctx -> new GeoPointFieldScript(
=======
                SearchLookup searchLookup = new SearchLookup(null, null);
                Function<LeafReaderContext, GeoPointFieldScript> leafFactory = ctx -> new GeoPointFieldScript(
>>>>>>> 4ed027b1
                    "test",
                    Map.of(),
                    searchLookup,
                    ctx
                ) {
                    @Override
                    public void execute() {
                        GeoPoint point = GeoUtils.parseGeoPoint(searchLookup.source().source().get("location"), true);
                        emit(point.lat(), point.lon());
                    }
                };
                GeoPointScriptFieldDistanceFeatureQuery query = new GeoPointScriptFieldDistanceFeatureQuery(
                    randomScript(),
                    GeoPointScriptFieldType.valuesEncodedAsLong(searchLookup, "test", leafFactory),
                    "test",
                    0,
                    0,
                    30000
                );
                TopDocs td = searcher.search(query, 2);
                assertThat(td.scoreDocs[0].score, equalTo(0.0077678584F));
                assertThat(td.scoreDocs[0].doc, equalTo(0));
                assertThat(td.scoreDocs[1].score, equalTo(0.005820022F));
                assertThat(td.scoreDocs[1].doc, equalTo(1));
            }
        }
    }

    public void testMaxScore() throws IOException {
        try (Directory directory = newDirectory(); RandomIndexWriter iw = new RandomIndexWriter(random(), directory)) {
            iw.addDocument(List.of());
            try (DirectoryReader reader = iw.getReader()) {
                IndexSearcher searcher = newSearcher(reader);
                GeoPointScriptFieldDistanceFeatureQuery query = createTestInstance();
                float boost = randomFloat();
                assertThat(
                    query.createWeight(searcher, ScoreMode.COMPLETE, boost).scorer(reader.leaves().get(0)).getMaxScore(randomInt()),
                    equalTo(boost)
                );
            }
        }
    }

    @Override
    protected void assertToString(GeoPointScriptFieldDistanceFeatureQuery query) {
        assertThat(
            query.toString(query.fieldName()),
            equalTo("GeoPointScriptFieldDistanceFeatureQuery(lat=" + query.lat() + ",lon=" + query.lon() + ",pivot=" + query.pivot() + ")")
        );
    }

    @Override
    public final void testVisit() {
        assertEmptyVisit();
    }
}<|MERGE_RESOLUTION|>--- conflicted
+++ resolved
@@ -83,13 +83,8 @@
             iw.addDocument(List.of(new StoredField("_source", new BytesRef("{\"location\": [-3.56, -45.98]}"))));
             try (DirectoryReader reader = iw.getReader()) {
                 IndexSearcher searcher = newSearcher(reader);
-<<<<<<< HEAD
                 SearchLookup searchLookup = new SearchLookup(null, null, new SourceLookup(new SourceLookup.ReaderSourceProvider()));
-                Function<LeafReaderContext, AbstractLongFieldScript> leafFactory = ctx -> new GeoPointFieldScript(
-=======
-                SearchLookup searchLookup = new SearchLookup(null, null);
                 Function<LeafReaderContext, GeoPointFieldScript> leafFactory = ctx -> new GeoPointFieldScript(
->>>>>>> 4ed027b1
                     "test",
                     Map.of(),
                     searchLookup,
