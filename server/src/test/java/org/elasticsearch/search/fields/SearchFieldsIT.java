--- conflicted
+++ resolved
@@ -19,10 +19,7 @@
 
 package org.elasticsearch.search.fields;
 
-<<<<<<< HEAD
-=======
 import org.apache.lucene.util.BytesRef;
->>>>>>> 0c7f6570
 import org.elasticsearch.action.index.IndexRequestBuilder;
 import org.elasticsearch.action.search.SearchRequestBuilder;
 import org.elasticsearch.action.search.SearchResponse;
@@ -771,10 +768,7 @@
                                     .endObject()
                                     .startObject("binary_field")
                                         .field("type", "binary")
-<<<<<<< HEAD
-=======
                                         .field("doc_values", true) // off by default on binary fields
->>>>>>> 0c7f6570
                                     .endObject()
                                     .startObject("ip_field")
                                         .field("type", "ip")
@@ -903,43 +897,6 @@
         assertThat(searchResponse.getHits().getAt(0).getFields().get("ip_field").getValue(), equalTo("::1"));
 
         builder = client().prepareSearch().setQuery(matchAllQuery())
-<<<<<<< HEAD
-                .addDocValueField("text_field", "use_field_mapping")
-                .addDocValueField("keyword_field", "use_field_mapping")
-                .addDocValueField("byte_field", "use_field_mapping")
-                .addDocValueField("short_field", "use_field_mapping")
-                .addDocValueField("integer_field", "use_field_mapping")
-                .addDocValueField("long_field", "use_field_mapping")
-                .addDocValueField("float_field", "use_field_mapping")
-                .addDocValueField("double_field", "use_field_mapping")
-                .addDocValueField("date_field", "use_field_mapping")
-                .addDocValueField("boolean_field", "use_field_mapping")
-                .addDocValueField("ip_field", "use_field_mapping");
-        searchResponse = builder.execute().actionGet();
-
-        assertThat(searchResponse.getHits().getTotalHits(), equalTo(1L));
-        assertThat(searchResponse.getHits().getHits().length, equalTo(1));
-        fields = new HashSet<>(searchResponse.getHits().getAt(0).getFields().keySet());
-        assertThat(fields, equalTo(newHashSet("byte_field", "short_field", "integer_field", "long_field",
-                "float_field", "double_field", "date_field", "boolean_field", "text_field", "keyword_field",
-                "ip_field")));
-
-        assertThat(searchResponse.getHits().getAt(0).getFields().get("byte_field").getValue().toString(), equalTo("1"));
-        assertThat(searchResponse.getHits().getAt(0).getFields().get("short_field").getValue().toString(), equalTo("2"));
-        assertThat(searchResponse.getHits().getAt(0).getFields().get("integer_field").getValue(), equalTo((Object) 3L));
-        assertThat(searchResponse.getHits().getAt(0).getFields().get("long_field").getValue(), equalTo((Object) 4L));
-        assertThat(searchResponse.getHits().getAt(0).getFields().get("float_field").getValue(), equalTo((Object) 5.0));
-        assertThat(searchResponse.getHits().getAt(0).getFields().get("double_field").getValue(), equalTo((Object) 6.0d));
-        assertThat(searchResponse.getHits().getAt(0).getFields().get("date_field").getValue(),
-                equalTo(Joda.forPattern("dateOptionalTime").printer().print(date)));
-        assertThat(searchResponse.getHits().getAt(0).getFields().get("boolean_field").getValue(), equalTo((Object) true));
-        assertThat(searchResponse.getHits().getAt(0).getFields().get("text_field").getValue(), equalTo("foo"));
-        assertThat(searchResponse.getHits().getAt(0).getFields().get("keyword_field").getValue(), equalTo("foo"));
-        assertThat(searchResponse.getHits().getAt(0).getFields().get("ip_field").getValue(), equalTo("::1"));
-
-        builder = client().prepareSearch().setQuery(matchAllQuery())
-=======
->>>>>>> 0c7f6570
                 .addDocValueField("byte_field", "#.0")
                 .addDocValueField("short_field", "#.0")
                 .addDocValueField("integer_field", "#.0")
@@ -962,11 +919,7 @@
         assertThat(searchResponse.getHits().getAt(0).getFields().get("float_field").getValue(), equalTo("5.0"));
         assertThat(searchResponse.getHits().getAt(0).getFields().get("double_field").getValue(), equalTo("6.0"));
         assertThat(searchResponse.getHits().getAt(0).getFields().get("date_field").getValue(),
-<<<<<<< HEAD
-                equalTo(Joda.forPattern("epoch_millis").printer().print(date)));
-=======
                 equalTo(DateFormatters.forPattern("epoch_millis").format(date)));
->>>>>>> 0c7f6570
     }
 
     public void testScriptFields() throws Exception {
