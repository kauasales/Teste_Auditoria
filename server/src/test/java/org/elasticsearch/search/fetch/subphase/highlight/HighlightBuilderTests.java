--- conflicted
+++ resolved
@@ -174,11 +174,7 @@
                     "}\n");
             assertThat(e.getMessage(), containsString("[highlight] failed to parse field [fields]"));
             assertThat(e.getCause().getMessage(), containsString("[fields] failed to parse field [body]"));
-<<<<<<< HEAD
-            assertEquals("[highlight_field] unknown field [bad_fieldname], parser not found", e.getCause().getCause().getMessage());
-=======
             assertEquals("[4:9] [highlight_field] unknown field [bad_fieldname], parser not found", e.getCause().getCause().getMessage());
->>>>>>> 0c7f6570
         }
     }
 
@@ -208,11 +204,7 @@
                     "}\n");
             assertThat(e.getMessage(), containsString("[highlight] failed to parse field [fields]"));
             assertThat(e.getCause().getMessage(), containsString("[fields] failed to parse field [body]"));
-<<<<<<< HEAD
-            assertEquals("[highlight_field] unknown field [bad_fieldname], parser not found", e.getCause().getCause().getMessage());
-=======
             assertEquals("[4:9] [highlight_field] unknown field [bad_fieldname], parser not found", e.getCause().getCause().getMessage());
->>>>>>> 0c7f6570
         }
     }
 
@@ -237,11 +229,7 @@
                     "}\n");
             assertThat(e.getMessage(), containsString("[highlight] failed to parse field [fields]"));
             assertThat(e.getCause().getMessage(), containsString("[fields] failed to parse field [body]"));
-<<<<<<< HEAD
-            assertEquals("[highlight_field] unknown field [bad_fieldname], parser not found", e.getCause().getCause().getMessage());
-=======
             assertEquals("[4:9] [highlight_field] unknown field [bad_fieldname], parser not found", e.getCause().getCause().getMessage());
->>>>>>> 0c7f6570
         }
     }
 
