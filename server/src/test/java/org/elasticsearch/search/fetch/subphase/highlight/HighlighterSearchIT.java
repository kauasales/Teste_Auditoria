--- conflicted
+++ resolved
@@ -35,10 +35,6 @@
 import org.elasticsearch.common.settings.Settings;
 import org.elasticsearch.common.settings.Settings.Builder;
 import org.elasticsearch.common.time.DateFormatter;
-<<<<<<< HEAD
-import org.elasticsearch.common.time.DateFormatters;
-=======
->>>>>>> 5f336c9a
 import org.elasticsearch.common.xcontent.XContentBuilder;
 import org.elasticsearch.common.xcontent.XContentFactory;
 import org.elasticsearch.common.xcontent.XContentType;
@@ -2819,11 +2815,7 @@
             .setSettings(Settings.builder().put("index.number_of_replicas", 0).put("index.number_of_shards", 2))
             .get());
         ZonedDateTime now = ZonedDateTime.now(ZoneOffset.UTC);
-<<<<<<< HEAD
-        DateFormatter formatter = DateFormatters.forPattern("strict_date_optional_time");
-=======
         DateFormatter formatter = DateFormatter.forPattern("strict_date_optional_time");
->>>>>>> 5f336c9a
         indexRandom(true,
             client().prepareIndex("index-1", "type", "1").setSource("d", formatter.format(now), "field", "hello world"),
             client().prepareIndex("index-1", "type", "2").setSource("d", formatter.format(now.minusDays(1)), "field", "hello"),
