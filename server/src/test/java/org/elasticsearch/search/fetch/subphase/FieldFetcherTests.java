--- conflicted
+++ resolved
@@ -13,7 +13,6 @@
 import org.apache.lucene.util.automaton.TooComplexToDeterminizeException;
 import org.elasticsearch.Version;
 import org.elasticsearch.cluster.metadata.IndexMetadata;
-import org.elasticsearch.common.QuadFunction;
 import org.elasticsearch.common.Strings;
 import org.elasticsearch.common.bytes.BytesReference;
 import org.elasticsearch.common.document.DocumentField;
@@ -235,11 +234,10 @@
                 new FieldAndFormat("_ignored", null)
             );
             FieldFetcher fieldFetcher = FieldFetcher.create(
-<<<<<<< HEAD
-                newSearchExecutionContext(mapperService, (ft, index, sl, ftd) -> fieldDataLookup().apply(ft, sl, ftd)),
-=======
-                newSearchExecutionContext(mapperService, (ft, fdc) -> fieldDataLookup().apply(ft, fdc.lookupSupplier())),
->>>>>>> 9b5cd671
+                newSearchExecutionContext(
+                    mapperService,
+                    (ft, fdc) -> fieldDataLookup(fdc.sourcePathsLookup()).apply(ft, fdc.lookupSupplier(), fdc.fielddataOperation())
+                ),
                 fieldList
             );
             IndexSearcher searcher = newSearcher(iw);
@@ -1127,11 +1125,7 @@
         MapperService mapperService = createMapperService(mapping);
         SearchExecutionContext searchExecutionContext = newSearchExecutionContext(
             mapperService,
-<<<<<<< HEAD
-            (ft, index, sl, ftd) -> fieldDataLookup().apply(ft, sl, ftd)
-=======
-            (ft, fdc) -> fieldDataLookup().apply(ft, fdc.lookupSupplier())
->>>>>>> 9b5cd671
+            (ft, fdc) -> fieldDataLookup(fdc.sourcePathsLookup()).apply(ft, fdc.lookupSupplier(), fdc.fielddataOperation())
         );
         withLuceneIndex(mapperService, iw -> iw.addDocument(new LuceneDocument()), iw -> {
             FieldFetcher fieldFetcher = FieldFetcher.create(searchExecutionContext, fieldAndFormatList("runtime_field", null, false));
@@ -1160,11 +1154,7 @@
         MapperService mapperService = createMapperService(mapping);
         SearchExecutionContext searchExecutionContext = newSearchExecutionContext(
             mapperService,
-<<<<<<< HEAD
-            (ft, index, sl, ftd) -> fieldDataLookup().apply(ft, sl, ftd)
-=======
-            (ft, fdc) -> fieldDataLookup().apply(ft, fdc.lookupSupplier())
->>>>>>> 9b5cd671
+            (ft, fdc) -> fieldDataLookup(fdc.sourcePathsLookup()).apply(ft, fdc.lookupSupplier(), fdc.fielddataOperation())
         );
         withLuceneIndex(mapperService, iw -> {
             ParsedDocument parsedDocument = mapperService.documentMapper().parse(source("{}"));
@@ -1251,16 +1241,7 @@
 
     private static SearchExecutionContext newSearchExecutionContext(
         MapperService mapperService,
-<<<<<<< HEAD
-        QuadFunction<
-            MappedFieldType,
-            String,
-            Supplier<SearchLookup>,
-            MappedFieldType.FielddataOperation,
-            IndexFieldData<?>> indexFieldDataLookup
-=======
         BiFunction<MappedFieldType, FieldDataContext, IndexFieldData<?>> indexFieldDataLookup
->>>>>>> 9b5cd671
     ) {
         Settings settings = Settings.builder()
             .put("index.version.created", Version.CURRENT)
