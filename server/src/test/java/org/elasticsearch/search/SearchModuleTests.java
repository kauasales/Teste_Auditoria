--- conflicted
+++ resolved
@@ -20,15 +20,11 @@
 import org.elasticsearch.common.xcontent.XContentBuilder;
 import org.elasticsearch.common.xcontent.XContentParser;
 import org.elasticsearch.core.RestApiVersion;
-<<<<<<< HEAD
-=======
 import org.elasticsearch.index.query.AbstractQueryBuilder;
->>>>>>> c8c5d225
 import org.elasticsearch.index.query.QueryBuilder;
 import org.elasticsearch.index.query.QueryRewriteContext;
 import org.elasticsearch.index.query.SearchExecutionContext;
 import org.elasticsearch.index.query.TermQueryBuilder;
-import org.elasticsearch.index.query.TypeQueryV7Builder;
 import org.elasticsearch.index.query.functionscore.GaussDecayFunctionBuilder;
 import org.elasticsearch.plugins.SearchPlugin;
 import org.elasticsearch.search.aggregations.AggregationBuilder;
@@ -245,13 +241,11 @@
         List<String> allSupportedQueries = new ArrayList<>();
         Collections.addAll(allSupportedQueries, NON_DEPRECATED_QUERIES);
         Collections.addAll(allSupportedQueries, DEPRECATED_QUERIES);
-        Collections.addAll(allSupportedQueries, REST_COMPATIBLE_QUERIES);
         SearchModule module = new SearchModule(Settings.EMPTY, emptyList());
 
         Set<String> registeredNonDeprecated = module.getNamedXContents().stream()
                 .filter(e -> e.categoryClass.equals(QueryBuilder.class))
                 .filter(e -> e.name.getAllReplacedWith() == null)
-                .filter(e -> RestApiVersion.current().matches(e.restApiCompatibility))
                 .map(e -> e.name.getPreferredName())
                 .collect(toSet());
         Set<String> registeredAll = module.getNamedXContents().stream()
@@ -396,9 +390,6 @@
     //add here deprecated queries to make sure we log a deprecation warnings when they are used
     private static final String[] DEPRECATED_QUERIES = new String[] {"field_masking_span", "geo_polygon"};
 
-    //add here compatible queries
-    private static final String[] REST_COMPATIBLE_QUERIES = new String[] {TypeQueryV7Builder.NAME_V7.getPreferredName()};
-
     /**
      * Dummy test {@link AggregationBuilder} used to test registering aggregation builders.
      */
