/*
 * Licensed to Elasticsearch under one or more contributor
 * license agreements. See the NOTICE file distributed with
 * this work for additional information regarding copyright
 * ownership. Elasticsearch licenses this file to you under
 * the Apache License, Version 2.0 (the "License"); you may
 * not use this file except in compliance with the License.
 * You may obtain a copy of the License at
 *
 *    http://www.apache.org/licenses/LICENSE-2.0
 *
 * Unless required by applicable law or agreed to in writing,
 * software distributed under the License is distributed on an
 * "AS IS" BASIS, WITHOUT WARRANTIES OR CONDITIONS OF ANY
 * KIND, either express or implied.  See the License for the
 * specific language governing permissions and limitations
 * under the License.
 */

package org.elasticsearch.get;

import org.elasticsearch.action.DocWriteResponse;
import org.elasticsearch.action.admin.indices.alias.Alias;
import org.elasticsearch.action.delete.DeleteResponse;
import org.elasticsearch.action.get.GetRequestBuilder;
import org.elasticsearch.action.get.GetResponse;
import org.elasticsearch.action.get.MultiGetRequest;
import org.elasticsearch.action.get.MultiGetRequestBuilder;
import org.elasticsearch.action.get.MultiGetResponse;
import org.elasticsearch.action.index.IndexResponse;
import org.elasticsearch.common.Nullable;
import org.elasticsearch.common.Strings;
import org.elasticsearch.common.lucene.uid.Versions;
import org.elasticsearch.common.settings.Settings;
import org.elasticsearch.common.xcontent.XContentFactory;
import org.elasticsearch.common.xcontent.XContentType;
import org.elasticsearch.index.engine.VersionConflictEngineException;
import org.elasticsearch.rest.RestStatus;
import org.elasticsearch.test.ESIntegTestCase;

import java.io.IOException;
import java.util.Collections;
import java.util.HashSet;
import java.util.Set;

import static java.util.Collections.singleton;
import static org.elasticsearch.common.xcontent.XContentFactory.jsonBuilder;
import static org.elasticsearch.test.hamcrest.ElasticsearchAssertions.assertAcked;
import static org.hamcrest.Matchers.endsWith;
import static org.hamcrest.Matchers.equalTo;
import static org.hamcrest.Matchers.hasKey;
import static org.hamcrest.Matchers.instanceOf;
import static org.hamcrest.Matchers.not;
import static org.hamcrest.Matchers.notNullValue;
import static org.hamcrest.Matchers.nullValue;
import static org.hamcrest.Matchers.startsWith;

public class GetActionIT extends ESIntegTestCase {

    public void testSimpleGet() {
        assertAcked(prepareCreate("test")
                .addMapping("type1", "field1", "type=keyword,store=true", "field2", "type=keyword,store=true")
                .setSettings(Settings.builder().put("index.refresh_interval", -1))
                .addAlias(new Alias("alias").writeIndex(randomFrom(true, false, null))));
        ensureGreen();

        GetResponse response = client().prepareGet(indexOrAlias(), "type1", "1").get();
        assertThat(response.isExists(), equalTo(false));

        logger.info("--> index doc 1");
        client().prepareIndex("test", "type1", "1").setSource("field1", "value1", "field2", "value2").get();

        logger.info("--> non realtime get 1");
        response = client().prepareGet(indexOrAlias(), "type1", "1").setRealtime(false).get();
        assertThat(response.isExists(), equalTo(false));

        logger.info("--> realtime get 1");
        response = client().prepareGet(indexOrAlias(), "type1", "1").get();
        assertThat(response.isExists(), equalTo(true));
        assertThat(response.getIndex(), equalTo("test"));
        assertThat(response.getSourceAsMap().get("field1").toString(), equalTo("value1"));
        assertThat(response.getSourceAsMap().get("field2").toString(), equalTo("value2"));

        logger.info("--> realtime get 1 (no source, implicit)");
        response = client().prepareGet(indexOrAlias(), "type1", "1").setStoredFields(Strings.EMPTY_ARRAY).get();
        assertThat(response.isExists(), equalTo(true));
        assertThat(response.getIndex(), equalTo("test"));
        Set<String> fields = new HashSet<>(response.getFields().keySet());
        assertThat(fields, equalTo(Collections.<String>emptySet()));
        assertThat(response.getSourceAsBytes(), nullValue());

        logger.info("--> realtime get 1 (no source, explicit)");
        response = client().prepareGet(indexOrAlias(), "type1", "1").setFetchSource(false).get();
        assertThat(response.isExists(), equalTo(true));
        assertThat(response.getIndex(), equalTo("test"));
        fields = new HashSet<>(response.getFields().keySet());
        assertThat(fields, equalTo(Collections.<String>emptySet()));
        assertThat(response.getSourceAsBytes(), nullValue());

        logger.info("--> realtime get 1 (no type)");
        response = client().prepareGet(indexOrAlias(), null, "1").get();
        assertThat(response.isExists(), equalTo(true));
        assertThat(response.getIndex(), equalTo("test"));
        assertThat(response.getSourceAsMap().get("field1").toString(), equalTo("value1"));
        assertThat(response.getSourceAsMap().get("field2").toString(), equalTo("value2"));

        logger.info("--> realtime fetch of field");
        response = client().prepareGet(indexOrAlias(), "type1", "1").setStoredFields("field1").get();
        assertThat(response.isExists(), equalTo(true));
        assertThat(response.getIndex(), equalTo("test"));
        assertThat(response.getSourceAsBytes(), nullValue());
        assertThat(response.getField("field1").getValues().get(0).toString(), equalTo("value1"));
        assertThat(response.getField("field2"), nullValue());

        logger.info("--> realtime fetch of field & source");
        response = client().prepareGet(indexOrAlias(), "type1", "1")
            .setStoredFields("field1").setFetchSource("field1", null).get();
        assertThat(response.isExists(), equalTo(true));
        assertThat(response.getIndex(), equalTo("test"));
        assertThat(response.getSourceAsMap(), hasKey("field1"));
        assertThat(response.getSourceAsMap(), not(hasKey("field2")));
        assertThat(response.getField("field1").getValues().get(0).toString(), equalTo("value1"));
        assertThat(response.getField("field2"), nullValue());

        logger.info("--> flush the index, so we load it from it");
        flush();

        logger.info("--> realtime get 1 (loaded from index)");
        response = client().prepareGet(indexOrAlias(), "type1", "1").get();
        assertThat(response.isExists(), equalTo(true));
        assertThat(response.getIndex(), equalTo("test"));
        assertThat(response.getSourceAsMap().get("field1").toString(), equalTo("value1"));
        assertThat(response.getSourceAsMap().get("field2").toString(), equalTo("value2"));

        logger.info("--> non realtime get 1 (loaded from index)");
        response = client().prepareGet(indexOrAlias(), "type1", "1").setRealtime(false).get();
        assertThat(response.isExists(), equalTo(true));
        assertThat(response.getIndex(), equalTo("test"));
        assertThat(response.getSourceAsMap().get("field1").toString(), equalTo("value1"));
        assertThat(response.getSourceAsMap().get("field2").toString(), equalTo("value2"));

        logger.info("--> realtime fetch of field (loaded from index)");
        response = client().prepareGet(indexOrAlias(), "type1", "1").setStoredFields("field1").get();
        assertThat(response.isExists(), equalTo(true));
        assertThat(response.getIndex(), equalTo("test"));
        assertThat(response.getSourceAsBytes(), nullValue());
        assertThat(response.getField("field1").getValues().get(0).toString(), equalTo("value1"));
        assertThat(response.getField("field2"), nullValue());

        logger.info("--> realtime fetch of field & source (loaded from index)");
        response = client().prepareGet(indexOrAlias(), "type1", "1")
            .setStoredFields("field1").setFetchSource(true).get();
        assertThat(response.isExists(), equalTo(true));
        assertThat(response.getIndex(), equalTo("test"));
        assertThat(response.getSourceAsBytes(), not(nullValue()));
        assertThat(response.getField("field1").getValues().get(0).toString(), equalTo("value1"));
        assertThat(response.getField("field2"), nullValue());

        logger.info("--> update doc 1");
        client().prepareIndex("test", "type1", "1").setSource("field1", "value1_1", "field2", "value2_1").get();

        logger.info("--> realtime get 1");
        response = client().prepareGet(indexOrAlias(), "type1", "1").get();
        assertThat(response.isExists(), equalTo(true));
        assertThat(response.getIndex(), equalTo("test"));
        assertThat(response.getSourceAsMap().get("field1").toString(), equalTo("value1_1"));
        assertThat(response.getSourceAsMap().get("field2").toString(), equalTo("value2_1"));

        logger.info("--> update doc 1 again");
        client().prepareIndex("test", "type1", "1").setSource("field1", "value1_2", "field2", "value2_2").get();

        response = client().prepareGet(indexOrAlias(), "type1", "1").get();
        assertThat(response.isExists(), equalTo(true));
        assertThat(response.getIndex(), equalTo("test"));
        assertThat(response.getSourceAsMap().get("field1").toString(), equalTo("value1_2"));
        assertThat(response.getSourceAsMap().get("field2").toString(), equalTo("value2_2"));

        DeleteResponse deleteResponse = client().prepareDelete("test", "type1", "1").get();
        assertEquals(DocWriteResponse.Result.DELETED, deleteResponse.getResult());

        response = client().prepareGet(indexOrAlias(), "type1", "1").get();
        assertThat(response.isExists(), equalTo(false));
    }

    public void testGetWithAliasPointingToMultipleIndices() {
        client().admin().indices().prepareCreate("index1")
            .addAlias(new Alias("alias1").indexRouting("0")).get();
        if (randomBoolean()) {
            client().admin().indices().prepareCreate("index2")
                .addAlias(new Alias("alias1").indexRouting("0").writeIndex(randomFrom(false, null))).get();
        } else {
            client().admin().indices().prepareCreate("index3")
                .addAlias(new Alias("alias1").indexRouting("1").writeIndex(true)).get();
        }
        IndexResponse indexResponse = client().prepareIndex("index1", "type", "id")
            .setSource(Collections.singletonMap("foo", "bar")).get();
        assertThat(indexResponse.status().getStatus(), equalTo(RestStatus.CREATED.getStatus()));

        IllegalArgumentException exception = expectThrows(IllegalArgumentException.class, () ->
            client().prepareGet("alias1", "type", "_alias_id").get());
        assertThat(exception.getMessage(), endsWith("can't execute a single index op"));
    }

    static String indexOrAlias() {
        return randomBoolean() ? "test" : "alias";
    }

    public void testSimpleMultiGet() throws Exception {
        assertAcked(prepareCreate("test").addAlias(new Alias("alias").writeIndex(randomFrom(true, false, null)))
                .addMapping("type1", "field", "type=keyword,store=true")
                .setSettings(Settings.builder().put("index.refresh_interval", -1)));
        ensureGreen();

        MultiGetResponse response = client().prepareMultiGet().add(indexOrAlias(), "type1", "1").get();
        assertThat(response.getResponses().length, equalTo(1));
        assertThat(response.getResponses()[0].getResponse().isExists(), equalTo(false));

        for (int i = 0; i < 10; i++) {
            client().prepareIndex("test", "type1", Integer.toString(i)).setSource("field", "value" + i).get();
        }

        response = client().prepareMultiGet()
                .add(indexOrAlias(), "type1", "1")
                .add(indexOrAlias(), "type1", "15")
                .add(indexOrAlias(), "type1", "3")
                .add(indexOrAlias(), "type1", "9")
                .add(indexOrAlias(), "type1", "11").get();
        assertThat(response.getResponses().length, equalTo(5));
        assertThat(response.getResponses()[0].getId(), equalTo("1"));
        assertThat(response.getResponses()[0].getIndex(), equalTo("test"));
        assertThat(response.getResponses()[0].getResponse().getIndex(), equalTo("test"));
        assertThat(response.getResponses()[0].getResponse().isExists(), equalTo(true));
        assertThat(response.getResponses()[0].getResponse().getSourceAsMap().get("field").toString(), equalTo("value1"));
        assertThat(response.getResponses()[1].getId(), equalTo("15"));
        assertThat(response.getResponses()[1].getIndex(), equalTo("test"));
        assertThat(response.getResponses()[1].getResponse().getIndex(), equalTo("test"));
        assertThat(response.getResponses()[1].getResponse().isExists(), equalTo(false));
        assertThat(response.getResponses()[2].getId(), equalTo("3"));
        assertThat(response.getResponses()[2].getIndex(), equalTo("test"));
        assertThat(response.getResponses()[2].getResponse().isExists(), equalTo(true));
        assertThat(response.getResponses()[3].getId(), equalTo("9"));
        assertThat(response.getResponses()[3].getIndex(), equalTo("test"));
        assertThat(response.getResponses()[3].getResponse().getIndex(), equalTo("test"));
        assertThat(response.getResponses()[3].getResponse().isExists(), equalTo(true));
        assertThat(response.getResponses()[4].getId(), equalTo("11"));
        assertThat(response.getResponses()[4].getIndex(), equalTo("test"));
        assertThat(response.getResponses()[4].getResponse().getIndex(), equalTo("test"));
        assertThat(response.getResponses()[4].getResponse().isExists(), equalTo(false));

        // multi get with specific field
        response = client().prepareMultiGet()
                .add(new MultiGetRequest.Item(indexOrAlias(), "type1", "1").storedFields("field"))
                .add(new MultiGetRequest.Item(indexOrAlias(), "type1", "3").storedFields("field"))
                .get();

        assertThat(response.getResponses().length, equalTo(2));
        assertThat(response.getResponses()[0].getResponse().getSourceAsBytes(), nullValue());
        assertThat(response.getResponses()[0].getResponse().getField("field").getValues().get(0).toString(), equalTo("value1"));
    }

    public void testGetDocWithMultivaluedFields() throws Exception {
        String mapping1 = Strings.toString(XContentFactory.jsonBuilder().startObject().startObject("type1")
                .startObject("properties")
                .startObject("field").field("type", "text").field("store", true).endObject()
                .endObject()
                .endObject().endObject());
        assertAcked(prepareCreate("test")
                .addMapping("type1", mapping1, XContentType.JSON));
        ensureGreen();

        GetResponse response = client().prepareGet("test", "type1", "1").get();
        assertThat(response.isExists(), equalTo(false));
        assertThat(response.isExists(), equalTo(false));

        client().prepareIndex("test", "type1", "1")
                .setSource(jsonBuilder().startObject().array("field", "1", "2").endObject()).get();

        response = client().prepareGet("test", "type1", "1").setStoredFields("field").get();
        assertThat(response.isExists(), equalTo(true));
        assertThat(response.getId(), equalTo("1"));
        assertThat(response.getType(), equalTo("type1"));
        Set<String> fields = new HashSet<>(response.getFields().keySet());
        assertThat(fields, equalTo(singleton("field")));
        assertThat(response.getFields().get("field").getValues().size(), equalTo(2));
        assertThat(response.getFields().get("field").getValues().get(0).toString(), equalTo("1"));
        assertThat(response.getFields().get("field").getValues().get(1).toString(), equalTo("2"));

        // Now test values being fetched from stored fields.
        refresh();
        response = client().prepareGet("test", "type1", "1").setStoredFields("field").get();
        assertThat(response.isExists(), equalTo(true));
        assertThat(response.getId(), equalTo("1"));
        fields = new HashSet<>(response.getFields().keySet());
        assertThat(fields, equalTo(singleton("field")));
        assertThat(response.getFields().get("field").getValues().size(), equalTo(2));
        assertThat(response.getFields().get("field").getValues().get(0).toString(), equalTo("1"));
        assertThat(response.getFields().get("field").getValues().get(1).toString(), equalTo("2"));
    }

<<<<<<< HEAD
    public void testGetDocWithMultivaluedFieldsMultiTypeBWC() throws Exception {
        assertTrue("remove this multi type test", Version.CURRENT.before(Version.fromString("7.0.0")));
        String mapping1 = Strings.toString(XContentFactory.jsonBuilder().startObject().startObject("type1")
            .startObject("properties")
            .startObject("field").field("type", "text").field("store", true).endObject()
            .endObject()
            .endObject().endObject());
        String mapping2 = Strings.toString(XContentFactory.jsonBuilder().startObject().startObject("type2")
            .startObject("properties")
            .startObject("field").field("type", "text").field("store", true).endObject()
            .endObject()
            .endObject().endObject());
        assertAcked(prepareCreate("test")
            .addMapping("type1", mapping1, XContentType.JSON)
            .addMapping("type2", mapping2, XContentType.JSON)
            // multi types in 5.6
            .setSettings(Settings.builder().put("index.refresh_interval", -1).put("index.version.created", Version.V_5_6_0.id)));

        ensureGreen();

        GetResponse response = client().prepareGet("test", "type1", "1").get();
        assertThat(response.isExists(), equalTo(false));
        response = client().prepareGet("test", "type2", "1").get();
        assertThat(response.isExists(), equalTo(false));

        client().prepareIndex("test", "type1", "1")
            .setSource(jsonBuilder().startObject().array("field", "1", "2").endObject()).get();

        client().prepareIndex("test", "type2", "1")
            .setSource(jsonBuilder().startObject().array("field", "1", "2").endObject()).get();

        response = client().prepareGet("test", "type1", "1").setStoredFields("field").get();
        assertThat(response.isExists(), equalTo(true));
        assertThat(response.getId(), equalTo("1"));
        assertThat(response.getType(), equalTo("type1"));
        Set<String> fields = new HashSet<>(response.getFields().keySet());
        assertThat(fields, equalTo(singleton("field")));
        assertThat(response.getFields().get("field").getValues().size(), equalTo(2));
        assertThat(response.getFields().get("field").getValues().get(0).toString(), equalTo("1"));
        assertThat(response.getFields().get("field").getValues().get(1).toString(), equalTo("2"));


        response = client().prepareGet("test", "type2", "1").setStoredFields("field").get();
        assertThat(response.isExists(), equalTo(true));
        assertThat(response.getType(), equalTo("type2"));
        assertThat(response.getId(), equalTo("1"));
        fields = new HashSet<>(response.getFields().keySet());
        assertThat(fields, equalTo(singleton("field")));
        assertThat(response.getFields().get("field").getValues().size(), equalTo(2));
        assertThat(response.getFields().get("field").getValues().get(0).toString(), equalTo("1"));
        assertThat(response.getFields().get("field").getValues().get(1).toString(), equalTo("2"));

        // Now test values being fetched from stored fields.
        refresh();
        response = client().prepareGet("test", "type1", "1").setStoredFields("field").get();
        assertThat(response.isExists(), equalTo(true));
        assertThat(response.getId(), equalTo("1"));
        fields = new HashSet<>(response.getFields().keySet());
        assertThat(fields, equalTo(singleton("field")));
        assertThat(response.getFields().get("field").getValues().size(), equalTo(2));
        assertThat(response.getFields().get("field").getValues().get(0).toString(), equalTo("1"));
        assertThat(response.getFields().get("field").getValues().get(1).toString(), equalTo("2"));

        response = client().prepareGet("test", "type2", "1").setStoredFields("field").get();
        assertThat(response.isExists(), equalTo(true));
        assertThat(response.getId(), equalTo("1"));
        fields = new HashSet<>(response.getFields().keySet());
        assertThat(fields, equalTo(singleton("field")));
        assertThat(response.getFields().get("field").getValues().size(), equalTo(2));
        assertThat(response.getFields().get("field").getValues().get(0).toString(), equalTo("1"));
        assertThat(response.getFields().get("field").getValues().get(1).toString(), equalTo("2"));
    }

=======
>>>>>>> 0c7f6570
    public void testGetWithVersion() {
        assertAcked(prepareCreate("test").addAlias(new Alias("alias"))
                .setSettings(Settings.builder().put("index.refresh_interval", -1)));
        ensureGreen();

        GetResponse response = client().prepareGet("test", "type1", "1").get();
        assertThat(response.isExists(), equalTo(false));

        logger.info("--> index doc 1");
        client().prepareIndex("test", "type1", "1").setSource("field1", "value1", "field2", "value2").get();

        // From translog:

        response = client().prepareGet(indexOrAlias(), "type1", "1").setVersion(Versions.MATCH_ANY).get();
        assertThat(response.isExists(), equalTo(true));
        assertThat(response.getId(), equalTo("1"));
        assertThat(response.getVersion(), equalTo(1L));

        response = client().prepareGet(indexOrAlias(), "type1", "1").setVersion(1).get();
        assertThat(response.isExists(), equalTo(true));
        assertThat(response.getId(), equalTo("1"));
        assertThat(response.getVersion(), equalTo(1L));

        try {
            client().prepareGet(indexOrAlias(), "type1", "1").setVersion(2).get();
            fail();
        } catch (VersionConflictEngineException e) {
            //all good
        }

        // From Lucene index:
        refresh();

        response = client().prepareGet(indexOrAlias(), "type1", "1").setVersion(Versions.MATCH_ANY).setRealtime(false).get();
        assertThat(response.isExists(), equalTo(true));
        assertThat(response.getId(), equalTo("1"));
        assertThat(response.getIndex(), equalTo("test"));
        assertThat(response.getVersion(), equalTo(1L));

        response = client().prepareGet(indexOrAlias(), "type1", "1").setVersion(1).setRealtime(false).get();
        assertThat(response.isExists(), equalTo(true));
        assertThat(response.getId(), equalTo("1"));
        assertThat(response.getIndex(), equalTo("test"));
        assertThat(response.getVersion(), equalTo(1L));

        try {
            client().prepareGet(indexOrAlias(), "type1", "1").setVersion(2).setRealtime(false).get();
            fail();
        } catch (VersionConflictEngineException e) {
            //all good
        }

        logger.info("--> index doc 1 again, so increasing the version");
        client().prepareIndex("test", "type1", "1").setSource("field1", "value1", "field2", "value2").get();

        // From translog:

        response = client().prepareGet(indexOrAlias(), "type1", "1").setVersion(Versions.MATCH_ANY).get();
        assertThat(response.isExists(), equalTo(true));
        assertThat(response.getId(), equalTo("1"));
        assertThat(response.getIndex(), equalTo("test"));
        assertThat(response.getVersion(), equalTo(2L));

        try {
            client().prepareGet(indexOrAlias(), "type1", "1").setVersion(1).get();
            fail();
        } catch (VersionConflictEngineException e) {
            //all good
        }

        response = client().prepareGet(indexOrAlias(), "type1", "1").setVersion(2).get();
        assertThat(response.isExists(), equalTo(true));
        assertThat(response.getId(), equalTo("1"));
        assertThat(response.getIndex(), equalTo("test"));
        assertThat(response.getVersion(), equalTo(2L));

        // From Lucene index:
        refresh();

        response = client().prepareGet(indexOrAlias(), "type1", "1").setVersion(Versions.MATCH_ANY).setRealtime(false).get();
        assertThat(response.isExists(), equalTo(true));
        assertThat(response.getId(), equalTo("1"));
        assertThat(response.getIndex(), equalTo("test"));
        assertThat(response.getVersion(), equalTo(2L));

        try {
            client().prepareGet(indexOrAlias(), "type1", "1").setVersion(1).setRealtime(false).get();
            fail();
        } catch (VersionConflictEngineException e) {
            //all good
        }

        response = client().prepareGet(indexOrAlias(), "type1", "1").setVersion(2).setRealtime(false).get();
        assertThat(response.isExists(), equalTo(true));
        assertThat(response.getId(), equalTo("1"));
        assertThat(response.getIndex(), equalTo("test"));
        assertThat(response.getVersion(), equalTo(2L));
    }

    public void testMultiGetWithVersion() throws Exception {
        assertAcked(prepareCreate("test").addAlias(new Alias("alias"))
                .setSettings(Settings.builder().put("index.refresh_interval", -1)));
        ensureGreen();

        MultiGetResponse response = client().prepareMultiGet().add(indexOrAlias(), "type1", "1").get();
        assertThat(response.getResponses().length, equalTo(1));
        assertThat(response.getResponses()[0].getResponse().isExists(), equalTo(false));

        for (int i = 0; i < 3; i++) {
            client().prepareIndex("test", "type1", Integer.toString(i)).setSource("field", "value" + i).get();
        }

        // Version from translog
        response = client().prepareMultiGet()
                .add(new MultiGetRequest.Item(indexOrAlias(), "type1", "1").version(Versions.MATCH_ANY))
                .add(new MultiGetRequest.Item(indexOrAlias(), "type1", "1").version(1))
                .add(new MultiGetRequest.Item(indexOrAlias(), "type1", "1").version(2))
                .get();
        assertThat(response.getResponses().length, equalTo(3));
        // [0] version doesn't matter, which is the default
        assertThat(response.getResponses()[0].getFailure(), nullValue());
        assertThat(response.getResponses()[0].getId(), equalTo("1"));
        assertThat(response.getResponses()[0].getIndex(), equalTo("test"));
        assertThat(response.getResponses()[0].getResponse().isExists(), equalTo(true));
        assertThat(response.getResponses()[0].getResponse().getSourceAsMap().get("field").toString(), equalTo("value1"));
        assertThat(response.getResponses()[1].getId(), equalTo("1"));
        assertThat(response.getResponses()[1].getIndex(), equalTo("test"));
        assertThat(response.getResponses()[1].getFailure(), nullValue());
        assertThat(response.getResponses()[1].getResponse().isExists(), equalTo(true));
        assertThat(response.getResponses()[1].getResponse().getSourceAsMap().get("field").toString(), equalTo("value1"));
        assertThat(response.getResponses()[2].getFailure(), notNullValue());
        assertThat(response.getResponses()[2].getFailure().getId(), equalTo("1"));
        assertThat(response.getResponses()[2].getFailure().getMessage(), startsWith("[type1][1]: version conflict"));
        assertThat(response.getResponses()[2].getFailure().getFailure(), instanceOf(VersionConflictEngineException.class));

        //Version from Lucene index
        refresh();
        response = client().prepareMultiGet()
                .add(new MultiGetRequest.Item(indexOrAlias(), "type1", "1").version(Versions.MATCH_ANY))
                .add(new MultiGetRequest.Item(indexOrAlias(), "type1", "1").version(1))
                .add(new MultiGetRequest.Item(indexOrAlias(), "type1", "1").version(2))
                .setRealtime(false)
                .get();
        assertThat(response.getResponses().length, equalTo(3));
        // [0] version doesn't matter, which is the default
        assertThat(response.getResponses()[0].getFailure(), nullValue());
        assertThat(response.getResponses()[0].getId(), equalTo("1"));
        assertThat(response.getResponses()[0].getResponse().isExists(), equalTo(true));
        assertThat(response.getResponses()[0].getResponse().getSourceAsMap().get("field").toString(), equalTo("value1"));
        assertThat(response.getResponses()[1].getId(), equalTo("1"));
        assertThat(response.getResponses()[1].getFailure(), nullValue());
        assertThat(response.getResponses()[1].getResponse().isExists(), equalTo(true));
        assertThat(response.getResponses()[1].getResponse().getSourceAsMap().get("field").toString(), equalTo("value1"));
        assertThat(response.getResponses()[2].getFailure(), notNullValue());
        assertThat(response.getResponses()[2].getFailure().getId(), equalTo("1"));
        assertThat(response.getResponses()[2].getFailure().getMessage(), startsWith("[type1][1]: version conflict"));
        assertThat(response.getResponses()[2].getFailure().getFailure(), instanceOf(VersionConflictEngineException.class));



        for (int i = 0; i < 3; i++) {
            client().prepareIndex("test", "type1", Integer.toString(i)).setSource("field", "value" + i).get();
        }

        // Version from translog
        response = client().prepareMultiGet()
                .add(new MultiGetRequest.Item(indexOrAlias(), "type1", "2").version(Versions.MATCH_ANY))
                .add(new MultiGetRequest.Item(indexOrAlias(), "type1", "2").version(1))
                .add(new MultiGetRequest.Item(indexOrAlias(), "type1", "2").version(2))
                .get();
        assertThat(response.getResponses().length, equalTo(3));
        // [0] version doesn't matter, which is the default
        assertThat(response.getResponses()[0].getFailure(), nullValue());
        assertThat(response.getResponses()[0].getId(), equalTo("2"));
        assertThat(response.getResponses()[0].getIndex(), equalTo("test"));
        assertThat(response.getResponses()[0].getResponse().isExists(), equalTo(true));
        assertThat(response.getResponses()[0].getResponse().getSourceAsMap().get("field").toString(), equalTo("value2"));
        assertThat(response.getResponses()[1].getFailure(), notNullValue());
        assertThat(response.getResponses()[1].getFailure().getId(), equalTo("2"));
        assertThat(response.getResponses()[1].getIndex(), equalTo("test"));
        assertThat(response.getResponses()[1].getFailure().getMessage(), startsWith("[type1][2]: version conflict"));
        assertThat(response.getResponses()[2].getId(), equalTo("2"));
        assertThat(response.getResponses()[2].getIndex(), equalTo("test"));
        assertThat(response.getResponses()[2].getFailure(), nullValue());
        assertThat(response.getResponses()[2].getResponse().isExists(), equalTo(true));
        assertThat(response.getResponses()[2].getResponse().getSourceAsMap().get("field").toString(), equalTo("value2"));


        //Version from Lucene index
        refresh();
        response = client().prepareMultiGet()
                .add(new MultiGetRequest.Item(indexOrAlias(), "type1", "2").version(Versions.MATCH_ANY))
                .add(new MultiGetRequest.Item(indexOrAlias(), "type1", "2").version(1))
                .add(new MultiGetRequest.Item(indexOrAlias(), "type1", "2").version(2))
                .setRealtime(false)
                .get();
        assertThat(response.getResponses().length, equalTo(3));
        // [0] version doesn't matter, which is the default
        assertThat(response.getResponses()[0].getFailure(), nullValue());
        assertThat(response.getResponses()[0].getId(), equalTo("2"));
        assertThat(response.getResponses()[0].getIndex(), equalTo("test"));
        assertThat(response.getResponses()[0].getResponse().isExists(), equalTo(true));
        assertThat(response.getResponses()[0].getResponse().getSourceAsMap().get("field").toString(), equalTo("value2"));
        assertThat(response.getResponses()[1].getFailure(), notNullValue());
        assertThat(response.getResponses()[1].getFailure().getId(), equalTo("2"));
        assertThat(response.getResponses()[1].getIndex(), equalTo("test"));
        assertThat(response.getResponses()[1].getFailure().getMessage(), startsWith("[type1][2]: version conflict"));
        assertThat(response.getResponses()[2].getId(), equalTo("2"));
        assertThat(response.getResponses()[2].getIndex(), equalTo("test"));
        assertThat(response.getResponses()[2].getFailure(), nullValue());
        assertThat(response.getResponses()[2].getResponse().isExists(), equalTo(true));
        assertThat(response.getResponses()[2].getResponse().getSourceAsMap().get("field").toString(), equalTo("value2"));
    }

    public void testGetFieldsNonLeafField() throws Exception {
        assertAcked(prepareCreate("test").addAlias(new Alias("alias"))
                .addMapping("my-type1", jsonBuilder().startObject().startObject("my-type1").startObject("properties")
                        .startObject("field1").startObject("properties")
                        .startObject("field2").field("type", "text").endObject()
                        .endObject().endObject()
                        .endObject().endObject().endObject())
                .setSettings(Settings.builder().put("index.refresh_interval", -1)));

        client().prepareIndex("test", "my-type1", "1")
                .setSource(jsonBuilder().startObject().startObject("field1").field("field2", "value1").endObject().endObject())
                .get();


        IllegalArgumentException exc =
            expectThrows(IllegalArgumentException.class,
                () -> client().prepareGet(indexOrAlias(), "my-type1", "1").setStoredFields("field1").get());
        assertThat(exc.getMessage(), equalTo("field [field1] isn't a leaf field"));

        flush();

        exc =
            expectThrows(IllegalArgumentException.class,
                () -> client().prepareGet(indexOrAlias(), "my-type1", "1").setStoredFields("field1").get());
        assertThat(exc.getMessage(), equalTo("field [field1] isn't a leaf field"));
    }

<<<<<<< HEAD
    public void testGetFieldsComplexField() throws Exception {
        assertAcked(prepareCreate("my-index")
            // multi types in 5.6
            .setSettings(Settings.builder().put("index.refresh_interval", -1).put("index.version.created", Version.V_5_6_0.id))
                .addMapping("my-type2", jsonBuilder().startObject().startObject("my-type2").startObject("properties")
                        .startObject("field1").field("type", "object").startObject("properties")
                        .startObject("field2").field("type", "object").startObject("properties")
                                .startObject("field3").field("type", "object").startObject("properties")
                                    .startObject("field4").field("type", "text").field("store", true)
                                .endObject().endObject()
                            .endObject().endObject()
                        .endObject().endObject().endObject()
                        .endObject().endObject().endObject()));

        BytesReference source = BytesReference.bytes(jsonBuilder().startObject()
                    .startArray("field1")
                        .startObject()
                            .startObject("field2")
                                .startArray("field3")
                                    .startObject()
                                        .field("field4", "value1")
                                    .endObject()
                                .endArray()
                            .endObject()
                        .endObject()
                        .startObject()
                            .startObject("field2")
                                .startArray("field3")
                                    .startObject()
                                        .field("field4", "value2")
                                    .endObject()
                                .endArray()
                            .endObject()
                        .endObject()
                    .endArray()
                .endObject());

        logger.info("indexing documents");

        client().prepareIndex("my-index", "my-type1", "1").setSource(source, XContentType.JSON).get();
        client().prepareIndex("my-index", "my-type2", "1").setSource(source, XContentType.JSON).get();

        logger.info("checking real time retrieval");

        String field = "field1.field2.field3.field4";
        GetResponse getResponse = client().prepareGet("my-index", "my-type1", "1").setStoredFields(field).get();
        assertThat(getResponse.isExists(), equalTo(true));
        assertThat(getResponse.getField(field).isMetadataField(), equalTo(false));
        assertThat(getResponse.getField(field).getValues().size(), equalTo(2));
        assertThat(getResponse.getField(field).getValues().get(0).toString(), equalTo("value1"));
        assertThat(getResponse.getField(field).getValues().get(1).toString(), equalTo("value2"));

        getResponse = client().prepareGet("my-index", "my-type2", "1").setStoredFields(field).get();
        assertThat(getResponse.isExists(), equalTo(true));
        assertThat(getResponse.getField(field).isMetadataField(), equalTo(false));
        assertThat(getResponse.getField(field).getValues().size(), equalTo(2));
        assertThat(getResponse.getField(field).getValues().get(0).toString(), equalTo("value1"));
        assertThat(getResponse.getField(field).getValues().get(1).toString(), equalTo("value2"));

        logger.info("waiting for recoveries to complete");

        // Flush fails if shard has ongoing recoveries, make sure the cluster is settled down
        ensureGreen();

        logger.info("flushing");
        FlushResponse flushResponse = client().admin().indices().prepareFlush("my-index").setForce(true).get();
        if (flushResponse.getSuccessfulShards() == 0) {
            StringBuilder sb = new StringBuilder("failed to flush at least one shard. total shards [")
                    .append(flushResponse.getTotalShards()).append("], failed shards: [").append(flushResponse.getFailedShards()).append("]");
            for (DefaultShardOperationFailedException failure: flushResponse.getShardFailures()) {
                sb.append("\nShard failure: ").append(failure);
            }
            fail(sb.toString());
        }

        logger.info("checking post-flush retrieval");

        getResponse = client().prepareGet("my-index", "my-type1", "1").setStoredFields(field).get();
        assertThat(getResponse.isExists(), equalTo(true));
        assertThat(getResponse.getField(field).isMetadataField(), equalTo(false));
        assertThat(getResponse.getField(field).getValues().size(), equalTo(2));
        assertThat(getResponse.getField(field).getValues().get(0).toString(), equalTo("value1"));
        assertThat(getResponse.getField(field).getValues().get(1).toString(), equalTo("value2"));

        getResponse = client().prepareGet("my-index", "my-type2", "1").setStoredFields(field).get();
        assertThat(getResponse.isExists(), equalTo(true));
        assertThat(getResponse.getField(field).isMetadataField(), equalTo(false));
        assertThat(getResponse.getField(field).getValues().size(), equalTo(2));
        assertThat(getResponse.getField(field).getValues().get(0).toString(), equalTo("value1"));
        assertThat(getResponse.getField(field).getValues().get(1).toString(), equalTo("value2"));
    }

=======
>>>>>>> 0c7f6570
    public void testUngeneratedFieldsThatAreNeverStored() throws IOException {
        String createIndexSource = "{\n" +
                "  \"settings\": {\n" +
                "    \"index.translog.flush_threshold_size\": \"1pb\",\n" +
                "    \"refresh_interval\": \"-1\"\n" +
                "  },\n" +
                "  \"mappings\": {\n" +
                "    \"_doc\": {\n" +
                "      \"properties\": {\n" +
                "        \"suggest\": {\n" +
                "          \"type\": \"completion\"\n" +
                "        }\n" +
                "      }\n" +
                "    }\n" +
                "  }\n" +
                "}";
        assertAcked(prepareCreate("test").addAlias(new Alias("alias")).setSource(createIndexSource, XContentType.JSON));
        ensureGreen();
        String doc = "{\n" +
                "  \"suggest\": {\n" +
                "    \"input\": [\n" +
                "      \"Nevermind\",\n" +
                "      \"Nirvana\"\n" +
                "    ]\n" +
                "  }\n" +
                "}";

        index("test", "_doc", "1", doc);
        String[] fieldsList = {"suggest"};
        // before refresh - document is only in translog
        assertGetFieldsAlwaysNull(indexOrAlias(), "_doc", "1", fieldsList);
        refresh();
        //after refresh - document is in translog and also indexed
        assertGetFieldsAlwaysNull(indexOrAlias(), "_doc", "1", fieldsList);
        flush();
        //after flush - document is in not anymore translog - only indexed
        assertGetFieldsAlwaysNull(indexOrAlias(), "_doc", "1", fieldsList);
    }

    public void testUngeneratedFieldsThatAreAlwaysStored() throws IOException {
        String createIndexSource = "{\n" +
                "  \"settings\": {\n" +
                "    \"index.translog.flush_threshold_size\": \"1pb\",\n" +
                "    \"refresh_interval\": \"-1\"\n" +
                "  }\n" +
                "}";
        assertAcked(prepareCreate("test")
                .addAlias(new Alias("alias")).setSource(createIndexSource, XContentType.JSON));
        ensureGreen();

        client().prepareIndex("test", "_doc", "1").setRouting("routingValue").setId("1").setSource("{}", XContentType.JSON).get();

        String[] fieldsList = {"_routing"};
        // before refresh - document is only in translog
        assertGetFieldsAlwaysWorks(indexOrAlias(), "_doc", "1", fieldsList, "routingValue");
        refresh();
        //after refresh - document is in translog and also indexed
        assertGetFieldsAlwaysWorks(indexOrAlias(), "_doc", "1", fieldsList, "routingValue");
        flush();
        //after flush - document is in not anymore translog - only indexed
        assertGetFieldsAlwaysWorks(indexOrAlias(), "_doc", "1", fieldsList, "routingValue");
    }

    public void testUngeneratedFieldsNotPartOfSourceStored() throws IOException {
        String createIndexSource = "{\n" +
            "  \"settings\": {\n" +
            "    \"index.translog.flush_threshold_size\": \"1pb\",\n" +
            "    \"refresh_interval\": \"-1\"\n" +
            "  }\n" +
            "}";

        assertAcked(prepareCreate("test").addAlias(new Alias("alias")).setSource(createIndexSource, XContentType.JSON));
        ensureGreen();
        String doc = "{\n" +
            "  \"text\": \"some text.\"\n" +
            "}\n";
        client().prepareIndex("test", "_doc").setId("1").setSource(doc, XContentType.JSON).setRouting("1").get();
        String[] fieldsList = {"_routing"};
        // before refresh - document is only in translog
        assertGetFieldsAlwaysWorks(indexOrAlias(), "_doc", "1", fieldsList, "1");
        refresh();
        //after refresh - document is in translog and also indexed
        assertGetFieldsAlwaysWorks(indexOrAlias(), "_doc", "1", fieldsList, "1");
        flush();
        //after flush - document is in not anymore translog - only indexed
        assertGetFieldsAlwaysWorks(indexOrAlias(), "_doc", "1", fieldsList, "1");
    }

    public void testGeneratedStringFieldsUnstored() throws IOException {
        indexSingleDocumentWithStringFieldsGeneratedFromText(false, randomBoolean());
        String[] fieldsList = {"_field_names"};
        // before refresh - document is only in translog
        assertGetFieldsAlwaysNull(indexOrAlias(), "_doc", "1", fieldsList);
        refresh();
        //after refresh - document is in translog and also indexed
        assertGetFieldsAlwaysNull(indexOrAlias(), "_doc", "1", fieldsList);
        flush();
        //after flush - document is in not anymore translog - only indexed
        assertGetFieldsAlwaysNull(indexOrAlias(), "_doc", "1", fieldsList);
    }

    public void testGeneratedStringFieldsStored() throws IOException {
        indexSingleDocumentWithStringFieldsGeneratedFromText(true, randomBoolean());
        String[] fieldsList = {"text1", "text2"};
        String[] alwaysNotStoredFieldsList = {"_field_names"};
        assertGetFieldsAlwaysWorks(indexOrAlias(), "_doc", "1", fieldsList);
        assertGetFieldsNull(indexOrAlias(), "_doc", "1", alwaysNotStoredFieldsList);
        flush();
        //after flush - document is in not anymore translog - only indexed
        assertGetFieldsAlwaysWorks(indexOrAlias(), "_doc", "1", fieldsList);
        assertGetFieldsNull(indexOrAlias(), "_doc", "1", alwaysNotStoredFieldsList);
    }

    void indexSingleDocumentWithStringFieldsGeneratedFromText(boolean stored, boolean sourceEnabled) {

        String storedString = stored ? "true" : "false";
        String createIndexSource = "{\n" +
                "  \"settings\": {\n" +
                "    \"index.translog.flush_threshold_size\": \"1pb\",\n" +
                "    \"refresh_interval\": \"-1\"\n" +
                "  },\n" +
                "  \"mappings\": {\n" +
                "    \"_doc\": {\n" +
                "      \"_source\" : {\"enabled\" : " + sourceEnabled + "}," +
                "      \"properties\": {\n" +
                "        \"text1\": {\n" +
                "          \"type\": \"text\",\n" +
                "          \"store\": \"" + storedString + "\"" +
                "        },\n" +
                "        \"text2\": {\n" +
                "          \"type\": \"text\",\n" +
                "          \"store\": \"" + storedString + "\"" +
                "        }" +
                "      }\n" +
                "    }\n" +
                "  }\n" +
                "}";

        assertAcked(prepareCreate("test").addAlias(new Alias("alias")).setSource(createIndexSource, XContentType.JSON));
        ensureGreen();
        String doc = "{\n" +
                "  \"text1\": \"some text.\"\n," +
                "  \"text2\": \"more text.\"\n" +
                "}\n";
        index("test", "_doc", "1", doc);
    }

    private void assertGetFieldsAlwaysWorks(String index, String type, String docId, String[] fields) {
        assertGetFieldsAlwaysWorks(index, type, docId, fields, null);
    }

    private void assertGetFieldsAlwaysWorks(String index, String type, String docId, String[] fields, @Nullable String routing) {
        for (String field : fields) {
            assertGetFieldWorks(index, type, docId, field, routing);
            assertGetFieldWorks(index, type, docId, field, routing);
        }
    }

    private void assertGetFieldWorks(String index, String type, String docId, String field, @Nullable String routing) {
        GetResponse response = getDocument(index, type, docId, field, routing);
        assertThat(response.getId(), equalTo(docId));
        assertTrue(response.isExists());
        assertNotNull(response.getField(field));
        response = multiGetDocument(index, type, docId, field, routing);
        assertThat(response.getId(), equalTo(docId));
        assertTrue(response.isExists());
        assertNotNull(response.getField(field));
    }

    protected void assertGetFieldsNull(String index, String type, String docId, String[] fields) {
        assertGetFieldsNull(index, type, docId, fields, null);
    }

    protected void assertGetFieldsNull(String index, String type, String docId, String[] fields, @Nullable String routing) {
        for (String field : fields) {
            assertGetFieldNull(index, type, docId, field, routing);
        }
    }

    protected void assertGetFieldsAlwaysNull(String index, String type, String docId, String[] fields) {
        assertGetFieldsAlwaysNull(index, type, docId, fields, null);
    }

    protected void assertGetFieldsAlwaysNull(String index, String type, String docId, String[] fields, @Nullable String routing) {
        for (String field : fields) {
            assertGetFieldNull(index, type, docId, field, routing);
            assertGetFieldNull(index, type, docId, field, routing);
        }
    }

    protected void assertGetFieldNull(String index, String type, String docId, String field, @Nullable String routing) {
        //for get
        GetResponse response = getDocument(index, type, docId, field, routing);
        assertTrue(response.isExists());
        assertNull(response.getField(field));
        assertThat(response.getId(), equalTo(docId));
        //same for multi get
        response = multiGetDocument(index, type, docId, field, routing);
        assertNull(response.getField(field));
        assertThat(response.getId(), equalTo(docId));
        assertTrue(response.isExists());
    }

    private GetResponse multiGetDocument(String index, String type, String docId, String field, @Nullable String routing) {
      MultiGetRequest.Item getItem = new MultiGetRequest.Item(index, type, docId).storedFields(field);
        if (routing != null) {
            getItem.routing(routing);
        }
        MultiGetRequestBuilder multiGetRequestBuilder = client().prepareMultiGet().add(getItem);
        MultiGetResponse multiGetResponse = multiGetRequestBuilder.get();
        assertThat(multiGetResponse.getResponses().length, equalTo(1));
        return multiGetResponse.getResponses()[0].getResponse();
    }

    private GetResponse getDocument(String index, String type, String docId, String field, @Nullable String routing) {
        GetRequestBuilder getRequestBuilder = client().prepareGet().setIndex(index).setType(type).setId(docId).setStoredFields(field);
        if (routing != null) {
            getRequestBuilder.setRouting(routing);
        }
        return getRequestBuilder.get();
    }
}<|MERGE_RESOLUTION|>--- conflicted
+++ resolved
@@ -297,82 +297,6 @@
         assertThat(response.getFields().get("field").getValues().get(1).toString(), equalTo("2"));
     }
 
-<<<<<<< HEAD
-    public void testGetDocWithMultivaluedFieldsMultiTypeBWC() throws Exception {
-        assertTrue("remove this multi type test", Version.CURRENT.before(Version.fromString("7.0.0")));
-        String mapping1 = Strings.toString(XContentFactory.jsonBuilder().startObject().startObject("type1")
-            .startObject("properties")
-            .startObject("field").field("type", "text").field("store", true).endObject()
-            .endObject()
-            .endObject().endObject());
-        String mapping2 = Strings.toString(XContentFactory.jsonBuilder().startObject().startObject("type2")
-            .startObject("properties")
-            .startObject("field").field("type", "text").field("store", true).endObject()
-            .endObject()
-            .endObject().endObject());
-        assertAcked(prepareCreate("test")
-            .addMapping("type1", mapping1, XContentType.JSON)
-            .addMapping("type2", mapping2, XContentType.JSON)
-            // multi types in 5.6
-            .setSettings(Settings.builder().put("index.refresh_interval", -1).put("index.version.created", Version.V_5_6_0.id)));
-
-        ensureGreen();
-
-        GetResponse response = client().prepareGet("test", "type1", "1").get();
-        assertThat(response.isExists(), equalTo(false));
-        response = client().prepareGet("test", "type2", "1").get();
-        assertThat(response.isExists(), equalTo(false));
-
-        client().prepareIndex("test", "type1", "1")
-            .setSource(jsonBuilder().startObject().array("field", "1", "2").endObject()).get();
-
-        client().prepareIndex("test", "type2", "1")
-            .setSource(jsonBuilder().startObject().array("field", "1", "2").endObject()).get();
-
-        response = client().prepareGet("test", "type1", "1").setStoredFields("field").get();
-        assertThat(response.isExists(), equalTo(true));
-        assertThat(response.getId(), equalTo("1"));
-        assertThat(response.getType(), equalTo("type1"));
-        Set<String> fields = new HashSet<>(response.getFields().keySet());
-        assertThat(fields, equalTo(singleton("field")));
-        assertThat(response.getFields().get("field").getValues().size(), equalTo(2));
-        assertThat(response.getFields().get("field").getValues().get(0).toString(), equalTo("1"));
-        assertThat(response.getFields().get("field").getValues().get(1).toString(), equalTo("2"));
-
-
-        response = client().prepareGet("test", "type2", "1").setStoredFields("field").get();
-        assertThat(response.isExists(), equalTo(true));
-        assertThat(response.getType(), equalTo("type2"));
-        assertThat(response.getId(), equalTo("1"));
-        fields = new HashSet<>(response.getFields().keySet());
-        assertThat(fields, equalTo(singleton("field")));
-        assertThat(response.getFields().get("field").getValues().size(), equalTo(2));
-        assertThat(response.getFields().get("field").getValues().get(0).toString(), equalTo("1"));
-        assertThat(response.getFields().get("field").getValues().get(1).toString(), equalTo("2"));
-
-        // Now test values being fetched from stored fields.
-        refresh();
-        response = client().prepareGet("test", "type1", "1").setStoredFields("field").get();
-        assertThat(response.isExists(), equalTo(true));
-        assertThat(response.getId(), equalTo("1"));
-        fields = new HashSet<>(response.getFields().keySet());
-        assertThat(fields, equalTo(singleton("field")));
-        assertThat(response.getFields().get("field").getValues().size(), equalTo(2));
-        assertThat(response.getFields().get("field").getValues().get(0).toString(), equalTo("1"));
-        assertThat(response.getFields().get("field").getValues().get(1).toString(), equalTo("2"));
-
-        response = client().prepareGet("test", "type2", "1").setStoredFields("field").get();
-        assertThat(response.isExists(), equalTo(true));
-        assertThat(response.getId(), equalTo("1"));
-        fields = new HashSet<>(response.getFields().keySet());
-        assertThat(fields, equalTo(singleton("field")));
-        assertThat(response.getFields().get("field").getValues().size(), equalTo(2));
-        assertThat(response.getFields().get("field").getValues().get(0).toString(), equalTo("1"));
-        assertThat(response.getFields().get("field").getValues().get(1).toString(), equalTo("2"));
-    }
-
-=======
->>>>>>> 0c7f6570
     public void testGetWithVersion() {
         assertAcked(prepareCreate("test").addAlias(new Alias("alias"))
                 .setSettings(Settings.builder().put("index.refresh_interval", -1)));
@@ -614,101 +538,6 @@
         assertThat(exc.getMessage(), equalTo("field [field1] isn't a leaf field"));
     }
 
-<<<<<<< HEAD
-    public void testGetFieldsComplexField() throws Exception {
-        assertAcked(prepareCreate("my-index")
-            // multi types in 5.6
-            .setSettings(Settings.builder().put("index.refresh_interval", -1).put("index.version.created", Version.V_5_6_0.id))
-                .addMapping("my-type2", jsonBuilder().startObject().startObject("my-type2").startObject("properties")
-                        .startObject("field1").field("type", "object").startObject("properties")
-                        .startObject("field2").field("type", "object").startObject("properties")
-                                .startObject("field3").field("type", "object").startObject("properties")
-                                    .startObject("field4").field("type", "text").field("store", true)
-                                .endObject().endObject()
-                            .endObject().endObject()
-                        .endObject().endObject().endObject()
-                        .endObject().endObject().endObject()));
-
-        BytesReference source = BytesReference.bytes(jsonBuilder().startObject()
-                    .startArray("field1")
-                        .startObject()
-                            .startObject("field2")
-                                .startArray("field3")
-                                    .startObject()
-                                        .field("field4", "value1")
-                                    .endObject()
-                                .endArray()
-                            .endObject()
-                        .endObject()
-                        .startObject()
-                            .startObject("field2")
-                                .startArray("field3")
-                                    .startObject()
-                                        .field("field4", "value2")
-                                    .endObject()
-                                .endArray()
-                            .endObject()
-                        .endObject()
-                    .endArray()
-                .endObject());
-
-        logger.info("indexing documents");
-
-        client().prepareIndex("my-index", "my-type1", "1").setSource(source, XContentType.JSON).get();
-        client().prepareIndex("my-index", "my-type2", "1").setSource(source, XContentType.JSON).get();
-
-        logger.info("checking real time retrieval");
-
-        String field = "field1.field2.field3.field4";
-        GetResponse getResponse = client().prepareGet("my-index", "my-type1", "1").setStoredFields(field).get();
-        assertThat(getResponse.isExists(), equalTo(true));
-        assertThat(getResponse.getField(field).isMetadataField(), equalTo(false));
-        assertThat(getResponse.getField(field).getValues().size(), equalTo(2));
-        assertThat(getResponse.getField(field).getValues().get(0).toString(), equalTo("value1"));
-        assertThat(getResponse.getField(field).getValues().get(1).toString(), equalTo("value2"));
-
-        getResponse = client().prepareGet("my-index", "my-type2", "1").setStoredFields(field).get();
-        assertThat(getResponse.isExists(), equalTo(true));
-        assertThat(getResponse.getField(field).isMetadataField(), equalTo(false));
-        assertThat(getResponse.getField(field).getValues().size(), equalTo(2));
-        assertThat(getResponse.getField(field).getValues().get(0).toString(), equalTo("value1"));
-        assertThat(getResponse.getField(field).getValues().get(1).toString(), equalTo("value2"));
-
-        logger.info("waiting for recoveries to complete");
-
-        // Flush fails if shard has ongoing recoveries, make sure the cluster is settled down
-        ensureGreen();
-
-        logger.info("flushing");
-        FlushResponse flushResponse = client().admin().indices().prepareFlush("my-index").setForce(true).get();
-        if (flushResponse.getSuccessfulShards() == 0) {
-            StringBuilder sb = new StringBuilder("failed to flush at least one shard. total shards [")
-                    .append(flushResponse.getTotalShards()).append("], failed shards: [").append(flushResponse.getFailedShards()).append("]");
-            for (DefaultShardOperationFailedException failure: flushResponse.getShardFailures()) {
-                sb.append("\nShard failure: ").append(failure);
-            }
-            fail(sb.toString());
-        }
-
-        logger.info("checking post-flush retrieval");
-
-        getResponse = client().prepareGet("my-index", "my-type1", "1").setStoredFields(field).get();
-        assertThat(getResponse.isExists(), equalTo(true));
-        assertThat(getResponse.getField(field).isMetadataField(), equalTo(false));
-        assertThat(getResponse.getField(field).getValues().size(), equalTo(2));
-        assertThat(getResponse.getField(field).getValues().get(0).toString(), equalTo("value1"));
-        assertThat(getResponse.getField(field).getValues().get(1).toString(), equalTo("value2"));
-
-        getResponse = client().prepareGet("my-index", "my-type2", "1").setStoredFields(field).get();
-        assertThat(getResponse.isExists(), equalTo(true));
-        assertThat(getResponse.getField(field).isMetadataField(), equalTo(false));
-        assertThat(getResponse.getField(field).getValues().size(), equalTo(2));
-        assertThat(getResponse.getField(field).getValues().get(0).toString(), equalTo("value1"));
-        assertThat(getResponse.getField(field).getValues().get(1).toString(), equalTo("value2"));
-    }
-
-=======
->>>>>>> 0c7f6570
     public void testUngeneratedFieldsThatAreNeverStored() throws IOException {
         String createIndexSource = "{\n" +
                 "  \"settings\": {\n" +
