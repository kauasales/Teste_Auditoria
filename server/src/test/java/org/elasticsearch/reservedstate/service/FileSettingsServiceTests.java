--- conflicted
+++ resolved
@@ -54,11 +54,8 @@
 import java.time.ZoneOffset;
 import java.util.Collections;
 import java.util.List;
-<<<<<<< HEAD
+import java.util.concurrent.CompletableFuture;
 import java.util.Set;
-=======
-import java.util.concurrent.CompletableFuture;
->>>>>>> 6871283f
 import java.util.concurrent.CountDownLatch;
 import java.util.concurrent.TimeUnit;
 import java.util.concurrent.atomic.AtomicBoolean;
@@ -428,18 +425,10 @@
         // after the first processing we should have node infos
         assertEquals(1, service.nodeInfos().getNodes().size());
 
-<<<<<<< HEAD
-        final var testCompleted = new AtomicBoolean();
-        service.processFileSettings(service.operatorSettingsFile(), (e) -> {
-            assertTrue(testCompleted.get());
-            assertThat(e, instanceOf(FailedToCommitClusterStateException.class));
-            assertThat(e.getMessage(), equalTo("node closed"));
-=======
         service.processFileSettings(service.operatorSettingsFile()).whenComplete((o, e) -> {
             if (e != null) {
                 fail("shouldn't get an exception");
             }
->>>>>>> 6871283f
         });
 
         // node infos should have been fetched only once
@@ -489,32 +478,18 @@
         assertEquals(1, service.nodeInfos().getNodes().size());
 
         // call the processing twice
-<<<<<<< HEAD
-        service.processFileSettings(service.operatorSettingsFile(), (e) -> {
-            assertTrue(testCompleted.get());
-            assertThat(e, instanceOf(FailedToCommitClusterStateException.class));
-            assertThat(e.getMessage(), equalTo("node closed"));
-=======
         service.processFileSettings(service.operatorSettingsFile()).whenComplete((o, e) -> {
             if (e != null) {
                 fail("shouldn't get an exception");
             }
->>>>>>> 6871283f
         });
 
         assertEquals(2, service.nodeInfos().getNodes().size());
 
-<<<<<<< HEAD
-        service.processFileSettings(service.operatorSettingsFile(), (e) -> {
-            assertTrue(testCompleted.get());
-            assertThat(e, instanceOf(FailedToCommitClusterStateException.class));
-            assertThat(e.getMessage(), equalTo("node closed"));
-=======
         service.processFileSettings(service.operatorSettingsFile()).whenComplete((o, e) -> {
             if (e != null) {
                 fail("shouldn't get an exception");
             }
->>>>>>> 6871283f
         });
 
         assertEquals(2, service.nodeInfos().getNodes().size());
@@ -522,8 +497,6 @@
         // node infos should have been fetched one more time
         verify(csAdminClient, times(2)).nodesInfo(any(), any());
         verify(spiedController, times(4)).process(any(), any(ReservedStateChunk.class), any());
-
-        assertTrue(testCompleted.compareAndSet(false, true));
     }
 
     public void testRegisterWatchKeyRetry() throws IOException, InterruptedException {
