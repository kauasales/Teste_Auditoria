--- conflicted
+++ resolved
@@ -492,13 +492,10 @@
 
     public void testCheckAndReportError() {
         ClusterService clusterService = mock(ClusterService.class);
-<<<<<<< HEAD
-        when(clusterService.getTaskQueue(any(), any(), any())).thenReturn(mockTaskQueue());
-=======
         var state = ClusterState.builder(new ClusterName("elasticsearch")).build();
         when(clusterService.state()).thenReturn(state);
-
->>>>>>> e89b4b86
+        when(clusterService.getTaskQueue(any(), any(), any())).thenReturn(mockTaskQueue());
+
         final var controller = spy(new ReservedClusterStateService(clusterService, List.of()));
 
         assertNull(controller.checkAndReportError("test", List.of(), null));
