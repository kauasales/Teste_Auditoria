/*
 * Copyright Elasticsearch B.V. and/or licensed to Elasticsearch B.V. under one
 * or more contributor license agreements. Licensed under the Elastic License
 * 2.0 and the Server Side Public License, v 1; you may not use this file except
 * in compliance with, at your election, the Elastic License 2.0 or the Server
 * Side Public License, v 1.
 */

package org.elasticsearch.reservedstate.service;

import org.elasticsearch.Version;
import org.elasticsearch.action.ActionListener;
import org.elasticsearch.cluster.ClusterName;
import org.elasticsearch.cluster.ClusterState;
import org.elasticsearch.cluster.ClusterStateAckListener;
import org.elasticsearch.cluster.ClusterStateTaskExecutor;
import org.elasticsearch.cluster.ClusterStateTaskListener;
import org.elasticsearch.cluster.metadata.Metadata;
import org.elasticsearch.cluster.metadata.ReservedStateErrorMetadata;
import org.elasticsearch.cluster.metadata.ReservedStateHandlerMetadata;
import org.elasticsearch.cluster.metadata.ReservedStateMetadata;
import org.elasticsearch.cluster.routing.RerouteService;
import org.elasticsearch.cluster.service.ClusterService;
import org.elasticsearch.cluster.service.MasterServiceTaskQueue;
import org.elasticsearch.common.settings.ClusterSettings;
import org.elasticsearch.common.settings.Settings;
import org.elasticsearch.core.Releasable;
import org.elasticsearch.reservedstate.ReservedClusterStateHandler;
import org.elasticsearch.reservedstate.TransformState;
import org.elasticsearch.reservedstate.action.ReservedClusterSettingsAction;
import org.elasticsearch.test.ESTestCase;
import org.elasticsearch.xcontent.XContentParser;
import org.elasticsearch.xcontent.XContentParserConfiguration;
import org.elasticsearch.xcontent.XContentType;
import org.junit.Assert;
import org.mockito.ArgumentCaptor;
import org.mockito.ArgumentMatchers;

import java.io.IOException;
import java.util.Collection;
import java.util.LinkedHashSet;
import java.util.List;
import java.util.Map;
import java.util.Set;
import java.util.concurrent.atomic.AtomicBoolean;
import java.util.concurrent.atomic.AtomicReference;
import java.util.function.Consumer;

import static org.hamcrest.Matchers.anyOf;
import static org.hamcrest.Matchers.contains;
import static org.hamcrest.Matchers.containsString;
import static org.hamcrest.Matchers.empty;
import static org.hamcrest.Matchers.equalTo;
import static org.hamcrest.Matchers.instanceOf;
import static org.hamcrest.Matchers.is;
import static org.hamcrest.Matchers.not;
import static org.hamcrest.Matchers.notNullValue;
import static org.hamcrest.Matchers.sameInstance;
import static org.hamcrest.Matchers.startsWith;
import static org.mockito.ArgumentMatchers.any;
import static org.mockito.ArgumentMatchers.anyString;
import static org.mockito.Mockito.doNothing;
import static org.mockito.Mockito.doReturn;
import static org.mockito.Mockito.mock;
import static org.mockito.Mockito.spy;
import static org.mockito.Mockito.times;
import static org.mockito.Mockito.verify;
import static org.mockito.Mockito.verifyNoMoreInteractions;
import static org.mockito.Mockito.when;

public class ReservedClusterStateServiceTests extends ESTestCase {

    @SuppressWarnings("unchecked")
    private static <T extends ClusterStateTaskListener> MasterServiceTaskQueue<T> mockTaskQueue() {
        return (MasterServiceTaskQueue<T>) mock(MasterServiceTaskQueue.class);
    }

    private static class TestTaskContext<T extends ClusterStateTaskListener> implements ClusterStateTaskExecutor.TaskContext<T> {
        private final T task;

        private TestTaskContext(T task) {
            this.task = task;
        }

        @Override
        public T getTask() {
            return task;
        }

        @Override
        public void success(Runnable onPublicationSuccess) {
            onPublicationSuccess.run();
        }

        @Override
        public void success(Consumer<ClusterState> publishedStateConsumer) {}

        @Override
        public void success(Runnable onPublicationSuccess, ClusterStateAckListener clusterStateAckListener) {}

        @Override
        public void success(Consumer<ClusterState> publishedStateConsumer, ClusterStateAckListener clusterStateAckListener) {}

        @Override
        public void onFailure(Exception failure) {}

        @Override
        public Releasable captureResponseHeaders() {
            return null;
        }
    }

    private static class TestStateHandler implements ReservedClusterStateHandler<Map<String, Object>> {
        private final String name;

        private TestStateHandler(String name) {
            this.name = name;
        }

        @Override
        public String name() {
            return name;
        }

        @Override
        public TransformState transform(Object source, TransformState prevState) throws Exception {
            ClusterState newState = new ClusterState.Builder(prevState.state()).build();
            return new TransformState(newState, prevState.keys());
        }

        @Override
        public Map<String, Object> fromXContent(XContentParser parser) throws IOException {
            return parser.map();
        }
    }

    public void testOperatorController() throws IOException {
        ClusterSettings clusterSettings = new ClusterSettings(Settings.EMPTY, ClusterSettings.BUILT_IN_CLUSTER_SETTINGS);
        ClusterService clusterService = mock(ClusterService.class);
        when(clusterService.createTaskQueue(any(), any(), any())).thenReturn(mockTaskQueue());
        final ClusterName clusterName = new ClusterName("elasticsearch");

        ClusterState state = ClusterState.builder(clusterName).build();
        when(clusterService.state()).thenReturn(state);

        ReservedClusterStateService controller = new ReservedClusterStateService(
            clusterService,
            mock(RerouteService.class),
            List.of(new ReservedClusterSettingsAction(clusterSettings))
        );

        String testJSON = """
            {
                 "metadata": {
                     "version": "1234",
                     "compatibility": "8.4.0"
                 },
                 "state": {
                     "cluster_settings": {
                         "indices.recovery.max_bytes_per_sec": "50mb"

                 }
            }
            """;

        AtomicReference<Exception> x = new AtomicReference<>();

        try (XContentParser parser = XContentType.JSON.xContent().createParser(XContentParserConfiguration.EMPTY, testJSON)) {
            controller.process("operator", parser, x::set);

            assertThat(x.get(), instanceOf(IllegalStateException.class));
            assertThat(x.get().getMessage(), containsString("Error processing state change request for operator"));
        }

        testJSON = """
            {
                 "metadata": {
                     "version": "1234",
                     "compatibility": "8.4.0"
                 },
                 "state": {
                     "cluster_settings": {
                         "indices.recovery.max_bytes_per_sec": "50mb",
                         "cluster": {
                             "remote": {
                                 "cluster_one": {
                                     "seeds": [
                                         "127.0.0.1:9300"
                                     ]
                                 }
                             }
                         }
                     }
                 }
            }
            """;

        try (XContentParser parser = XContentType.JSON.xContent().createParser(XContentParserConfiguration.EMPTY, testJSON)) {
            controller.process("operator", parser, Assert::assertNull);
        }
    }

    public void testInitEmptyTask() {
        ClusterService clusterService = mock(ClusterService.class);

        ArgumentCaptor<ReservedStateUpdateTask> updateTask = ArgumentCaptor.captor();

        // grab the update task when it gets given to us
        when(clusterService.createTaskQueue(ArgumentMatchers.contains("reserved state update"), any(), any())).thenAnswer(i -> {
            MasterServiceTaskQueue<ReservedStateUpdateTask> queue = mockTaskQueue();
            doNothing().when(queue).submitTask(any(), updateTask.capture(), any());
            return queue;
        });

        ReservedClusterStateService service = new ReservedClusterStateService(clusterService, mock(RerouteService.class), List.of());
        service.initEmpty("namespace", ActionListener.noop());

        assertThat(updateTask.getValue(), notNullValue());
        ClusterState state = ClusterState.builder(new ClusterName("test")).build();
        ClusterState updatedState = updateTask.getValue().execute(state);

        assertThat(
            updatedState.metadata().reservedStateMetadata(),
            equalTo(Map.of("namespace", new ReservedStateMetadata("namespace", ReservedStateMetadata.EMPTY_VERSION, Map.of(), null)))
        );
    }

    public void testUpdateStateTasks() throws Exception {
        RerouteService rerouteService = mock(RerouteService.class);

        ClusterState state = ClusterState.builder(new ClusterName("test")).build();

        ReservedStateUpdateTaskExecutor taskExecutor = new ReservedStateUpdateTaskExecutor(rerouteService);

        AtomicBoolean successCalled = new AtomicBoolean(false);

        ReservedStateUpdateTask task = spy(
            new ReservedStateUpdateTask("test", null, Map.of(), Set.of(), errorState -> {}, ActionListener.noop())
        );

        doReturn(state).when(task).execute(any());

        ClusterStateTaskExecutor.TaskContext<ReservedStateUpdateTask> taskContext = new TestTaskContext<>(task) {
            @Override
            public void success(Runnable onPublicationSuccess) {
                super.success(onPublicationSuccess);
                successCalled.set(true);
            }
        };

        ClusterState newState = taskExecutor.execute(
            new ClusterStateTaskExecutor.BatchExecutionContext<>(state, List.of(taskContext), () -> null)
        );
        assertEquals(state, newState);
        assertTrue(successCalled.get());
        verify(task, times(1)).execute(any());

        taskExecutor.clusterStatePublished(state);
        verify(rerouteService, times(1)).reroute(anyString(), any(), any());
    }

    public void testUpdateErrorState() {
        ClusterService clusterService = mock(ClusterService.class);
        ClusterState state = ClusterState.builder(new ClusterName("test")).build();

        ArgumentCaptor<ReservedStateErrorTask> updateTask = ArgumentCaptor.captor();
        MasterServiceTaskQueue<ReservedStateErrorTask> errorQueue = mockTaskQueue();
        doNothing().when(errorQueue).submitTask(any(), updateTask.capture(), any());

        // grab the update task when it gets given to us
        when(clusterService.<ReservedStateErrorTask>createTaskQueue(ArgumentMatchers.contains("reserved state error"), any(), any()))
            .thenReturn(errorQueue);
        when(clusterService.state()).thenReturn(state);

        ReservedClusterStateService service = new ReservedClusterStateService(clusterService, mock(RerouteService.class), List.of());

        ErrorState error = new ErrorState("namespace", 2L, List.of("error"), ReservedStateErrorMetadata.ErrorKind.TRANSIENT);
        service.updateErrorState(error);

        assertThat(updateTask.getValue(), notNullValue());
        verify(errorQueue).submitTask(any(), any(), any());

        ClusterState updatedState = updateTask.getValue().execute(state);
        assertThat(
            updatedState.metadata().reservedStateMetadata().get("namespace"),
            equalTo(
                new ReservedStateMetadata(
                    "namespace",
                    ReservedStateMetadata.NO_VERSION,
                    Map.of(),
                    new ReservedStateErrorMetadata(2L, ReservedStateErrorMetadata.ErrorKind.TRANSIENT, List.of("error"))
                )
            )
        );

        // it should not update if the error version is less than the current version
        when(clusterService.state()).thenReturn(updatedState);
        ErrorState oldError = new ErrorState("namespace", 1L, List.of("old error"), ReservedStateErrorMetadata.ErrorKind.TRANSIENT);
        service.updateErrorState(oldError);
        verifyNoMoreInteractions(errorQueue);
    }

    public void testErrorStateTask() throws Exception {
        ClusterState state = ClusterState.builder(new ClusterName("test")).build();

        final var listenerCompleted = new AtomicBoolean(false);

        ReservedStateErrorTask task = spy(
            new ReservedStateErrorTask(
                new ErrorState("test", 1L, List.of("some parse error", "some io error"), ReservedStateErrorMetadata.ErrorKind.PARSING),
                ActionListener.running(() -> listenerCompleted.set(true))
            )
        );

        ClusterState newState = new ReservedStateErrorTaskExecutor().execute(
            new ClusterStateTaskExecutor.BatchExecutionContext<>(state, List.of(new TestTaskContext<>(task)), () -> null)
        );

        verify(task, times(1)).execute(any());

        ReservedStateMetadata operatorMetadata = newState.metadata().reservedStateMetadata().get("test");
        assertNotNull(operatorMetadata);
        assertNotNull(operatorMetadata.errorMetadata());
        assertThat(operatorMetadata.errorMetadata().version(), is(1L));
        assertThat(operatorMetadata.errorMetadata().errorKind(), is(ReservedStateErrorMetadata.ErrorKind.PARSING));
        assertThat(operatorMetadata.errorMetadata().errors(), contains("some parse error", "some io error"));
        assertTrue(listenerCompleted.get());
    }

    public void testUpdateTaskDuplicateError() {
        ReservedClusterStateHandler<Map<String, Object>> newStateMaker = new TestStateHandler("maker");
        ReservedClusterStateHandler<Map<String, Object>> exceptionThrower = new TestStateHandler("one") {
            @Override
            public TransformState transform(Object source, TransformState prevState) throws Exception {
                throw new Exception("anything");
            }
        };

        ReservedStateHandlerMetadata hmOne = new ReservedStateHandlerMetadata("one", Set.of("a", "b"));
        ReservedStateErrorMetadata emOne = new ReservedStateErrorMetadata(
            2L,
            ReservedStateErrorMetadata.ErrorKind.VALIDATION,
            List.of("Test error 1", "Test error 2")
        );

        final ReservedStateMetadata operatorMetadata = ReservedStateMetadata.builder("namespace_one")
            .errorMetadata(emOne)
            .version(1L)
            .putHandler(hmOne)
            .build();

        Metadata metadata = Metadata.builder().put(operatorMetadata).build();
        ClusterState state = ClusterState.builder(new ClusterName("test")).metadata(metadata).build();

        assertFalse(ReservedStateErrorTask.isNewError(operatorMetadata, 2L));
        assertFalse(ReservedStateErrorTask.isNewError(operatorMetadata, 1L));
        assertTrue(ReservedStateErrorTask.isNewError(operatorMetadata, 3L));
        assertTrue(ReservedStateErrorTask.isNewError(null, 1L));

        var chunk = new ReservedStateChunk(Map.of("one", "two", "maker", "three"), new ReservedStateVersion(2L, Version.CURRENT));
        var orderedHandlers = List.of(exceptionThrower.name(), newStateMaker.name());

        // We submit a task with two handler, one will cause an exception, the other will create a new state.
        // When we fail to update the metadata because of version, we ensure that the returned state is equal to the
        // original state by pointer reference to avoid cluster state update task to run.
        ReservedStateUpdateTask task = new ReservedStateUpdateTask(
            "namespace_one",
            chunk,
            Map.of(exceptionThrower.name(), exceptionThrower, newStateMaker.name(), newStateMaker),
            orderedHandlers,
            errorState -> assertFalse(ReservedStateErrorTask.isNewError(operatorMetadata, errorState.version())),
            ActionListener.noop()
        );

        ClusterService clusterService = mock(ClusterService.class);
        final var controller = spy(
            new ReservedClusterStateService(clusterService, mock(RerouteService.class), List.of(newStateMaker, exceptionThrower))
        );

        var trialRunErrors = controller.trialRun("namespace_one", state, chunk, new LinkedHashSet<>(orderedHandlers));
        assertThat(trialRunErrors, contains(containsString("Error processing one state change:")));

        // We exit on duplicate errors before we update the cluster state error metadata
        assertThat(
            expectThrows(IllegalStateException.class, () -> task.execute(state)).getMessage(),
            containsString("Error processing state change request for namespace_one")
        );

        emOne = new ReservedStateErrorMetadata(
            0L,
            ReservedStateErrorMetadata.ErrorKind.VALIDATION,
            List.of("Test error 1", "Test error 2")
        );

        // If we are writing with older error metadata, we should get proper IllegalStateException
        ReservedStateMetadata opMetadata = ReservedStateMetadata.builder("namespace_one")
            .errorMetadata(emOne)
            .version(0L)
            .putHandler(hmOne)
            .build();

        metadata = Metadata.builder().put(opMetadata).build();
        ClusterState newState = ClusterState.builder(new ClusterName("test")).metadata(metadata).build();

        // We exit on duplicate errors before we update the cluster state error metadata
        assertThat(
            expectThrows(IllegalStateException.class, () -> task.execute(newState)).getMessage(),
            containsString("Error processing state change request for namespace_one")
        );
    }

    public void testCheckMetadataVersion() {
        ReservedStateMetadata operatorMetadata = ReservedStateMetadata.builder("test").version(123L).build();

        ClusterState state = ClusterState.builder(new ClusterName("test")).metadata(Metadata.builder().put(operatorMetadata)).build();
        ReservedStateUpdateTask task = new ReservedStateUpdateTask(
            "test",
            new ReservedStateChunk(Map.of(), new ReservedStateVersion(124L, Version.CURRENT)),
            List.of(),
            Map.of(),
            List.of(),
            e -> {},
            ActionListener.noop()
        );
        assertThat("Cluster state should be modified", task.execute(state), not(sameInstance(state)));

        task = new ReservedStateUpdateTask(
            "test",
            new ReservedStateChunk(Map.of(), new ReservedStateVersion(123L, Version.CURRENT)),
            List.of(),
            Map.of(),
            List.of(),
            e -> {},
            ActionListener.noop()
        );
        assertThat("Cluster state should not be modified", task.execute(state), sameInstance(state));

        task = new ReservedStateUpdateTask(
            "test",
            new ReservedStateChunk(Map.of(), new ReservedStateVersion(124L, Version.fromId(Version.CURRENT.id + 1))),
            List.of(),
            Map.of(),
            List.of(),
            e -> {},
            ActionListener.noop()
        );
        assertThat("Cluster state should not be modified", task.execute(state), sameInstance(state));
    }

    private ReservedClusterStateHandler<Map<String, Object>> makeHandlerHelper(String name, List<String> deps) {
        return new TestStateHandler(name) {
            @Override
            public TransformState transform(Object source, TransformState prevState) throws Exception {
                return null;
            }

            @Override
            public Collection<String> dependencies() {
                return deps;
            }
        };
    }

    public void testHandlerOrdering() {
        ReservedClusterStateHandler<Map<String, Object>> oh1 = makeHandlerHelper("one", List.of("two", "three"));
        ReservedClusterStateHandler<Map<String, Object>> oh2 = makeHandlerHelper("two", List.of());
        ReservedClusterStateHandler<Map<String, Object>> oh3 = makeHandlerHelper("three", List.of("two"));

        ClusterService clusterService = mock(ClusterService.class);
        final var controller = new ReservedClusterStateService(clusterService, mock(RerouteService.class), List.of(oh1, oh2, oh3));
        Collection<String> ordered = controller.orderedStateHandlers(Set.of("one", "two", "three"));
        assertThat(ordered, contains("two", "three", "one"));

        // assure that we bail on unknown handler
        assertThat(
            expectThrows(IllegalStateException.class, () -> controller.orderedStateHandlers(Set.of("one", "two", "three", "four")))
                .getMessage(),
            is("Unknown handler type: four")
        );

        // assure that we bail on missing dependency link
        assertThat(
            expectThrows(IllegalStateException.class, () -> controller.orderedStateHandlers(Set.of("one", "two"))).getMessage(),
            is("Missing handler dependency definition: one -> three")
        );

        // Change the second handler so that we create cycle
        oh2 = makeHandlerHelper("two", List.of("one"));

        final var controller1 = new ReservedClusterStateService(clusterService, mock(RerouteService.class), List.of(oh1, oh2));

        assertThat(
            expectThrows(IllegalStateException.class, () -> controller1.orderedStateHandlers(Set.of("one", "two"))).getMessage(),
            anyOf(
                is("Cycle found in settings dependencies: one -> two -> one"),
                is("Cycle found in settings dependencies: two -> one -> two")
            )
        );
    }

    public void testDuplicateHandlerNames() {
        ClusterSettings clusterSettings = new ClusterSettings(Settings.EMPTY, ClusterSettings.BUILT_IN_CLUSTER_SETTINGS);
        ClusterService clusterService = mock(ClusterService.class);
        final ClusterName clusterName = new ClusterName("elasticsearch");

        ClusterState state = ClusterState.builder(clusterName).build();
        when(clusterService.state()).thenReturn(state);

        assertThat(
            expectThrows(
                IllegalStateException.class,
                () -> new ReservedClusterStateService(
                    clusterService,
                    mock(RerouteService.class),
                    List.of(new ReservedClusterSettingsAction(clusterSettings), new TestStateHandler(ReservedClusterSettingsAction.NAME) {
                        @Override
                        public TransformState transform(Object source, TransformState prevState) throws Exception {
                            return prevState;
                        }
                    })
                )
            ).getMessage(),
            startsWith("Duplicate key cluster_settings")
        );
    }

    public void testCheckAndReportError() {
        ClusterService clusterService = mock(ClusterService.class);
        var state = ClusterState.builder(new ClusterName("elasticsearch")).build();
        when(clusterService.state()).thenReturn(state);
        when(clusterService.createTaskQueue(any(), any(), any())).thenReturn(mockTaskQueue());

        final var controller = spy(new ReservedClusterStateService(clusterService, mock(RerouteService.class), List.of()));

        assertNull(controller.checkAndReportError("test", List.of(), null));
        verify(controller, times(0)).updateErrorState(any());

        var version = new ReservedStateVersion(2L, Version.CURRENT);
        var error = controller.checkAndReportError("test", List.of("test error"), version);
        assertThat(error, instanceOf(IllegalStateException.class));
        assertThat(error.getMessage(), is("Error processing state change request for test, errors: test error"));
        verify(controller, times(1)).updateErrorState(any());
    }

    public void testTrialRunExtractsNonStateActions() {
        ReservedClusterStateHandler<Map<String, Object>> newStateMaker = new TestStateHandler("maker");
        ReservedClusterStateHandler<Map<String, Object>> exceptionThrower = new TestStateHandler("non-state") {
            @Override
            public TransformState transform(Object source, TransformState prevState) {
                return new TransformState(prevState.state(), prevState.keys());
            }
        };

        ReservedStateHandlerMetadata hmOne = new ReservedStateHandlerMetadata("non-state", Set.of("a", "b"));
        ReservedStateErrorMetadata emOne = new ReservedStateErrorMetadata(
            2L,
            ReservedStateErrorMetadata.ErrorKind.VALIDATION,
            List.of("Test error 1", "Test error 2")
        );

        final ReservedStateMetadata operatorMetadata = ReservedStateMetadata.builder("namespace_one")
            .errorMetadata(emOne)
            .version(1L)
            .putHandler(hmOne)
            .build();

        Metadata metadata = Metadata.builder().put(operatorMetadata).build();
        ClusterState state = ClusterState.builder(new ClusterName("test")).metadata(metadata).build();

        var chunk = new ReservedStateChunk(Map.of("non-state", "two", "maker", "three"), new ReservedStateVersion(2L, Version.CURRENT));
        var orderedHandlers = List.of(exceptionThrower.name(), newStateMaker.name());

        ClusterService clusterService = mock(ClusterService.class);
        final var controller = spy(
            new ReservedClusterStateService(clusterService, mock(RerouteService.class), List.of(newStateMaker, exceptionThrower))
        );

<<<<<<< HEAD
        var trialRunResult = controller.trialRun("namespace_one", state, chunk, new LinkedHashSet<>(orderedHandlers));

        assertThat(trialRunResult.nonStateTransforms(), hasSize(1));
        assertThat(trialRunResult.errors(), empty());
        trialRunResult.nonStateTransforms().get(0).accept(new ActionListener<>() {
            @Override
            public void onResponse(NonStateTransformResult nonStateTransformResult) {
                assertThat(nonStateTransformResult.updatedKeys(), containsInAnyOrder("key non-state"));
                assertThat(nonStateTransformResult.handlerName(), is("non-state"));
            }

            @Override
            public void onFailure(Exception e) {
                fail("Should not reach here");
            }
        });
    }

    public void testExecuteNonStateTransformationSteps() {
        int count = randomInt(10);
        var handlers = new ArrayList<ReservedClusterStateHandler<?>>();
        var i = 0;
        var builder = ReservedStateMetadata.builder("namespace_one").version(1L);
        var chunkMap = new HashMap<String, Object>();

        while (i < count) {
            final var key = i++;
            var handler = new TestStateHandler("non-state:" + key) {
                @Override
                public TransformState transform(Object source, TransformState prevState) {
                    return new TransformState(prevState.state(), prevState.keys(), this::internalKeys);
                }

                private void internalKeys(ActionListener<NonStateTransformResult> listener) {
                    listener.onResponse(new NonStateTransformResult(name(), Set.of("key non-state:" + key)));
                }
            };

            builder.putHandler(new ReservedStateHandlerMetadata(handler.name(), Set.of("a", "b")));
            handlers.add(handler);
            chunkMap.put(handler.name(), i);
        }

        final ReservedStateMetadata operatorMetadata = ReservedStateMetadata.builder("namespace_one").version(1L).build();

        Metadata metadata = Metadata.builder().put(operatorMetadata).build();
        ClusterState state = ClusterState.builder(new ClusterName("test")).metadata(metadata).build();

        var chunk = new ReservedStateChunk(chunkMap, new ReservedStateVersion(2L, Version.CURRENT));

        ClusterService clusterService = mock(ClusterService.class);
        final var controller = spy(new ReservedClusterStateService(clusterService, mock(RerouteService.class), handlers));

        var trialRunResult = controller.trialRun(
            "namespace_one",
            state,
            chunk,
            handlers.stream().map(ReservedClusterStateHandler::name).collect(Collectors.toCollection(LinkedHashSet::new))
        );

        assertThat(trialRunResult.nonStateTransforms(), hasSize(count));
        ReservedClusterStateService.executeNonStateTransformationSteps(trialRunResult.nonStateTransforms(), new ActionListener<>() {
            @Override
            public void onResponse(Collection<NonStateTransformResult> nonStateTransformResults) {
                assertEquals(count, nonStateTransformResults.size());
                var expectedHandlers = new ArrayList<String>();
                var expectedValues = new ArrayList<String>();
                for (int i = 0; i < count; i++) {
                    expectedHandlers.add("non-state:" + i);
                    expectedValues.add("key non-state:" + i);
                }
                assertThat(
                    nonStateTransformResults.stream().map(NonStateTransformResult::handlerName).collect(Collectors.toSet()),
                    containsInAnyOrder(expectedHandlers.toArray())
                );
                assertThat(
                    nonStateTransformResults.stream()
                        .map(NonStateTransformResult::updatedKeys)
                        .flatMap(Set::stream)
                        .collect(Collectors.toSet()),
                    containsInAnyOrder(expectedValues.toArray())
                );
            }

            @Override
            public void onFailure(Exception e) {
                fail("Shouldn't reach here");
            }
        });
=======
        var trialRunErrors = controller.trialRun("namespace_one", state, chunk, new LinkedHashSet<>(orderedHandlers));
        assertThat(trialRunErrors, empty());
>>>>>>> cf03c66c
    }
}<|MERGE_RESOLUTION|>--- conflicted
+++ resolved
@@ -416,7 +416,6 @@
         ReservedStateUpdateTask task = new ReservedStateUpdateTask(
             "test",
             new ReservedStateChunk(Map.of(), new ReservedStateVersion(124L, Version.CURRENT)),
-            List.of(),
             Map.of(),
             List.of(),
             e -> {},
@@ -427,7 +426,6 @@
         task = new ReservedStateUpdateTask(
             "test",
             new ReservedStateChunk(Map.of(), new ReservedStateVersion(123L, Version.CURRENT)),
-            List.of(),
             Map.of(),
             List.of(),
             e -> {},
@@ -438,7 +436,6 @@
         task = new ReservedStateUpdateTask(
             "test",
             new ReservedStateChunk(Map.of(), new ReservedStateVersion(124L, Version.fromId(Version.CURRENT.id + 1))),
-            List.of(),
             Map.of(),
             List.of(),
             e -> {},
@@ -575,99 +572,7 @@
             new ReservedClusterStateService(clusterService, mock(RerouteService.class), List.of(newStateMaker, exceptionThrower))
         );
 
-<<<<<<< HEAD
-        var trialRunResult = controller.trialRun("namespace_one", state, chunk, new LinkedHashSet<>(orderedHandlers));
-
-        assertThat(trialRunResult.nonStateTransforms(), hasSize(1));
-        assertThat(trialRunResult.errors(), empty());
-        trialRunResult.nonStateTransforms().get(0).accept(new ActionListener<>() {
-            @Override
-            public void onResponse(NonStateTransformResult nonStateTransformResult) {
-                assertThat(nonStateTransformResult.updatedKeys(), containsInAnyOrder("key non-state"));
-                assertThat(nonStateTransformResult.handlerName(), is("non-state"));
-            }
-
-            @Override
-            public void onFailure(Exception e) {
-                fail("Should not reach here");
-            }
-        });
-    }
-
-    public void testExecuteNonStateTransformationSteps() {
-        int count = randomInt(10);
-        var handlers = new ArrayList<ReservedClusterStateHandler<?>>();
-        var i = 0;
-        var builder = ReservedStateMetadata.builder("namespace_one").version(1L);
-        var chunkMap = new HashMap<String, Object>();
-
-        while (i < count) {
-            final var key = i++;
-            var handler = new TestStateHandler("non-state:" + key) {
-                @Override
-                public TransformState transform(Object source, TransformState prevState) {
-                    return new TransformState(prevState.state(), prevState.keys(), this::internalKeys);
-                }
-
-                private void internalKeys(ActionListener<NonStateTransformResult> listener) {
-                    listener.onResponse(new NonStateTransformResult(name(), Set.of("key non-state:" + key)));
-                }
-            };
-
-            builder.putHandler(new ReservedStateHandlerMetadata(handler.name(), Set.of("a", "b")));
-            handlers.add(handler);
-            chunkMap.put(handler.name(), i);
-        }
-
-        final ReservedStateMetadata operatorMetadata = ReservedStateMetadata.builder("namespace_one").version(1L).build();
-
-        Metadata metadata = Metadata.builder().put(operatorMetadata).build();
-        ClusterState state = ClusterState.builder(new ClusterName("test")).metadata(metadata).build();
-
-        var chunk = new ReservedStateChunk(chunkMap, new ReservedStateVersion(2L, Version.CURRENT));
-
-        ClusterService clusterService = mock(ClusterService.class);
-        final var controller = spy(new ReservedClusterStateService(clusterService, mock(RerouteService.class), handlers));
-
-        var trialRunResult = controller.trialRun(
-            "namespace_one",
-            state,
-            chunk,
-            handlers.stream().map(ReservedClusterStateHandler::name).collect(Collectors.toCollection(LinkedHashSet::new))
-        );
-
-        assertThat(trialRunResult.nonStateTransforms(), hasSize(count));
-        ReservedClusterStateService.executeNonStateTransformationSteps(trialRunResult.nonStateTransforms(), new ActionListener<>() {
-            @Override
-            public void onResponse(Collection<NonStateTransformResult> nonStateTransformResults) {
-                assertEquals(count, nonStateTransformResults.size());
-                var expectedHandlers = new ArrayList<String>();
-                var expectedValues = new ArrayList<String>();
-                for (int i = 0; i < count; i++) {
-                    expectedHandlers.add("non-state:" + i);
-                    expectedValues.add("key non-state:" + i);
-                }
-                assertThat(
-                    nonStateTransformResults.stream().map(NonStateTransformResult::handlerName).collect(Collectors.toSet()),
-                    containsInAnyOrder(expectedHandlers.toArray())
-                );
-                assertThat(
-                    nonStateTransformResults.stream()
-                        .map(NonStateTransformResult::updatedKeys)
-                        .flatMap(Set::stream)
-                        .collect(Collectors.toSet()),
-                    containsInAnyOrder(expectedValues.toArray())
-                );
-            }
-
-            @Override
-            public void onFailure(Exception e) {
-                fail("Shouldn't reach here");
-            }
-        });
-=======
         var trialRunErrors = controller.trialRun("namespace_one", state, chunk, new LinkedHashSet<>(orderedHandlers));
         assertThat(trialRunErrors, empty());
->>>>>>> cf03c66c
     }
 }