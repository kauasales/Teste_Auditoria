/*
 * Licensed to Elasticsearch under one or more contributor
 * license agreements. See the NOTICE file distributed with
 * this work for additional information regarding copyright
 * ownership. Elasticsearch licenses this file to you under
 * the Apache License, Version 2.0 (the "License"); you may
 * not use this file except in compliance with the License.
 * You may obtain a copy of the License at
 *
 *    http://www.apache.org/licenses/LICENSE-2.0
 *
 * Unless required by applicable law or agreed to in writing,
 * software distributed under the License is distributed on an
 * "AS IS" BASIS, WITHOUT WARRANTIES OR CONDITIONS OF ANY
 * KIND, either express or implied.  See the License for the
 * specific language governing permissions and limitations
 * under the License.
 */

package org.elasticsearch.persistent;

import com.carrotsearch.hppc.cursors.ObjectCursor;
import org.elasticsearch.Version;
import org.elasticsearch.cluster.ClusterChangedEvent;
import org.elasticsearch.cluster.ClusterName;
import org.elasticsearch.cluster.ClusterState;
import org.elasticsearch.cluster.metadata.IndexMetaData;
import org.elasticsearch.cluster.metadata.MetaData;
import org.elasticsearch.cluster.node.DiscoveryNode;
import org.elasticsearch.cluster.node.DiscoveryNodes;
import org.elasticsearch.cluster.routing.RoutingTable;
import org.elasticsearch.cluster.service.ClusterService;
import org.elasticsearch.common.UUIDs;
import org.elasticsearch.common.settings.Settings;
import org.elasticsearch.persistent.PersistentTasksCustomMetaData.Assignment;
import org.elasticsearch.persistent.PersistentTasksCustomMetaData.PersistentTask;
import org.elasticsearch.persistent.TestPersistentTasksPlugin.TestParams;
import org.elasticsearch.persistent.TestPersistentTasksPlugin.TestPersistentTasksExecutor;
import org.elasticsearch.persistent.decider.EnableAssignmentDecider;
<<<<<<< HEAD
import org.elasticsearch.tasks.Task;
=======
>>>>>>> 0c7f6570
import org.elasticsearch.test.ESTestCase;
import org.elasticsearch.test.VersionUtils;
import org.elasticsearch.threadpool.TestThreadPool;
import org.elasticsearch.threadpool.ThreadPool;
import org.junit.After;
import org.junit.AfterClass;
import org.junit.Before;
import org.junit.BeforeClass;

import java.util.ArrayList;
import java.util.Arrays;
import java.util.Collections;
import java.util.HashSet;
import java.util.List;
import java.util.function.BiFunction;

import static java.util.Collections.emptyMap;
import static java.util.Collections.singleton;
import static org.elasticsearch.persistent.PersistentTasksClusterService.needsReassignment;
import static org.elasticsearch.persistent.PersistentTasksClusterService.persistentTasksChanged;
import static org.elasticsearch.persistent.PersistentTasksExecutor.NO_NODE_FOUND;
import static org.elasticsearch.test.ClusterServiceUtils.createClusterService;
import static org.hamcrest.Matchers.equalTo;
import static org.hamcrest.Matchers.lessThanOrEqualTo;
import static org.hamcrest.Matchers.notNullValue;
import static org.hamcrest.Matchers.nullValue;

public class PersistentTasksClusterServiceTests extends ESTestCase {

    /** Needed by {@link ClusterService} **/
    private static ThreadPool threadPool;
    /** Needed by {@link PersistentTasksClusterService} **/
    private ClusterService clusterService;

    @BeforeClass
    public static void setUpThreadPool() {
        threadPool = new TestThreadPool(PersistentTasksClusterServiceTests.class.getSimpleName());
    }

    @Before
    public void setUp() throws Exception {
        super.setUp();
        clusterService = createClusterService(threadPool);
    }

    @AfterClass
    public static void tearDownThreadPool() throws Exception {
        terminate(threadPool);
    }

    @After
    public void tearDown() throws Exception {
        super.tearDown();
        clusterService.close();
    }

    public void testReassignmentRequired() {
        final PersistentTasksClusterService service = createService((params, clusterState) ->
            "never_assign".equals(((TestParams) params).getTestParam()) ? NO_NODE_FOUND : randomNodeAssignment(clusterState.nodes())
        );

        int numberOfIterations = randomIntBetween(1, 30);
        ClusterState clusterState = initialState();
        for (int i = 0; i < numberOfIterations; i++) {
            boolean significant = randomBoolean();
            ClusterState previousState = clusterState;
            logger.info("inter {} significant: {}", i, significant);
            if (significant) {
                clusterState = significantChange(clusterState);
            } else {
                clusterState = insignificantChange(clusterState);
            }
            ClusterChangedEvent event = new ClusterChangedEvent("test", clusterState, previousState);
            assertThat(dumpEvent(event), service.shouldReassignPersistentTasks(event), equalTo(significant));
        }
    }

    public void testReassignmentRequiredOnMetadataChanges() {
        EnableAssignmentDecider.Allocation allocation = randomFrom(EnableAssignmentDecider.Allocation.values());

        DiscoveryNodes nodes = DiscoveryNodes.builder()
            .add(new DiscoveryNode("_node", buildNewFakeTransportAddress(), Version.CURRENT))
            .localNodeId("_node")
            .masterNodeId("_node")
            .build();

        boolean unassigned = randomBoolean();
        PersistentTasksCustomMetaData tasks = PersistentTasksCustomMetaData.builder()
            .addTask("_task_1", TestPersistentTasksExecutor.NAME, null, new Assignment(unassigned ? null : "_node", "_reason"))
            .build();

        MetaData metaData = MetaData.builder()
            .putCustom(PersistentTasksCustomMetaData.TYPE, tasks)
            .persistentSettings(Settings.builder()
                    .put(EnableAssignmentDecider.CLUSTER_TASKS_ALLOCATION_ENABLE_SETTING.getKey(), allocation.toString())
                    .build())
            .build();

        ClusterState previous = ClusterState.builder(new ClusterName("_name"))
            .nodes(nodes)
            .metaData(metaData)
            .build();

        ClusterState current;

        final boolean changed = randomBoolean();
        if (changed) {
            allocation = randomValueOtherThan(allocation, () -> randomFrom(EnableAssignmentDecider.Allocation.values()));

            current = ClusterState.builder(previous)
                .metaData(MetaData.builder(previous.metaData())
                    .persistentSettings(Settings.builder()
                        .put(EnableAssignmentDecider.CLUSTER_TASKS_ALLOCATION_ENABLE_SETTING.getKey(), allocation.toString())
                        .build())
                    .build())
                .build();
        } else {
            current = ClusterState.builder(previous).build();
        }

        final ClusterChangedEvent event = new ClusterChangedEvent("test", current, previous);

        final PersistentTasksClusterService service = createService((params, clusterState) -> randomNodeAssignment(clusterState.nodes()));
        assertThat(dumpEvent(event), service.shouldReassignPersistentTasks(event), equalTo(changed && unassigned));
    }

    public void testReassignTasksWithNoTasks() {
        ClusterState clusterState = initialState();
        assertThat(reassign(clusterState).metaData().custom(PersistentTasksCustomMetaData.TYPE), nullValue());
    }

    public void testReassignConsidersClusterStateUpdates() {
        ClusterState clusterState = initialState();
        ClusterState.Builder builder = ClusterState.builder(clusterState);
        PersistentTasksCustomMetaData.Builder tasks = PersistentTasksCustomMetaData.builder(
                clusterState.metaData().custom(PersistentTasksCustomMetaData.TYPE));
        DiscoveryNodes.Builder nodes = DiscoveryNodes.builder(clusterState.nodes());
        addTestNodes(nodes, randomIntBetween(1, 10));
        int numberOfTasks = randomIntBetween(2, 40);
        for (int i = 0; i < numberOfTasks; i++) {
            addTask(tasks, "assign_one", randomBoolean() ? null : "no_longer_exits");
        }

        MetaData.Builder metaData = MetaData.builder(clusterState.metaData()).putCustom(PersistentTasksCustomMetaData.TYPE, tasks.build());
        clusterState = builder.metaData(metaData).nodes(nodes).build();
        ClusterState newClusterState = reassign(clusterState);

        PersistentTasksCustomMetaData tasksInProgress = newClusterState.getMetaData().custom(PersistentTasksCustomMetaData.TYPE);
        assertThat(tasksInProgress, notNullValue());

    }

    public void testReassignTasks() {
        ClusterState clusterState = initialState();
        ClusterState.Builder builder = ClusterState.builder(clusterState);
        PersistentTasksCustomMetaData.Builder tasks = PersistentTasksCustomMetaData.builder(
                clusterState.metaData().custom(PersistentTasksCustomMetaData.TYPE));
        DiscoveryNodes.Builder nodes = DiscoveryNodes.builder(clusterState.nodes());
        addTestNodes(nodes, randomIntBetween(1, 10));
        int numberOfTasks = randomIntBetween(0, 40);
        for (int i = 0; i < numberOfTasks; i++) {
            switch (randomInt(2)) {
                case 0:
                    // add an unassigned task that should get assigned because it's assigned to a non-existing node or unassigned
                    addTask(tasks, "assign_me", randomBoolean() ? null : "no_longer_exits");
                    break;
                case 1:
                    // add a task assigned to non-existing node that should not get assigned
                    addTask(tasks, "dont_assign_me", randomBoolean() ? null : "no_longer_exits");
                    break;
                case 2:
                    addTask(tasks, "assign_one", randomBoolean() ? null : "no_longer_exits");
                    break;

            }
        }
        MetaData.Builder metaData = MetaData.builder(clusterState.metaData()).putCustom(PersistentTasksCustomMetaData.TYPE, tasks.build());
        clusterState = builder.metaData(metaData).nodes(nodes).build();
        ClusterState newClusterState = reassign(clusterState);

        PersistentTasksCustomMetaData tasksInProgress = newClusterState.getMetaData().custom(PersistentTasksCustomMetaData.TYPE);
        assertThat(tasksInProgress, notNullValue());

        assertThat("number of tasks shouldn't change as a result or reassignment",
                numberOfTasks, equalTo(tasksInProgress.tasks().size()));

        int assignOneCount = 0;

        for (PersistentTask<?> task : tasksInProgress.tasks()) {
            // explanation should correspond to the action name
            switch (((TestParams) task.getParams()).getTestParam()) {
                case "assign_me":
                    assertThat(task.getExecutorNode(), notNullValue());
                    assertThat(task.isAssigned(), equalTo(true));
                    if (clusterState.nodes().nodeExists(task.getExecutorNode()) == false) {
                        logger.info(clusterState.metaData().custom(PersistentTasksCustomMetaData.TYPE).toString());
                    }
                    assertThat("task should be assigned to a node that is in the cluster, was assigned to " + task.getExecutorNode(),
                            clusterState.nodes().nodeExists(task.getExecutorNode()), equalTo(true));
                    assertThat(task.getAssignment().getExplanation(), equalTo("test assignment"));
                    break;
                case "dont_assign_me":
                    assertThat(task.getExecutorNode(), nullValue());
                    assertThat(task.isAssigned(), equalTo(false));
                    assertThat(task.getAssignment().getExplanation(), equalTo("no appropriate nodes found for the assignment"));
                    break;
                case "assign_one":
                    if (task.isAssigned()) {
                        assignOneCount++;
                        assertThat("more than one assign_one tasks are assigned", assignOneCount, lessThanOrEqualTo(1));
                        assertThat(task.getAssignment().getExplanation(), equalTo("test assignment"));
                    } else {
                        assertThat(task.getAssignment().getExplanation(), equalTo("only one task can be assigned at a time"));
                    }
                    break;
                default:
                    fail("Unknown action " + task.getTaskName());
            }
        }
    }

    public void testPersistentTasksChangedNoTasks() {
        DiscoveryNodes nodes = DiscoveryNodes.builder()
            .add(new DiscoveryNode("_node_1", buildNewFakeTransportAddress(), Version.CURRENT))
            .build();

        ClusterState previous = ClusterState.builder(new ClusterName("_name"))
            .nodes(nodes)
            .build();
        ClusterState current = ClusterState.builder(new ClusterName("_name"))
            .nodes(nodes)
            .build();

        assertFalse("persistent tasks unchanged (no tasks)",
            persistentTasksChanged(new ClusterChangedEvent("test", current, previous)));
    }

    public void testPersistentTasksChangedTaskAdded() {
        DiscoveryNodes nodes = DiscoveryNodes.builder()
            .add(new DiscoveryNode("_node_1", buildNewFakeTransportAddress(), Version.CURRENT))
            .build();

        ClusterState previous = ClusterState.builder(new ClusterName("_name"))
            .nodes(nodes)
            .build();

        PersistentTasksCustomMetaData tasks = PersistentTasksCustomMetaData.builder()
            .addTask("_task_1", "test", null, new Assignment(null, "_reason"))
            .build();

        ClusterState current = ClusterState.builder(new ClusterName("_name"))
            .nodes(nodes)
            .metaData(MetaData.builder().putCustom(PersistentTasksCustomMetaData.TYPE, tasks))
            .build();

        assertTrue("persistent tasks changed (task added)",
            persistentTasksChanged(new ClusterChangedEvent("test", current, previous)));
    }

    public void testPersistentTasksChangedTaskRemoved() {
        DiscoveryNodes nodes = DiscoveryNodes.builder()
            .add(new DiscoveryNode("_node_1", buildNewFakeTransportAddress(), Version.CURRENT))
            .add(new DiscoveryNode("_node_2", buildNewFakeTransportAddress(), Version.CURRENT))
            .build();

        PersistentTasksCustomMetaData previousTasks = PersistentTasksCustomMetaData.builder()
            .addTask("_task_1", "test", null, new Assignment("_node_1", "_reason"))
            .addTask("_task_2", "test", null, new Assignment("_node_1", "_reason"))
            .addTask("_task_3", "test", null, new Assignment("_node_2", "_reason"))
            .build();

        ClusterState previous = ClusterState.builder(new ClusterName("_name"))
            .nodes(nodes)
            .metaData(MetaData.builder().putCustom(PersistentTasksCustomMetaData.TYPE, previousTasks))
            .build();

        PersistentTasksCustomMetaData currentTasks = PersistentTasksCustomMetaData.builder()
            .addTask("_task_1", "test", null, new Assignment("_node_1", "_reason"))
            .addTask("_task_3", "test", null, new Assignment("_node_2", "_reason"))
            .build();

        ClusterState current = ClusterState.builder(new ClusterName("_name"))
            .nodes(nodes)
            .metaData(MetaData.builder().putCustom(PersistentTasksCustomMetaData.TYPE, currentTasks))
            .build();

        assertTrue("persistent tasks changed (task removed)",
            persistentTasksChanged(new ClusterChangedEvent("test", current, previous)));
    }

    public void testPersistentTasksAssigned() {
        DiscoveryNodes nodes = DiscoveryNodes.builder()
            .add(new DiscoveryNode("_node_1", buildNewFakeTransportAddress(), Version.CURRENT))
            .add(new DiscoveryNode("_node_2", buildNewFakeTransportAddress(), Version.CURRENT))
            .build();

        PersistentTasksCustomMetaData previousTasks = PersistentTasksCustomMetaData.builder()
            .addTask("_task_1", "test", null, new Assignment("_node_1", ""))
            .addTask("_task_2", "test", null, new Assignment(null, "unassigned"))
            .build();

        ClusterState previous = ClusterState.builder(new ClusterName("_name"))
            .nodes(nodes)
            .metaData(MetaData.builder().putCustom(PersistentTasksCustomMetaData.TYPE, previousTasks))
            .build();

        PersistentTasksCustomMetaData currentTasks = PersistentTasksCustomMetaData.builder()
            .addTask("_task_1", "test", null, new Assignment("_node_1", ""))
            .addTask("_task_2", "test", null, new Assignment("_node_2", ""))
            .build();

        ClusterState current = ClusterState.builder(new ClusterName("_name"))
            .nodes(nodes)
            .metaData(MetaData.builder().putCustom(PersistentTasksCustomMetaData.TYPE, currentTasks))
            .build();

        assertTrue("persistent tasks changed (task assigned)",
            persistentTasksChanged(new ClusterChangedEvent("test", current, previous)));
    }

    public void testNeedsReassignment() {
        DiscoveryNodes nodes = DiscoveryNodes.builder()
            .add(new DiscoveryNode("_node_1", buildNewFakeTransportAddress(), Version.CURRENT))
            .add(new DiscoveryNode("_node_2", buildNewFakeTransportAddress(), Version.CURRENT))
            .build();

        assertTrue(needsReassignment(new Assignment(null, "unassigned"), nodes));
        assertTrue(needsReassignment(new Assignment("_node_left", "assigned to a node that left"), nodes));
        assertFalse(needsReassignment(new Assignment("_node_1", "assigned"), nodes));
    }

    private void addTestNodes(DiscoveryNodes.Builder nodes, int nonLocalNodesCount) {
        for (int i = 0; i < nonLocalNodesCount; i++) {
            nodes.add(new DiscoveryNode("other_node_" + i, buildNewFakeTransportAddress(), Version.CURRENT));
        }
    }

    private ClusterState reassign(ClusterState clusterState) {
        PersistentTasksClusterService service = createService((params, currentState) -> {
            TestParams testParams = (TestParams) params;
            switch (testParams.getTestParam()) {
                case "assign_me":
                    return randomNodeAssignment(currentState.nodes());
                case "dont_assign_me":
                    return NO_NODE_FOUND;
                case "fail_me_if_called":
                    fail("the decision decider shouldn't be called on this task");
                    return null;
                case "assign_one":
                    return assignOnlyOneTaskAtATime(currentState);
                default:
                    fail("unknown param " + testParams.getTestParam());
            }
            return NO_NODE_FOUND;
        });

        return service.reassignTasks(clusterState);
    }

    private Assignment assignOnlyOneTaskAtATime(ClusterState clusterState) {
        DiscoveryNodes nodes = clusterState.nodes();
        PersistentTasksCustomMetaData tasksInProgress = clusterState.getMetaData().custom(PersistentTasksCustomMetaData.TYPE);
        if (tasksInProgress.findTasks(TestPersistentTasksExecutor.NAME, task ->
                "assign_one".equals(((TestParams) task.getParams()).getTestParam()) &&
                        nodes.nodeExists(task.getExecutorNode())).isEmpty()) {
            return randomNodeAssignment(clusterState.nodes());
        } else {
            return new Assignment(null, "only one task can be assigned at a time");
        }
    }

    private Assignment randomNodeAssignment(DiscoveryNodes nodes) {
        if (nodes.getNodes().isEmpty()) {
            return NO_NODE_FOUND;
        }
        List<String> nodeList = new ArrayList<>();
        for (ObjectCursor<String> node : nodes.getNodes().keys()) {
            nodeList.add(node.value);
        }
        String node = randomFrom(nodeList);
        if (node != null) {
            return new Assignment(node, "test assignment");
        } else {
            return NO_NODE_FOUND;
        }
    }

    private String dumpEvent(ClusterChangedEvent event) {
        return "nodes_changed: " + event.nodesChanged() +
                " nodes_removed:" + event.nodesRemoved() +
                " routing_table_changed:" + event.routingTableChanged() +
                " tasks: " + event.state().metaData().custom(PersistentTasksCustomMetaData.TYPE);
    }

    private ClusterState significantChange(ClusterState clusterState) {
        ClusterState.Builder builder = ClusterState.builder(clusterState);
        PersistentTasksCustomMetaData tasks = clusterState.getMetaData().custom(PersistentTasksCustomMetaData.TYPE);
        if (tasks != null) {
            if (randomBoolean()) {
                for (PersistentTask<?> task : tasks.tasks()) {
                    if (task.isAssigned() && clusterState.nodes().nodeExists(task.getExecutorNode())) {
                        logger.info("removed node {}", task.getExecutorNode());
                        builder.nodes(DiscoveryNodes.builder(clusterState.nodes()).remove(task.getExecutorNode()));
                        return builder.build();
                    }
                }
            }
        }
        boolean tasksOrNodesChanged = false;
        // add a new unassigned task
        if (hasAssignableTasks(tasks, clusterState.nodes()) == false) {
            // we don't have any unassigned tasks - add some
            if (randomBoolean()) {
                logger.info("added random task");
                addRandomTask(builder, MetaData.builder(clusterState.metaData()), PersistentTasksCustomMetaData.builder(tasks), null);
                tasksOrNodesChanged = true;
            } else {
                logger.info("added unassignable task with custom assignment message");
                addRandomTask(builder, MetaData.builder(clusterState.metaData()), PersistentTasksCustomMetaData.builder(tasks),
                        new Assignment(null, "change me"), "never_assign");
                tasksOrNodesChanged = true;
            }
        }
        // add a node if there are unassigned tasks
        if (clusterState.nodes().getNodes().isEmpty()) {
            logger.info("added random node");
            builder.nodes(DiscoveryNodes.builder(clusterState.nodes()).add(newNode(randomAlphaOfLength(10))));
            tasksOrNodesChanged = true;
        }

        if (tasksOrNodesChanged == false) {
            // change routing table to simulate a change
            logger.info("changed routing table");
            MetaData.Builder metaData = MetaData.builder(clusterState.metaData());
            RoutingTable.Builder routingTable = RoutingTable.builder(clusterState.routingTable());
            changeRoutingTable(metaData, routingTable);
            builder.metaData(metaData).routingTable(routingTable.build());
        }
        return builder.build();
    }

    private PersistentTasksCustomMetaData removeTasksWithChangingAssignment(PersistentTasksCustomMetaData tasks) {
        if (tasks != null) {
            boolean changed = false;
            PersistentTasksCustomMetaData.Builder tasksBuilder = PersistentTasksCustomMetaData.builder(tasks);
            for (PersistentTask<?> task : tasks.tasks()) {
                // Remove all unassigned tasks that cause changing assignments they might trigger a significant change
                if ("never_assign".equals(((TestParams) task.getParams()).getTestParam()) &&
                        "change me".equals(task.getAssignment().getExplanation())) {
                    logger.info("removed task with changing assignment {}", task.getId());
                    tasksBuilder.removeTask(task.getId());
                    changed = true;
                }
            }
            if (changed) {
                return tasksBuilder.build();
            }
        }
        return tasks;
    }

    private ClusterState insignificantChange(ClusterState clusterState) {
        ClusterState.Builder builder = ClusterState.builder(clusterState);
        PersistentTasksCustomMetaData tasks = clusterState.getMetaData().custom(PersistentTasksCustomMetaData.TYPE);
        tasks = removeTasksWithChangingAssignment(tasks);
        PersistentTasksCustomMetaData.Builder tasksBuilder = PersistentTasksCustomMetaData.builder(tasks);

        if (randomBoolean()) {
            if (hasAssignableTasks(tasks, clusterState.nodes()) == false) {
                // we don't have any unassigned tasks - adding a node or changing a routing table shouldn't affect anything
                if (randomBoolean()) {
                    logger.info("added random node");
                    builder.nodes(DiscoveryNodes.builder(clusterState.nodes()).add(newNode(randomAlphaOfLength(10))));
                }
                if (randomBoolean()) {
                    logger.info("added random unassignable task");
                    addRandomTask(builder, MetaData.builder(clusterState.metaData()), tasksBuilder, NO_NODE_FOUND, "never_assign");
                    return builder.build();
                }
                logger.info("changed routing table");
                MetaData.Builder metaData = MetaData.builder(clusterState.metaData());
                metaData.putCustom(PersistentTasksCustomMetaData.TYPE, tasksBuilder.build());
                RoutingTable.Builder routingTable = RoutingTable.builder(clusterState.routingTable());
                changeRoutingTable(metaData, routingTable);
                builder.metaData(metaData).routingTable(routingTable.build());
                return builder.build();
            }
        }
        if (randomBoolean()) {
            // remove a node that doesn't have any tasks assigned to it and it's not the master node
            for (DiscoveryNode node : clusterState.nodes()) {
                if (hasTasksAssignedTo(tasks, node.getId()) == false && "this_node".equals(node.getId()) == false) {
                    logger.info("removed unassigned node {}", node.getId());
                    return builder.nodes(DiscoveryNodes.builder(clusterState.nodes()).remove(node.getId())).build();
                }
            }
        }

        if (randomBoolean()) {
            // clear the task
            if (randomBoolean()) {
                logger.info("removed all tasks");
                MetaData.Builder metaData = MetaData.builder(clusterState.metaData()).putCustom(PersistentTasksCustomMetaData.TYPE,
                        PersistentTasksCustomMetaData.builder().build());
                return builder.metaData(metaData).build();
            } else {
                logger.info("set task custom to null");
                MetaData.Builder metaData = MetaData.builder(clusterState.metaData()).removeCustom(PersistentTasksCustomMetaData.TYPE);
                return builder.metaData(metaData).build();
            }
        }
        logger.info("removed all unassigned tasks and changed routing table");
        if (tasks != null) {
            for (PersistentTask<?> task : tasks.tasks()) {
                if (task.getExecutorNode() == null || "never_assign".equals(((TestParams) task.getParams()).getTestParam())) {
                    tasksBuilder.removeTask(task.getId());
                }
            }
        }
        // Just add a random index - that shouldn't change anything
        IndexMetaData indexMetaData = IndexMetaData.builder(randomAlphaOfLength(10))
                .settings(Settings.builder().put("index.version.created", VersionUtils.randomVersion(random())))
                .numberOfShards(1)
                .numberOfReplicas(1)
                .build();
        MetaData.Builder metaData = MetaData.builder(clusterState.metaData()).put(indexMetaData, false)
                .putCustom(PersistentTasksCustomMetaData.TYPE, tasksBuilder.build());
        return builder.metaData(metaData).build();
    }

    private boolean hasAssignableTasks(PersistentTasksCustomMetaData tasks, DiscoveryNodes discoveryNodes) {
        if (tasks == null || tasks.tasks().isEmpty()) {
            return false;
        }
        return tasks.tasks().stream().anyMatch(task -> {
            if (task.getExecutorNode() == null || discoveryNodes.nodeExists(task.getExecutorNode())) {
                return "never_assign".equals(((TestParams) task.getParams()).getTestParam()) == false;
            }
            return false;
        });
    }

    private boolean hasTasksAssignedTo(PersistentTasksCustomMetaData tasks, String nodeId) {
        return tasks != null && tasks.tasks().stream().anyMatch(
                task -> nodeId.equals(task.getExecutorNode())) == false;
    }

    private ClusterState.Builder addRandomTask(ClusterState.Builder clusterStateBuilder,
                                               MetaData.Builder metaData, PersistentTasksCustomMetaData.Builder tasks,
                                               String node) {
        return addRandomTask(clusterStateBuilder, metaData, tasks, new Assignment(node, randomAlphaOfLength(10)),
                randomAlphaOfLength(10));
    }

    private ClusterState.Builder addRandomTask(ClusterState.Builder clusterStateBuilder,
                                               MetaData.Builder metaData, PersistentTasksCustomMetaData.Builder tasks,
                                               Assignment assignment, String param) {
        return clusterStateBuilder.metaData(metaData.putCustom(PersistentTasksCustomMetaData.TYPE,
                tasks.addTask(UUIDs.base64UUID(), TestPersistentTasksExecutor.NAME, new TestParams(param), assignment).build()));
    }

    private void addTask(PersistentTasksCustomMetaData.Builder tasks, String param, String node) {
        tasks.addTask(UUIDs.base64UUID(), TestPersistentTasksExecutor.NAME, new TestParams(param),
                new Assignment(node, "explanation: " + param));
    }

    private DiscoveryNode newNode(String nodeId) {
        return new DiscoveryNode(nodeId, buildNewFakeTransportAddress(), emptyMap(),
                Collections.unmodifiableSet(new HashSet<>(Arrays.asList(DiscoveryNode.Role.MASTER, DiscoveryNode.Role.DATA))),
                Version.CURRENT);
    }

    private ClusterState initialState() {
        MetaData.Builder metaData = MetaData.builder();
        RoutingTable.Builder routingTable = RoutingTable.builder();
        int randomIndices = randomIntBetween(0, 5);
        for (int i = 0; i < randomIndices; i++) {
            changeRoutingTable(metaData, routingTable);
        }

        DiscoveryNodes.Builder nodes = DiscoveryNodes.builder();
        nodes.add(DiscoveryNode.createLocal(Settings.EMPTY, buildNewFakeTransportAddress(), "this_node"));
        nodes.localNodeId("this_node");
        nodes.masterNodeId("this_node");

        return ClusterState.builder(ClusterName.DEFAULT)
                .metaData(metaData)
                .routingTable(routingTable.build())
                .build();
    }

    private void changeRoutingTable(MetaData.Builder metaData, RoutingTable.Builder routingTable) {
        IndexMetaData indexMetaData = IndexMetaData.builder(randomAlphaOfLength(10))
                .settings(Settings.builder().put("index.version.created", VersionUtils.randomVersion(random())))
                .numberOfShards(1)
                .numberOfReplicas(1)
                .build();
        metaData.put(indexMetaData, false);
        routingTable.addAsNew(indexMetaData);
    }

    /** Creates a PersistentTasksClusterService with a single PersistentTasksExecutor implemented by a BiFunction **/
    private <P extends PersistentTaskParams> PersistentTasksClusterService createService(final BiFunction<P, ClusterState, Assignment> fn) {
<<<<<<< HEAD
        PersistentTasksExecutorRegistry registry = new PersistentTasksExecutorRegistry(Settings.EMPTY,
            singleton(new PersistentTasksExecutor<P>(Settings.EMPTY, TestPersistentTasksExecutor.NAME, null) {
=======
        PersistentTasksExecutorRegistry registry = new PersistentTasksExecutorRegistry(
            singleton(new PersistentTasksExecutor<P>(TestPersistentTasksExecutor.NAME, null) {
>>>>>>> 0c7f6570
                @Override
                public Assignment getAssignment(P params, ClusterState clusterState) {
                    return fn.apply(params, clusterState);
                }

                @Override
<<<<<<< HEAD
                protected void nodeOperation(AllocatedPersistentTask task, P params, Task.Status status) {
=======
                protected void nodeOperation(AllocatedPersistentTask task, P params, PersistentTaskState state) {
>>>>>>> 0c7f6570
                    throw new UnsupportedOperationException();
                }
            }));
        return new PersistentTasksClusterService(Settings.EMPTY, registry, clusterService);
    }
}<|MERGE_RESOLUTION|>--- conflicted
+++ resolved
@@ -37,10 +37,6 @@
 import org.elasticsearch.persistent.TestPersistentTasksPlugin.TestParams;
 import org.elasticsearch.persistent.TestPersistentTasksPlugin.TestPersistentTasksExecutor;
 import org.elasticsearch.persistent.decider.EnableAssignmentDecider;
-<<<<<<< HEAD
-import org.elasticsearch.tasks.Task;
-=======
->>>>>>> 0c7f6570
 import org.elasticsearch.test.ESTestCase;
 import org.elasticsearch.test.VersionUtils;
 import org.elasticsearch.threadpool.TestThreadPool;
@@ -644,24 +640,15 @@
 
     /** Creates a PersistentTasksClusterService with a single PersistentTasksExecutor implemented by a BiFunction **/
     private <P extends PersistentTaskParams> PersistentTasksClusterService createService(final BiFunction<P, ClusterState, Assignment> fn) {
-<<<<<<< HEAD
-        PersistentTasksExecutorRegistry registry = new PersistentTasksExecutorRegistry(Settings.EMPTY,
-            singleton(new PersistentTasksExecutor<P>(Settings.EMPTY, TestPersistentTasksExecutor.NAME, null) {
-=======
         PersistentTasksExecutorRegistry registry = new PersistentTasksExecutorRegistry(
             singleton(new PersistentTasksExecutor<P>(TestPersistentTasksExecutor.NAME, null) {
->>>>>>> 0c7f6570
                 @Override
                 public Assignment getAssignment(P params, ClusterState clusterState) {
                     return fn.apply(params, clusterState);
                 }
 
                 @Override
-<<<<<<< HEAD
-                protected void nodeOperation(AllocatedPersistentTask task, P params, Task.Status status) {
-=======
                 protected void nodeOperation(AllocatedPersistentTask task, P params, PersistentTaskState state) {
->>>>>>> 0c7f6570
                     throw new UnsupportedOperationException();
                 }
             }));
