/*
 * Licensed to Elasticsearch under one or more contributor
 * license agreements. See the NOTICE file distributed with
 * this work for additional information regarding copyright
 * ownership. Elasticsearch licenses this file to you under
 * the Apache License, Version 2.0 (the "License"); you may
 * not use this file except in compliance with the License.
 * You may obtain a copy of the License at
 *
 *    http://www.apache.org/licenses/LICENSE-2.0
 *
 * Unless required by applicable law or agreed to in writing,
 * software distributed under the License is distributed on an
 * "AS IS" BASIS, WITHOUT WARRANTIES OR CONDITIONS OF ANY
 * KIND, either express or implied.  See the License for the
 * specific language governing permissions and limitations
 * under the License.
 */

package org.elasticsearch.repositories.blobstore;

import org.apache.lucene.store.Directory;
import org.apache.lucene.util.TestUtil;
import org.elasticsearch.Version;
import org.elasticsearch.action.support.PlainActionFuture;
import org.elasticsearch.cluster.metadata.MetaData;
import org.elasticsearch.cluster.metadata.RepositoryMetaData;
import org.elasticsearch.cluster.routing.RecoverySource;
import org.elasticsearch.cluster.routing.ShardRouting;
import org.elasticsearch.cluster.routing.ShardRoutingHelper;
import org.elasticsearch.cluster.service.ClusterService;
import org.elasticsearch.common.UUIDs;
import org.elasticsearch.common.settings.Settings;
import org.elasticsearch.core.internal.io.IOUtils;
import org.elasticsearch.env.Environment;
import org.elasticsearch.env.TestEnvironment;
import org.elasticsearch.index.engine.InternalEngineFactory;
import org.elasticsearch.index.seqno.RetentionLeaseSyncer;
import org.elasticsearch.index.shard.IndexShard;
import org.elasticsearch.index.shard.IndexShardState;
import org.elasticsearch.index.shard.IndexShardTestCase;
import org.elasticsearch.index.shard.ShardId;
import org.elasticsearch.index.snapshots.IndexShardSnapshotFailedException;
import org.elasticsearch.index.store.Store;
import org.elasticsearch.index.store.StoreFileMetaData;
import org.elasticsearch.repositories.IndexId;
import org.elasticsearch.repositories.Repository;
import org.elasticsearch.repositories.ShardGenerations;
import org.elasticsearch.repositories.fs.FsRepository;
import org.elasticsearch.snapshots.Snapshot;
import org.elasticsearch.snapshots.SnapshotId;
import org.elasticsearch.snapshots.SnapshotInfo;

import java.io.IOException;
import java.nio.file.Files;
import java.nio.file.Path;
import java.util.Arrays;
import java.util.Collections;
import java.util.List;

import static org.hamcrest.Matchers.containsString;

/**
 * This class tests the behavior of {@link BlobStoreRepository} when it
 * restores a shard from a snapshot but some files with same names already
 * exist on disc.
 */
public class BlobStoreRepositoryRestoreTests extends IndexShardTestCase {

    /**
     * Restoring a snapshot that contains multiple files must succeed even when
     * some files already exist in the shard's store.
     */
    public void testRestoreSnapshotWithExistingFiles() throws IOException {
        final IndexId indexId = new IndexId(randomAlphaOfLength(10), UUIDs.randomBase64UUID());
        final ShardId shardId = new ShardId(indexId.getName(), indexId.getId(), 0);

        IndexShard shard = newShard(shardId, true);
        try {
            // index documents in the shards
            final int numDocs = scaledRandomIntBetween(1, 500);
            recoverShardFromStore(shard);
            for (int i = 0; i < numDocs; i++) {
                indexDoc(shard, "_doc", Integer.toString(i));
                if (rarely()) {
                    flushShard(shard, false);
                }
            }
            assertDocCount(shard, numDocs);

            // snapshot the shard
            final Repository repository = createRepository();
            final Snapshot snapshot = new Snapshot(repository.getMetadata().name(), new SnapshotId(randomAlphaOfLength(10), "_uuid"));
            snapshotShard(shard, snapshot, repository);

            // capture current store files
            final Store.MetadataSnapshot storeFiles = shard.snapshotStoreMetadata();
            assertFalse(storeFiles.asMap().isEmpty());

            // close the shard
            closeShards(shard);

            // delete some random files in the store
            List<String> deletedFiles = randomSubsetOf(randomIntBetween(1, storeFiles.size() - 1), storeFiles.asMap().keySet());
            for (String deletedFile : deletedFiles) {
                Files.delete(shard.shardPath().resolveIndex().resolve(deletedFile));
            }

            // build a new shard using the same store directory as the closed shard
            ShardRouting shardRouting = ShardRoutingHelper.initWithSameId(shard.routingEntry(),
                RecoverySource.ExistingStoreRecoverySource.INSTANCE);
            shard = newShard(
                    shardRouting,
                    shard.shardPath(),
                    shard.indexSettings().getIndexMetaData(),
                    null,
                    null,
                    new InternalEngineFactory(),
                    () -> {},
                    RetentionLeaseSyncer.EMPTY,
                    EMPTY_EVENT_LISTENER);

            // restore the shard
            recoverShardFromSnapshot(shard, snapshot, repository);

            // check that the shard is not corrupted
            TestUtil.checkIndex(shard.store().directory());

            // check that all files have been restored
            final Directory directory = shard.store().directory();
            final List<String> directoryFiles = Arrays.asList(directory.listAll());

            for (StoreFileMetaData storeFile : storeFiles) {
                String fileName = storeFile.name();
                assertTrue("File [" + fileName + "] does not exist in store directory", directoryFiles.contains(fileName));
                assertEquals(storeFile.length(), shard.store().directory().fileLength(fileName));
            }
        } finally {
            if (shard != null && shard.state() != IndexShardState.CLOSED) {
                try {
                    shard.close("test", false);
                } finally {
                    IOUtils.close(shard.store());
                }
            }
        }
    }

    public void testSnapshotWithConflictingName() throws IOException {
        final IndexId indexId = new IndexId(randomAlphaOfLength(10), UUIDs.randomBase64UUID());
        final ShardId shardId = new ShardId(indexId.getName(), indexId.getId(), 0);

        IndexShard shard = newShard(shardId, true);
        try {
            // index documents in the shards
            final int numDocs = scaledRandomIntBetween(1, 500);
            recoverShardFromStore(shard);
            for (int i = 0; i < numDocs; i++) {
                indexDoc(shard, "_doc", Integer.toString(i));
                if (rarely()) {
                    flushShard(shard, false);
                }
            }
            assertDocCount(shard, numDocs);

            // snapshot the shard
            final Repository repository = createRepository();
            final Snapshot snapshot = new Snapshot(repository.getMetadata().name(), new SnapshotId(randomAlphaOfLength(10), "_uuid"));
            final String shardGen = snapshotShard(shard, snapshot, repository);
            assertNotNull(shardGen);
            final Snapshot snapshotWithSameName = new Snapshot(repository.getMetadata().name(), new SnapshotId(
                snapshot.getSnapshotId().getName(), "_uuid2"));
            final PlainActionFuture<SnapshotInfo> future = PlainActionFuture.newFuture();
            repository.finalizeSnapshot(snapshot.getSnapshotId(),
                ShardGenerations.builder().put(indexId, 0, shardGen).build(),
                0L, null, 1, Collections.emptyList(), -1L, false,
<<<<<<< HEAD
                MetaData.builder().put(shard.indexSettings().getIndexMetaData(), false).build(), Collections.emptyMap(), true, true,
=======
                MetaData.builder().put(shard.indexSettings().getIndexMetaData(), false).build(), Collections.emptyMap(), Version.CURRENT,
>>>>>>> cb9be14a
                future);
            future.actionGet();
            IndexShardSnapshotFailedException isfe = expectThrows(IndexShardSnapshotFailedException.class,
                () -> snapshotShard(shard, snapshotWithSameName, repository));
            assertThat(isfe.getMessage(), containsString("Duplicate snapshot name"));
        } finally {
            if (shard != null && shard.state() != IndexShardState.CLOSED) {
                try {
                    shard.close("test", false);
                } finally {
                    IOUtils.close(shard.store());
                }
            }
        }
    }

    /** Create a {@link Repository} with a random name **/
    private Repository createRepository() {
        Settings settings = Settings.builder().put("location", randomAlphaOfLength(10)).build();
        RepositoryMetaData repositoryMetaData = new RepositoryMetaData(randomAlphaOfLength(10), FsRepository.TYPE, settings);
        final ClusterService clusterService = BlobStoreTestUtil.mockClusterService(repositoryMetaData);
        final FsRepository repository = new FsRepository(repositoryMetaData, createEnvironment(), xContentRegistry(), clusterService) {
            @Override
            protected void assertSnapshotOrGenericThread() {
                // eliminate thread name check as we create repo manually
            }
        };
        clusterService.addStateApplier(event -> repository.updateState(event.state()));
        // Apply state once to initialize repo properly like RepositoriesService would
        repository.updateState(clusterService.state());
        repository.start();
        return repository;
    }

    /** Create a {@link Environment} with random path.home and path.repo **/
    private Environment createEnvironment() {
        Path home = createTempDir();
        return TestEnvironment.newEnvironment(Settings.builder()
                                                      .put(Environment.PATH_HOME_SETTING.getKey(), home.toAbsolutePath())
            .put(Environment.PATH_REPO_SETTING.getKey(), home.resolve("repo").toAbsolutePath())
                                                      .build());
    }
}<|MERGE_RESOLUTION|>--- conflicted
+++ resolved
@@ -174,11 +174,7 @@
             repository.finalizeSnapshot(snapshot.getSnapshotId(),
                 ShardGenerations.builder().put(indexId, 0, shardGen).build(),
                 0L, null, 1, Collections.emptyList(), -1L, false,
-<<<<<<< HEAD
-                MetaData.builder().put(shard.indexSettings().getIndexMetaData(), false).build(), Collections.emptyMap(), true, true,
-=======
                 MetaData.builder().put(shard.indexSettings().getIndexMetaData(), false).build(), Collections.emptyMap(), Version.CURRENT,
->>>>>>> cb9be14a
                 future);
             future.actionGet();
             IndexShardSnapshotFailedException isfe = expectThrows(IndexShardSnapshotFailedException.class,
