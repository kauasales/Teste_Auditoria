--- conflicted
+++ resolved
@@ -140,23 +140,6 @@
 
     public void testTypeDeprecation() throws Exception {
 
-<<<<<<< HEAD
-        ScriptService scriptService = new ScriptService(Settings.builder().build(),
-                Collections.singletonMap(
-                        Script.DEFAULT_SCRIPT_LANG,
-                        new MockScriptEngine(
-                                Script.DEFAULT_SCRIPT_LANG,
-                                Collections.singletonMap(
-                                        scriptName, ctx -> {
-                                                ctx.get("_type");
-                                                return true;
-                                        }
-                                ),
-                                Collections.emptyMap()
-                        )
-                ),
-                new HashMap<>(ScriptModule.CORE_CONTEXTS), () -> 1L);
-=======
         ScriptService scriptService = new ScriptService(
             Settings.builder().build(),
             Collections.singletonMap(
@@ -166,9 +149,9 @@
                     return true;
                 }), Collections.emptyMap())
             ),
-            new HashMap<>(ScriptModule.CORE_CONTEXTS)
-        );
->>>>>>> 6e99cdc7
+            new HashMap<>(ScriptModule.CORE_CONTEXTS),
+            () -> 1L
+        );
 
         LongSupplier relativeTimeProvider = mock(LongSupplier.class);
         when(relativeTimeProvider.getAsLong()).thenReturn(0L, TimeUnit.MILLISECONDS.toNanos(1), 0L, TimeUnit.MILLISECONDS.toNanos(2));
