--- conflicted
+++ resolved
@@ -159,20 +159,15 @@
 
     public void testActualCompoundProcessorWithOnFailureAndTrueCondition() throws Exception {
         String scriptName = "conditionalScript";
-<<<<<<< HEAD
-        ScriptService scriptService = new ScriptService(Settings.builder().build(), Collections.singletonMap(Script.DEFAULT_SCRIPT_LANG,
-            new MockScriptEngine(Script.DEFAULT_SCRIPT_LANG, Collections.singletonMap(scriptName, ctx -> true), Collections.emptyMap())),
-            new HashMap<>(ScriptModule.CORE_CONTEXTS), () -> 1L);
-=======
         ScriptService scriptService = new ScriptService(
             Settings.builder().build(),
             Collections.singletonMap(
                 Script.DEFAULT_SCRIPT_LANG,
                 new MockScriptEngine(Script.DEFAULT_SCRIPT_LANG, Collections.singletonMap(scriptName, ctx -> true), Collections.emptyMap())
             ),
-            new HashMap<>(ScriptModule.CORE_CONTEXTS)
-        );
->>>>>>> 6e99cdc7
+            new HashMap<>(ScriptModule.CORE_CONTEXTS),
+            () -> 1L
+        );
         RuntimeException exception = new RuntimeException("fail");
         TestProcessor failProcessor = new TestProcessor("fail", "test", null, exception);
         ConditionalProcessor conditionalProcessor = new ConditionalProcessor(
@@ -253,20 +248,15 @@
         String key3 = randomAlphaOfLength(10);
 
         String scriptName = "conditionalScript";
-<<<<<<< HEAD
-        ScriptService scriptService = new ScriptService(Settings.builder().build(), Collections.singletonMap(Script.DEFAULT_SCRIPT_LANG,
-            new MockScriptEngine(Script.DEFAULT_SCRIPT_LANG, Collections.singletonMap(scriptName, ctx -> false), Collections.emptyMap())),
-            new HashMap<>(ScriptModule.CORE_CONTEXTS), () -> 1L);
-=======
         ScriptService scriptService = new ScriptService(
             Settings.builder().build(),
             Collections.singletonMap(
                 Script.DEFAULT_SCRIPT_LANG,
                 new MockScriptEngine(Script.DEFAULT_SCRIPT_LANG, Collections.singletonMap(scriptName, ctx -> false), Collections.emptyMap())
             ),
-            new HashMap<>(ScriptModule.CORE_CONTEXTS)
-        );
->>>>>>> 6e99cdc7
+            new HashMap<>(ScriptModule.CORE_CONTEXTS),
+            () -> 1L
+        );
 
         CompoundProcessor compoundProcessor = new CompoundProcessor(
             new TestProcessor(ingestDocument -> { ingestDocument.setFieldValue(key1, randomInt()); }),
@@ -386,20 +376,15 @@
 
         String scriptName = "conditionalScript";
 
-<<<<<<< HEAD
-        ScriptService scriptService = new ScriptService(Settings.builder().build(), Collections.singletonMap(Script.DEFAULT_SCRIPT_LANG,
-            new MockScriptEngine(Script.DEFAULT_SCRIPT_LANG, Collections.singletonMap(scriptName, ctx -> true), Collections.emptyMap())),
-            new HashMap<>(ScriptModule.CORE_CONTEXTS), () -> 1L);
-=======
         ScriptService scriptService = new ScriptService(
             Settings.builder().build(),
             Collections.singletonMap(
                 Script.DEFAULT_SCRIPT_LANG,
                 new MockScriptEngine(Script.DEFAULT_SCRIPT_LANG, Collections.singletonMap(scriptName, ctx -> true), Collections.emptyMap())
             ),
-            new HashMap<>(ScriptModule.CORE_CONTEXTS)
-        );
->>>>>>> 6e99cdc7
+            new HashMap<>(ScriptModule.CORE_CONTEXTS),
+            () -> 1L
+        );
 
         Pipeline pipeline1 = new Pipeline(
             pipelineId1,
@@ -491,20 +476,15 @@
 
         String scriptName = "conditionalScript";
 
-<<<<<<< HEAD
-        ScriptService scriptService = new ScriptService(Settings.builder().build(), Collections.singletonMap(Script.DEFAULT_SCRIPT_LANG,
-            new MockScriptEngine(Script.DEFAULT_SCRIPT_LANG, Collections.singletonMap(scriptName, ctx -> false), Collections.emptyMap())),
-            new HashMap<>(ScriptModule.CORE_CONTEXTS), () -> 1L);
-=======
         ScriptService scriptService = new ScriptService(
             Settings.builder().build(),
             Collections.singletonMap(
                 Script.DEFAULT_SCRIPT_LANG,
                 new MockScriptEngine(Script.DEFAULT_SCRIPT_LANG, Collections.singletonMap(scriptName, ctx -> false), Collections.emptyMap())
             ),
-            new HashMap<>(ScriptModule.CORE_CONTEXTS)
-        );
->>>>>>> 6e99cdc7
+            new HashMap<>(ScriptModule.CORE_CONTEXTS),
+            () -> 1L
+        );
 
         Pipeline pipeline1 = new Pipeline(
             pipelineId1,
