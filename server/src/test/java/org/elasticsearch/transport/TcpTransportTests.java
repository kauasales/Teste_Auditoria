--- conflicted
+++ resolved
@@ -135,139 +135,6 @@
         assertEquals(102, addresses[2].getPort());
     }
 
-<<<<<<< HEAD
-    @SuppressForbidden(reason = "Allow accessing localhost")
-    public void testCompressRequestAndResponse() throws IOException {
-        final boolean compressed = randomBoolean();
-        Req request = new Req(randomRealisticUnicodeOfLengthBetween(10, 100));
-        ThreadPool threadPool = new TestThreadPool(TcpTransportTests.class.getName());
-        AtomicReference<BytesReference> messageCaptor = new AtomicReference<>();
-        try {
-            TcpTransport transport = new TcpTransport("test", Settings.EMPTY, Version.CURRENT, threadPool,
-                PageCacheRecycler.NON_RECYCLING_INSTANCE, new NoneCircuitBreakerService(), null, null) {
-
-                @Override
-                protected FakeServerChannel bind(String name, InetSocketAddress address) throws IOException {
-                    return null;
-                }
-
-                @Override
-                protected FakeTcpChannel initiateChannel(DiscoveryNode node) throws IOException {
-                    return new FakeTcpChannel(false);
-                }
-
-                @Override
-                protected void stopInternal() {
-                }
-
-                @Override
-                public Releasable openConnection(DiscoveryNode node, ConnectionProfile profile, ActionListener<Connection> listener) {
-                    if (compressed)  {
-                        assertTrue(profile.getCompressionEnabled());
-                    }
-                    int numConnections = profile.getNumConnections();
-                    ArrayList<TcpChannel> fakeChannels = new ArrayList<>(numConnections);
-                    for (int i = 0; i < numConnections; ++i) {
-                        fakeChannels.add(new FakeTcpChannel(false, messageCaptor));
-                    }
-                    listener.onResponse(new NodeChannels(node, fakeChannels, profile, Version.CURRENT));
-                    return () -> CloseableChannel.closeChannels(fakeChannels, false);
-                }
-            };
-
-            DiscoveryNode node = new DiscoveryNode("foo", buildNewFakeTransportAddress(), Version.CURRENT);
-            ConnectionProfile.Builder profileBuilder = new ConnectionProfile.Builder(TestProfiles.LIGHT_PROFILE);
-            if (compressed) {
-                profileBuilder.setCompressionEnabled(true);
-            } else {
-                profileBuilder.setCompressionEnabled(false);
-            }
-            PlainActionFuture<Transport.Connection> future = PlainActionFuture.newFuture();
-            transport.openConnection(node, profileBuilder.build(), future);
-            Transport.Connection connection = future.actionGet();
-            connection.sendRequest(42, "foobar", request, TransportRequestOptions.EMPTY);
-            transport.registerRequestHandler(new RequestHandlerRegistry<>("foobar", Req::new, mock(TaskManager.class),
-                (request1, channel, task) -> channel.sendResponse(TransportResponse.Empty.INSTANCE), ThreadPool.Names.SAME,
-                true, true));
-
-            BytesReference reference = messageCaptor.get();
-            assertNotNull(reference);
-
-            AtomicReference<BytesReference> responseCaptor = new AtomicReference<>();
-            InetSocketAddress address = new InetSocketAddress(InetAddress.getLocalHost(), 0);
-            FakeTcpChannel responseChannel = new FakeTcpChannel(true, address, address, "profile", responseCaptor);
-            transport.messageReceived(reference.slice(6, reference.length() - 6), responseChannel);
-
-
-            StreamInput streamIn = responseCaptor.get().streamInput();
-            streamIn.skip(TcpHeader.MARKER_BYTES_SIZE);
-            @SuppressWarnings("unused")
-            int len = streamIn.readInt();
-            long requestId = streamIn.readLong();
-            assertEquals(42, requestId);
-            byte status = streamIn.readByte();
-            Version version = Version.fromId(streamIn.readInt());
-            assertEquals(Version.CURRENT, version);
-            assertEquals(compressed, TransportStatus.isCompress(status));
-            assertFalse(TransportStatus.isRequest(status));
-            if (compressed) {
-                final int bytesConsumed = TcpHeader.HEADER_SIZE;
-                streamIn = CompressorFactory.compressor(reference.slice(bytesConsumed, reference.length() - bytesConsumed))
-                    .streamInput(streamIn);
-                }
-            threadPool.getThreadContext().readHeaders(streamIn);
-            TransportResponse.Empty.INSTANCE.readFrom(streamIn);
-
-        } finally {
-            ThreadPool.terminate(threadPool, 10, TimeUnit.SECONDS);
-        }
-    }
-
-    private static final class FakeServerChannel implements TcpServerChannel {
-
-        @Override
-        public void close() {
-        }
-
-        @Override
-        public void addCloseListener(ActionListener<Void> listener) {
-        }
-
-        @Override
-        public boolean isOpen() {
-            return false;
-        }
-
-        @Override
-        public InetSocketAddress getLocalAddress() {
-            return null;
-        }
-    }
-
-    private static final class Req extends TransportRequest {
-        public String value;
-
-        private Req(String value) {
-            this.value = value;
-        }
-
-        private Req(StreamInput in) throws IOException {
-            value = in.readString();
-        }
-
-        @Override
-        public void readFrom(StreamInput in) throws IOException {
-            value = in.readString();
-        }
-
-        @Override
-        public void writeTo(StreamOutput out) throws IOException {
-            out.writeString(value);
-        }
-    }
-
-=======
->>>>>>> c09603e7
     public void testDecodeWithIncompleteHeader() throws IOException {
         BytesStreamOutput streamOutput = new BytesStreamOutput(1 << 14);
         streamOutput.write('E');
