/*
 * Copyright Elasticsearch B.V. and/or licensed to Elasticsearch B.V. under one
 * or more contributor license agreements. Licensed under the Elastic License
 * 2.0 and the Server Side Public License, v 1; you may not use this file except
 * in compliance with, at your election, the Elastic License 2.0 or the Server
 * Side Public License, v 1.
 */

package org.elasticsearch.transport;

import org.elasticsearch.TransportVersion;
import org.elasticsearch.Version;
import org.elasticsearch.action.admin.cluster.remote.RemoteClusterNodesAction;
import org.elasticsearch.action.admin.cluster.state.ClusterStateAction;
import org.elasticsearch.action.admin.cluster.state.ClusterStateRequest;
import org.elasticsearch.action.admin.cluster.state.ClusterStateResponse;
import org.elasticsearch.action.support.PlainActionFuture;
import org.elasticsearch.cluster.ClusterName;
import org.elasticsearch.cluster.ClusterState;
import org.elasticsearch.cluster.node.DiscoveryNode;
import org.elasticsearch.cluster.node.DiscoveryNodeRole;
import org.elasticsearch.cluster.node.DiscoveryNodes;
import org.elasticsearch.common.Strings;
import org.elasticsearch.common.settings.AbstractScopedSettings;
import org.elasticsearch.common.settings.ClusterSettings;
import org.elasticsearch.common.settings.Setting;
import org.elasticsearch.common.settings.Settings;
import org.elasticsearch.common.transport.BoundTransportAddress;
import org.elasticsearch.common.transport.TransportAddress;
import org.elasticsearch.core.Tuple;
import org.elasticsearch.test.ESTestCase;
import org.elasticsearch.test.TransportVersionUtils;
import org.elasticsearch.test.VersionUtils;
import org.elasticsearch.test.transport.MockTransportService;
import org.elasticsearch.test.transport.StubbableTransport;
import org.elasticsearch.threadpool.TestThreadPool;
import org.elasticsearch.threadpool.ThreadPool;

import java.util.Arrays;
import java.util.Collections;
import java.util.HashSet;
import java.util.List;
import java.util.Set;
import java.util.concurrent.CopyOnWriteArrayList;
import java.util.concurrent.CountDownLatch;
import java.util.concurrent.TimeUnit;
import java.util.concurrent.atomic.AtomicReference;
import java.util.function.Predicate;
import java.util.function.Supplier;

import static org.hamcrest.CoreMatchers.startsWith;
import static org.hamcrest.Matchers.allOf;
import static org.hamcrest.Matchers.endsWith;
import static org.hamcrest.Matchers.equalTo;
import static org.hamcrest.Matchers.oneOf;

public class SniffConnectionStrategyTests extends ESTestCase {

    private final String clusterAlias = "cluster-alias";
    private final String modeKey = RemoteConnectionStrategy.REMOTE_CONNECTION_MODE.getConcreteSettingForNamespace(clusterAlias).getKey();
    private Settings clientSettings;
    private ConnectionProfile profile;
    private final ThreadPool threadPool = new TestThreadPool(getClass().getName());
    private boolean hasClusterCredentials;

    @Override
    public void setUp() throws Exception {
        super.setUp();
        hasClusterCredentials = randomBoolean();
        final Settings.Builder builder = Settings.builder().put(modeKey, "sniff");
        if (hasClusterCredentials) {
            builder.put(
                RemoteClusterService.REMOTE_CLUSTER_AUTHORIZATION.getConcreteSettingForNamespace(clusterAlias).getKey(),
                randomAlphaOfLength(20)
            );
        }
        clientSettings = builder.build();
        profile = RemoteConnectionStrategy.buildConnectionProfile(clusterAlias, clientSettings);
    }

    @Override
    public void tearDown() throws Exception {
        super.tearDown();
        ThreadPool.terminate(threadPool, 10, TimeUnit.SECONDS);
    }

    private MockTransportService startTransport(
        String id,
        List<DiscoveryNode> knownNodes,
        Version version,
        TransportVersion transportVersion
    ) {
        return startTransport(id, knownNodes, version, transportVersion, Settings.EMPTY);
    }

    public MockTransportService startTransport(
        final String id,
        final List<DiscoveryNode> knownNodes,
        final Version version,
        final TransportVersion transportVersion,
        final Settings settings
    ) {
        boolean success = false;
        final Settings s = Settings.builder()
            .put(ClusterName.CLUSTER_NAME_SETTING.getKey(), clusterAlias)
            .put("node.name", id)
            .put(settings)
            .put(RemoteClusterPortSettings.REMOTE_CLUSTER_SERVER_ENABLED.getKey(), hasClusterCredentials)
            .put(RemoteClusterPortSettings.PORT.getKey(), "0")
            .build();
        ClusterName clusterName = ClusterName.CLUSTER_NAME_SETTING.get(s);
        MockTransportService newService = MockTransportService.createNewService(s, version, transportVersion, threadPool);
        try {
            newService.registerRequestHandler(
                ClusterStateAction.NAME,
                ThreadPool.Names.SAME,
                ClusterStateRequest::new,
                (request, channel, task) -> {
                    DiscoveryNodes.Builder builder = DiscoveryNodes.builder();
                    for (DiscoveryNode node : knownNodes) {
                        builder.add(node);
                    }
                    ClusterState build = ClusterState.builder(clusterName).nodes(builder.build()).build();
                    channel.sendResponse(new ClusterStateResponse(clusterName, build, false));
                }
            );
            if (hasClusterCredentials) {
                newService.registerRequestHandler(
                    RemoteClusterNodesAction.NAME,
                    ThreadPool.Names.SAME,
                    RemoteClusterNodesAction.Request::new,
                    (request, channel, task) -> channel.sendResponse(new RemoteClusterNodesAction.Response(knownNodes))
                );
            }
            newService.start();
            newService.acceptIncomingRequests();
            success = true;
            return newService;
        } finally {
            if (success == false) {
                newService.close();
            }
        }
    }

    public void testSniffStrategyWillConnectToAndDiscoverNodes() {
        List<DiscoveryNode> knownNodes = new CopyOnWriteArrayList<>();
        try (
            MockTransportService seedTransport = startTransport("seed_node", knownNodes, Version.CURRENT, TransportVersion.CURRENT);
            MockTransportService discoverableTransport = startTransport(
                "discoverable_node",
                knownNodes,
                Version.CURRENT,
                TransportVersion.CURRENT
            )
        ) {
            DiscoveryNode seedNode = getLocalNode(seedTransport);
            DiscoveryNode discoverableNode = getLocalNode(discoverableTransport);
            knownNodes.add(seedNode);
            knownNodes.add(discoverableNode);
            Collections.shuffle(knownNodes, random());

<<<<<<< HEAD
            try (MockTransportService localService = MockTransportService.createNewService(clientSettings, Version.CURRENT, threadPool)) {
                addSendBehaviour(localService);
=======
            try (
                MockTransportService localService = MockTransportService.createNewService(
                    Settings.EMPTY,
                    Version.CURRENT,
                    TransportVersion.CURRENT,
                    threadPool
                )
            ) {
>>>>>>> aedf9843
                localService.start();
                localService.acceptIncomingRequests();

                final ClusterConnectionManager connectionManager = new ClusterConnectionManager(
                    profile,
                    localService.transport,
                    threadPool.getThreadContext()
                );
                try (
                    RemoteConnectionManager remoteConnectionManager = new RemoteConnectionManager(clusterAlias, connectionManager);
                    SniffConnectionStrategy strategy = new SniffConnectionStrategy(
                        clusterAlias,
                        localService,
                        remoteConnectionManager,
                        null,
                        clientSettings,
                        3,
                        n -> true,
                        seedNodes(seedNode)
                    )
                ) {
                    PlainActionFuture<Void> connectFuture = PlainActionFuture.newFuture();
                    strategy.connect(connectFuture);
                    connectFuture.actionGet();

                    assertTrue(connectionManager.nodeConnected(seedNode));
                    assertTrue(connectionManager.nodeConnected(discoverableNode));
                    assertTrue(strategy.assertNoRunningConnections());
                }

            }
        }
    }

    public void testSniffStrategyWillResolveDiscoveryNodesEachConnect() throws Exception {
        List<DiscoveryNode> knownNodes = new CopyOnWriteArrayList<>();
        try (
            MockTransportService seedTransport = startTransport("seed_node", knownNodes, Version.CURRENT, TransportVersion.CURRENT);
            MockTransportService discoverableTransport = startTransport(
                "discoverable_node",
                knownNodes,
                Version.CURRENT,
                TransportVersion.CURRENT
            )
        ) {
            DiscoveryNode seedNode = getLocalNode(seedTransport);
            DiscoveryNode discoverableNode = getLocalNode(discoverableTransport);
            knownNodes.add(seedNode);
            knownNodes.add(discoverableNode);
            Collections.shuffle(knownNodes, random());

            CountDownLatch multipleResolveLatch = new CountDownLatch(2);
            Supplier<DiscoveryNode> seedNodeSupplier = () -> {
                multipleResolveLatch.countDown();
                return seedNode;
            };

            try (
                MockTransportService localService = MockTransportService.createNewService(
                    Settings.EMPTY,
                    Version.CURRENT,
                    TransportVersion.CURRENT,
                    threadPool
                )
            ) {
                localService.start();
                localService.acceptIncomingRequests();

                final ClusterConnectionManager connectionManager = new ClusterConnectionManager(
                    profile,
                    localService.transport,
                    threadPool.getThreadContext()
                );
                try (
                    RemoteConnectionManager remoteConnectionManager = new RemoteConnectionManager(clusterAlias, connectionManager);
                    SniffConnectionStrategy strategy = new SniffConnectionStrategy(
                        clusterAlias,
                        localService,
                        remoteConnectionManager,
                        null,
                        Settings.EMPTY,
                        3,
                        n -> true,
                        seedNodes(seedNode),
                        Collections.singletonList(seedNodeSupplier)
                    )
                ) {
                    PlainActionFuture<Void> connectFuture = PlainActionFuture.newFuture();
                    strategy.connect(connectFuture);
                    connectFuture.actionGet();

                    // Closing connections leads to RemoteClusterConnection.ConnectHandler.collectRemoteNodes
                    connectionManager.getConnection(seedNode).close();

                    assertTrue(multipleResolveLatch.await(30L, TimeUnit.SECONDS));
                    assertTrue(connectionManager.nodeConnected(discoverableNode));
                }
            }
        }
    }

    public void testSniffStrategyWillConnectToMaxAllowedNodesAndOpenNewConnectionsOnDisconnect() throws Exception {
        List<DiscoveryNode> knownNodes = new CopyOnWriteArrayList<>();
        try (
            MockTransportService seedTransport = startTransport("seed_node", knownNodes, Version.CURRENT, TransportVersion.CURRENT);
            MockTransportService discoverableTransport1 = startTransport(
                "discoverable_node",
                knownNodes,
                Version.CURRENT,
                TransportVersion.CURRENT
            );
            MockTransportService discoverableTransport2 = startTransport(
                "discoverable_node",
                knownNodes,
                Version.CURRENT,
                TransportVersion.CURRENT
            )
        ) {
            DiscoveryNode seedNode = getLocalNode(seedTransport);
            DiscoveryNode discoverableNode1 = getLocalNode(discoverableTransport1);
            DiscoveryNode discoverableNode2 = getLocalNode(discoverableTransport2);
            knownNodes.add(seedNode);
            knownNodes.add(discoverableNode1);
            knownNodes.add(discoverableNode2);
            Collections.shuffle(knownNodes, random());

            try (
                MockTransportService localService = MockTransportService.createNewService(
                    Settings.EMPTY,
                    Version.CURRENT,
                    TransportVersion.CURRENT,
                    threadPool
                )
            ) {
                localService.start();
                localService.acceptIncomingRequests();

                final ClusterConnectionManager connectionManager = new ClusterConnectionManager(
                    profile,
                    localService.transport,
                    threadPool.getThreadContext()
                );
                try (
                    RemoteConnectionManager remoteConnectionManager = new RemoteConnectionManager(clusterAlias, connectionManager);
                    SniffConnectionStrategy strategy = new SniffConnectionStrategy(
                        clusterAlias,
                        localService,
                        remoteConnectionManager,
                        null,
                        Settings.EMPTY,
                        2,
                        n -> true,
                        seedNodes(seedNode)
                    )
                ) {
                    PlainActionFuture<Void> connectFuture = PlainActionFuture.newFuture();
                    strategy.connect(connectFuture);
                    connectFuture.actionGet();

                    assertEquals(2, connectionManager.size());
                    assertTrue(connectionManager.nodeConnected(seedNode));

                    // Assert that one of the discovered nodes is connected. After that, disconnect the connected
                    // discovered node and ensure the other discovered node is eventually connected
                    if (connectionManager.nodeConnected(discoverableNode1)) {
                        assertTrue(connectionManager.nodeConnected(discoverableNode1));
                        discoverableTransport1.close();
                        assertBusy(() -> assertTrue(connectionManager.nodeConnected(discoverableNode2)));
                    } else {
                        assertTrue(connectionManager.nodeConnected(discoverableNode2));
                        discoverableTransport2.close();
                        assertBusy(() -> assertTrue(connectionManager.nodeConnected(discoverableNode1)));
                    }
                }
            }
        }
    }

    public void testDiscoverWithSingleIncompatibleSeedNode() {
        List<DiscoveryNode> knownNodes = new CopyOnWriteArrayList<>();
        Version incompatibleVersion = Version.CURRENT.minimumCompatibilityVersion().minimumCompatibilityVersion();
        TransportVersion incompatibleTransportVersion = TransportVersionUtils.getPreviousVersion(TransportVersion.MINIMUM_COMPATIBLE);
        try (
            MockTransportService seedTransport = startTransport("seed_node", knownNodes, Version.CURRENT, TransportVersion.CURRENT);
            MockTransportService incompatibleSeedTransport = startTransport(
                "discoverable_node",
                knownNodes,
                incompatibleVersion,
                incompatibleTransportVersion
            );
            MockTransportService discoverableTransport = startTransport(
                "discoverable_node",
                knownNodes,
                Version.CURRENT,
                TransportVersion.CURRENT
            )
        ) {
            DiscoveryNode seedNode = getLocalNode(seedTransport);
            DiscoveryNode incompatibleSeedNode = getLocalNode(incompatibleSeedTransport);
            DiscoveryNode discoverableNode = getLocalNode(discoverableTransport);
            knownNodes.add(seedNode);
            knownNodes.add(incompatibleSeedNode);
            knownNodes.add(discoverableNode);
            Collections.shuffle(knownNodes, random());

            try (
                MockTransportService localService = MockTransportService.createNewService(
                    Settings.EMPTY,
                    Version.CURRENT,
                    TransportVersion.CURRENT,
                    threadPool
                )
            ) {
                localService.start();
                localService.acceptIncomingRequests();

                final ClusterConnectionManager connectionManager = new ClusterConnectionManager(
                    profile,
                    localService.transport,
                    threadPool.getThreadContext()
                );
                try (
                    RemoteConnectionManager remoteConnectionManager = new RemoteConnectionManager(clusterAlias, connectionManager);
                    SniffConnectionStrategy strategy = new SniffConnectionStrategy(
                        clusterAlias,
                        localService,
                        remoteConnectionManager,
                        null,
                        Settings.EMPTY,
                        3,
                        n -> true,
                        seedNodes(seedNode)
                    )
                ) {
                    PlainActionFuture<Void> connectFuture = PlainActionFuture.newFuture();
                    strategy.connect(connectFuture);
                    connectFuture.actionGet();

                    assertEquals(2, connectionManager.size());
                    assertTrue(connectionManager.nodeConnected(seedNode));
                    assertTrue(connectionManager.nodeConnected(discoverableNode));
                    assertFalse(connectionManager.nodeConnected(incompatibleSeedNode));
                    assertTrue(strategy.assertNoRunningConnections());
                }
            }
        }
    }

    public void testConnectFailsWithIncompatibleNodes() {
        List<DiscoveryNode> knownNodes = new CopyOnWriteArrayList<>();
        Version incompatibleVersion = Version.CURRENT.minimumCompatibilityVersion().minimumCompatibilityVersion();
<<<<<<< HEAD
        try (MockTransportService incompatibleSeedTransport = startTransport("seed_node", knownNodes, incompatibleVersion)) {
            DiscoveryNode incompatibleSeedNode = getLocalNode(incompatibleSeedTransport);
=======
        TransportVersion incompatibleTransportVersion = TransportVersionUtils.getPreviousVersion(TransportVersion.MINIMUM_COMPATIBLE);
        try (
            MockTransportService incompatibleSeedTransport = startTransport(
                "seed_node",
                knownNodes,
                incompatibleVersion,
                incompatibleTransportVersion
            )
        ) {
            DiscoveryNode incompatibleSeedNode = incompatibleSeedTransport.getLocalNode();
>>>>>>> aedf9843
            knownNodes.add(incompatibleSeedNode);

            try (
                MockTransportService localService = MockTransportService.createNewService(
                    Settings.EMPTY,
                    Version.CURRENT,
                    TransportVersion.CURRENT,
                    threadPool
                )
            ) {
                localService.start();
                localService.acceptIncomingRequests();

                final ClusterConnectionManager connectionManager = new ClusterConnectionManager(
                    profile,
                    localService.transport,
                    threadPool.getThreadContext()
                );
                try (
                    RemoteConnectionManager remoteConnectionManager = new RemoteConnectionManager(clusterAlias, connectionManager);
                    SniffConnectionStrategy strategy = new SniffConnectionStrategy(
                        clusterAlias,
                        localService,
                        remoteConnectionManager,
                        null,
                        Settings.EMPTY,
                        3,
                        n -> true,
                        seedNodes(incompatibleSeedNode)
                    )
                ) {
                    PlainActionFuture<Void> connectFuture = PlainActionFuture.newFuture();
                    strategy.connect(connectFuture);

                    expectThrows(Exception.class, connectFuture::actionGet);
                    assertFalse(connectionManager.nodeConnected(incompatibleSeedNode));
                    assertTrue(strategy.assertNoRunningConnections());
                }
            }
        }
    }

    public void testFilterNodesWithNodePredicate() {
        List<DiscoveryNode> knownNodes = new CopyOnWriteArrayList<>();
        try (
            MockTransportService seedTransport = startTransport("seed_node", knownNodes, Version.CURRENT, TransportVersion.CURRENT);
            MockTransportService discoverableTransport = startTransport(
                "discoverable_node",
                knownNodes,
                Version.CURRENT,
                TransportVersion.CURRENT
            )
        ) {
            DiscoveryNode seedNode = getLocalNode(seedTransport);
            DiscoveryNode discoverableNode = getLocalNode(discoverableTransport);
            knownNodes.add(seedNode);
            knownNodes.add(discoverableNode);
            DiscoveryNode rejectedNode = randomBoolean() ? seedNode : discoverableNode;
            Collections.shuffle(knownNodes, random());

            try (
                MockTransportService localService = MockTransportService.createNewService(
                    Settings.EMPTY,
                    Version.CURRENT,
                    TransportVersion.CURRENT,
                    threadPool
                )
            ) {
                localService.start();
                localService.acceptIncomingRequests();

                final ClusterConnectionManager connectionManager = new ClusterConnectionManager(
                    profile,
                    localService.transport,
                    threadPool.getThreadContext()
                );
                try (
                    RemoteConnectionManager remoteConnectionManager = new RemoteConnectionManager(clusterAlias, connectionManager);
                    SniffConnectionStrategy strategy = new SniffConnectionStrategy(
                        clusterAlias,
                        localService,
                        remoteConnectionManager,
                        null,
                        Settings.EMPTY,
                        3,
                        n -> n.equals(rejectedNode) == false,
                        seedNodes(seedNode)
                    )
                ) {
                    PlainActionFuture<Void> connectFuture = PlainActionFuture.newFuture();
                    strategy.connect(connectFuture);
                    connectFuture.actionGet();

                    if (rejectedNode.equals(seedNode)) {
                        assertFalse(connectionManager.nodeConnected(seedNode));
                        assertTrue(connectionManager.nodeConnected(discoverableNode));
                    } else {
                        assertTrue(connectionManager.nodeConnected(seedNode));
                        assertFalse(connectionManager.nodeConnected(discoverableNode));
                    }
                    assertTrue(strategy.assertNoRunningConnections());
                }
            }
        }
    }

    public void testConnectFailsIfNoConnectionsOpened() {
        List<DiscoveryNode> knownNodes = new CopyOnWriteArrayList<>();
        try (
            MockTransportService seedTransport = startTransport("seed_node", knownNodes, Version.CURRENT, TransportVersion.CURRENT);
            MockTransportService closedTransport = startTransport(
                "discoverable_node",
                knownNodes,
                Version.CURRENT,
                TransportVersion.CURRENT
            )
        ) {
            DiscoveryNode seedNode = getLocalNode(seedTransport);
            DiscoveryNode discoverableNode = getLocalNode(closedTransport);
            knownNodes.add(discoverableNode);
            closedTransport.close();

            try (
                MockTransportService localService = MockTransportService.createNewService(
                    Settings.EMPTY,
                    Version.CURRENT,
                    TransportVersion.CURRENT,
                    threadPool
                )
            ) {
                localService.start();
                localService.acceptIncomingRequests();

                // Predicate excludes seed node as a possible connection
                final ClusterConnectionManager connectionManager = new ClusterConnectionManager(
                    profile,
                    localService.transport,
                    threadPool.getThreadContext()
                );
                try (
                    RemoteConnectionManager remoteConnectionManager = new RemoteConnectionManager(clusterAlias, connectionManager);
                    SniffConnectionStrategy strategy = new SniffConnectionStrategy(
                        clusterAlias,
                        localService,
                        remoteConnectionManager,
                        null,
                        Settings.EMPTY,
                        3,
                        n -> n.equals(seedNode) == false,
                        seedNodes(seedNode)
                    )
                ) {
                    PlainActionFuture<Void> connectFuture = PlainActionFuture.newFuture();
                    strategy.connect(connectFuture);
                    final IllegalStateException ise = expectThrows(IllegalStateException.class, connectFuture::actionGet);
                    assertEquals("Unable to open any connections to remote cluster [cluster-alias]", ise.getMessage());
                    assertTrue(strategy.assertNoRunningConnections());
                }
            }
        }
    }

    public void testClusterNameValidationPreventConnectingToDifferentClusters() throws Exception {
        List<DiscoveryNode> knownNodes = new CopyOnWriteArrayList<>();
        List<DiscoveryNode> otherKnownNodes = new CopyOnWriteArrayList<>();

        Settings otherSettings = Settings.builder().put("cluster.name", "otherCluster").build();

        try (
            MockTransportService seed = startTransport("other_seed", knownNodes, Version.CURRENT, TransportVersion.CURRENT);
            MockTransportService discoverable = startTransport("other_discoverable", knownNodes, Version.CURRENT, TransportVersion.CURRENT);
            MockTransportService otherSeed = startTransport(
                "other_seed",
                knownNodes,
                Version.CURRENT,
                TransportVersion.CURRENT,
                otherSettings
            );
            MockTransportService otherDiscoverable = startTransport(
                "other_discoverable",
                knownNodes,
                Version.CURRENT,
                TransportVersion.CURRENT,
                otherSettings
            )
        ) {
            DiscoveryNode seedNode = getLocalNode(seed);
            DiscoveryNode discoverableNode = getLocalNode(discoverable);
            DiscoveryNode otherSeedNode = getLocalNode(otherSeed);
            DiscoveryNode otherDiscoverableNode = getLocalNode(otherDiscoverable);
            knownNodes.add(seedNode);
            knownNodes.add(discoverableNode);
            Collections.shuffle(knownNodes, random());
            Collections.shuffle(otherKnownNodes, random());

            try (
                MockTransportService localService = MockTransportService.createNewService(
                    Settings.EMPTY,
                    Version.CURRENT,
                    TransportVersion.CURRENT,
                    threadPool
                )
            ) {
                localService.start();
                localService.acceptIncomingRequests();

                final ClusterConnectionManager connectionManager = new ClusterConnectionManager(
                    profile,
                    localService.transport,
                    threadPool.getThreadContext()
                );
                try (
                    RemoteConnectionManager remoteConnectionManager = new RemoteConnectionManager(clusterAlias, connectionManager);
                    SniffConnectionStrategy strategy = new SniffConnectionStrategy(
                        clusterAlias,
                        localService,
                        remoteConnectionManager,
                        null,
                        Settings.EMPTY,
                        3,
                        n -> true,
                        seedNodes(seedNode, otherSeedNode)
                    )
                ) {
                    PlainActionFuture<Void> connectFuture = PlainActionFuture.newFuture();
                    strategy.connect(connectFuture);
                    connectFuture.actionGet();

                    assertTrue(connectionManager.nodeConnected(seedNode));
                    assertTrue(connectionManager.nodeConnected(discoverableNode));
                    assertTrue(strategy.assertNoRunningConnections());

                    seed.close();

                    assertBusy(strategy::assertNoRunningConnections);

                    PlainActionFuture<Void> newConnect = PlainActionFuture.newFuture();
                    strategy.connect(newConnect);
                    IllegalStateException ise = expectThrows(IllegalStateException.class, newConnect::actionGet);
                    assertThat(
                        ise.getMessage(),
                        allOf(
                            startsWith("handshake with [{cluster-alias#"),
                            endsWith(
                                " failed: remote cluster name [otherCluster] "
                                    + "does not match expected remote cluster name ["
                                    + clusterAlias
                                    + "]"
                            )
                        )
                    );

                    assertFalse(connectionManager.nodeConnected(seedNode));
                    assertTrue(connectionManager.nodeConnected(discoverableNode));
                    assertFalse(connectionManager.nodeConnected(otherSeedNode));
                    assertFalse(connectionManager.nodeConnected(otherDiscoverableNode));
                    assertTrue(strategy.assertNoRunningConnections());
                }
            }
        }
    }

    public void testMultipleCallsToConnectEnsuresConnection() {
        List<DiscoveryNode> knownNodes = new CopyOnWriteArrayList<>();
        try (
            MockTransportService seedTransport = startTransport("seed_node", knownNodes, Version.CURRENT, TransportVersion.CURRENT);
            MockTransportService discoverableTransport = startTransport(
                "discoverable_node",
                knownNodes,
                Version.CURRENT,
                TransportVersion.CURRENT
            )
        ) {
            DiscoveryNode seedNode = getLocalNode(seedTransport);
            DiscoveryNode discoverableNode = getLocalNode(discoverableTransport);
            knownNodes.add(seedNode);
            knownNodes.add(discoverableNode);
            Collections.shuffle(knownNodes, random());

            try (
                MockTransportService localService = MockTransportService.createNewService(
                    Settings.EMPTY,
                    Version.CURRENT,
                    TransportVersion.CURRENT,
                    threadPool
                )
            ) {
                localService.start();
                localService.acceptIncomingRequests();

                final ClusterConnectionManager connectionManager = new ClusterConnectionManager(
                    profile,
                    localService.transport,
                    threadPool.getThreadContext()
                );
                try (
                    RemoteConnectionManager remoteConnectionManager = new RemoteConnectionManager(clusterAlias, connectionManager);
                    SniffConnectionStrategy strategy = new SniffConnectionStrategy(
                        clusterAlias,
                        localService,
                        remoteConnectionManager,
                        null,
                        Settings.EMPTY,
                        3,
                        n -> true,
                        seedNodes(seedNode)
                    )
                ) {
                    assertFalse(connectionManager.nodeConnected(seedNode));
                    assertFalse(connectionManager.nodeConnected(discoverableNode));
                    assertTrue(strategy.assertNoRunningConnections());

                    PlainActionFuture<Void> connectFuture = PlainActionFuture.newFuture();
                    strategy.connect(connectFuture);
                    connectFuture.actionGet();

                    assertTrue(connectionManager.nodeConnected(seedNode));
                    assertTrue(connectionManager.nodeConnected(discoverableNode));
                    assertTrue(strategy.assertNoRunningConnections());

                    // exec again we are already connected
                    PlainActionFuture<Void> ensureConnectFuture = PlainActionFuture.newFuture();
                    strategy.connect(ensureConnectFuture);
                    ensureConnectFuture.actionGet();

                    assertTrue(connectionManager.nodeConnected(seedNode));
                    assertTrue(connectionManager.nodeConnected(discoverableNode));
                    assertTrue(strategy.assertNoRunningConnections());
                }
            }
        }
    }

    public void testConfiguredProxyAddressModeWillReplaceNodeAddress() {
        List<DiscoveryNode> knownNodes = new CopyOnWriteArrayList<>();
        try (
            MockTransportService accessible = startTransport("seed_node", knownNodes, Version.CURRENT, TransportVersion.CURRENT);
            MockTransportService unresponsive1 = MockTransportService.createNewService(
                Settings.EMPTY,
                Version.CURRENT,
                TransportVersion.CURRENT,
                threadPool
            );
            MockTransportService unresponsive2 = MockTransportService.createNewService(
                Settings.EMPTY,
                Version.CURRENT,
                TransportVersion.CURRENT,
                threadPool
            )
        ) {
            // We start in order to get a valid address + port, but do not start accepting connections as we
            // will not actually connect to these transports
            unresponsive1.start();
            unresponsive2.start();
            DiscoveryNode accessibleNode = getLocalNode(accessible);
            DiscoveryNode discoverableNode = getLocalNode(unresponsive2);

            // Use the address for the node that will not respond
            DiscoveryNode unaddressableSeedNode = new DiscoveryNode(
                accessibleNode.getName(),
                accessibleNode.getId(),
                accessibleNode.getEphemeralId(),
                accessibleNode.getHostName(),
                accessibleNode.getHostAddress(),
                getLocalNode(unresponsive1).getAddress(),
                accessibleNode.getAttributes(),
                accessibleNode.getRoles(),
                accessibleNode.getVersion()
            );

            knownNodes.add(unaddressableSeedNode);
            knownNodes.add(discoverableNode);
            Collections.shuffle(knownNodes, random());

            try (
                MockTransportService localService = MockTransportService.createNewService(
                    Settings.EMPTY,
                    Version.CURRENT,
                    TransportVersion.CURRENT,
                    threadPool
                )
            ) {
                localService.start();
                localService.acceptIncomingRequests();

                StubbableTransport transport = new StubbableTransport(localService.transport);
                AtomicReference<TransportAddress> discoverableNodeAddress = new AtomicReference<>();
                transport.setDefaultConnectBehavior((delegate, node, profile, listener) -> {
                    if (node.equals(discoverableNode)) {
                        // Do not actually try to connect because the node will not respond. Just capture the
                        // address for later assertion
                        discoverableNodeAddress.set(node.getAddress());
                        listener.onFailure(new ConnectTransportException(node, "general failure"));
                    } else {
                        delegate.openConnection(node, profile, listener);
                    }
                });

                List<String> seedNodes = Collections.singletonList(accessibleNode.toString());
                TransportAddress proxyAddress = accessibleNode.getAddress();
                final ClusterConnectionManager connectionManager = new ClusterConnectionManager(
                    profile,
                    transport,
                    threadPool.getThreadContext()
                );
                try (
                    RemoteConnectionManager remoteConnectionManager = new RemoteConnectionManager(clusterAlias, connectionManager);
                    SniffConnectionStrategy strategy = new SniffConnectionStrategy(
                        clusterAlias,
                        localService,
                        remoteConnectionManager,
                        proxyAddress.toString(),
                        Settings.EMPTY,
                        3,
                        n -> true,
                        seedNodes
                    )
                ) {
                    assertFalse(connectionManager.nodeConnected(unaddressableSeedNode));
                    assertFalse(connectionManager.nodeConnected(discoverableNode));
                    assertTrue(strategy.assertNoRunningConnections());

                    PlainActionFuture<Void> connectFuture = PlainActionFuture.newFuture();
                    strategy.connect(connectFuture);
                    connectFuture.actionGet();

                    assertTrue(connectionManager.nodeConnected(unaddressableSeedNode));
                    // Connection to discoverable will fail due to the stubbable transport
                    assertFalse(connectionManager.nodeConnected(discoverableNode));
                    assertEquals(proxyAddress, discoverableNodeAddress.get());
                    assertTrue(strategy.assertNoRunningConnections());
                }
            }
        }
    }

    public void testSniffStrategyWillNeedToBeRebuiltIfNumOfConnectionsOrSeedsOrProxyChange() {
        List<DiscoveryNode> knownNodes = new CopyOnWriteArrayList<>();
        try (
            MockTransportService seedTransport = startTransport("seed_node", knownNodes, Version.CURRENT, TransportVersion.CURRENT);
            MockTransportService discoverableTransport = startTransport(
                "discoverable_node",
                knownNodes,
                Version.CURRENT,
                TransportVersion.CURRENT
            )
        ) {
            DiscoveryNode seedNode = getLocalNode(seedTransport);
            DiscoveryNode discoverableNode = getLocalNode(discoverableTransport);
            knownNodes.add(seedNode);
            knownNodes.add(discoverableNode);
            Collections.shuffle(knownNodes, random());

            try (
                MockTransportService localService = MockTransportService.createNewService(
                    Settings.EMPTY,
                    Version.CURRENT,
                    TransportVersion.CURRENT,
                    threadPool
                )
            ) {
                localService.start();
                localService.acceptIncomingRequests();

                final ClusterConnectionManager connectionManager = new ClusterConnectionManager(
                    profile,
                    localService.transport,
                    threadPool.getThreadContext()
                );
                try (
                    RemoteConnectionManager remoteConnectionManager = new RemoteConnectionManager(clusterAlias, connectionManager);
                    SniffConnectionStrategy strategy = new SniffConnectionStrategy(
                        clusterAlias,
                        localService,
                        remoteConnectionManager,
                        null,
                        Settings.EMPTY,
                        3,
                        n -> true,
                        seedNodes(seedNode)
                    )
                ) {
                    PlainActionFuture<Void> connectFuture = PlainActionFuture.newFuture();
                    strategy.connect(connectFuture);
                    connectFuture.actionGet();

                    assertTrue(connectionManager.nodeConnected(seedNode));
                    assertTrue(connectionManager.nodeConnected(discoverableNode));
                    assertTrue(strategy.assertNoRunningConnections());

                    Setting<?> seedSetting = SniffConnectionStrategy.REMOTE_CLUSTER_SEEDS.getConcreteSettingForNamespace("cluster-alias");
                    Setting<?> proxySetting = SniffConnectionStrategy.REMOTE_CLUSTERS_PROXY.getConcreteSettingForNamespace("cluster-alias");
                    Setting<?> numConnections = SniffConnectionStrategy.REMOTE_NODE_CONNECTIONS.getConcreteSettingForNamespace(
                        "cluster-alias"
                    );

                    Settings noChange = Settings.builder()
                        .put(seedSetting.getKey(), Strings.arrayToCommaDelimitedString(seedNodes(seedNode).toArray()))
                        .put(numConnections.getKey(), 3)
                        .build();
                    assertFalse(strategy.shouldRebuildConnection(noChange));
                    Settings seedsChanged = Settings.builder()
                        .put(seedSetting.getKey(), Strings.arrayToCommaDelimitedString(seedNodes(discoverableNode).toArray()))
                        .build();
                    assertTrue(strategy.shouldRebuildConnection(seedsChanged));
                    Settings proxyChanged = Settings.builder()
                        .put(seedSetting.getKey(), Strings.arrayToCommaDelimitedString(seedNodes(seedNode).toArray()))
                        .put(proxySetting.getKey(), "proxy_address:9300")
                        .build();
                    assertTrue(strategy.shouldRebuildConnection(proxyChanged));
                    Settings connectionsChanged = Settings.builder()
                        .put(seedSetting.getKey(), Strings.arrayToCommaDelimitedString(seedNodes(seedNode).toArray()))
                        .put(numConnections.getKey(), 4)
                        .build();
                    assertTrue(strategy.shouldRebuildConnection(connectionsChanged));
                }
            }
        }
    }

    public void testGetNodePredicateNodeRoles() {
        TransportAddress address = new TransportAddress(TransportAddress.META_ADDRESS, 0);
        Predicate<DiscoveryNode> nodePredicate = SniffConnectionStrategy.getNodePredicate(Settings.EMPTY);
        {
            DiscoveryNode all = new DiscoveryNode("id", address, Collections.emptyMap(), DiscoveryNodeRole.roles(), Version.CURRENT);
            assertTrue(nodePredicate.test(all));
        }
        {
            DiscoveryNode dataMaster = new DiscoveryNode(
                "id",
                address,
                Collections.emptyMap(),
                Set.of(DiscoveryNodeRole.DATA_ROLE, DiscoveryNodeRole.MASTER_ROLE),
                Version.CURRENT
            );
            assertTrue(nodePredicate.test(dataMaster));
        }
        {
            DiscoveryNode dedicatedMaster = new DiscoveryNode(
                "id",
                address,
                Collections.emptyMap(),
                Set.of(DiscoveryNodeRole.MASTER_ROLE),
                Version.CURRENT
            );
            assertFalse(nodePredicate.test(dedicatedMaster));
        }
        {
            DiscoveryNode dedicatedIngest = new DiscoveryNode(
                "id",
                address,
                Collections.emptyMap(),
                Set.of(DiscoveryNodeRole.INGEST_ROLE),
                Version.CURRENT
            );
            assertTrue(nodePredicate.test(dedicatedIngest));
        }
        {
            DiscoveryNode masterIngest = new DiscoveryNode(
                "id",
                address,
                Collections.emptyMap(),
                Set.of(DiscoveryNodeRole.INGEST_ROLE, DiscoveryNodeRole.MASTER_ROLE),
                Version.CURRENT
            );
            assertTrue(nodePredicate.test(masterIngest));
        }
        {
            DiscoveryNode dedicatedData = new DiscoveryNode(
                "id",
                address,
                Collections.emptyMap(),
                Set.of(DiscoveryNodeRole.DATA_ROLE),
                Version.CURRENT
            );
            assertTrue(nodePredicate.test(dedicatedData));
        }
        {
            DiscoveryNode ingestData = new DiscoveryNode(
                "id",
                address,
                Collections.emptyMap(),
                Set.of(DiscoveryNodeRole.DATA_ROLE, DiscoveryNodeRole.INGEST_ROLE),
                Version.CURRENT
            );
            assertTrue(nodePredicate.test(ingestData));
        }
        {
            DiscoveryNode coordOnly = new DiscoveryNode("id", address, Collections.emptyMap(), Set.of(), Version.CURRENT);
            assertTrue(nodePredicate.test(coordOnly));
        }
    }

    public void testGetNodePredicateNodeVersion() {
        TransportAddress address = new TransportAddress(TransportAddress.META_ADDRESS, 0);
        Set<DiscoveryNodeRole> roles = DiscoveryNodeRole.roles();
        Predicate<DiscoveryNode> nodePredicate = SniffConnectionStrategy.getNodePredicate(Settings.EMPTY);
        Version version = VersionUtils.randomVersion(random());
        DiscoveryNode node = new DiscoveryNode("id", address, Collections.emptyMap(), roles, version);
        assertThat(nodePredicate.test(node), equalTo(Version.CURRENT.isCompatible(version)));
    }

    public void testGetNodePredicateNodeAttrs() {
        TransportAddress address = new TransportAddress(TransportAddress.META_ADDRESS, 0);
        Set<DiscoveryNodeRole> roles = DiscoveryNodeRole.roles();
        Settings settings = Settings.builder().put("cluster.remote.node.attr", "gateway").build();
        Predicate<DiscoveryNode> nodePredicate = SniffConnectionStrategy.getNodePredicate(settings);
        {
            DiscoveryNode nonGatewayNode = new DiscoveryNode(
                "id",
                address,
                Collections.singletonMap("gateway", "false"),
                roles,
                Version.CURRENT
            );
            assertFalse(nodePredicate.test(nonGatewayNode));
            assertTrue(SniffConnectionStrategy.getNodePredicate(Settings.EMPTY).test(nonGatewayNode));
        }
        {
            DiscoveryNode gatewayNode = new DiscoveryNode(
                "id",
                address,
                Collections.singletonMap("gateway", "true"),
                roles,
                Version.CURRENT
            );
            assertTrue(nodePredicate.test(gatewayNode));
            assertTrue(SniffConnectionStrategy.getNodePredicate(Settings.EMPTY).test(gatewayNode));
        }
        {
            DiscoveryNode noAttrNode = new DiscoveryNode("id", address, Collections.emptyMap(), roles, Version.CURRENT);
            assertFalse(nodePredicate.test(noAttrNode));
            assertTrue(SniffConnectionStrategy.getNodePredicate(Settings.EMPTY).test(noAttrNode));
        }
    }

    public void testGetNodePredicatesCombination() {
        TransportAddress address = new TransportAddress(TransportAddress.META_ADDRESS, 0);
        Settings settings = Settings.builder().put("cluster.remote.node.attr", "gateway").build();
        Predicate<DiscoveryNode> nodePredicate = SniffConnectionStrategy.getNodePredicate(settings);
        Set<DiscoveryNodeRole> allRoles = DiscoveryNodeRole.roles();
        Set<DiscoveryNodeRole> dedicatedMasterRoles = Set.of(DiscoveryNodeRole.MASTER_ROLE);
        {
            DiscoveryNode node = new DiscoveryNode(
                "id",
                address,
                Collections.singletonMap("gateway", "true"),
                dedicatedMasterRoles,
                Version.CURRENT
            );
            assertFalse(nodePredicate.test(node));
        }
        {
            DiscoveryNode node = new DiscoveryNode(
                "id",
                address,
                Collections.singletonMap("gateway", "false"),
                dedicatedMasterRoles,
                Version.CURRENT
            );
            assertFalse(nodePredicate.test(node));
        }
        {
            DiscoveryNode node = new DiscoveryNode(
                "id",
                address,
                Collections.singletonMap("gateway", "false"),
                dedicatedMasterRoles,
                Version.CURRENT
            );
            assertFalse(nodePredicate.test(node));
        }
        {
            DiscoveryNode node = new DiscoveryNode("id", address, Collections.singletonMap("gateway", "true"), allRoles, Version.CURRENT);
            assertTrue(nodePredicate.test(node));
        }
    }

    public void testModeSettingsCannotBeUsedWhenInDifferentMode() {
        List<Tuple<Setting.AffixSetting<?>, String>> restrictedSettings = Arrays.asList(
            new Tuple<>(SniffConnectionStrategy.REMOTE_CLUSTER_SEEDS, "192.168.0.1:8080"),
            new Tuple<>(SniffConnectionStrategy.REMOTE_NODE_CONNECTIONS, "2")
        );

        RemoteConnectionStrategy.ConnectionStrategy proxy = RemoteConnectionStrategy.ConnectionStrategy.PROXY;

        String clusterName = "cluster_name";
        Settings settings = Settings.builder()
            .put(RemoteConnectionStrategy.REMOTE_CONNECTION_MODE.getConcreteSettingForNamespace(clusterName).getKey(), proxy.name())
            .build();

        Set<Setting<?>> clusterSettings = new HashSet<>();
        clusterSettings.add(RemoteConnectionStrategy.REMOTE_CONNECTION_MODE);
        clusterSettings.addAll(restrictedSettings.stream().map(Tuple::v1).toList());
        AbstractScopedSettings service = new ClusterSettings(Settings.EMPTY, clusterSettings);

        // Should validate successfully
        service.validate(settings, true);

        for (Tuple<Setting.AffixSetting<?>, String> restrictedSetting : restrictedSettings) {
            Setting<?> concreteSetting = restrictedSetting.v1().getConcreteSettingForNamespace(clusterName);
            Settings invalid = Settings.builder().put(settings).put(concreteSetting.getKey(), restrictedSetting.v2()).build();
            IllegalArgumentException iae = expectThrows(IllegalArgumentException.class, () -> service.validate(invalid, true));
            String expected = Strings.format("""
                Setting "%s" cannot be used with the configured "cluster.remote.cluster_name.mode" \
                [required=SNIFF, configured=PROXY]\
                """, concreteSetting.getKey());
            assertEquals(expected, iae.getMessage());
        }
    }

    private void addSendBehaviour(MockTransportService transportService) {
        transportService.addSendBehavior((connection, requestId, action, request, options) -> {
            if (hasClusterCredentials) {
                assertThat(action, oneOf(RemoteClusterService.REMOTE_CLUSTER_HANDSHAKE_ACTION_NAME, RemoteClusterNodesAction.NAME));
            } else {
                assertThat(action, oneOf(TransportService.HANDSHAKE_ACTION_NAME, ClusterStateAction.NAME));
            }
            connection.sendRequest(requestId, action, request, options);
        });
    }

    private static List<String> seedNodes(final DiscoveryNode... seedNodes) {
        return Arrays.stream(seedNodes).map(s -> s.getAddress().toString()).toList();
    }

    private static DiscoveryNode getLocalNode(MockTransportService transportService) {
        final BoundTransportAddress remoteClusterServerAddress = transportService.boundRemoteAccessAddress();
        if (remoteClusterServerAddress != null) {
            return transportService.getLocalNode().withTransportAddress(remoteClusterServerAddress.publishAddress());
        } else {
            return transportService.getLocalNode();
        }
    }
}<|MERGE_RESOLUTION|>--- conflicted
+++ resolved
@@ -160,19 +160,15 @@
             knownNodes.add(discoverableNode);
             Collections.shuffle(knownNodes, random());
 
-<<<<<<< HEAD
-            try (MockTransportService localService = MockTransportService.createNewService(clientSettings, Version.CURRENT, threadPool)) {
-                addSendBehaviour(localService);
-=======
             try (
                 MockTransportService localService = MockTransportService.createNewService(
-                    Settings.EMPTY,
+                    clientSettings,
                     Version.CURRENT,
                     TransportVersion.CURRENT,
                     threadPool
                 )
             ) {
->>>>>>> aedf9843
+                addSendBehaviour(localService);
                 localService.start();
                 localService.acceptIncomingRequests();
 
@@ -424,10 +420,6 @@
     public void testConnectFailsWithIncompatibleNodes() {
         List<DiscoveryNode> knownNodes = new CopyOnWriteArrayList<>();
         Version incompatibleVersion = Version.CURRENT.minimumCompatibilityVersion().minimumCompatibilityVersion();
-<<<<<<< HEAD
-        try (MockTransportService incompatibleSeedTransport = startTransport("seed_node", knownNodes, incompatibleVersion)) {
-            DiscoveryNode incompatibleSeedNode = getLocalNode(incompatibleSeedTransport);
-=======
         TransportVersion incompatibleTransportVersion = TransportVersionUtils.getPreviousVersion(TransportVersion.MINIMUM_COMPATIBLE);
         try (
             MockTransportService incompatibleSeedTransport = startTransport(
@@ -437,8 +429,7 @@
                 incompatibleTransportVersion
             )
         ) {
-            DiscoveryNode incompatibleSeedNode = incompatibleSeedTransport.getLocalNode();
->>>>>>> aedf9843
+            DiscoveryNode incompatibleSeedNode = getLocalNode(incompatibleSeedTransport);
             knownNodes.add(incompatibleSeedNode);
 
             try (
