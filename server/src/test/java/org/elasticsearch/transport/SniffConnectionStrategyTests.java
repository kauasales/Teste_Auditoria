/*
 * Copyright Elasticsearch B.V. and/or licensed to Elasticsearch B.V. under one
 * or more contributor license agreements. Licensed under the Elastic License
 * 2.0 and the Server Side Public License, v 1; you may not use this file except
 * in compliance with, at your election, the Elastic License 2.0 or the Server
 * Side Public License, v 1.
 */

package org.elasticsearch.transport;

import org.elasticsearch.TransportVersion;
import org.elasticsearch.Version;
import org.elasticsearch.action.admin.cluster.remote.RemoteClusterNodesAction;
import org.elasticsearch.action.admin.cluster.state.ClusterStateAction;
import org.elasticsearch.action.admin.cluster.state.ClusterStateRequest;
import org.elasticsearch.action.admin.cluster.state.ClusterStateResponse;
import org.elasticsearch.action.support.PlainActionFuture;
import org.elasticsearch.cluster.ClusterName;
import org.elasticsearch.cluster.ClusterState;
import org.elasticsearch.cluster.node.DiscoveryNode;
import org.elasticsearch.cluster.node.DiscoveryNodeRole;
import org.elasticsearch.cluster.node.DiscoveryNodes;
import org.elasticsearch.common.Strings;
import org.elasticsearch.common.settings.AbstractScopedSettings;
import org.elasticsearch.common.settings.ClusterSettings;
import org.elasticsearch.common.settings.MockSecureSettings;
import org.elasticsearch.common.settings.Setting;
import org.elasticsearch.common.settings.Settings;
import org.elasticsearch.common.transport.BoundTransportAddress;
import org.elasticsearch.common.transport.TransportAddress;
import org.elasticsearch.core.Tuple;
import org.elasticsearch.test.ESTestCase;
import org.elasticsearch.test.TransportVersionUtils;
import org.elasticsearch.test.VersionUtils;
import org.elasticsearch.test.transport.MockTransportService;
import org.elasticsearch.test.transport.StubbableTransport;
import org.elasticsearch.threadpool.TestThreadPool;
import org.elasticsearch.threadpool.ThreadPool;

import java.util.Arrays;
import java.util.Collections;
import java.util.HashSet;
import java.util.List;
import java.util.Set;
import java.util.concurrent.CopyOnWriteArrayList;
import java.util.concurrent.CountDownLatch;
import java.util.concurrent.TimeUnit;
import java.util.concurrent.atomic.AtomicReference;
import java.util.function.Predicate;
import java.util.function.Supplier;

import static org.hamcrest.CoreMatchers.startsWith;
import static org.hamcrest.Matchers.allOf;
import static org.hamcrest.Matchers.endsWith;
import static org.hamcrest.Matchers.equalTo;
import static org.hamcrest.Matchers.oneOf;

public class SniffConnectionStrategyTests extends ESTestCase {

    private final String clusterAlias = "cluster-alias";
    private final String modeKey = RemoteConnectionStrategy.REMOTE_CONNECTION_MODE.getConcreteSettingForNamespace(clusterAlias).getKey();
    private Settings clientSettings;
    private ConnectionProfile profile;
    private final ThreadPool threadPool = new TestThreadPool(getClass().getName());
    private boolean hasClusterCredentials;

    @Override
    public void setUp() throws Exception {
        super.setUp();
        hasClusterCredentials = randomBoolean();
        final Settings.Builder builder = Settings.builder().put(modeKey, "sniff");
        if (hasClusterCredentials) {
<<<<<<< HEAD
            final MockSecureSettings secureSettings = new MockSecureSettings();
            secureSettings.setString(
                RemoteClusterService.REMOTE_CLUSTER_AUTHORIZATION.getConcreteSettingForNamespace(clusterAlias).getKey(),
=======
            builder.put(
                RemoteClusterService.REMOTE_CLUSTER_CREDENTIALS.getConcreteSettingForNamespace(clusterAlias).getKey(),
>>>>>>> 60ebc31c
                randomAlphaOfLength(20)
            );
            builder.setSecureSettings(secureSettings);
        }
        clientSettings = builder.build();
        profile = RemoteConnectionStrategy.buildConnectionProfile(clusterAlias, clientSettings, hasClusterCredentials);
    }

    @Override
    public void tearDown() throws Exception {
        super.tearDown();
        ThreadPool.terminate(threadPool, 10, TimeUnit.SECONDS);
    }

    private MockTransportService startTransport(
        String id,
        List<DiscoveryNode> knownNodes,
        Version version,
        TransportVersion transportVersion
    ) {
        return startTransport(id, knownNodes, version, transportVersion, Settings.EMPTY);
    }

    public MockTransportService startTransport(
        final String id,
        final List<DiscoveryNode> knownNodes,
        final Version version,
        final TransportVersion transportVersion,
        final Settings settings
    ) {
        boolean success = false;
        final Settings s = Settings.builder()
            .put(ClusterName.CLUSTER_NAME_SETTING.getKey(), clusterAlias)
            .put("node.name", id)
            .put(settings)
            .put(RemoteClusterPortSettings.REMOTE_CLUSTER_SERVER_ENABLED.getKey(), hasClusterCredentials)
            .put(RemoteClusterPortSettings.PORT.getKey(), "0")
            .build();
        ClusterName clusterName = ClusterName.CLUSTER_NAME_SETTING.get(s);
        MockTransportService newService = MockTransportService.createNewService(s, version, transportVersion, threadPool);
        try {
            newService.registerRequestHandler(
                ClusterStateAction.NAME,
                ThreadPool.Names.SAME,
                ClusterStateRequest::new,
                (request, channel, task) -> {
                    DiscoveryNodes.Builder builder = DiscoveryNodes.builder();
                    for (DiscoveryNode node : knownNodes) {
                        builder.add(node);
                    }
                    ClusterState build = ClusterState.builder(clusterName).nodes(builder.build()).build();
                    channel.sendResponse(new ClusterStateResponse(clusterName, build, false));
                }
            );
            if (hasClusterCredentials) {
                newService.registerRequestHandler(
                    RemoteClusterNodesAction.NAME,
                    ThreadPool.Names.SAME,
                    RemoteClusterNodesAction.Request::new,
                    (request, channel, task) -> channel.sendResponse(new RemoteClusterNodesAction.Response(knownNodes))
                );
            }
            newService.start();
            newService.acceptIncomingRequests();
            success = true;
            return newService;
        } finally {
            if (success == false) {
                newService.close();
            }
        }
    }

    public void testSniffStrategyWillConnectToAndDiscoverNodes() {
        List<DiscoveryNode> knownNodes = new CopyOnWriteArrayList<>();
        try (
            MockTransportService seedTransport = startTransport("seed_node", knownNodes, Version.CURRENT, TransportVersion.CURRENT);
            MockTransportService discoverableTransport = startTransport(
                "discoverable_node",
                knownNodes,
                Version.CURRENT,
                TransportVersion.CURRENT
            )
        ) {
            DiscoveryNode seedNode = getLocalNode(seedTransport);
            DiscoveryNode discoverableNode = getLocalNode(discoverableTransport);
            knownNodes.add(seedNode);
            knownNodes.add(discoverableNode);
            Collections.shuffle(knownNodes, random());

            try (
                MockTransportService localService = MockTransportService.createNewService(
                    clientSettings,
                    Version.CURRENT,
                    TransportVersion.CURRENT,
                    threadPool
                )
            ) {
                addSendBehaviour(localService);
                localService.start();
                localService.acceptIncomingRequests();

                final ClusterConnectionManager connectionManager = new ClusterConnectionManager(
                    profile,
                    localService.transport,
                    threadPool.getThreadContext()
                );
                try (
                    RemoteConnectionManager remoteConnectionManager = new RemoteConnectionManager(clusterAlias, connectionManager);
                    SniffConnectionStrategy strategy = new SniffConnectionStrategy(
                        clusterAlias,
                        localService,
                        remoteConnectionManager,
                        null,
                        clientSettings,
                        3,
                        n -> true,
                        seedNodes(seedNode)
                    )
                ) {
                    PlainActionFuture<Void> connectFuture = PlainActionFuture.newFuture();
                    strategy.connect(connectFuture);
                    connectFuture.actionGet();

                    assertTrue(connectionManager.nodeConnected(seedNode));
                    assertTrue(connectionManager.nodeConnected(discoverableNode));
                    assertTrue(strategy.assertNoRunningConnections());
                }

            }
        }
    }

    public void testSniffStrategyWillResolveDiscoveryNodesEachConnect() throws Exception {
        List<DiscoveryNode> knownNodes = new CopyOnWriteArrayList<>();
        try (
            MockTransportService seedTransport = startTransport("seed_node", knownNodes, Version.CURRENT, TransportVersion.CURRENT);
            MockTransportService discoverableTransport = startTransport(
                "discoverable_node",
                knownNodes,
                Version.CURRENT,
                TransportVersion.CURRENT
            )
        ) {
            DiscoveryNode seedNode = getLocalNode(seedTransport);
            DiscoveryNode discoverableNode = getLocalNode(discoverableTransport);
            knownNodes.add(seedNode);
            knownNodes.add(discoverableNode);
            Collections.shuffle(knownNodes, random());

            CountDownLatch multipleResolveLatch = new CountDownLatch(2);
            Supplier<DiscoveryNode> seedNodeSupplier = () -> {
                multipleResolveLatch.countDown();
                return seedNode;
            };

            try (
                MockTransportService localService = MockTransportService.createNewService(
                    Settings.EMPTY,
                    Version.CURRENT,
                    TransportVersion.CURRENT,
                    threadPool
                )
            ) {
                localService.start();
                localService.acceptIncomingRequests();

                final ClusterConnectionManager connectionManager = new ClusterConnectionManager(
                    profile,
                    localService.transport,
                    threadPool.getThreadContext()
                );
                try (
                    RemoteConnectionManager remoteConnectionManager = new RemoteConnectionManager(clusterAlias, connectionManager);
                    SniffConnectionStrategy strategy = new SniffConnectionStrategy(
                        clusterAlias,
                        localService,
                        remoteConnectionManager,
                        null,
                        Settings.EMPTY,
                        3,
                        n -> true,
                        seedNodes(seedNode),
                        Collections.singletonList(seedNodeSupplier)
                    )
                ) {
                    PlainActionFuture<Void> connectFuture = PlainActionFuture.newFuture();
                    strategy.connect(connectFuture);
                    connectFuture.actionGet();

                    // Closing connections leads to RemoteClusterConnection.ConnectHandler.collectRemoteNodes
                    connectionManager.getConnection(seedNode).close();

                    assertTrue(multipleResolveLatch.await(30L, TimeUnit.SECONDS));
                    assertTrue(connectionManager.nodeConnected(discoverableNode));
                }
            }
        }
    }

    public void testSniffStrategyWillConnectToMaxAllowedNodesAndOpenNewConnectionsOnDisconnect() throws Exception {
        List<DiscoveryNode> knownNodes = new CopyOnWriteArrayList<>();
        try (
            MockTransportService seedTransport = startTransport("seed_node", knownNodes, Version.CURRENT, TransportVersion.CURRENT);
            MockTransportService discoverableTransport1 = startTransport(
                "discoverable_node",
                knownNodes,
                Version.CURRENT,
                TransportVersion.CURRENT
            );
            MockTransportService discoverableTransport2 = startTransport(
                "discoverable_node",
                knownNodes,
                Version.CURRENT,
                TransportVersion.CURRENT
            )
        ) {
            DiscoveryNode seedNode = getLocalNode(seedTransport);
            DiscoveryNode discoverableNode1 = getLocalNode(discoverableTransport1);
            DiscoveryNode discoverableNode2 = getLocalNode(discoverableTransport2);
            knownNodes.add(seedNode);
            knownNodes.add(discoverableNode1);
            knownNodes.add(discoverableNode2);
            Collections.shuffle(knownNodes, random());

            try (
                MockTransportService localService = MockTransportService.createNewService(
                    Settings.EMPTY,
                    Version.CURRENT,
                    TransportVersion.CURRENT,
                    threadPool
                )
            ) {
                localService.start();
                localService.acceptIncomingRequests();

                final ClusterConnectionManager connectionManager = new ClusterConnectionManager(
                    profile,
                    localService.transport,
                    threadPool.getThreadContext()
                );
                try (
                    RemoteConnectionManager remoteConnectionManager = new RemoteConnectionManager(clusterAlias, connectionManager);
                    SniffConnectionStrategy strategy = new SniffConnectionStrategy(
                        clusterAlias,
                        localService,
                        remoteConnectionManager,
                        null,
                        Settings.EMPTY,
                        2,
                        n -> true,
                        seedNodes(seedNode)
                    )
                ) {
                    PlainActionFuture<Void> connectFuture = PlainActionFuture.newFuture();
                    strategy.connect(connectFuture);
                    connectFuture.actionGet();

                    assertEquals(2, connectionManager.size());
                    assertTrue(connectionManager.nodeConnected(seedNode));

                    // Assert that one of the discovered nodes is connected. After that, disconnect the connected
                    // discovered node and ensure the other discovered node is eventually connected
                    if (connectionManager.nodeConnected(discoverableNode1)) {
                        assertTrue(connectionManager.nodeConnected(discoverableNode1));
                        discoverableTransport1.close();
                        assertBusy(() -> assertTrue(connectionManager.nodeConnected(discoverableNode2)));
                    } else {
                        assertTrue(connectionManager.nodeConnected(discoverableNode2));
                        discoverableTransport2.close();
                        assertBusy(() -> assertTrue(connectionManager.nodeConnected(discoverableNode1)));
                    }
                }
            }
        }
    }

    public void testDiscoverWithSingleIncompatibleSeedNode() {
        List<DiscoveryNode> knownNodes = new CopyOnWriteArrayList<>();
        Version incompatibleVersion = Version.CURRENT.minimumCompatibilityVersion().minimumCompatibilityVersion();
        TransportVersion incompatibleTransportVersion = TransportVersionUtils.getPreviousVersion(TransportVersion.MINIMUM_COMPATIBLE);
        try (
            MockTransportService seedTransport = startTransport("seed_node", knownNodes, Version.CURRENT, TransportVersion.CURRENT);
            MockTransportService incompatibleSeedTransport = startTransport(
                "discoverable_node",
                knownNodes,
                incompatibleVersion,
                incompatibleTransportVersion
            );
            MockTransportService discoverableTransport = startTransport(
                "discoverable_node",
                knownNodes,
                Version.CURRENT,
                TransportVersion.CURRENT
            )
        ) {
            DiscoveryNode seedNode = getLocalNode(seedTransport);
            DiscoveryNode incompatibleSeedNode = getLocalNode(incompatibleSeedTransport);
            DiscoveryNode discoverableNode = getLocalNode(discoverableTransport);
            knownNodes.add(seedNode);
            knownNodes.add(incompatibleSeedNode);
            knownNodes.add(discoverableNode);
            Collections.shuffle(knownNodes, random());

            try (
                MockTransportService localService = MockTransportService.createNewService(
                    Settings.EMPTY,
                    Version.CURRENT,
                    TransportVersion.CURRENT,
                    threadPool
                )
            ) {
                localService.start();
                localService.acceptIncomingRequests();

                final ClusterConnectionManager connectionManager = new ClusterConnectionManager(
                    profile,
                    localService.transport,
                    threadPool.getThreadContext()
                );
                try (
                    RemoteConnectionManager remoteConnectionManager = new RemoteConnectionManager(clusterAlias, connectionManager);
                    SniffConnectionStrategy strategy = new SniffConnectionStrategy(
                        clusterAlias,
                        localService,
                        remoteConnectionManager,
                        null,
                        Settings.EMPTY,
                        3,
                        n -> true,
                        seedNodes(seedNode)
                    )
                ) {
                    PlainActionFuture<Void> connectFuture = PlainActionFuture.newFuture();
                    strategy.connect(connectFuture);
                    connectFuture.actionGet();

                    assertEquals(2, connectionManager.size());
                    assertTrue(connectionManager.nodeConnected(seedNode));
                    assertTrue(connectionManager.nodeConnected(discoverableNode));
                    assertFalse(connectionManager.nodeConnected(incompatibleSeedNode));
                    assertTrue(strategy.assertNoRunningConnections());
                }
            }
        }
    }

    public void testConnectFailsWithIncompatibleNodes() {
        List<DiscoveryNode> knownNodes = new CopyOnWriteArrayList<>();
        Version incompatibleVersion = Version.CURRENT.minimumCompatibilityVersion().minimumCompatibilityVersion();
        TransportVersion incompatibleTransportVersion = TransportVersionUtils.getPreviousVersion(TransportVersion.MINIMUM_COMPATIBLE);
        try (
            MockTransportService incompatibleSeedTransport = startTransport(
                "seed_node",
                knownNodes,
                incompatibleVersion,
                incompatibleTransportVersion
            )
        ) {
            DiscoveryNode incompatibleSeedNode = getLocalNode(incompatibleSeedTransport);
            knownNodes.add(incompatibleSeedNode);

            try (
                MockTransportService localService = MockTransportService.createNewService(
                    Settings.EMPTY,
                    Version.CURRENT,
                    TransportVersion.CURRENT,
                    threadPool
                )
            ) {
                localService.start();
                localService.acceptIncomingRequests();

                final ClusterConnectionManager connectionManager = new ClusterConnectionManager(
                    profile,
                    localService.transport,
                    threadPool.getThreadContext()
                );
                try (
                    RemoteConnectionManager remoteConnectionManager = new RemoteConnectionManager(clusterAlias, connectionManager);
                    SniffConnectionStrategy strategy = new SniffConnectionStrategy(
                        clusterAlias,
                        localService,
                        remoteConnectionManager,
                        null,
                        Settings.EMPTY,
                        3,
                        n -> true,
                        seedNodes(incompatibleSeedNode)
                    )
                ) {
                    PlainActionFuture<Void> connectFuture = PlainActionFuture.newFuture();
                    strategy.connect(connectFuture);

                    expectThrows(Exception.class, connectFuture::actionGet);
                    assertFalse(connectionManager.nodeConnected(incompatibleSeedNode));
                    assertTrue(strategy.assertNoRunningConnections());
                }
            }
        }
    }

    public void testFilterNodesWithNodePredicate() {
        List<DiscoveryNode> knownNodes = new CopyOnWriteArrayList<>();
        try (
            MockTransportService seedTransport = startTransport("seed_node", knownNodes, Version.CURRENT, TransportVersion.CURRENT);
            MockTransportService discoverableTransport = startTransport(
                "discoverable_node",
                knownNodes,
                Version.CURRENT,
                TransportVersion.CURRENT
            )
        ) {
            DiscoveryNode seedNode = getLocalNode(seedTransport);
            DiscoveryNode discoverableNode = getLocalNode(discoverableTransport);
            knownNodes.add(seedNode);
            knownNodes.add(discoverableNode);
            DiscoveryNode rejectedNode = randomBoolean() ? seedNode : discoverableNode;
            Collections.shuffle(knownNodes, random());

            try (
                MockTransportService localService = MockTransportService.createNewService(
                    Settings.EMPTY,
                    Version.CURRENT,
                    TransportVersion.CURRENT,
                    threadPool
                )
            ) {
                localService.start();
                localService.acceptIncomingRequests();

                final ClusterConnectionManager connectionManager = new ClusterConnectionManager(
                    profile,
                    localService.transport,
                    threadPool.getThreadContext()
                );
                try (
                    RemoteConnectionManager remoteConnectionManager = new RemoteConnectionManager(clusterAlias, connectionManager);
                    SniffConnectionStrategy strategy = new SniffConnectionStrategy(
                        clusterAlias,
                        localService,
                        remoteConnectionManager,
                        null,
                        Settings.EMPTY,
                        3,
                        n -> n.equals(rejectedNode) == false,
                        seedNodes(seedNode)
                    )
                ) {
                    PlainActionFuture<Void> connectFuture = PlainActionFuture.newFuture();
                    strategy.connect(connectFuture);
                    connectFuture.actionGet();

                    if (rejectedNode.equals(seedNode)) {
                        assertFalse(connectionManager.nodeConnected(seedNode));
                        assertTrue(connectionManager.nodeConnected(discoverableNode));
                    } else {
                        assertTrue(connectionManager.nodeConnected(seedNode));
                        assertFalse(connectionManager.nodeConnected(discoverableNode));
                    }
                    assertTrue(strategy.assertNoRunningConnections());
                }
            }
        }
    }

    public void testConnectFailsIfNoConnectionsOpened() {
        List<DiscoveryNode> knownNodes = new CopyOnWriteArrayList<>();
        try (
            MockTransportService seedTransport = startTransport("seed_node", knownNodes, Version.CURRENT, TransportVersion.CURRENT);
            MockTransportService closedTransport = startTransport(
                "discoverable_node",
                knownNodes,
                Version.CURRENT,
                TransportVersion.CURRENT
            )
        ) {
            DiscoveryNode seedNode = getLocalNode(seedTransport);
            DiscoveryNode discoverableNode = getLocalNode(closedTransport);
            knownNodes.add(discoverableNode);
            closedTransport.close();

            try (
                MockTransportService localService = MockTransportService.createNewService(
                    Settings.EMPTY,
                    Version.CURRENT,
                    TransportVersion.CURRENT,
                    threadPool
                )
            ) {
                localService.start();
                localService.acceptIncomingRequests();

                // Predicate excludes seed node as a possible connection
                final ClusterConnectionManager connectionManager = new ClusterConnectionManager(
                    profile,
                    localService.transport,
                    threadPool.getThreadContext()
                );
                try (
                    RemoteConnectionManager remoteConnectionManager = new RemoteConnectionManager(clusterAlias, connectionManager);
                    SniffConnectionStrategy strategy = new SniffConnectionStrategy(
                        clusterAlias,
                        localService,
                        remoteConnectionManager,
                        null,
                        Settings.EMPTY,
                        3,
                        n -> n.equals(seedNode) == false,
                        seedNodes(seedNode)
                    )
                ) {
                    PlainActionFuture<Void> connectFuture = PlainActionFuture.newFuture();
                    strategy.connect(connectFuture);
                    final IllegalStateException ise = expectThrows(IllegalStateException.class, connectFuture::actionGet);
                    assertEquals("Unable to open any connections to remote cluster [cluster-alias]", ise.getMessage());
                    assertTrue(strategy.assertNoRunningConnections());
                }
            }
        }
    }

    public void testClusterNameValidationPreventConnectingToDifferentClusters() throws Exception {
        List<DiscoveryNode> knownNodes = new CopyOnWriteArrayList<>();
        List<DiscoveryNode> otherKnownNodes = new CopyOnWriteArrayList<>();

        Settings otherSettings = Settings.builder().put("cluster.name", "otherCluster").build();

        try (
            MockTransportService seed = startTransport("other_seed", knownNodes, Version.CURRENT, TransportVersion.CURRENT);
            MockTransportService discoverable = startTransport("other_discoverable", knownNodes, Version.CURRENT, TransportVersion.CURRENT);
            MockTransportService otherSeed = startTransport(
                "other_seed",
                knownNodes,
                Version.CURRENT,
                TransportVersion.CURRENT,
                otherSettings
            );
            MockTransportService otherDiscoverable = startTransport(
                "other_discoverable",
                knownNodes,
                Version.CURRENT,
                TransportVersion.CURRENT,
                otherSettings
            )
        ) {
            DiscoveryNode seedNode = getLocalNode(seed);
            DiscoveryNode discoverableNode = getLocalNode(discoverable);
            DiscoveryNode otherSeedNode = getLocalNode(otherSeed);
            DiscoveryNode otherDiscoverableNode = getLocalNode(otherDiscoverable);
            knownNodes.add(seedNode);
            knownNodes.add(discoverableNode);
            Collections.shuffle(knownNodes, random());
            Collections.shuffle(otherKnownNodes, random());

            try (
                MockTransportService localService = MockTransportService.createNewService(
                    Settings.EMPTY,
                    Version.CURRENT,
                    TransportVersion.CURRENT,
                    threadPool
                )
            ) {
                localService.start();
                localService.acceptIncomingRequests();

                final ClusterConnectionManager connectionManager = new ClusterConnectionManager(
                    profile,
                    localService.transport,
                    threadPool.getThreadContext()
                );
                try (
                    RemoteConnectionManager remoteConnectionManager = new RemoteConnectionManager(clusterAlias, connectionManager);
                    SniffConnectionStrategy strategy = new SniffConnectionStrategy(
                        clusterAlias,
                        localService,
                        remoteConnectionManager,
                        null,
                        Settings.EMPTY,
                        3,
                        n -> true,
                        seedNodes(seedNode, otherSeedNode)
                    )
                ) {
                    PlainActionFuture<Void> connectFuture = PlainActionFuture.newFuture();
                    strategy.connect(connectFuture);
                    connectFuture.actionGet();

                    assertTrue(connectionManager.nodeConnected(seedNode));
                    assertTrue(connectionManager.nodeConnected(discoverableNode));
                    assertTrue(strategy.assertNoRunningConnections());

                    seed.close();

                    assertBusy(strategy::assertNoRunningConnections);

                    PlainActionFuture<Void> newConnect = PlainActionFuture.newFuture();
                    strategy.connect(newConnect);
                    IllegalStateException ise = expectThrows(IllegalStateException.class, newConnect::actionGet);
                    assertThat(
                        ise.getMessage(),
                        allOf(
                            startsWith("handshake with [{cluster-alias#"),
                            endsWith(
                                " failed: remote cluster name [otherCluster] "
                                    + "does not match expected remote cluster name ["
                                    + clusterAlias
                                    + "]"
                            )
                        )
                    );

                    assertFalse(connectionManager.nodeConnected(seedNode));
                    assertTrue(connectionManager.nodeConnected(discoverableNode));
                    assertFalse(connectionManager.nodeConnected(otherSeedNode));
                    assertFalse(connectionManager.nodeConnected(otherDiscoverableNode));
                    assertTrue(strategy.assertNoRunningConnections());
                }
            }
        }
    }

    public void testMultipleCallsToConnectEnsuresConnection() {
        List<DiscoveryNode> knownNodes = new CopyOnWriteArrayList<>();
        try (
            MockTransportService seedTransport = startTransport("seed_node", knownNodes, Version.CURRENT, TransportVersion.CURRENT);
            MockTransportService discoverableTransport = startTransport(
                "discoverable_node",
                knownNodes,
                Version.CURRENT,
                TransportVersion.CURRENT
            )
        ) {
            DiscoveryNode seedNode = getLocalNode(seedTransport);
            DiscoveryNode discoverableNode = getLocalNode(discoverableTransport);
            knownNodes.add(seedNode);
            knownNodes.add(discoverableNode);
            Collections.shuffle(knownNodes, random());

            try (
                MockTransportService localService = MockTransportService.createNewService(
                    Settings.EMPTY,
                    Version.CURRENT,
                    TransportVersion.CURRENT,
                    threadPool
                )
            ) {
                localService.start();
                localService.acceptIncomingRequests();

                final ClusterConnectionManager connectionManager = new ClusterConnectionManager(
                    profile,
                    localService.transport,
                    threadPool.getThreadContext()
                );
                try (
                    RemoteConnectionManager remoteConnectionManager = new RemoteConnectionManager(clusterAlias, connectionManager);
                    SniffConnectionStrategy strategy = new SniffConnectionStrategy(
                        clusterAlias,
                        localService,
                        remoteConnectionManager,
                        null,
                        Settings.EMPTY,
                        3,
                        n -> true,
                        seedNodes(seedNode)
                    )
                ) {
                    assertFalse(connectionManager.nodeConnected(seedNode));
                    assertFalse(connectionManager.nodeConnected(discoverableNode));
                    assertTrue(strategy.assertNoRunningConnections());

                    PlainActionFuture<Void> connectFuture = PlainActionFuture.newFuture();
                    strategy.connect(connectFuture);
                    connectFuture.actionGet();

                    assertTrue(connectionManager.nodeConnected(seedNode));
                    assertTrue(connectionManager.nodeConnected(discoverableNode));
                    assertTrue(strategy.assertNoRunningConnections());

                    // exec again we are already connected
                    PlainActionFuture<Void> ensureConnectFuture = PlainActionFuture.newFuture();
                    strategy.connect(ensureConnectFuture);
                    ensureConnectFuture.actionGet();

                    assertTrue(connectionManager.nodeConnected(seedNode));
                    assertTrue(connectionManager.nodeConnected(discoverableNode));
                    assertTrue(strategy.assertNoRunningConnections());
                }
            }
        }
    }

    public void testConfiguredProxyAddressModeWillReplaceNodeAddress() {
        List<DiscoveryNode> knownNodes = new CopyOnWriteArrayList<>();
        try (
            MockTransportService accessible = startTransport("seed_node", knownNodes, Version.CURRENT, TransportVersion.CURRENT);
            MockTransportService unresponsive1 = MockTransportService.createNewService(
                Settings.EMPTY,
                Version.CURRENT,
                TransportVersion.CURRENT,
                threadPool
            );
            MockTransportService unresponsive2 = MockTransportService.createNewService(
                Settings.EMPTY,
                Version.CURRENT,
                TransportVersion.CURRENT,
                threadPool
            )
        ) {
            // We start in order to get a valid address + port, but do not start accepting connections as we
            // will not actually connect to these transports
            unresponsive1.start();
            unresponsive2.start();
            DiscoveryNode accessibleNode = getLocalNode(accessible);
            DiscoveryNode discoverableNode = getLocalNode(unresponsive2);

            // Use the address for the node that will not respond
            DiscoveryNode unaddressableSeedNode = new DiscoveryNode(
                accessibleNode.getName(),
                accessibleNode.getId(),
                accessibleNode.getEphemeralId(),
                accessibleNode.getHostName(),
                accessibleNode.getHostAddress(),
                getLocalNode(unresponsive1).getAddress(),
                accessibleNode.getAttributes(),
                accessibleNode.getRoles(),
                accessibleNode.getVersion()
            );

            knownNodes.add(unaddressableSeedNode);
            knownNodes.add(discoverableNode);
            Collections.shuffle(knownNodes, random());

            try (
                MockTransportService localService = MockTransportService.createNewService(
                    Settings.EMPTY,
                    Version.CURRENT,
                    TransportVersion.CURRENT,
                    threadPool
                )
            ) {
                localService.start();
                localService.acceptIncomingRequests();

                StubbableTransport transport = new StubbableTransport(localService.transport);
                AtomicReference<TransportAddress> discoverableNodeAddress = new AtomicReference<>();
                transport.setDefaultConnectBehavior((delegate, node, profile, listener) -> {
                    if (node.equals(discoverableNode)) {
                        // Do not actually try to connect because the node will not respond. Just capture the
                        // address for later assertion
                        discoverableNodeAddress.set(node.getAddress());
                        listener.onFailure(new ConnectTransportException(node, "general failure"));
                    } else {
                        delegate.openConnection(node, profile, listener);
                    }
                });

                List<String> seedNodes = Collections.singletonList(accessibleNode.toString());
                TransportAddress proxyAddress = accessibleNode.getAddress();
                final ClusterConnectionManager connectionManager = new ClusterConnectionManager(
                    profile,
                    transport,
                    threadPool.getThreadContext()
                );
                try (
                    RemoteConnectionManager remoteConnectionManager = new RemoteConnectionManager(clusterAlias, connectionManager);
                    SniffConnectionStrategy strategy = new SniffConnectionStrategy(
                        clusterAlias,
                        localService,
                        remoteConnectionManager,
                        proxyAddress.toString(),
                        Settings.EMPTY,
                        3,
                        n -> true,
                        seedNodes
                    )
                ) {
                    assertFalse(connectionManager.nodeConnected(unaddressableSeedNode));
                    assertFalse(connectionManager.nodeConnected(discoverableNode));
                    assertTrue(strategy.assertNoRunningConnections());

                    PlainActionFuture<Void> connectFuture = PlainActionFuture.newFuture();
                    strategy.connect(connectFuture);
                    connectFuture.actionGet();

                    assertTrue(connectionManager.nodeConnected(unaddressableSeedNode));
                    // Connection to discoverable will fail due to the stubbable transport
                    assertFalse(connectionManager.nodeConnected(discoverableNode));
                    assertEquals(proxyAddress, discoverableNodeAddress.get());
                    assertTrue(strategy.assertNoRunningConnections());
                }
            }
        }
    }

    public void testSniffStrategyWillNeedToBeRebuiltIfNumOfConnectionsOrSeedsOrProxyChange() {
        List<DiscoveryNode> knownNodes = new CopyOnWriteArrayList<>();
        try (
            MockTransportService seedTransport = startTransport("seed_node", knownNodes, Version.CURRENT, TransportVersion.CURRENT);
            MockTransportService discoverableTransport = startTransport(
                "discoverable_node",
                knownNodes,
                Version.CURRENT,
                TransportVersion.CURRENT
            )
        ) {
            DiscoveryNode seedNode = getLocalNode(seedTransport);
            DiscoveryNode discoverableNode = getLocalNode(discoverableTransport);
            knownNodes.add(seedNode);
            knownNodes.add(discoverableNode);
            Collections.shuffle(knownNodes, random());

            try (
                MockTransportService localService = MockTransportService.createNewService(
                    Settings.EMPTY,
                    Version.CURRENT,
                    TransportVersion.CURRENT,
                    threadPool
                )
            ) {
                localService.start();
                localService.acceptIncomingRequests();

                final ClusterConnectionManager connectionManager = new ClusterConnectionManager(
                    profile,
                    localService.transport,
                    threadPool.getThreadContext()
                );
                try (
                    RemoteConnectionManager remoteConnectionManager = new RemoteConnectionManager(clusterAlias, connectionManager);
                    SniffConnectionStrategy strategy = new SniffConnectionStrategy(
                        clusterAlias,
                        localService,
                        remoteConnectionManager,
                        null,
                        Settings.EMPTY,
                        3,
                        n -> true,
                        seedNodes(seedNode)
                    )
                ) {
                    PlainActionFuture<Void> connectFuture = PlainActionFuture.newFuture();
                    strategy.connect(connectFuture);
                    connectFuture.actionGet();

                    assertTrue(connectionManager.nodeConnected(seedNode));
                    assertTrue(connectionManager.nodeConnected(discoverableNode));
                    assertTrue(strategy.assertNoRunningConnections());

                    Setting<?> seedSetting = SniffConnectionStrategy.REMOTE_CLUSTER_SEEDS.getConcreteSettingForNamespace("cluster-alias");
                    Setting<?> proxySetting = SniffConnectionStrategy.REMOTE_CLUSTERS_PROXY.getConcreteSettingForNamespace("cluster-alias");
                    Setting<?> numConnections = SniffConnectionStrategy.REMOTE_NODE_CONNECTIONS.getConcreteSettingForNamespace(
                        "cluster-alias"
                    );

                    Settings noChange = Settings.builder()
                        .put(seedSetting.getKey(), Strings.arrayToCommaDelimitedString(seedNodes(seedNode).toArray()))
                        .put(numConnections.getKey(), 3)
                        .build();
                    assertFalse(strategy.shouldRebuildConnection(noChange));
                    Settings seedsChanged = Settings.builder()
                        .put(seedSetting.getKey(), Strings.arrayToCommaDelimitedString(seedNodes(discoverableNode).toArray()))
                        .build();
                    assertTrue(strategy.shouldRebuildConnection(seedsChanged));
                    Settings proxyChanged = Settings.builder()
                        .put(seedSetting.getKey(), Strings.arrayToCommaDelimitedString(seedNodes(seedNode).toArray()))
                        .put(proxySetting.getKey(), "proxy_address:9300")
                        .build();
                    assertTrue(strategy.shouldRebuildConnection(proxyChanged));
                    Settings connectionsChanged = Settings.builder()
                        .put(seedSetting.getKey(), Strings.arrayToCommaDelimitedString(seedNodes(seedNode).toArray()))
                        .put(numConnections.getKey(), 4)
                        .build();
                    assertTrue(strategy.shouldRebuildConnection(connectionsChanged));
                }
            }
        }
    }

    public void testGetNodePredicateNodeRoles() {
        TransportAddress address = new TransportAddress(TransportAddress.META_ADDRESS, 0);
        Predicate<DiscoveryNode> nodePredicate = SniffConnectionStrategy.getNodePredicate(Settings.EMPTY);
        {
            DiscoveryNode all = new DiscoveryNode("id", address, Collections.emptyMap(), DiscoveryNodeRole.roles(), Version.CURRENT);
            assertTrue(nodePredicate.test(all));
        }
        {
            DiscoveryNode dataMaster = new DiscoveryNode(
                "id",
                address,
                Collections.emptyMap(),
                Set.of(DiscoveryNodeRole.DATA_ROLE, DiscoveryNodeRole.MASTER_ROLE),
                Version.CURRENT
            );
            assertTrue(nodePredicate.test(dataMaster));
        }
        {
            DiscoveryNode dedicatedMaster = new DiscoveryNode(
                "id",
                address,
                Collections.emptyMap(),
                Set.of(DiscoveryNodeRole.MASTER_ROLE),
                Version.CURRENT
            );
            assertFalse(nodePredicate.test(dedicatedMaster));
        }
        {
            DiscoveryNode dedicatedIngest = new DiscoveryNode(
                "id",
                address,
                Collections.emptyMap(),
                Set.of(DiscoveryNodeRole.INGEST_ROLE),
                Version.CURRENT
            );
            assertTrue(nodePredicate.test(dedicatedIngest));
        }
        {
            DiscoveryNode masterIngest = new DiscoveryNode(
                "id",
                address,
                Collections.emptyMap(),
                Set.of(DiscoveryNodeRole.INGEST_ROLE, DiscoveryNodeRole.MASTER_ROLE),
                Version.CURRENT
            );
            assertTrue(nodePredicate.test(masterIngest));
        }
        {
            DiscoveryNode dedicatedData = new DiscoveryNode(
                "id",
                address,
                Collections.emptyMap(),
                Set.of(DiscoveryNodeRole.DATA_ROLE),
                Version.CURRENT
            );
            assertTrue(nodePredicate.test(dedicatedData));
        }
        {
            DiscoveryNode ingestData = new DiscoveryNode(
                "id",
                address,
                Collections.emptyMap(),
                Set.of(DiscoveryNodeRole.DATA_ROLE, DiscoveryNodeRole.INGEST_ROLE),
                Version.CURRENT
            );
            assertTrue(nodePredicate.test(ingestData));
        }
        {
            DiscoveryNode coordOnly = new DiscoveryNode("id", address, Collections.emptyMap(), Set.of(), Version.CURRENT);
            assertTrue(nodePredicate.test(coordOnly));
        }
    }

    public void testGetNodePredicateNodeVersion() {
        TransportAddress address = new TransportAddress(TransportAddress.META_ADDRESS, 0);
        Set<DiscoveryNodeRole> roles = DiscoveryNodeRole.roles();
        Predicate<DiscoveryNode> nodePredicate = SniffConnectionStrategy.getNodePredicate(Settings.EMPTY);
        Version version = VersionUtils.randomVersion(random());
        DiscoveryNode node = new DiscoveryNode("id", address, Collections.emptyMap(), roles, version);
        assertThat(nodePredicate.test(node), equalTo(Version.CURRENT.isCompatible(version)));
    }

    public void testGetNodePredicateNodeAttrs() {
        TransportAddress address = new TransportAddress(TransportAddress.META_ADDRESS, 0);
        Set<DiscoveryNodeRole> roles = DiscoveryNodeRole.roles();
        Settings settings = Settings.builder().put("cluster.remote.node.attr", "gateway").build();
        Predicate<DiscoveryNode> nodePredicate = SniffConnectionStrategy.getNodePredicate(settings);
        {
            DiscoveryNode nonGatewayNode = new DiscoveryNode(
                "id",
                address,
                Collections.singletonMap("gateway", "false"),
                roles,
                Version.CURRENT
            );
            assertFalse(nodePredicate.test(nonGatewayNode));
            assertTrue(SniffConnectionStrategy.getNodePredicate(Settings.EMPTY).test(nonGatewayNode));
        }
        {
            DiscoveryNode gatewayNode = new DiscoveryNode(
                "id",
                address,
                Collections.singletonMap("gateway", "true"),
                roles,
                Version.CURRENT
            );
            assertTrue(nodePredicate.test(gatewayNode));
            assertTrue(SniffConnectionStrategy.getNodePredicate(Settings.EMPTY).test(gatewayNode));
        }
        {
            DiscoveryNode noAttrNode = new DiscoveryNode("id", address, Collections.emptyMap(), roles, Version.CURRENT);
            assertFalse(nodePredicate.test(noAttrNode));
            assertTrue(SniffConnectionStrategy.getNodePredicate(Settings.EMPTY).test(noAttrNode));
        }
    }

    public void testGetNodePredicatesCombination() {
        TransportAddress address = new TransportAddress(TransportAddress.META_ADDRESS, 0);
        Settings settings = Settings.builder().put("cluster.remote.node.attr", "gateway").build();
        Predicate<DiscoveryNode> nodePredicate = SniffConnectionStrategy.getNodePredicate(settings);
        Set<DiscoveryNodeRole> allRoles = DiscoveryNodeRole.roles();
        Set<DiscoveryNodeRole> dedicatedMasterRoles = Set.of(DiscoveryNodeRole.MASTER_ROLE);
        {
            DiscoveryNode node = new DiscoveryNode(
                "id",
                address,
                Collections.singletonMap("gateway", "true"),
                dedicatedMasterRoles,
                Version.CURRENT
            );
            assertFalse(nodePredicate.test(node));
        }
        {
            DiscoveryNode node = new DiscoveryNode(
                "id",
                address,
                Collections.singletonMap("gateway", "false"),
                dedicatedMasterRoles,
                Version.CURRENT
            );
            assertFalse(nodePredicate.test(node));
        }
        {
            DiscoveryNode node = new DiscoveryNode(
                "id",
                address,
                Collections.singletonMap("gateway", "false"),
                dedicatedMasterRoles,
                Version.CURRENT
            );
            assertFalse(nodePredicate.test(node));
        }
        {
            DiscoveryNode node = new DiscoveryNode("id", address, Collections.singletonMap("gateway", "true"), allRoles, Version.CURRENT);
            assertTrue(nodePredicate.test(node));
        }
    }

    public void testModeSettingsCannotBeUsedWhenInDifferentMode() {
        List<Tuple<Setting.AffixSetting<?>, String>> restrictedSettings = Arrays.asList(
            new Tuple<>(SniffConnectionStrategy.REMOTE_CLUSTER_SEEDS, "192.168.0.1:8080"),
            new Tuple<>(SniffConnectionStrategy.REMOTE_NODE_CONNECTIONS, "2")
        );

        RemoteConnectionStrategy.ConnectionStrategy proxy = RemoteConnectionStrategy.ConnectionStrategy.PROXY;

        String clusterName = "cluster_name";
        Settings settings = Settings.builder()
            .put(RemoteConnectionStrategy.REMOTE_CONNECTION_MODE.getConcreteSettingForNamespace(clusterName).getKey(), proxy.name())
            .build();

        Set<Setting<?>> clusterSettings = new HashSet<>();
        clusterSettings.add(RemoteConnectionStrategy.REMOTE_CONNECTION_MODE);
        clusterSettings.addAll(restrictedSettings.stream().map(Tuple::v1).toList());
        AbstractScopedSettings service = new ClusterSettings(Settings.EMPTY, clusterSettings);

        // Should validate successfully
        service.validate(settings, true);

        for (Tuple<Setting.AffixSetting<?>, String> restrictedSetting : restrictedSettings) {
            Setting<?> concreteSetting = restrictedSetting.v1().getConcreteSettingForNamespace(clusterName);
            Settings invalid = Settings.builder().put(settings).put(concreteSetting.getKey(), restrictedSetting.v2()).build();
            IllegalArgumentException iae = expectThrows(IllegalArgumentException.class, () -> service.validate(invalid, true));
            String expected = Strings.format("""
                Setting "%s" cannot be used with the configured "cluster.remote.cluster_name.mode" \
                [required=SNIFF, configured=PROXY]\
                """, concreteSetting.getKey());
            assertEquals(expected, iae.getMessage());
        }
    }

    private void addSendBehaviour(MockTransportService transportService) {
        transportService.addSendBehavior((connection, requestId, action, request, options) -> {
            if (hasClusterCredentials) {
                assertThat(action, oneOf(RemoteClusterService.REMOTE_CLUSTER_HANDSHAKE_ACTION_NAME, RemoteClusterNodesAction.NAME));
            } else {
                assertThat(action, oneOf(TransportService.HANDSHAKE_ACTION_NAME, ClusterStateAction.NAME));
            }
            connection.sendRequest(requestId, action, request, options);
        });
    }

    private static List<String> seedNodes(final DiscoveryNode... seedNodes) {
        return Arrays.stream(seedNodes).map(s -> s.getAddress().toString()).toList();
    }

    private static DiscoveryNode getLocalNode(MockTransportService transportService) {
        final BoundTransportAddress remoteClusterServerAddress = transportService.boundRemoteAccessAddress();
        if (remoteClusterServerAddress != null) {
            return transportService.getLocalNode().withTransportAddress(remoteClusterServerAddress.publishAddress());
        } else {
            return transportService.getLocalNode();
        }
    }
}<|MERGE_RESOLUTION|>--- conflicted
+++ resolved
@@ -70,14 +70,9 @@
         hasClusterCredentials = randomBoolean();
         final Settings.Builder builder = Settings.builder().put(modeKey, "sniff");
         if (hasClusterCredentials) {
-<<<<<<< HEAD
             final MockSecureSettings secureSettings = new MockSecureSettings();
             secureSettings.setString(
-                RemoteClusterService.REMOTE_CLUSTER_AUTHORIZATION.getConcreteSettingForNamespace(clusterAlias).getKey(),
-=======
-            builder.put(
                 RemoteClusterService.REMOTE_CLUSTER_CREDENTIALS.getConcreteSettingForNamespace(clusterAlias).getKey(),
->>>>>>> 60ebc31c
                 randomAlphaOfLength(20)
             );
             builder.setSecureSettings(secureSettings);
