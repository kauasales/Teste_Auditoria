--- conflicted
+++ resolved
@@ -215,26 +215,16 @@
         assertThat(bulkResponse.getItems()[3].isFailed(), equalTo(false));
         assertThat(bulkResponse.getItems()[3].getOpType(), equalTo(OpType.CREATE));
         assertThat(bulkResponse.getItems()[3].getIndex(), equalTo(getConcreteIndexName()));
-<<<<<<< HEAD
-        assertThat(bulkResponse.getItems()[3].getId(), equalTo("1"));
-=======
-        assertThat(bulkResponse.getItems()[3].getType(), equalTo("type1"));
         String generatedId4 = bulkResponse.getItems()[3].getId();
->>>>>>> 64cd974d
 
         assertThat(bulkResponse.getItems()[4].isFailed(), equalTo(false));
         assertThat(bulkResponse.getItems()[4].getOpType(), equalTo(OpType.DELETE));
         assertThat(bulkResponse.getItems()[4].getIndex(), equalTo(getConcreteIndexName()));
-<<<<<<< HEAD
-=======
-        assertThat(bulkResponse.getItems()[4].getType(), equalTo("type1"));
         assertThat(bulkResponse.getItems()[4].getId(), equalTo("1"));
 
         assertThat(bulkResponse.getItems()[5].isFailed(), equalTo(true));
         assertThat(bulkResponse.getItems()[5].getOpType(), equalTo(OpType.INDEX));
         assertThat(bulkResponse.getItems()[5].getIndex(), equalTo(getConcreteIndexName()));
-        assertThat(bulkResponse.getItems()[5].getType(), equalTo("type1"));
->>>>>>> 64cd974d
 
         waitForRelocation(ClusterHealthStatus.GREEN);
         RefreshResponse refreshResponse = client().admin().indices().prepareRefresh("test").execute().actionGet();
