/*
 * Copyright Elasticsearch B.V. and/or licensed to Elasticsearch B.V. under one
 * or more contributor license agreements. Licensed under the Elastic License
 * 2.0 and the Server Side Public License, v 1; you may not use this file except
 * in compliance with, at your election, the Elastic License 2.0 or the Server
 * Side Public License, v 1.
 */

package org.elasticsearch.rest;

import org.elasticsearch.client.internal.node.NodeClient;
import org.elasticsearch.common.breaker.CircuitBreaker;
import org.elasticsearch.common.bytes.BytesArray;
import org.elasticsearch.common.bytes.BytesReference;
import org.elasticsearch.common.component.AbstractLifecycleComponent;
import org.elasticsearch.common.settings.ClusterSettings;
import org.elasticsearch.common.settings.Settings;
import org.elasticsearch.common.transport.BoundTransportAddress;
import org.elasticsearch.common.transport.TransportAddress;
import org.elasticsearch.common.unit.ByteSizeValue;
import org.elasticsearch.common.util.concurrent.ThreadContext;
import org.elasticsearch.core.IOUtils;
import org.elasticsearch.core.RestApiVersion;
import org.elasticsearch.http.HttpInfo;
import org.elasticsearch.http.HttpRequest;
import org.elasticsearch.http.HttpResponse;
import org.elasticsearch.http.HttpServerTransport;
import org.elasticsearch.http.HttpStats;
import org.elasticsearch.indices.breaker.HierarchyCircuitBreakerService;
import org.elasticsearch.rest.RestHandler.Route;
import org.elasticsearch.tasks.Task;
import org.elasticsearch.test.ESTestCase;
import org.elasticsearch.test.client.NoOpNodeClient;
import org.elasticsearch.test.rest.FakeRestRequest;
import org.elasticsearch.tracing.Tracer;
import org.elasticsearch.usage.UsageService;
import org.elasticsearch.xcontent.NamedXContentRegistry;
import org.elasticsearch.xcontent.XContentBuilder;
import org.elasticsearch.xcontent.XContentType;
import org.elasticsearch.xcontent.yaml.YamlXContent;
import org.junit.After;
import org.junit.Before;

import java.io.IOException;
import java.util.ArrayList;
import java.util.Arrays;
import java.util.Collections;
import java.util.HashMap;
import java.util.HashSet;
import java.util.List;
import java.util.Map;
import java.util.Set;
import java.util.concurrent.atomic.AtomicBoolean;
import java.util.concurrent.atomic.AtomicReference;

import static org.elasticsearch.rest.RestRequest.Method.GET;
import static org.elasticsearch.rest.RestRequest.Method.OPTIONS;
import static org.hamcrest.Matchers.containsString;
import static org.hamcrest.Matchers.equalTo;
import static org.hamcrest.Matchers.hasItem;
import static org.hamcrest.Matchers.is;
import static org.hamcrest.Matchers.nullValue;
import static org.mockito.ArgumentMatchers.any;
import static org.mockito.ArgumentMatchers.anyMap;
import static org.mockito.ArgumentMatchers.anyString;
import static org.mockito.ArgumentMatchers.eq;
import static org.mockito.Mockito.doCallRealMethod;
import static org.mockito.Mockito.mock;
import static org.mockito.Mockito.verify;

public class RestControllerTests extends ESTestCase {

    private static final ByteSizeValue BREAKER_LIMIT = new ByteSizeValue(20);
    private CircuitBreaker inFlightRequestsBreaker;
    private RestController restController;
    private HierarchyCircuitBreakerService circuitBreakerService;
    private UsageService usageService;
    private NodeClient client;
    private Tracer tracer;

    @Before
    public void setup() {
        circuitBreakerService = new HierarchyCircuitBreakerService(
            Settings.builder()
                .put(HierarchyCircuitBreakerService.IN_FLIGHT_REQUESTS_CIRCUIT_BREAKER_LIMIT_SETTING.getKey(), BREAKER_LIMIT)
                // We want to have reproducible results in this test, hence we disable real memory usage accounting
                .put(HierarchyCircuitBreakerService.USE_REAL_MEMORY_USAGE_SETTING.getKey(), false)
                .build(),
            Collections.emptyList(),
            new ClusterSettings(Settings.EMPTY, ClusterSettings.BUILT_IN_CLUSTER_SETTINGS)
        );
        usageService = new UsageService();
        // we can do this here only because we know that we don't adjust breaker settings dynamically in the test
        inFlightRequestsBreaker = circuitBreakerService.getBreaker(CircuitBreaker.IN_FLIGHT_REQUESTS);

        HttpServerTransport httpServerTransport = new TestHttpServerTransport();
        client = new NoOpNodeClient(this.getTestName());
        tracer = mock(Tracer.class);
        restController = new RestController(Collections.emptySet(), null, client, circuitBreakerService, usageService, tracer);
        restController.registerHandler(
            new Route(GET, "/"),
            (request, channel, client) -> channel.sendResponse(
                new RestResponse(RestStatus.OK, RestResponse.TEXT_CONTENT_TYPE, BytesArray.EMPTY)
            )
        );
        restController.registerHandler(
            new Route(GET, "/error"),
            (request, channel, client) -> { throw new IllegalArgumentException("test error"); }
        );
        httpServerTransport.start();
    }

    @After
    public void teardown() throws IOException {
        IOUtils.close(client);
    }

    public void testApplyRelevantHeaders() throws Exception {
        final ThreadContext threadContext = client.threadPool().getThreadContext();
        Set<RestHeaderDefinition> headers = new HashSet<>(
            Arrays.asList(new RestHeaderDefinition("header.1", true), new RestHeaderDefinition("header.2", true))
        );
        final RestController restController = new RestController(headers, null, null, circuitBreakerService, usageService, tracer);
        Map<String, List<String>> restHeaders = new HashMap<>();
        restHeaders.put("header.1", Collections.singletonList("true"));
        restHeaders.put("header.2", Collections.singletonList("true"));
        restHeaders.put("header.3", Collections.singletonList("false"));
        RestRequest fakeRequest = new FakeRestRequest.Builder(xContentRegistry()).withHeaders(restHeaders).build();
        AssertingChannel channel = new AssertingChannel(fakeRequest, false, RestStatus.BAD_REQUEST);
        restController.dispatchRequest(fakeRequest, channel, threadContext);
        // the rest controller relies on the caller to stash the context, so we should expect these values here as we didn't stash the
        // context in this test
        assertEquals("true", threadContext.getHeader("header.1"));
        assertEquals("true", threadContext.getHeader("header.2"));
        assertNull(threadContext.getHeader("header.3"));
        List<String> expectedProductResponseHeader = new ArrayList<>();
        expectedProductResponseHeader.add(RestController.ELASTIC_PRODUCT_HTTP_HEADER_VALUE);
        assertEquals(
            expectedProductResponseHeader,
            threadContext.getResponseHeaders().getOrDefault(RestController.ELASTIC_PRODUCT_HTTP_HEADER, null)
        );
    }

    public void testRequestWithDisallowedMultiValuedHeader() {
        final ThreadContext threadContext = client.threadPool().getThreadContext();
        Set<RestHeaderDefinition> headers = new HashSet<>(
            Arrays.asList(new RestHeaderDefinition("header.1", true), new RestHeaderDefinition("header.2", false))
        );
        final RestController restController = new RestController(headers, null, null, circuitBreakerService, usageService, tracer);
        Map<String, List<String>> restHeaders = new HashMap<>();
        restHeaders.put("header.1", Collections.singletonList("boo"));
        restHeaders.put("header.2", List.of("foo", "bar"));
        RestRequest fakeRequest = new FakeRestRequest.Builder(xContentRegistry()).withHeaders(restHeaders).build();
        AssertingChannel channel = new AssertingChannel(fakeRequest, false, RestStatus.BAD_REQUEST);
        restController.dispatchRequest(fakeRequest, channel, threadContext);
        assertTrue(channel.getSendResponseCalled());
    }

    /**
<<<<<<< HEAD
     * Check that the REST controller picks up and propagates W3C trace context headers via the {@link ThreadContext}.
     * @see <a href="https://www.w3.org/TR/trace-context/">Trace Context - W3C Recommendation</a>
     */
    public void testTraceParentAndTraceId() {
=======
     * Check that dispatching a request causes a trace span to be started.
     */
    public void testDispatchStartsTrace() {
>>>>>>> d1e2b893
        final ThreadContext threadContext = client.threadPool().getThreadContext();
        final RestController restController = new RestController(Set.of(), null, null, circuitBreakerService, usageService, tracer);
        RestRequest fakeRequest = new FakeRestRequest.Builder(xContentRegistry()).build();
        final RestController spyRestController = spy(restController);
        when(spyRestController.getAllHandlers(null, fakeRequest.rawPath())).thenReturn(new Iterator<>() {
            @Override
            public boolean hasNext() {
                return false;
            }

            @Override
            public MethodHandlers next() {
                return new MethodHandlers("/").addMethod(GET, RestApiVersion.current(), (request, channel, client) -> {});
            }
        });
        AssertingChannel channel = new AssertingChannel(fakeRequest, false, RestStatus.BAD_REQUEST);
        restController.dispatchRequest(fakeRequest, channel, threadContext);
        verify(tracer).onTraceStarted(
            eq(threadContext),
            eq("rest-" + channel.request().getRequestId()),
            eq("GET /"),
            eq(Map.of("http.method", "GET", "http.flavour", "1.1", "http.url", "/"))
        );
    }

    /**
     * Check that dispatching a request causes relevant trace headers to be put into the thread context.
     */
    public void testTraceParentAndTraceId() {
        final ThreadContext threadContext = client.threadPool().getThreadContext();
        Set<RestHeaderDefinition> headers = Set.of(new RestHeaderDefinition(Task.TRACE_PARENT_HTTP_HEADER, false));
        final RestController restController = new RestController(headers, null, null, circuitBreakerService, usageService, tracer);
        Map<String, List<String>> restHeaders = new HashMap<>();
        final String traceParentValue = "00-0af7651916cd43dd8448eb211c80319c-b7ad6b7169203331-01";
        restHeaders.put(Task.TRACE_PARENT_HTTP_HEADER, Collections.singletonList(traceParentValue));
        RestRequest fakeRequest = new FakeRestRequest.Builder(xContentRegistry()).withHeaders(restHeaders).build();
        AssertingChannel channel = new AssertingChannel(fakeRequest, false, RestStatus.BAD_REQUEST);

        restController.dispatchRequest(fakeRequest, channel, threadContext);

        // the rest controller relies on the caller to stash the context, so we should expect these values here as we didn't stash the
        // context in this test
        assertThat(threadContext.getHeader(Task.TRACE_ID), equalTo("0af7651916cd43dd8448eb211c80319c"));
        assertThat(threadContext.getHeader(Task.TRACE_PARENT_HTTP_HEADER), nullValue());
        assertThat(threadContext.getTransient("parent_" + Task.TRACE_PARENT_HTTP_HEADER), equalTo(traceParentValue));
    }

    public void testRequestWithDisallowedMultiValuedHeaderButSameValues() {
        final ThreadContext threadContext = client.threadPool().getThreadContext();
        Set<RestHeaderDefinition> headers = new HashSet<>(
            Arrays.asList(new RestHeaderDefinition("header.1", true), new RestHeaderDefinition("header.2", false))
        );
        final RestController restController = new RestController(headers, null, client, circuitBreakerService, usageService, tracer);
        Map<String, List<String>> restHeaders = new HashMap<>();
        restHeaders.put("header.1", Collections.singletonList("boo"));
        restHeaders.put("header.2", List.of("foo", "foo"));
        RestRequest fakeRequest = new FakeRestRequest.Builder(xContentRegistry()).withHeaders(restHeaders).withPath("/bar").build();
        restController.registerHandler(
            new Route(GET, "/bar"),
            (request, channel, client) -> channel.sendResponse(
                new RestResponse(RestStatus.OK, RestResponse.TEXT_CONTENT_TYPE, BytesArray.EMPTY)
            )
        );
        AssertingChannel channel = new AssertingChannel(fakeRequest, false, RestStatus.OK);
        restController.dispatchRequest(fakeRequest, channel, threadContext);
        assertTrue(channel.getSendResponseCalled());
    }

    public void testRegisterAsDeprecatedHandler() {
        RestController controller = mock(RestController.class);

        RestRequest.Method method = randomFrom(RestRequest.Method.values());
        String path = "/_" + randomAlphaOfLengthBetween(1, 6);
        RestHandler handler = (request, channel, client) -> {};
        String deprecationMessage = randomAlphaOfLengthBetween(1, 10);
        RestApiVersion deprecatedInVersion = RestApiVersion.current();

        Route route = Route.builder(method, path).deprecated(deprecationMessage, deprecatedInVersion).build();

        // don't want to test everything -- just that it actually wraps the handler
        doCallRealMethod().when(controller).registerHandler(route, handler);
        doCallRealMethod().when(controller)
            .registerAsDeprecatedHandler(method, path, deprecatedInVersion, handler, deprecationMessage, null);

        controller.registerHandler(route, handler);

        verify(controller).registerHandler(eq(method), eq(path), eq(deprecatedInVersion), any(DeprecationRestHandler.class));
    }

    public void testRegisterAsReplacedHandler() {
        final RestController controller = mock(RestController.class);

        final RestRequest.Method method = randomFrom(RestRequest.Method.values());
        final String path = "/_" + randomAlphaOfLengthBetween(1, 6);
        final RestHandler handler = (request, channel, client) -> {};
        final RestRequest.Method replacedMethod = randomFrom(RestRequest.Method.values());
        final String replacedPath = "/_" + randomAlphaOfLengthBetween(1, 6);
        final RestApiVersion current = RestApiVersion.current();
        final RestApiVersion previous = RestApiVersion.previous();
        final String deprecationMessage = "["
            + replacedMethod.name()
            + " "
            + replacedPath
            + "] is deprecated! Use ["
            + method.name()
            + " "
            + path
            + "] instead.";

        final Route route = Route.builder(method, path).replaces(replacedMethod, replacedPath, previous).build();

        // don't want to test everything -- just that it actually wraps the handlers
        doCallRealMethod().when(controller).registerHandler(route, handler);
        doCallRealMethod().when(controller)
            .registerAsReplacedHandler(method, path, current, handler, replacedMethod, replacedPath, previous);

        controller.registerHandler(route, handler);

        verify(controller).registerHandler(method, path, current, handler);
        verify(controller).registerAsDeprecatedHandler(replacedMethod, replacedPath, previous, handler, deprecationMessage);
    }

    public void testRegisterSecondMethodWithDifferentNamedWildcard() {
        final RestController restController = new RestController(null, null, null, circuitBreakerService, usageService, tracer);

        RestRequest.Method firstMethod = randomFrom(RestRequest.Method.values());
        RestRequest.Method secondMethod = randomFrom(Arrays.stream(RestRequest.Method.values()).filter(m -> m != firstMethod).toList());

        final String path = "/_" + randomAlphaOfLengthBetween(1, 6);

        RestHandler handler = (request, channel, client) -> {};

        restController.registerHandler(new Route(firstMethod, path + "/{wildcard1}"), handler);

        IllegalArgumentException exception = expectThrows(
            IllegalArgumentException.class,
            () -> restController.registerHandler(new Route(secondMethod, path + "/{wildcard2}"), handler)
        );

        assertThat(exception.getMessage(), equalTo("Trying to use conflicting wildcard names for same path: wildcard1 and wildcard2"));
    }

    public void testRestHandlerWrapper() throws Exception {
        AtomicBoolean handlerCalled = new AtomicBoolean(false);
        AtomicBoolean wrapperCalled = new AtomicBoolean(false);
        final RestHandler handler = (RestRequest request, RestChannel channel, NodeClient client) -> handlerCalled.set(true);
        final HttpServerTransport httpServerTransport = new TestHttpServerTransport();
        final RestController restController = new RestController(Collections.emptySet(), h -> {
            assertSame(handler, h);
            return (RestRequest request, RestChannel channel, NodeClient client) -> wrapperCalled.set(true);
        }, client, circuitBreakerService, usageService, tracer);
        restController.registerHandler(new Route(GET, "/wrapped"), handler);
        RestRequest request = testRestRequest("/wrapped", "{}", XContentType.JSON);
        AssertingChannel channel = new AssertingChannel(request, true, RestStatus.BAD_REQUEST);
        restController.dispatchRequest(request, channel, client.threadPool().getThreadContext());
        httpServerTransport.start();
        assertTrue(wrapperCalled.get());
        assertFalse(handlerCalled.get());
    }

    public void testDispatchRequestAddsAndFreesBytesOnSuccess() {
        int contentLength = BREAKER_LIMIT.bytesAsInt();
        String content = randomAlphaOfLength((int) Math.round(contentLength / inFlightRequestsBreaker.getOverhead()));
        RestRequest request = testRestRequest("/", content, XContentType.JSON);
        AssertingChannel channel = new AssertingChannel(request, true, RestStatus.OK);

        restController.dispatchRequest(request, channel, client.threadPool().getThreadContext());

        assertEquals(0, inFlightRequestsBreaker.getTrippedCount());
        assertEquals(0, inFlightRequestsBreaker.getUsed());
    }

    public void testDispatchRequestAddsAndFreesBytesOnError() {
        int contentLength = BREAKER_LIMIT.bytesAsInt();
        String content = randomAlphaOfLength((int) Math.round(contentLength / inFlightRequestsBreaker.getOverhead()));
        RestRequest request = testRestRequest("/error", content, XContentType.JSON);
        AssertingChannel channel = new AssertingChannel(request, true, RestStatus.BAD_REQUEST);

        restController.dispatchRequest(request, channel, client.threadPool().getThreadContext());

        assertEquals(0, inFlightRequestsBreaker.getTrippedCount());
        assertEquals(0, inFlightRequestsBreaker.getUsed());
    }

    public void testDispatchRequestAddsAndFreesBytesOnlyOnceOnError() {
        int contentLength = BREAKER_LIMIT.bytesAsInt();
        String content = randomAlphaOfLength((int) Math.round(contentLength / inFlightRequestsBreaker.getOverhead()));
        // we will produce an error in the rest handler and one more when sending the error response
        RestRequest request = testRestRequest("/error", content, XContentType.JSON);
        ExceptionThrowingChannel channel = new ExceptionThrowingChannel(request, true);

        restController.dispatchRequest(request, channel, client.threadPool().getThreadContext());

        assertEquals(0, inFlightRequestsBreaker.getTrippedCount());
        assertEquals(0, inFlightRequestsBreaker.getUsed());
    }

    public void testDispatchRequestLimitsBytes() {
        int contentLength = BREAKER_LIMIT.bytesAsInt() + 1;
        String content = randomAlphaOfLength((int) Math.round(contentLength / inFlightRequestsBreaker.getOverhead()));
        RestRequest request = testRestRequest("/", content, XContentType.JSON);
        AssertingChannel channel = new AssertingChannel(request, true, RestStatus.TOO_MANY_REQUESTS);

        restController.dispatchRequest(request, channel, client.threadPool().getThreadContext());

        assertEquals(1, inFlightRequestsBreaker.getTrippedCount());
        assertEquals(0, inFlightRequestsBreaker.getUsed());
    }

    public void testDispatchRequiresContentTypeForRequestsWithContent() {
        String content = randomAlphaOfLength((int) Math.round(BREAKER_LIMIT.getBytes() / inFlightRequestsBreaker.getOverhead()));
        RestRequest request = testRestRequest("/", content, null);
        AssertingChannel channel = new AssertingChannel(request, true, RestStatus.NOT_ACCEPTABLE);
        restController = new RestController(Collections.emptySet(), null, null, circuitBreakerService, usageService, tracer);
        restController.registerHandler(
            new Route(GET, "/"),
            (r, c, client) -> c.sendResponse(new RestResponse(RestStatus.OK, RestResponse.TEXT_CONTENT_TYPE, BytesArray.EMPTY))
        );

        assertFalse(channel.getSendResponseCalled());
        restController.dispatchRequest(request, channel, client.threadPool().getThreadContext());
        assertTrue(channel.getSendResponseCalled());
    }

    public void testDispatchDoesNotRequireContentTypeForRequestsWithoutContent() {
        RestRequest fakeRestRequest = new FakeRestRequest.Builder(NamedXContentRegistry.EMPTY).build();
        if (randomBoolean()) {
            fakeRestRequest = new RestRequest(fakeRestRequest);
        }
        AssertingChannel channel = new AssertingChannel(fakeRestRequest, true, RestStatus.OK);

        assertFalse(channel.getSendResponseCalled());
        restController.dispatchRequest(fakeRestRequest, channel, client.threadPool().getThreadContext());
        assertTrue(channel.getSendResponseCalled());
    }

    public void testDispatchFailsWithPlainText() {
        String content = randomAlphaOfLength((int) Math.round(BREAKER_LIMIT.getBytes() / inFlightRequestsBreaker.getOverhead()));
        RestRequest fakeRestRequest = new FakeRestRequest.Builder(NamedXContentRegistry.EMPTY).withContent(new BytesArray(content), null)
            .withPath("/foo")
            .withHeaders(Collections.singletonMap("Content-Type", Collections.singletonList("text/plain")))
            .build();
        if (randomBoolean()) {
            fakeRestRequest = new RestRequest(fakeRestRequest);
        }
        AssertingChannel channel = new AssertingChannel(fakeRestRequest, true, RestStatus.NOT_ACCEPTABLE);
        restController.registerHandler(
            new Route(GET, "/foo"),
            (request, channel1, client) -> channel1.sendResponse(
                new RestResponse(RestStatus.OK, RestResponse.TEXT_CONTENT_TYPE, BytesArray.EMPTY)
            )
        );

        assertFalse(channel.getSendResponseCalled());
        restController.dispatchRequest(fakeRestRequest, channel, client.threadPool().getThreadContext());
        assertTrue(channel.getSendResponseCalled());
    }

    public void testDispatchUnsupportedContentType() {
        RestRequest fakeRestRequest = new FakeRestRequest.Builder(NamedXContentRegistry.EMPTY).withContent(new BytesArray("{}"), null)
            .withPath("/")
            .withHeaders(Collections.singletonMap("Content-Type", Collections.singletonList("application/x-www-form-urlencoded")))
            .build();
        if (randomBoolean()) {
            fakeRestRequest = new RestRequest(fakeRestRequest);
        }
        AssertingChannel channel = new AssertingChannel(fakeRestRequest, true, RestStatus.NOT_ACCEPTABLE);

        assertFalse(channel.getSendResponseCalled());
        restController.dispatchRequest(fakeRestRequest, channel, client.threadPool().getThreadContext());
        assertTrue(channel.getSendResponseCalled());
    }

    public void testDispatchWorksWithNewlineDelimitedJson() {
        final String mediaType = "application/x-ndjson";
        String content = randomAlphaOfLength((int) Math.round(BREAKER_LIMIT.getBytes() / inFlightRequestsBreaker.getOverhead()));
        RestRequest fakeRestRequest = new FakeRestRequest.Builder(NamedXContentRegistry.EMPTY).withContent(new BytesArray(content), null)
            .withPath("/foo")
            .withHeaders(Collections.singletonMap("Content-Type", Collections.singletonList(mediaType)))
            .build();
        if (randomBoolean()) {
            fakeRestRequest = new RestRequest(fakeRestRequest);
        }
        AssertingChannel channel = new AssertingChannel(fakeRestRequest, true, RestStatus.OK);
        restController.registerHandler(new Route(GET, "/foo"), new RestHandler() {
            @Override
            public void handleRequest(RestRequest request, RestChannel channel, NodeClient client) throws Exception {
                assertThat(request.contentParser().getRestApiVersion(), is(RestApiVersion.current()));

                channel.sendResponse(new RestResponse(RestStatus.OK, RestResponse.TEXT_CONTENT_TYPE, BytesArray.EMPTY));
            }

            @Override
            public boolean supportsContentStream() {
                return true;
            }
        });

        assertFalse(channel.getSendResponseCalled());
        restController.dispatchRequest(fakeRestRequest, channel, client.threadPool().getThreadContext());
        assertTrue(channel.getSendResponseCalled());
    }

    public void testDispatchWithContentStream() {
        final String mediaType = randomFrom("application/json", "application/smile");
        String content = randomAlphaOfLength((int) Math.round(BREAKER_LIMIT.getBytes() / inFlightRequestsBreaker.getOverhead()));
        final List<String> contentTypeHeader = Collections.singletonList(mediaType);
        RestRequest fakeRestRequest = new FakeRestRequest.Builder(NamedXContentRegistry.EMPTY).withContent(
            new BytesArray(content),
            RestRequest.parseContentType(contentTypeHeader)
        ).withPath("/foo").withHeaders(Collections.singletonMap("Content-Type", contentTypeHeader)).build();
        if (randomBoolean()) {
            fakeRestRequest = new RestRequest(fakeRestRequest);
        }
        AssertingChannel channel = new AssertingChannel(fakeRestRequest, true, RestStatus.OK);
        restController.registerHandler(new Route(GET, "/foo"), new RestHandler() {
            @Override
            public void handleRequest(RestRequest request, RestChannel channel, NodeClient client) throws Exception {
                assertThat(request.contentParser().getRestApiVersion(), is(RestApiVersion.current()));

                channel.sendResponse(new RestResponse(RestStatus.OK, RestResponse.TEXT_CONTENT_TYPE, BytesArray.EMPTY));
            }

            @Override
            public boolean supportsContentStream() {
                return true;
            }
        });

        assertFalse(channel.getSendResponseCalled());
        restController.dispatchRequest(fakeRestRequest, channel, client.threadPool().getThreadContext());
        assertTrue(channel.getSendResponseCalled());
    }

    public void testDispatchWithContentStreamNoContentType() {
        RestRequest fakeRestRequest = new FakeRestRequest.Builder(NamedXContentRegistry.EMPTY).withContent(new BytesArray("{}"), null)
            .withPath("/foo")
            .build();
        AssertingChannel channel = new AssertingChannel(fakeRestRequest, true, RestStatus.NOT_ACCEPTABLE);
        if (randomBoolean()) {
            fakeRestRequest = new RestRequest(fakeRestRequest);
        }
        restController.registerHandler(new Route(GET, "/foo"), new RestHandler() {
            @Override
            public void handleRequest(RestRequest request, RestChannel channel, NodeClient client) throws Exception {
                channel.sendResponse(new RestResponse(RestStatus.OK, RestResponse.TEXT_CONTENT_TYPE, BytesArray.EMPTY));
            }

            @Override
            public boolean supportsContentStream() {
                return true;
            }
        });

        assertFalse(channel.getSendResponseCalled());
        restController.dispatchRequest(fakeRestRequest, channel, client.threadPool().getThreadContext());
        assertTrue(channel.getSendResponseCalled());
    }

    public void testNonStreamingXContentCausesErrorResponse() throws IOException {
        RestRequest fakeRestRequest = new FakeRestRequest.Builder(NamedXContentRegistry.EMPTY).withContent(
            BytesReference.bytes(YamlXContent.contentBuilder().startObject().endObject()),
            XContentType.YAML
        ).withPath("/foo").build();
        if (randomBoolean()) {
            fakeRestRequest = new RestRequest(fakeRestRequest);
        }
        AssertingChannel channel = new AssertingChannel(fakeRestRequest, true, RestStatus.NOT_ACCEPTABLE);
        restController.registerHandler(new Route(GET, "/foo"), new RestHandler() {
            @Override
            public void handleRequest(RestRequest request, RestChannel channel, NodeClient client) throws Exception {
                channel.sendResponse(new RestResponse(RestStatus.OK, RestResponse.TEXT_CONTENT_TYPE, BytesArray.EMPTY));
            }

            @Override
            public boolean supportsContentStream() {
                return true;
            }
        });
        assertFalse(channel.getSendResponseCalled());
        restController.dispatchRequest(fakeRestRequest, channel, client.threadPool().getThreadContext());
        assertTrue(channel.getSendResponseCalled());
    }

    public void testUnknownContentWithContentStream() {
        RestRequest fakeRestRequest = new FakeRestRequest.Builder(NamedXContentRegistry.EMPTY).withContent(
            new BytesArray("aaaabbbbb"),
            null
        ).withPath("/foo").withHeaders(Collections.singletonMap("Content-Type", Collections.singletonList("foo/bar"))).build();
        if (randomBoolean()) {
            fakeRestRequest = new RestRequest(fakeRestRequest);
        }
        AssertingChannel channel = new AssertingChannel(fakeRestRequest, true, RestStatus.NOT_ACCEPTABLE);
        restController.registerHandler(new Route(GET, "/foo"), new RestHandler() {
            @Override
            public void handleRequest(RestRequest request, RestChannel channel, NodeClient client) throws Exception {
                channel.sendResponse(new RestResponse(RestStatus.OK, RestResponse.TEXT_CONTENT_TYPE, BytesArray.EMPTY));
            }

            @Override
            public boolean supportsContentStream() {
                return true;
            }
        });
        assertFalse(channel.getSendResponseCalled());
        restController.dispatchRequest(fakeRestRequest, channel, client.threadPool().getThreadContext());
        assertTrue(channel.getSendResponseCalled());
    }

    public void testDispatchBadRequest() {
        final FakeRestRequest fakeRestRequest = new FakeRestRequest.Builder(NamedXContentRegistry.EMPTY).build();
        final AssertingChannel channel = new AssertingChannel(fakeRestRequest, true, RestStatus.BAD_REQUEST);
        restController.dispatchBadRequest(
            channel,
            client.threadPool().getThreadContext(),
            randomBoolean() ? new IllegalStateException("bad request") : new Throwable("bad request")
        );
        assertTrue(channel.getSendResponseCalled());
        assertThat(channel.getRestResponse().content().utf8ToString(), containsString("bad request"));
    }

    public void testDoesNotConsumeContent() throws Exception {
        final RestRequest.Method method = randomFrom(RestRequest.Method.values());
        restController.registerHandler(new Route(method, "/notconsumed"), new RestHandler() {
            @Override
            public void handleRequest(RestRequest request, RestChannel channel, NodeClient client) throws Exception {
                channel.sendResponse(new RestResponse(RestStatus.OK, RestResponse.TEXT_CONTENT_TYPE, BytesArray.EMPTY));
            }

            @Override
            public boolean canTripCircuitBreaker() {
                return false;
            }
        });

        final XContentBuilder content = XContentBuilder.builder(randomFrom(XContentType.values()).xContent())
            .startObject()
            .field("field", "value")
            .endObject();
        final FakeRestRequest restRequest = new FakeRestRequest.Builder(xContentRegistry()).withPath("/notconsumed")
            .withMethod(method)
            .withContent(BytesReference.bytes(content), content.contentType())
            .build();

        final AssertingChannel channel = new AssertingChannel(restRequest, true, RestStatus.OK);
        assertFalse(channel.getSendResponseCalled());
        assertFalse(restRequest.isContentConsumed());

        restController.dispatchRequest(restRequest, channel, client.threadPool().getThreadContext());

        assertTrue(channel.getSendResponseCalled());
        assertFalse("RestController must not consume request content", restRequest.isContentConsumed());
    }

    public void testDispatchBadRequestUnknownCause() {
        final FakeRestRequest fakeRestRequest = new FakeRestRequest.Builder(NamedXContentRegistry.EMPTY).build();
        final AssertingChannel channel = new AssertingChannel(fakeRestRequest, true, RestStatus.BAD_REQUEST);
        restController.dispatchBadRequest(channel, client.threadPool().getThreadContext(), null);
        assertTrue(channel.getSendResponseCalled());
        assertThat(channel.getRestResponse().content().utf8ToString(), containsString("unknown cause"));
    }

    public void testFavicon() {
        final FakeRestRequest fakeRestRequest = new FakeRestRequest.Builder(NamedXContentRegistry.EMPTY).withMethod(GET)
            .withPath("/favicon.ico")
            .build();
        final AssertingChannel channel = new AssertingChannel(fakeRestRequest, false, RestStatus.OK);
        restController.dispatchRequest(fakeRestRequest, channel, client.threadPool().getThreadContext());
        assertTrue(channel.getSendResponseCalled());
        assertThat(channel.getRestResponse().contentType(), containsString("image/x-icon"));
    }

    public void testFaviconWithWrongHttpMethod() {
        final FakeRestRequest fakeRestRequest = new FakeRestRequest.Builder(NamedXContentRegistry.EMPTY).withMethod(
            randomValueOtherThanMany(m -> m == GET || m == OPTIONS, () -> randomFrom(RestRequest.Method.values()))
        ).withPath("/favicon.ico").build();
        final AssertingChannel channel = new AssertingChannel(fakeRestRequest, true, RestStatus.METHOD_NOT_ALLOWED);
        restController.dispatchRequest(fakeRestRequest, channel, client.threadPool().getThreadContext());
        assertTrue(channel.getSendResponseCalled());
        assertThat(channel.getRestResponse().getHeaders().containsKey("Allow"), equalTo(true));
        assertThat(channel.getRestResponse().getHeaders().get("Allow"), hasItem(equalTo(GET.toString())));
    }

    public void testDispatchUnsupportedHttpMethod() {
        final boolean hasContent = randomBoolean();
        final RestRequest request = RestRequest.request(parserConfig(), new HttpRequest() {
            @Override
            public RestRequest.Method method() {
                throw new IllegalArgumentException("test");
            }

            @Override
            public String uri() {
                return "/";
            }

            @Override
            public BytesReference content() {
                if (hasContent) {
                    return new BytesArray("test");
                }
                return BytesArray.EMPTY;
            }

            @Override
            public Map<String, List<String>> getHeaders() {
                Map<String, List<String>> headers = new HashMap<>();
                if (hasContent) {
                    headers.put("Content-Type", Collections.singletonList("text/plain"));
                }
                return headers;
            }

            @Override
            public List<String> strictCookies() {
                return null;
            }

            @Override
            public HttpVersion protocolVersion() {
                return randomFrom(HttpVersion.values());
            }

            @Override
            public HttpRequest removeHeader(String header) {
                return this;
            }

            @Override
            public HttpResponse createResponse(RestStatus status, BytesReference content) {
                return null;
            }

            @Override
            public void release() {}

            @Override
            public HttpRequest releaseAndCopy() {
                return this;
            }

            @Override
            public Exception getInboundException() {
                return null;
            }
        }, null);

        final AssertingChannel channel = new AssertingChannel(request, true, RestStatus.METHOD_NOT_ALLOWED);
        assertFalse(channel.getSendResponseCalled());
        restController.dispatchRequest(request, channel, client.threadPool().getThreadContext());
        assertTrue(channel.getSendResponseCalled());
        assertThat(channel.getRestResponse().getHeaders().containsKey("Allow"), equalTo(true));
        assertThat(channel.getRestResponse().getHeaders().get("Allow"), hasItem(equalTo(GET.toString())));
    }

    /**
     * Check that when dispatching a request, if an IllegalArgumentException is thrown, then a trace span is started
     * and the exception is captured in the span.
     */
    public void testDispatchUnsupportedHttpMethodTracesException() {
        final RestRequest request = new FakeRestRequest() {
            @Override
            public Method method() {
                throw new IllegalArgumentException("test");
            }
        };

        final AssertingChannel channel = new AssertingChannel(request, true, RestStatus.METHOD_NOT_ALLOWED);
        restController.dispatchRequest(request, channel, client.threadPool().getThreadContext());
        verify(tracer).onTraceStarted(any(), anyString(), anyString(), anyMap());
        verify(tracer).onTraceException(any(), any(IllegalArgumentException.class));
    }

    public void testDispatchCompatibleHandler() {

        RestController restController = new RestController(
            Collections.emptySet(),
            null,
            client,
            circuitBreakerService,
            usageService,
            tracer
        );

        final RestApiVersion version = RestApiVersion.minimumSupported();

        final String mediaType = randomCompatibleMediaType(version);
        FakeRestRequest fakeRestRequest = requestWithContent(mediaType);
        AssertingChannel channel = new AssertingChannel(fakeRestRequest, true, RestStatus.OK);

        // dispatch to a compatible handler
        restController.registerHandler(GET, "/foo", RestApiVersion.minimumSupported(), (request, channel1, client) -> {
            // in real use case we will use exact version RestApiVersion.V_7
            XContentBuilder xContentBuilder = channel1.newBuilder();
            assertThat(xContentBuilder.getRestApiVersion(), equalTo(RestApiVersion.minimumSupported()));
            assertThat(request.contentParser().getRestApiVersion(), equalTo(RestApiVersion.minimumSupported()));
            channel1.sendResponse(new RestResponse(RestStatus.OK, RestResponse.TEXT_CONTENT_TYPE, BytesArray.EMPTY));
        });

        assertFalse(channel.getSendResponseCalled());
        restController.dispatchRequest(fakeRestRequest, channel, new ThreadContext(Settings.EMPTY));
        assertTrue(channel.getSendResponseCalled());
    }

    /**
     * Check that the REST controller initiates tracing on REST channels.
     */
    public void testDispatchStartsTracingOnChannels() {
        RestController restController = new RestController(Collections.emptySet(), null, client, circuitBreakerService, usageService);

        RestRequest fakeRequest = requestWithContent(randomCompatibleMediaType(RestApiVersion.minimumSupported()));
        AssertingChannel channel = new AssertingChannel(fakeRequest, true, RestStatus.OK);

        RestHandler handler = (request, channel1, client) -> channel1.sendResponse(
            new RestResponse(RestStatus.OK, RestResponse.TEXT_CONTENT_TYPE, BytesArray.EMPTY)
        );
        restController.registerHandler(GET, "/foo", RestApiVersion.minimumSupported(), handler);

        restController.dispatchRequest(fakeRequest, channel, new ThreadContext(Settings.EMPTY));

        assertThat("Expected tracing to have started on REST channel", channel.traceStarted, is(true));
    }

    public void testDispatchCompatibleRequestToNewlyAddedHandler() {

        RestController restController = new RestController(
            Collections.emptySet(),
            null,
            client,
            circuitBreakerService,
            usageService,
            tracer
        );

        final RestApiVersion version = RestApiVersion.minimumSupported();

        final String mediaType = randomCompatibleMediaType(version);
        FakeRestRequest fakeRestRequest = requestWithContent(mediaType);
        AssertingChannel channel = new AssertingChannel(fakeRestRequest, true, RestStatus.OK);

        // dispatch to a CURRENT newly added handler
        restController.registerHandler(new Route(GET, "/foo"), (request, channel1, client) -> {
            XContentBuilder xContentBuilder = channel1.newBuilder();
            // even though the handler is CURRENT, the xContentBuilder has the version requested by a client.
            // This allows to implement the compatible logic within the serialisation without introducing V7 (compatible) handler
            // when only response shape has changed
            assertThat(xContentBuilder.getRestApiVersion(), equalTo(RestApiVersion.minimumSupported()));
            assertThat(request.contentParser().getRestApiVersion(), equalTo(RestApiVersion.minimumSupported()));

            channel1.sendResponse(new RestResponse(RestStatus.OK, RestResponse.TEXT_CONTENT_TYPE, BytesArray.EMPTY));
        });

        assertFalse(channel.getSendResponseCalled());
        restController.dispatchRequest(fakeRestRequest, channel, new ThreadContext(Settings.EMPTY));
        assertTrue(channel.getSendResponseCalled());
    }

    private FakeRestRequest requestWithContent(String mediaType) {
        String content = randomAlphaOfLength((int) Math.round(BREAKER_LIMIT.getBytes() / inFlightRequestsBreaker.getOverhead()));
        final List<String> mediaTypeList = Collections.singletonList(mediaType);
        return new FakeRestRequest.Builder(NamedXContentRegistry.EMPTY).withContent(
            new BytesArray(content),
            RestRequest.parseContentType(mediaTypeList)
        ).withPath("/foo").withHeaders(Map.of("Content-Type", mediaTypeList, "Accept", mediaTypeList)).build();
    }

    public void testCurrentVersionVNDMediaTypeIsNotUsingCompatibility() {
        RestController restController = new RestController(
            Collections.emptySet(),
            null,
            client,
            circuitBreakerService,
            usageService,
            tracer
        );

        final RestApiVersion version = RestApiVersion.current();

        final String mediaType = randomCompatibleMediaType(version);
        FakeRestRequest fakeRestRequest = requestWithContent(mediaType);
        AssertingChannel channel = new AssertingChannel(fakeRestRequest, true, RestStatus.OK);

        // dispatch to a CURRENT newly added handler
        restController.registerHandler(new Route(GET, "/foo"), (request, channel1, client) -> {
            // the media type is in application/vnd.elasticsearch form but with compatible-with=CURRENT.
            // Hence compatibility is not used.

            XContentBuilder xContentBuilder = channel1.newBuilder();
            assertThat(request.contentParser().getRestApiVersion(), equalTo(RestApiVersion.current()));
            assertThat(xContentBuilder.getRestApiVersion(), equalTo(RestApiVersion.current()));
            channel1.sendResponse(new RestResponse(RestStatus.OK, RestResponse.TEXT_CONTENT_TYPE, BytesArray.EMPTY));
        });

        assertFalse(channel.getSendResponseCalled());
        restController.dispatchRequest(fakeRestRequest, channel, new ThreadContext(Settings.EMPTY));
        assertTrue(channel.getSendResponseCalled());
    }

    public void testCustomMediaTypeValidation() {
        RestController restController = new RestController(
            Collections.emptySet(),
            null,
            client,
            circuitBreakerService,
            usageService,
            tracer
        );

        final String mediaType = "application/x-protobuf";
        FakeRestRequest fakeRestRequest = requestWithContent(mediaType);
        AssertingChannel channel = new AssertingChannel(fakeRestRequest, true, RestStatus.OK);

        // register handler that handles custom media type validation
        restController.registerHandler(new Route(GET, "/foo"), new RestHandler() {
            @Override
            public boolean mediaTypesValid(RestRequest request) {
                return request.getXContentType() == null
                    && request.getParsedContentType().mediaTypeWithoutParameters().equals("application/x-protobuf");
            }

            @Override
            public void handleRequest(RestRequest request, RestChannel channel, NodeClient client) throws Exception {
                channel.sendResponse(new RestResponse(RestStatus.OK, RestResponse.TEXT_CONTENT_TYPE, BytesArray.EMPTY));
            }
        });

        assertFalse(channel.getSendResponseCalled());
        restController.dispatchRequest(fakeRestRequest, channel, new ThreadContext(Settings.EMPTY));
        assertTrue(channel.getSendResponseCalled());
    }

    public void testBrowserSafelistedContentTypesAreRejected() {
        RestController restController = new RestController(
            Collections.emptySet(),
            null,
            client,
            circuitBreakerService,
            usageService,
            tracer
        );

        final String mediaType = randomFrom(RestController.SAFELISTED_MEDIA_TYPES);
        FakeRestRequest fakeRestRequest = requestWithContent(mediaType);

        final AssertingChannel channel = new AssertingChannel(fakeRestRequest, true, RestStatus.NOT_ACCEPTABLE);

        restController.registerHandler(new Route(GET, "/foo"), new RestHandler() {
            @Override
            public void handleRequest(RestRequest request, RestChannel channel, NodeClient client) throws Exception {}
        });

        restController.dispatchRequest(fakeRestRequest, channel, client.threadPool().getThreadContext());
        assertTrue(channel.getSendResponseCalled());
        assertThat(
            channel.getRestResponse().content().utf8ToString(),
            containsString("Content-Type header [" + mediaType + "] is not supported")
        );
    }

    private static final class TestHttpServerTransport extends AbstractLifecycleComponent implements HttpServerTransport {

        TestHttpServerTransport() {}

        @Override
        protected void doStart() {}

        @Override
        protected void doStop() {}

        @Override
        protected void doClose() {}

        @Override
        public BoundTransportAddress boundAddress() {
            TransportAddress transportAddress = buildNewFakeTransportAddress();
            return new BoundTransportAddress(new TransportAddress[] { transportAddress }, transportAddress);
        }

        @Override
        public HttpInfo info() {
            return null;
        }

        @Override
        public HttpStats stats() {
            return null;
        }
    }

    public static final class AssertingChannel extends AbstractRestChannel {

        private final RestStatus expectedStatus;
        private final AtomicReference<RestResponse> responseReference = new AtomicReference<>();
        private boolean traceStarted = false;
        private boolean traceStopped = false;

        public AssertingChannel(RestRequest request, boolean detailedErrorsEnabled, RestStatus expectedStatus) {
            super(request, detailedErrorsEnabled);
            this.expectedStatus = expectedStatus;
        }

        @Override
        public void sendResponse(RestResponse response) {
            assertEquals(expectedStatus, response.status());
            responseReference.set(response);
        }

        RestResponse getRestResponse() {
            return responseReference.get();
        }

        boolean getSendResponseCalled() {
            return getRestResponse() != null;
        }

        @Override
        public void startTrace() {
            traceStarted = true;
        }

        @Override
        public void stopTrace() {
            assertThat("tried to stop a trace but it wasn't started", traceStarted, is(true));
            traceStopped = true;
        }

        public boolean isTraceComplete() {
            return traceStarted && traceStopped;
        }
    }

    private static final class ExceptionThrowingChannel extends AbstractRestChannel {

        protected ExceptionThrowingChannel(RestRequest request, boolean detailedErrorsEnabled) {
            super(request, detailedErrorsEnabled);
        }

        @Override
        public void sendResponse(RestResponse response) {
            try {
                throw new IllegalStateException("always throwing an exception for testing");
            } finally {
                // the production implementation in DefaultRestChannel always releases the output buffer, so we must too
                releaseOutputBuffer();
            }
        }
    }

    private static RestRequest testRestRequest(String path, String content, XContentType xContentType) {
        FakeRestRequest.Builder builder = new FakeRestRequest.Builder(NamedXContentRegistry.EMPTY);
        builder.withPath(path);
        builder.withContent(new BytesArray(content), xContentType);
        if (randomBoolean()) {
            return builder.build();
        } else {
            return new RestRequest(builder.build());
        }
    }
}<|MERGE_RESOLUTION|>--- conflicted
+++ resolved
@@ -47,6 +47,7 @@
 import java.util.Collections;
 import java.util.HashMap;
 import java.util.HashSet;
+import java.util.Iterator;
 import java.util.List;
 import java.util.Map;
 import java.util.Set;
@@ -66,7 +67,9 @@
 import static org.mockito.ArgumentMatchers.eq;
 import static org.mockito.Mockito.doCallRealMethod;
 import static org.mockito.Mockito.mock;
+import static org.mockito.Mockito.spy;
 import static org.mockito.Mockito.verify;
+import static org.mockito.Mockito.when;
 
 public class RestControllerTests extends ESTestCase {
 
@@ -157,16 +160,9 @@
     }
 
     /**
-<<<<<<< HEAD
-     * Check that the REST controller picks up and propagates W3C trace context headers via the {@link ThreadContext}.
-     * @see <a href="https://www.w3.org/TR/trace-context/">Trace Context - W3C Recommendation</a>
-     */
-    public void testTraceParentAndTraceId() {
-=======
      * Check that dispatching a request causes a trace span to be started.
      */
     public void testDispatchStartsTrace() {
->>>>>>> d1e2b893
         final ThreadContext threadContext = client.threadPool().getThreadContext();
         final RestController restController = new RestController(Set.of(), null, null, circuitBreakerService, usageService, tracer);
         RestRequest fakeRequest = new FakeRestRequest.Builder(xContentRegistry()).build();
@@ -193,7 +189,8 @@
     }
 
     /**
-     * Check that dispatching a request causes relevant trace headers to be put into the thread context.
+     * Check that the REST controller picks up and propagates W3C trace context headers via the {@link ThreadContext}.
+     * @see <a href="https://www.w3.org/TR/trace-context/">Trace Context - W3C Recommendation</a>
      */
     public void testTraceParentAndTraceId() {
         final ThreadContext threadContext = client.threadPool().getThreadContext();
@@ -771,25 +768,6 @@
         assertTrue(channel.getSendResponseCalled());
     }
 
-    /**
-     * Check that the REST controller initiates tracing on REST channels.
-     */
-    public void testDispatchStartsTracingOnChannels() {
-        RestController restController = new RestController(Collections.emptySet(), null, client, circuitBreakerService, usageService);
-
-        RestRequest fakeRequest = requestWithContent(randomCompatibleMediaType(RestApiVersion.minimumSupported()));
-        AssertingChannel channel = new AssertingChannel(fakeRequest, true, RestStatus.OK);
-
-        RestHandler handler = (request, channel1, client) -> channel1.sendResponse(
-            new RestResponse(RestStatus.OK, RestResponse.TEXT_CONTENT_TYPE, BytesArray.EMPTY)
-        );
-        restController.registerHandler(GET, "/foo", RestApiVersion.minimumSupported(), handler);
-
-        restController.dispatchRequest(fakeRequest, channel, new ThreadContext(Settings.EMPTY));
-
-        assertThat("Expected tracing to have started on REST channel", channel.traceStarted, is(true));
-    }
-
     public void testDispatchCompatibleRequestToNewlyAddedHandler() {
 
         RestController restController = new RestController(
@@ -960,8 +938,6 @@
 
         private final RestStatus expectedStatus;
         private final AtomicReference<RestResponse> responseReference = new AtomicReference<>();
-        private boolean traceStarted = false;
-        private boolean traceStopped = false;
 
         public AssertingChannel(RestRequest request, boolean detailedErrorsEnabled, RestStatus expectedStatus) {
             super(request, detailedErrorsEnabled);
@@ -980,21 +956,6 @@
 
         boolean getSendResponseCalled() {
             return getRestResponse() != null;
-        }
-
-        @Override
-        public void startTrace() {
-            traceStarted = true;
-        }
-
-        @Override
-        public void stopTrace() {
-            assertThat("tried to stop a trace but it wasn't started", traceStarted, is(true));
-            traceStopped = true;
-        }
-
-        public boolean isTraceComplete() {
-            return traceStarted && traceStopped;
         }
     }
 
