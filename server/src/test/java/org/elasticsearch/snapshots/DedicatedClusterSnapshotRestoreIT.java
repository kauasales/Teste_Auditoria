/*
 * Licensed to Elasticsearch under one or more contributor
 * license agreements. See the NOTICE file distributed with
 * this work for additional information regarding copyright
 * ownership. Elasticsearch licenses this file to you under
 * the Apache License, Version 2.0 (the "License"); you may
 * not use this file except in compliance with the License.
 * You may obtain a copy of the License at
 *
 *    http://www.apache.org/licenses/LICENSE-2.0
 *
 * Unless required by applicable law or agreed to in writing,
 * software distributed under the License is distributed on an
 * "AS IS" BASIS, WITHOUT WARRANTIES OR CONDITIONS OF ANY
 * KIND, either express or implied.  See the License for the
 * specific language governing permissions and limitations
 * under the License.
 */

package org.elasticsearch.snapshots;

import com.carrotsearch.hppc.IntHashSet;
import com.carrotsearch.hppc.IntSet;
import org.elasticsearch.Version;
import org.elasticsearch.action.ActionFuture;
import org.elasticsearch.action.admin.cluster.snapshots.create.CreateSnapshotResponse;
import org.elasticsearch.action.admin.cluster.snapshots.get.GetSnapshotsResponse;
import org.elasticsearch.action.admin.cluster.snapshots.restore.RestoreSnapshotResponse;
import org.elasticsearch.action.admin.cluster.snapshots.status.SnapshotStats;
import org.elasticsearch.action.admin.cluster.snapshots.status.SnapshotStatus;
import org.elasticsearch.action.admin.cluster.snapshots.status.SnapshotsStatusResponse;
import org.elasticsearch.action.admin.indices.stats.ShardStats;
import org.elasticsearch.action.index.IndexRequestBuilder;
import org.elasticsearch.action.support.ActiveShardCount;
import org.elasticsearch.action.support.master.AcknowledgedResponse;
import org.elasticsearch.client.AdminClient;
import org.elasticsearch.client.Client;
import org.elasticsearch.client.node.NodeClient;
import org.elasticsearch.cluster.ClusterState;
import org.elasticsearch.cluster.ClusterStateUpdateTask;
import org.elasticsearch.cluster.NamedDiff;
import org.elasticsearch.cluster.SnapshotsInProgress;
import org.elasticsearch.cluster.health.ClusterHealthStatus;
import org.elasticsearch.cluster.metadata.IndexMetaData;
import org.elasticsearch.cluster.metadata.IndexNameExpressionResolver;
import org.elasticsearch.cluster.metadata.MetaData;
import org.elasticsearch.cluster.routing.allocation.decider.EnableAllocationDecider;
import org.elasticsearch.cluster.service.ClusterService;
import org.elasticsearch.common.CheckedFunction;
import org.elasticsearch.common.Nullable;
import org.elasticsearch.common.ParseField;
import org.elasticsearch.common.Priority;
import org.elasticsearch.common.Strings;
import org.elasticsearch.common.io.stream.NamedWriteableRegistry;
import org.elasticsearch.common.io.stream.StreamInput;
import org.elasticsearch.common.io.stream.Writeable;
import org.elasticsearch.common.settings.Setting;
import org.elasticsearch.common.settings.Settings;
import org.elasticsearch.common.settings.SettingsFilter;
import org.elasticsearch.common.unit.ByteSizeUnit;
import org.elasticsearch.common.unit.TimeValue;
import org.elasticsearch.common.util.set.Sets;
import org.elasticsearch.common.xcontent.NamedXContentRegistry;
import org.elasticsearch.common.xcontent.XContentParser;
import org.elasticsearch.env.Environment;
import org.elasticsearch.index.seqno.RetentionLeaseActions;
import org.elasticsearch.index.seqno.RetentionLeases;
import org.elasticsearch.index.shard.ShardId;
import org.elasticsearch.indices.recovery.RecoveryState;
import org.elasticsearch.node.Node;
import org.elasticsearch.plugins.Plugin;
import org.elasticsearch.repositories.RepositoryMissingException;
import org.elasticsearch.repositories.blobstore.BlobStoreRepository;
import org.elasticsearch.rest.AbstractRestChannel;
import org.elasticsearch.rest.RestRequest;
import org.elasticsearch.rest.RestResponse;
import org.elasticsearch.rest.RestStatus;
import org.elasticsearch.rest.action.admin.cluster.RestClusterStateAction;
import org.elasticsearch.rest.action.admin.cluster.RestGetRepositoriesAction;
import org.elasticsearch.snapshots.mockstore.MockRepository;
import org.elasticsearch.test.ESIntegTestCase.ClusterScope;
import org.elasticsearch.test.ESIntegTestCase.Scope;
import org.elasticsearch.test.InternalTestCluster;
import org.elasticsearch.test.TestCustomMetaData;
import org.elasticsearch.test.disruption.BusyMasterServiceDisruption;
import org.elasticsearch.test.disruption.ServiceDisruptionScheme;
import org.elasticsearch.test.rest.FakeRestRequest;

import java.io.IOException;
import java.io.UncheckedIOException;
import java.nio.file.FileVisitResult;
import java.nio.file.Files;
import java.nio.file.Path;
import java.nio.file.SimpleFileVisitor;
import java.nio.file.attribute.BasicFileAttributes;
import java.util.ArrayList;
import java.util.Arrays;
import java.util.Collection;
import java.util.Collections;
import java.util.EnumSet;
import java.util.List;
import java.util.Locale;
import java.util.concurrent.CountDownLatch;
import java.util.concurrent.TimeUnit;
import java.util.concurrent.atomic.AtomicReference;
import java.util.function.Consumer;

import static org.elasticsearch.index.seqno.RetentionLeaseActions.RETAIN_ALL;
import static org.elasticsearch.test.hamcrest.ElasticsearchAssertions.assertAcked;
import static org.elasticsearch.test.hamcrest.ElasticsearchAssertions.assertHitCount;
import static org.elasticsearch.test.hamcrest.ElasticsearchAssertions.assertThrows;
import static org.hamcrest.Matchers.allOf;
import static org.hamcrest.Matchers.containsString;
import static org.hamcrest.Matchers.equalTo;
import static org.hamcrest.Matchers.greaterThan;
import static org.hamcrest.Matchers.greaterThanOrEqualTo;
import static org.hamcrest.Matchers.hasSize;
import static org.hamcrest.Matchers.is;
import static org.hamcrest.Matchers.lessThan;
import static org.hamcrest.Matchers.not;
import static org.hamcrest.Matchers.notNullValue;
import static org.hamcrest.Matchers.nullValue;

@ClusterScope(scope = Scope.TEST, numDataNodes = 0)
public class DedicatedClusterSnapshotRestoreIT extends AbstractSnapshotIntegTestCase {

    public static class TestCustomMetaDataPlugin extends Plugin {

        private final List<NamedWriteableRegistry.Entry> namedWritables = new ArrayList<>();
        private final List<NamedXContentRegistry.Entry> namedXContents = new ArrayList<>();

        public TestCustomMetaDataPlugin() {
            registerBuiltinWritables();
        }

        private <T extends MetaData.Custom> void registerMetaDataCustom(String name, Writeable.Reader<T> reader,
                                                                        Writeable.Reader<NamedDiff> diffReader,
                                                                        CheckedFunction<XContentParser, T, IOException> parser) {
            namedWritables.add(new NamedWriteableRegistry.Entry(MetaData.Custom.class, name, reader));
            namedWritables.add(new NamedWriteableRegistry.Entry(NamedDiff.class, name, diffReader));
            namedXContents.add(new NamedXContentRegistry.Entry(MetaData.Custom.class, new ParseField(name), parser));
        }

        private void registerBuiltinWritables() {
            registerMetaDataCustom(SnapshottableMetadata.TYPE, SnapshottableMetadata::readFrom,
                SnapshottableMetadata::readDiffFrom, SnapshottableMetadata::fromXContent);
            registerMetaDataCustom(NonSnapshottableMetadata.TYPE, NonSnapshottableMetadata::readFrom,
                NonSnapshottableMetadata::readDiffFrom, NonSnapshottableMetadata::fromXContent);
            registerMetaDataCustom(SnapshottableGatewayMetadata.TYPE, SnapshottableGatewayMetadata::readFrom,
                SnapshottableGatewayMetadata::readDiffFrom, SnapshottableGatewayMetadata::fromXContent);
            registerMetaDataCustom(NonSnapshottableGatewayMetadata.TYPE, NonSnapshottableGatewayMetadata::readFrom,
                NonSnapshottableGatewayMetadata::readDiffFrom, NonSnapshottableGatewayMetadata::fromXContent);
            registerMetaDataCustom(SnapshotableGatewayNoApiMetadata.TYPE, SnapshotableGatewayNoApiMetadata::readFrom,
                NonSnapshottableGatewayMetadata::readDiffFrom, SnapshotableGatewayNoApiMetadata::fromXContent);
        }

        @Override
        public List<NamedWriteableRegistry.Entry> getNamedWriteables() {
            return namedWritables;
        }

        @Override
        public List<NamedXContentRegistry.Entry> getNamedXContent() {
            return namedXContents;
        }
    }

    @Override
    protected Collection<Class<? extends Plugin>> nodePlugins() {
        return Arrays.asList(MockRepository.Plugin.class, TestCustomMetaDataPlugin.class, BrokenSettingPlugin.class);
    }

    public static class BrokenSettingPlugin extends Plugin {
        private static boolean breakSetting = false;
        private static final IllegalArgumentException EXCEPTION =  new IllegalArgumentException("this setting goes boom");

        static void breakSetting(boolean breakSetting) {
            BrokenSettingPlugin.breakSetting = breakSetting;
        }

        static final Setting<String> BROKEN_SETTING = new Setting<>("setting.broken", "default", s->s,
                s-> {
                    if ((s.equals("default") == false && breakSetting)) {
                        throw EXCEPTION;
                    }
                },
                Setting.Property.NodeScope, Setting.Property.Dynamic);

        @Override
        public List<Setting<?>> getSettings() {
            return Collections.singletonList(BROKEN_SETTING);
        }
    }

    @AwaitsFix(bugUrl = "https://github.com/elastic/elasticsearch/issues/37485")
    public void testExceptionWhenRestoringPersistentSettings() {
        logger.info("--> start 2 nodes");
        internalCluster().startNodes(2);

        Client client = client();
        Consumer<String> setSettingValue = value -> {
            client.admin().cluster().prepareUpdateSettings().setPersistentSettings(
                    Settings.builder()
                            .put(BrokenSettingPlugin.BROKEN_SETTING.getKey(), value))
                    .execute().actionGet();
        };

        Consumer<String> assertSettingValue = value -> {
            assertThat(client.admin().cluster().prepareState().setRoutingTable(false).setNodes(false).execute().actionGet().getState()
                            .getMetaData().persistentSettings().get(BrokenSettingPlugin.BROKEN_SETTING.getKey()),
                    equalTo(value));
        };

        logger.info("--> set test persistent setting");
        setSettingValue.accept("new value");
        assertSettingValue.accept("new value");

        logger.info("--> create repository");
        AcknowledgedResponse putRepositoryResponse = client.admin().cluster().preparePutRepository("test-repo")
                .setType("fs").setSettings(Settings.builder().put("location", randomRepoPath())).execute().actionGet();
        assertThat(putRepositoryResponse.isAcknowledged(), equalTo(true));

        logger.info("--> start snapshot");
        CreateSnapshotResponse createSnapshotResponse = client.admin().cluster().prepareCreateSnapshot("test-repo", "test-snap")
            .setWaitForCompletion(true).execute().actionGet();
        assertThat(createSnapshotResponse.getSnapshotInfo().totalShards(), equalTo(0));
        assertThat(createSnapshotResponse.getSnapshotInfo().successfulShards(), equalTo(0));
        assertThat(client.admin().cluster().prepareGetSnapshots("test-repo").setSnapshots("test-snap").execute().actionGet()
                .getSnapshots("test-repo").get(0).state(), equalTo(SnapshotState.SUCCESS));

        logger.info("--> change the test persistent setting and break it");
        setSettingValue.accept("new value 2");
        assertSettingValue.accept("new value 2");
        BrokenSettingPlugin.breakSetting(true);

        logger.info("--> restore snapshot");
        try {
            client.admin().cluster().prepareRestoreSnapshot("test-repo", "test-snap").setRestoreGlobalState(true)
                .setWaitForCompletion(true).execute().actionGet();

        } catch (IllegalArgumentException ex) {
            assertEquals(BrokenSettingPlugin.EXCEPTION.getMessage(), ex.getMessage());
        }

        assertSettingValue.accept("new value 2");
    }

    public void testRestoreCustomMetadata() throws Exception {
        Path tempDir = randomRepoPath();

        logger.info("--> start node");
        internalCluster().startNode();
        Client client = client();
        createIndex("test-idx");
        logger.info("--> add custom persistent metadata");
        updateClusterState(currentState -> {
            ClusterState.Builder builder = ClusterState.builder(currentState);
            MetaData.Builder metadataBuilder = MetaData.builder(currentState.metaData());
            metadataBuilder.putCustom(SnapshottableMetadata.TYPE, new SnapshottableMetadata("before_snapshot_s"));
            metadataBuilder.putCustom(NonSnapshottableMetadata.TYPE, new NonSnapshottableMetadata("before_snapshot_ns"));
            metadataBuilder.putCustom(SnapshottableGatewayMetadata.TYPE, new SnapshottableGatewayMetadata("before_snapshot_s_gw"));
            metadataBuilder.putCustom(NonSnapshottableGatewayMetadata.TYPE, new NonSnapshottableGatewayMetadata("before_snapshot_ns_gw"));
            metadataBuilder.putCustom(SnapshotableGatewayNoApiMetadata.TYPE,
                new SnapshotableGatewayNoApiMetadata("before_snapshot_s_gw_noapi"));
            builder.metaData(metadataBuilder);
            return builder.build();
        });

        logger.info("--> create repository");
        AcknowledgedResponse putRepositoryResponse = client.admin().cluster().preparePutRepository("test-repo")
                .setType("fs").setSettings(Settings.builder().put("location", tempDir)).execute().actionGet();
        assertThat(putRepositoryResponse.isAcknowledged(), equalTo(true));

        logger.info("--> start snapshot");
        CreateSnapshotResponse createSnapshotResponse = client.admin().cluster().prepareCreateSnapshot("test-repo", "test-snap")
            .setWaitForCompletion(true).execute().actionGet();
        assertThat(createSnapshotResponse.getSnapshotInfo().totalShards(), greaterThan(0));
        assertThat(createSnapshotResponse.getSnapshotInfo().successfulShards(),
            equalTo(createSnapshotResponse.getSnapshotInfo().successfulShards()));
        assertThat(client.admin().cluster().prepareGetSnapshots("test-repo").setSnapshots("test-snap").execute().actionGet()
                .getSnapshots("test-repo").get(0).state(),
            equalTo(SnapshotState.SUCCESS));

        logger.info("--> change custom persistent metadata");
        updateClusterState(currentState -> {
            ClusterState.Builder builder = ClusterState.builder(currentState);
            MetaData.Builder metadataBuilder = MetaData.builder(currentState.metaData());
            if (randomBoolean()) {
                metadataBuilder.putCustom(SnapshottableMetadata.TYPE, new SnapshottableMetadata("after_snapshot_s"));
            } else {
                metadataBuilder.removeCustom(SnapshottableMetadata.TYPE);
            }
            metadataBuilder.putCustom(NonSnapshottableMetadata.TYPE, new NonSnapshottableMetadata("after_snapshot_ns"));
            if (randomBoolean()) {
                metadataBuilder.putCustom(SnapshottableGatewayMetadata.TYPE, new SnapshottableGatewayMetadata("after_snapshot_s_gw"));
            } else {
                metadataBuilder.removeCustom(SnapshottableGatewayMetadata.TYPE);
            }
            metadataBuilder.putCustom(NonSnapshottableGatewayMetadata.TYPE, new NonSnapshottableGatewayMetadata("after_snapshot_ns_gw"));
            metadataBuilder.removeCustom(SnapshotableGatewayNoApiMetadata.TYPE);
            builder.metaData(metadataBuilder);
            return builder.build();
        });

        logger.info("--> delete repository");
        assertAcked(client.admin().cluster().prepareDeleteRepository("test-repo"));

        logger.info("--> create repository");
        putRepositoryResponse = client.admin().cluster().preparePutRepository("test-repo-2")
                .setType("fs").setSettings(Settings.builder().put("location", tempDir)).execute().actionGet();
        assertThat(putRepositoryResponse.isAcknowledged(), equalTo(true));

        logger.info("--> restore snapshot");
        client.admin().cluster().prepareRestoreSnapshot("test-repo-2", "test-snap").setRestoreGlobalState(true).setIndices("-*")
            .setWaitForCompletion(true).execute().actionGet();

        logger.info("--> make sure old repository wasn't restored");
        assertThrows(client.admin().cluster().prepareGetRepositories("test-repo"), RepositoryMissingException.class);
        assertThat(client.admin().cluster().prepareGetRepositories("test-repo-2").get().repositories().size(), equalTo(1));

        logger.info("--> check that custom persistent metadata was restored");
        ClusterState clusterState = client.admin().cluster().prepareState().get().getState();
        logger.info("Cluster state: {}", clusterState);
        MetaData metaData = clusterState.getMetaData();
        assertThat(((SnapshottableMetadata) metaData.custom(SnapshottableMetadata.TYPE)).getData(), equalTo("before_snapshot_s"));
        assertThat(((NonSnapshottableMetadata) metaData.custom(NonSnapshottableMetadata.TYPE)).getData(), equalTo("after_snapshot_ns"));
        assertThat(((SnapshottableGatewayMetadata) metaData.custom(SnapshottableGatewayMetadata.TYPE)).getData(),
            equalTo("before_snapshot_s_gw"));
        assertThat(((NonSnapshottableGatewayMetadata) metaData.custom(NonSnapshottableGatewayMetadata.TYPE)).getData(),
            equalTo("after_snapshot_ns_gw"));

        logger.info("--> restart all nodes");
        internalCluster().fullRestart();
        ensureYellow();

        logger.info("--> check that gateway-persistent custom metadata survived full cluster restart");
        clusterState = client().admin().cluster().prepareState().get().getState();
        logger.info("Cluster state: {}", clusterState);
        metaData = clusterState.getMetaData();
        assertThat(metaData.custom(SnapshottableMetadata.TYPE), nullValue());
        assertThat(metaData.custom(NonSnapshottableMetadata.TYPE), nullValue());
        assertThat(((SnapshottableGatewayMetadata) metaData.custom(SnapshottableGatewayMetadata.TYPE)).getData(),
            equalTo("before_snapshot_s_gw"));
        assertThat(((NonSnapshottableGatewayMetadata) metaData.custom(NonSnapshottableGatewayMetadata.TYPE)).getData(),
            equalTo("after_snapshot_ns_gw"));
        // Shouldn't be returned as part of API response
        assertThat(metaData.custom(SnapshotableGatewayNoApiMetadata.TYPE), nullValue());
        // But should still be in state
        metaData = internalCluster().getInstance(ClusterService.class).state().metaData();
        assertThat(((SnapshotableGatewayNoApiMetadata) metaData.custom(SnapshotableGatewayNoApiMetadata.TYPE)).getData(),
            equalTo("before_snapshot_s_gw_noapi"));
    }

    private void updateClusterState(final ClusterStateUpdater updater) throws InterruptedException {
        final CountDownLatch countDownLatch = new CountDownLatch(1);
        final ClusterService clusterService = internalCluster().getInstance(ClusterService.class);
        clusterService.submitStateUpdateTask("test", new ClusterStateUpdateTask() {
            @Override
            public ClusterState execute(ClusterState currentState) throws Exception {
                return updater.execute(currentState);
            }

            @Override
            public void onFailure(String source, @Nullable Exception e) {
                countDownLatch.countDown();
            }

            @Override
            public void clusterStateProcessed(String source, ClusterState oldState, ClusterState newState) {
                countDownLatch.countDown();
            }
        });
        countDownLatch.await();
    }

    private interface ClusterStateUpdater {
        ClusterState execute(ClusterState currentState) throws Exception;
    }

    public void testSnapshotDuringNodeShutdown() throws Exception {
        logger.info("--> start 2 nodes");
        Client client = client();

        assertAcked(prepareCreate("test-idx", 2, Settings.builder().put("number_of_shards", 2)
                                                                   .put("number_of_replicas", 0)));
        ensureGreen();

        logger.info("--> indexing some data");
        for (int i = 0; i < 100; i++) {
            indexDoc("test-idx", Integer.toString(i), "foo", "bar" + i);
        }
        refresh();
        assertThat(client.prepareSearch("test-idx").setSize(0).get().getHits().getTotalHits().value, equalTo(100L));

        logger.info("--> create repository");
        logger.info("--> creating repository");
        AcknowledgedResponse putRepositoryResponse = client.admin().cluster().preparePutRepository("test-repo")
                .setType("mock").setSettings(
                        Settings.builder()
                                .put("location", randomRepoPath())
                                .put("random", randomAlphaOfLength(10))
                                .put("wait_after_unblock", 200)
                ).get();
        assertThat(putRepositoryResponse.isAcknowledged(), equalTo(true));

        // Pick one node and block it
        String blockedNode = blockNodeWithIndex("test-repo", "test-idx");

        logger.info("--> snapshot");
        client.admin().cluster().prepareCreateSnapshot("test-repo", "test-snap")
                                .setWaitForCompletion(false)
                                .setIndices("test-idx")
                                .get();

        logger.info("--> waiting for block to kick in");
        waitForBlock(blockedNode, "test-repo", TimeValue.timeValueSeconds(60));

        logger.info("--> execution was blocked on node [{}], shutting it down", blockedNode);
        unblockNode("test-repo", blockedNode);

        logger.info("--> stopping node [{}]", blockedNode);
        stopNode(blockedNode);
        logger.info("--> waiting for completion");
        SnapshotInfo snapshotInfo = waitForCompletion("test-repo", "test-snap", TimeValue.timeValueSeconds(60));
        logger.info("Number of failed shards [{}]", snapshotInfo.shardFailures().size());
        logger.info("--> done");
    }

    public void testSnapshotWithStuckNode() throws Exception {
        logger.info("--> start 2 nodes");
        ArrayList<String> nodes = new ArrayList<>();
        nodes.add(internalCluster().startNode());
        nodes.add(internalCluster().startNode());
        Client client = client();

        assertAcked(prepareCreate("test-idx", 2, Settings.builder().put("number_of_shards", 2)
                                                                   .put("number_of_replicas", 0)));
        ensureGreen();

        logger.info("--> indexing some data");
        for (int i = 0; i < 100; i++) {
            indexDoc("test-idx", Integer.toString(i), "foo", "bar" + i);
        }
        refresh();
        assertThat(client.prepareSearch("test-idx").setSize(0).get().getHits().getTotalHits().value, equalTo(100L));

        logger.info("--> creating repository");
        Path repo = randomRepoPath();
        AcknowledgedResponse putRepositoryResponse = client.admin().cluster().preparePutRepository("test-repo")
                .setType("mock").setSettings(
                        Settings.builder()
                                .put("location", repo)
                                .put("random", randomAlphaOfLength(10))
                                .put("wait_after_unblock", 200)
                ).get();
        assertThat(putRepositoryResponse.isAcknowledged(), equalTo(true));

        // Pick one node and block it
        String blockedNode = blockNodeWithIndex("test-repo", "test-idx");
        // Remove it from the list of available nodes
        nodes.remove(blockedNode);

        assertFileCount(repo, 0);
        logger.info("--> snapshot");
        client.admin().cluster().prepareCreateSnapshot("test-repo", "test-snap")
                                .setWaitForCompletion(false)
                                .setIndices("test-idx")
                                .get();

        logger.info("--> waiting for block to kick in");
        waitForBlock(blockedNode, "test-repo", TimeValue.timeValueSeconds(60));

        logger.info("--> execution was blocked on node [{}], aborting snapshot", blockedNode);

        ActionFuture<AcknowledgedResponse> deleteSnapshotResponseFuture = internalCluster().client(nodes.get(0))
            .admin().cluster().prepareDeleteSnapshot("test-repo", "test-snap").execute();
        // Make sure that abort makes some progress
        Thread.sleep(100);
        unblockNode("test-repo", blockedNode);
        logger.info("--> stopping node [{}]", blockedNode);
        stopNode(blockedNode);
        try {
            AcknowledgedResponse deleteSnapshotResponse = deleteSnapshotResponseFuture.actionGet();
            assertThat(deleteSnapshotResponse.isAcknowledged(), equalTo(true));
        } catch (SnapshotMissingException ex) {
            // When master node is closed during this test, it sometime manages to delete the snapshot files before
            // completely stopping. In this case the retried delete snapshot operation on the new master can fail
            // with SnapshotMissingException
        }

        logger.info("--> making sure that snapshot no longer exists");
        expectThrows(SnapshotMissingException.class,
            () -> client().admin().cluster().prepareGetSnapshots("test-repo").setSnapshots("test-snap")
                .execute().actionGet().getSnapshots("test-repo"));

        logger.info("--> Go through a loop of creating and deleting a snapshot to trigger repository cleanup");
        client().admin().cluster().prepareCleanupRepository("test-repo").get();

        // Expect two files to remain in the repository:
        //   (1) index-(N+1)
        //   (2) index-latest
        assertFileCount(repo, 2);
        logger.info("--> done");
    }

    public void testRestoreIndexWithMissingShards() throws Exception {
        disableRepoConsistencyCheck("This test leaves behind a purposely broken repository");
        logger.info("--> start 2 nodes");
        internalCluster().startNode();
        internalCluster().startNode();
        cluster().wipeIndices("_all");

        logger.info("--> create an index that will have some unallocated shards");
        assertAcked(prepareCreate("test-idx-some", 2, Settings.builder().put("number_of_shards", 6)
                .put("number_of_replicas", 0)));
        ensureGreen();

        logger.info("--> indexing some data into test-idx-some");
        for (int i = 0; i < 100; i++) {
            indexDoc("test-idx-some", Integer.toString(i), "foo", "bar" + i);
        }
        refresh();
        assertThat(client().prepareSearch("test-idx-some").setSize(0).get().getHits().getTotalHits().value, equalTo(100L));

        logger.info("--> shutdown one of the nodes");
        internalCluster().stopRandomDataNode();
        assertThat(client().admin().cluster().prepareHealth().setWaitForEvents(Priority.LANGUID).setTimeout("1m").setWaitForNodes("<2")
                .execute().actionGet().isTimedOut(),
            equalTo(false));

        logger.info("--> create an index that will have all allocated shards");
        assertAcked(prepareCreate("test-idx-all", 1, Settings.builder().put("number_of_shards", 6)
                .put("number_of_replicas", 0)));
        ensureGreen("test-idx-all");

        logger.info("--> create an index that will be closed");
        assertAcked(prepareCreate("test-idx-closed", 1, Settings.builder().put("number_of_shards", 4)
                                                                          .put("number_of_replicas", 0)));
        logger.info("--> indexing some data into test-idx-all");
        for (int i = 0; i < 100; i++) {
            indexDoc("test-idx-all", Integer.toString(i), "foo", "bar" + i);
            indexDoc("test-idx-closed", Integer.toString(i), "foo", "bar" + i);
        }
        refresh("test-idx-closed", "test-idx-all"); // don't refresh test-idx-some it will take 30 sec until it times out...
        assertThat(client().prepareSearch("test-idx-all").setSize(0).get().getHits().getTotalHits().value, equalTo(100L));
        assertThat(client().prepareSearch("test-idx-closed").setSize(0).get().getHits().getTotalHits().value, equalTo(100L));
        assertAcked(client().admin().indices().prepareClose("test-idx-closed"));

        logger.info("--> create an index that will have no allocated shards");
        assertAcked(prepareCreate("test-idx-none", 1, Settings.builder().put("number_of_shards", 6)
                .put("index.routing.allocation.include.tag", "nowhere")
                .put("number_of_replicas", 0)).setWaitForActiveShards(ActiveShardCount.NONE).get());
        assertTrue(indexExists("test-idx-none"));

        logger.info("--> creating repository");
        AcknowledgedResponse putRepositoryResponse = client().admin().cluster().preparePutRepository("test-repo")
                .setType("fs").setSettings(Settings.builder().put("location", randomRepoPath())).execute().actionGet();
        assertThat(putRepositoryResponse.isAcknowledged(), equalTo(true));

        logger.info("--> start snapshot with default settings without a closed index - should fail");
        CreateSnapshotResponse createSnapshotResponse = client().admin().cluster().prepareCreateSnapshot("test-repo", "test-snap-1")
                .setIndices("test-idx-all", "test-idx-none", "test-idx-some", "test-idx-closed")
                .setWaitForCompletion(true).execute().actionGet();
        assertThat(createSnapshotResponse.getSnapshotInfo().state(), equalTo(SnapshotState.FAILED));
        assertThat(createSnapshotResponse.getSnapshotInfo().reason(), containsString("Indices don't have primary shards"));

        if (randomBoolean()) {
            logger.info("checking snapshot completion using status");
            client().admin().cluster().prepareCreateSnapshot("test-repo", "test-snap-2")
                    .setIndices("test-idx-all", "test-idx-none", "test-idx-some", "test-idx-closed")
                    .setWaitForCompletion(false).setPartial(true).execute().actionGet();
            assertBusy(() -> {
                SnapshotsStatusResponse snapshotsStatusResponse = client().admin().cluster().prepareSnapshotStatus("test-repo")
                    .setSnapshots("test-snap-2").get();
                List<SnapshotStatus> snapshotStatuses = snapshotsStatusResponse.getSnapshots();
                assertEquals(snapshotStatuses.size(), 1);
                logger.trace("current snapshot status [{}]", snapshotStatuses.get(0));
                assertTrue(snapshotStatuses.get(0).getState().completed());
            }, 1, TimeUnit.MINUTES);
            SnapshotsStatusResponse snapshotsStatusResponse = client().admin().cluster().prepareSnapshotStatus("test-repo")
                .setSnapshots("test-snap-2").get();
            List<SnapshotStatus> snapshotStatuses = snapshotsStatusResponse.getSnapshots();
            assertThat(snapshotStatuses.size(), equalTo(1));
            SnapshotStatus snapshotStatus = snapshotStatuses.get(0);
            logger.info("State: [{}], Reason: [{}]",
                createSnapshotResponse.getSnapshotInfo().state(), createSnapshotResponse.getSnapshotInfo().reason());
            assertThat(snapshotStatus.getShardsStats().getTotalShards(), equalTo(22));
            assertThat(snapshotStatus.getShardsStats().getDoneShards(), lessThan(16));
            assertThat(snapshotStatus.getShardsStats().getDoneShards(), greaterThan(10));

            // There is slight delay between snapshot being marked as completed in the cluster state and on the file system
            // After it was marked as completed in the cluster state - we need to check if it's completed on the file system as well
            assertBusy(() -> {
                GetSnapshotsResponse response = client().admin().cluster().prepareGetSnapshots("test-repo")
                    .setSnapshots("test-snap-2").get();
                assertThat(response.getSnapshots("test-repo").size(), equalTo(1));
                SnapshotInfo snapshotInfo = response.getSnapshots("test-repo").get(0);
                assertTrue(snapshotInfo.state().completed());
                assertEquals(SnapshotState.PARTIAL, snapshotInfo.state());
            }, 1, TimeUnit.MINUTES);
        } else {
            logger.info("checking snapshot completion using wait_for_completion flag");
            createSnapshotResponse = client().admin().cluster().prepareCreateSnapshot("test-repo", "test-snap-2")
                    .setIndices("test-idx-all", "test-idx-none", "test-idx-some", "test-idx-closed")
                    .setWaitForCompletion(true).setPartial(true).execute().actionGet();
            logger.info("State: [{}], Reason: [{}]",
                createSnapshotResponse.getSnapshotInfo().state(), createSnapshotResponse.getSnapshotInfo().reason());
            assertThat(createSnapshotResponse.getSnapshotInfo().totalShards(), equalTo(22));
            assertThat(createSnapshotResponse.getSnapshotInfo().successfulShards(), lessThan(16));
            assertThat(createSnapshotResponse.getSnapshotInfo().successfulShards(), greaterThan(10));
            assertThat(client().admin().cluster().prepareGetSnapshots("test-repo").setSnapshots("test-snap-2").execute().actionGet()
                    .getSnapshots("test-repo").get(0).state(),
                equalTo(SnapshotState.PARTIAL));
        }

        assertAcked(client().admin().indices().prepareClose("test-idx-all"));

        logger.info("--> restore incomplete snapshot - should fail");
        assertThrows(client().admin().cluster().prepareRestoreSnapshot("test-repo", "test-snap-2").setRestoreGlobalState(false)
                .setWaitForCompletion(true).execute(),
            SnapshotRestoreException.class);

        logger.info("--> restore snapshot for the index that was snapshotted completely");
        RestoreSnapshotResponse restoreSnapshotResponse = client().admin().cluster().prepareRestoreSnapshot("test-repo", "test-snap-2")
            .setRestoreGlobalState(false).setIndices("test-idx-all").setWaitForCompletion(true).execute().actionGet();
        assertThat(restoreSnapshotResponse.getRestoreInfo(), notNullValue());
        assertThat(restoreSnapshotResponse.getRestoreInfo().totalShards(), equalTo(6));
        assertThat(restoreSnapshotResponse.getRestoreInfo().successfulShards(), equalTo(6));
        assertThat(restoreSnapshotResponse.getRestoreInfo().failedShards(), equalTo(0));

        assertThat(client().prepareSearch("test-idx-all").setSize(0).get().getHits().getTotalHits().value, equalTo(100L));

        logger.info("--> restore snapshot for the partial index");
        cluster().wipeIndices("test-idx-some");
        restoreSnapshotResponse = client().admin().cluster().prepareRestoreSnapshot("test-repo", "test-snap-2")
                .setRestoreGlobalState(false).setIndices("test-idx-some").setPartial(true).setWaitForCompletion(true).get();
        assertThat(restoreSnapshotResponse.getRestoreInfo(), notNullValue());
        assertThat(restoreSnapshotResponse.getRestoreInfo().totalShards(), equalTo(6));
        assertThat(restoreSnapshotResponse.getRestoreInfo().successfulShards(), allOf(greaterThan(0), lessThan(6)));
        assertThat(restoreSnapshotResponse.getRestoreInfo().failedShards(), greaterThan(0));

        assertThat(client().prepareSearch("test-idx-some").setSize(0).get().getHits().getTotalHits().value, allOf(greaterThan(0L),
            lessThan(100L)));

        logger.info("--> restore snapshot for the index that didn't have any shards snapshotted successfully");
        cluster().wipeIndices("test-idx-none");
        restoreSnapshotResponse = client().admin().cluster().prepareRestoreSnapshot("test-repo", "test-snap-2")
                .setRestoreGlobalState(false).setIndices("test-idx-none").setPartial(true).setWaitForCompletion(true).get();
        assertThat(restoreSnapshotResponse.getRestoreInfo(), notNullValue());
        assertThat(restoreSnapshotResponse.getRestoreInfo().totalShards(), equalTo(6));
        assertThat(restoreSnapshotResponse.getRestoreInfo().successfulShards(), equalTo(0));
        assertThat(restoreSnapshotResponse.getRestoreInfo().failedShards(), equalTo(6));

        assertThat(client().prepareSearch("test-idx-some").setSize(0).get().getHits().getTotalHits().value, allOf(greaterThan(0L),
            lessThan(100L)));

        logger.info("--> restore snapshot for the closed index that was snapshotted completely");
        restoreSnapshotResponse = client().admin().cluster().prepareRestoreSnapshot("test-repo", "test-snap-2")
            .setRestoreGlobalState(false).setIndices("test-idx-closed").setWaitForCompletion(true).execute().actionGet();
        assertThat(restoreSnapshotResponse.getRestoreInfo(), notNullValue());
        assertThat(restoreSnapshotResponse.getRestoreInfo().totalShards(), equalTo(4));
        assertThat(restoreSnapshotResponse.getRestoreInfo().successfulShards(), equalTo(4));
        assertThat(restoreSnapshotResponse.getRestoreInfo().failedShards(), equalTo(0));

        assertThat(client().prepareSearch("test-idx-closed").setSize(0).get().getHits().getTotalHits().value, equalTo(100L));
    }

    public void testRestoreIndexWithShardsMissingInLocalGateway() throws Exception {
        logger.info("--> start 2 nodes");
        Settings nodeSettings = Settings.builder()
                .put(EnableAllocationDecider.CLUSTER_ROUTING_REBALANCE_ENABLE_SETTING.getKey(), EnableAllocationDecider.Rebalance.NONE)
                .build();

        internalCluster().startNodes(2, nodeSettings);
        cluster().wipeIndices("_all");

        logger.info("--> create repository");
        AcknowledgedResponse putRepositoryResponse = client().admin().cluster().preparePutRepository("test-repo")
                .setType("fs").setSettings(Settings.builder().put("location", randomRepoPath())).execute().actionGet();
        assertThat(putRepositoryResponse.isAcknowledged(), equalTo(true));
        int numberOfShards = 6;
        logger.info("--> create an index that will have some unallocated shards");
        assertAcked(prepareCreate("test-idx", 2, Settings.builder().put("number_of_shards", numberOfShards)
                .put("number_of_replicas", 0)));
        ensureGreen();

        logger.info("--> indexing some data into test-idx");
        for (int i = 0; i < 100; i++) {
            indexDoc("test-idx", Integer.toString(i), "foo", "bar" + i);
        }
        refresh();
        assertThat(client().prepareSearch("test-idx").setSize(0).get().getHits().getTotalHits().value, equalTo(100L));

        logger.info("--> start snapshot");
        assertThat(client().admin().cluster().prepareCreateSnapshot("test-repo", "test-snap-1").setIndices("test-idx")
                .setWaitForCompletion(true).get().getSnapshotInfo().state(),
            equalTo(SnapshotState.SUCCESS));

        logger.info("--> close the index");
        assertAcked(client().admin().indices().prepareClose("test-idx"));

        logger.info("--> shutdown one of the nodes that should make half of the shards unavailable");
        internalCluster().restartRandomDataNode(new InternalTestCluster.RestartCallback() {
            @Override
            public boolean clearData(String nodeName) {
                return true;
            }
        });

        assertThat(client().admin().cluster().prepareHealth().setWaitForEvents(Priority.LANGUID).setTimeout("1m").setWaitForNodes("2")
                .execute().actionGet().isTimedOut(),
            equalTo(false));

        logger.info("--> restore index snapshot");
        assertThat(client().admin().cluster().prepareRestoreSnapshot("test-repo", "test-snap-1").setRestoreGlobalState(false)
                .setWaitForCompletion(true).get().getRestoreInfo().successfulShards(),
            equalTo(6));

        ensureGreen("test-idx");
        assertThat(client().prepareSearch("test-idx").setSize(0).get().getHits().getTotalHits().value, equalTo(100L));

        IntSet reusedShards = new IntHashSet();
        List<RecoveryState> recoveryStates = client().admin().indices().prepareRecoveries("test-idx").get()
            .shardRecoveryStates().get("test-idx");
        for (RecoveryState recoveryState : recoveryStates) {
            if (recoveryState.getIndex().reusedBytes() > 0) {
                reusedShards.add(recoveryState.getShardId().getId());
            }
        }
        logger.info("--> check that at least half of the shards had some reuse: [{}]", reusedShards);
        assertThat(reusedShards.size(), greaterThanOrEqualTo(numberOfShards / 2));
    }

    public void testRegistrationFailure() {
        disableRepoConsistencyCheck("This test does not create any data in the repository");
        logger.info("--> start first node");
        internalCluster().startNode();
        logger.info("--> start second node");
        // Make sure the first node is elected as master
        internalCluster().startNode(Settings.builder().put(Node.NODE_MASTER_SETTING.getKey(), false));
        // Register mock repositories
        for (int i = 0; i < 5; i++) {
            client().admin().cluster().preparePutRepository("test-repo" + i)
                    .setType("mock").setSettings(Settings.builder()
                    .put("location", randomRepoPath())).setVerify(false).get();
        }
        logger.info("--> make sure that properly setup repository can be registered on all nodes");
        client().admin().cluster().preparePutRepository("test-repo-0")
                .setType("fs").setSettings(Settings.builder()
                .put("location", randomRepoPath())).get();

    }

    public void testThatSensitiveRepositorySettingsAreNotExposed() throws Exception {
        disableRepoConsistencyCheck("This test does not create any data in the repository");
        Settings nodeSettings = Settings.EMPTY;
        logger.info("--> start two nodes");
        internalCluster().startNodes(2, nodeSettings);
        // Register mock repositories
        client().admin().cluster().preparePutRepository("test-repo")
                .setType("mock").setSettings(Settings.builder()
                        .put("location", randomRepoPath())
                        .put(MockRepository.Plugin.USERNAME_SETTING.getKey(), "notsecretusername")
                        .put(MockRepository.Plugin.PASSWORD_SETTING.getKey(), "verysecretpassword")
        ).get();

        NodeClient nodeClient = internalCluster().getInstance(NodeClient.class);
        RestGetRepositoriesAction getRepoAction = new RestGetRepositoriesAction(internalCluster().getInstance(SettingsFilter.class));
        RestRequest getRepoRequest = new FakeRestRequest();
        getRepoRequest.params().put("repository", "test-repo");
        final CountDownLatch getRepoLatch = new CountDownLatch(1);
        final AtomicReference<AssertionError> getRepoError = new AtomicReference<>();
        getRepoAction.handleRequest(getRepoRequest, new AbstractRestChannel(getRepoRequest, true) {
            @Override
            public void sendResponse(RestResponse response) {
                try {
                    assertThat(response.content().utf8ToString(), containsString("notsecretusername"));
                    assertThat(response.content().utf8ToString(), not(containsString("verysecretpassword")));
                } catch (AssertionError ex) {
                    getRepoError.set(ex);
                }
                getRepoLatch.countDown();
            }
        }, nodeClient);
        assertTrue(getRepoLatch.await(1, TimeUnit.SECONDS));
        if (getRepoError.get() != null) {
            throw getRepoError.get();
        }

        RestClusterStateAction clusterStateAction = new RestClusterStateAction(internalCluster().getInstance(SettingsFilter.class));
        RestRequest clusterStateRequest = new FakeRestRequest();
        final CountDownLatch clusterStateLatch = new CountDownLatch(1);
        final AtomicReference<AssertionError> clusterStateError = new AtomicReference<>();
        clusterStateAction.handleRequest(clusterStateRequest, new AbstractRestChannel(clusterStateRequest, true) {
            @Override
            public void sendResponse(RestResponse response) {
                try {
                    assertThat(response.content().utf8ToString(), containsString("notsecretusername"));
                    assertThat(response.content().utf8ToString(), not(containsString("verysecretpassword")));
                } catch (AssertionError ex) {
                    clusterStateError.set(ex);
                }
                clusterStateLatch.countDown();
            }
        }, nodeClient);
        assertTrue(clusterStateLatch.await(1, TimeUnit.SECONDS));
        if (clusterStateError.get() != null) {
            throw clusterStateError.get();
        }
    }

    public void testMasterShutdownDuringSnapshot() throws Exception {
        logger.info("-->  starting two master nodes and two data nodes");
        internalCluster().startMasterOnlyNodes(2);
        internalCluster().startDataOnlyNodes(2);

        final Client client = client();

        logger.info("-->  creating repository");
        assertAcked(client.admin().cluster().preparePutRepository("test-repo")
                .setType("fs").setSettings(Settings.builder()
                        .put("location", randomRepoPath())
                        .put("compress", randomBoolean())
                        .put("chunk_size", randomIntBetween(100, 1000), ByteSizeUnit.BYTES)));

        assertAcked(prepareCreate("test-idx", 0, Settings.builder().put("number_of_shards", between(1, 20))
                .put("number_of_replicas", 0)));
        ensureGreen();

        logger.info("--> indexing some data");
        final int numdocs = randomIntBetween(10, 100);
        IndexRequestBuilder[] builders = new IndexRequestBuilder[numdocs];
        for (int i = 0; i < builders.length; i++) {
            builders[i] = client().prepareIndex("test-idx").setId(Integer.toString(i)).setSource("field1", "bar " + i);
        }
        indexRandom(true, builders);
        flushAndRefresh();

        final int numberOfShards = getNumShards("test-idx").numPrimaries;
        logger.info("number of shards: {}", numberOfShards);

        dataNodeClient().admin().cluster().prepareCreateSnapshot("test-repo", "test-snap").setWaitForCompletion(false)
            .setIndices("test-idx").get();

        logger.info("--> stopping master node");
        internalCluster().stopCurrentMasterNode();

        logger.info("--> wait until the snapshot is done");

        assertBusy(() -> {
            GetSnapshotsResponse snapshotsStatusResponse = client().admin().cluster().prepareGetSnapshots("test-repo")
                .setSnapshots("test-snap").get();
            SnapshotInfo snapshotInfo = snapshotsStatusResponse.getSnapshots("test-repo").get(0);
            assertTrue(snapshotInfo.state().completed());
        }, 1, TimeUnit.MINUTES);

        logger.info("--> verify that snapshot was succesful");

        GetSnapshotsResponse snapshotsStatusResponse = client().admin().cluster().prepareGetSnapshots("test-repo")
            .setSnapshots("test-snap").get();
        SnapshotInfo snapshotInfo = snapshotsStatusResponse.getSnapshots("test-repo").get(0);
        assertEquals(SnapshotState.SUCCESS, snapshotInfo.state());
        assertEquals(snapshotInfo.totalShards(), snapshotInfo.successfulShards());
        assertEquals(0, snapshotInfo.failedShards());
    }

    public void testMasterAndDataShutdownDuringSnapshot() throws Exception {
        logger.info("-->  starting three master nodes and two data nodes");
        internalCluster().startMasterOnlyNodes(3);
        internalCluster().startDataOnlyNodes(2);

        final Client client = client();

        logger.info("-->  creating repository");
        assertAcked(client.admin().cluster().preparePutRepository("test-repo")
            .setType("mock").setSettings(Settings.builder()
                .put("location", randomRepoPath())
                .put("compress", randomBoolean())
                .put("chunk_size", randomIntBetween(100, 1000), ByteSizeUnit.BYTES)));

        assertAcked(prepareCreate("test-idx", 0, Settings.builder().put("number_of_shards", between(1, 20))
            .put("number_of_replicas", 0)));
        ensureGreen();

        logger.info("--> indexing some data");
        final int numdocs = randomIntBetween(10, 100);
        IndexRequestBuilder[] builders = new IndexRequestBuilder[numdocs];
        for (int i = 0; i < builders.length; i++) {
            builders[i] = client().prepareIndex("test-idx").setId(Integer.toString(i)).setSource("field1", "bar " + i);
        }
        indexRandom(true, builders);
        flushAndRefresh();

        final int numberOfShards = getNumShards("test-idx").numPrimaries;
        logger.info("number of shards: {}", numberOfShards);

        final String masterNode = blockMasterFromFinalizingSnapshotOnSnapFile("test-repo");
        final String dataNode = blockNodeWithIndex("test-repo", "test-idx");

        dataNodeClient().admin().cluster().prepareCreateSnapshot("test-repo", "test-snap").setWaitForCompletion(false)
            .setIndices("test-idx").get();

        logger.info("--> stopping data node {}", dataNode);
        stopNode(dataNode);
        logger.info("--> stopping master node {} ", masterNode);
        internalCluster().stopCurrentMasterNode();

        logger.info("--> wait until the snapshot is done");

        assertBusy(() -> {
            GetSnapshotsResponse snapshotsStatusResponse = client().admin().cluster().prepareGetSnapshots("test-repo")
                .setSnapshots("test-snap").get();
            SnapshotInfo snapshotInfo = snapshotsStatusResponse.getSnapshots("test-repo").get(0);
            assertTrue(snapshotInfo.state().completed());
        }, 1, TimeUnit.MINUTES);

        logger.info("--> verify that snapshot was partial");

        GetSnapshotsResponse snapshotsStatusResponse = client().admin().cluster().prepareGetSnapshots("test-repo")
            .setSnapshots("test-snap").get();
        SnapshotInfo snapshotInfo = snapshotsStatusResponse.getSnapshots("test-repo").get(0);
        assertEquals(SnapshotState.PARTIAL, snapshotInfo.state());
        assertNotEquals(snapshotInfo.totalShards(), snapshotInfo.successfulShards());
        assertThat(snapshotInfo.failedShards(), greaterThan(0));
        for (SnapshotShardFailure failure : snapshotInfo.shardFailures()) {
            assertNotNull(failure.reason());
        }
    }

    public void testMasterShutdownDuringFailedSnapshot() throws Exception {
        logger.info("-->  starting two master nodes and two data nodes");
        internalCluster().startMasterOnlyNodes(2);
        internalCluster().startDataOnlyNodes(2);

        logger.info("-->  creating repository");
        assertAcked(client().admin().cluster().preparePutRepository("test-repo")
            .setType("mock").setSettings(Settings.builder()
                .put("location", randomRepoPath())
                .put("compress", randomBoolean())
                .put("chunk_size", randomIntBetween(100, 1000), ByteSizeUnit.BYTES)));

        assertAcked(prepareCreate("test-idx", 0, Settings.builder()
            .put("number_of_shards", 6).put("number_of_replicas", 0)));
        ensureGreen();

        logger.info("-->  indexing some data");
        final int numdocs = randomIntBetween(50, 100);
        IndexRequestBuilder[] builders = new IndexRequestBuilder[numdocs];
        for (int i = 0; i < builders.length; i++) {
            builders[i] = client().prepareIndex("test-idx").setId(Integer.toString(i)).setSource("field1", "bar " + i);
        }
        indexRandom(true, builders);
        flushAndRefresh();

        logger.info("-->  stopping random data node, which should cause shards to go missing");
        internalCluster().stopRandomDataNode();
        assertBusy(() ->
            assertEquals(ClusterHealthStatus.RED, client().admin().cluster().prepareHealth().get().getStatus()),
            30, TimeUnit.SECONDS);

        final String masterNode = blockMasterFromFinalizingSnapshotOnIndexFile("test-repo");

        logger.info("-->  snapshot");
        client().admin().cluster().prepareCreateSnapshot("test-repo", "test-snap")
            .setWaitForCompletion(false).setIndices("test-idx").get();

        logger.info("--> waiting for block to kick in on " + masterNode);
        waitForBlock(masterNode, "test-repo", TimeValue.timeValueSeconds(60));

        logger.info("-->  stopping master node");
        internalCluster().stopCurrentMasterNode();

        logger.info("-->  wait until the snapshot is done");
        assertBusy(() -> {
            GetSnapshotsResponse snapshotsStatusResponse = client().admin().cluster()
                .prepareGetSnapshots("test-repo").setSnapshots("test-snap").setIgnoreUnavailable(true).get();
            assertEquals(1, snapshotsStatusResponse.getSnapshots("test-repo").size());
            SnapshotInfo snapshotInfo = snapshotsStatusResponse.getSnapshots("test-repo").get(0);
            assertTrue(snapshotInfo.state().completed());
            ClusterState clusterState = client().admin().cluster().prepareState().get().getState();
            SnapshotsInProgress snapshotsInProgress = clusterState.custom(SnapshotsInProgress.TYPE);
            assertEquals(0, snapshotsInProgress.entries().size());
        }, 30, TimeUnit.SECONDS);

        logger.info("-->  verify that snapshot failed");
        GetSnapshotsResponse snapshotsStatusResponse = client().admin().cluster()
            .prepareGetSnapshots("test-repo").setSnapshots("test-snap").get();
        SnapshotInfo snapshotInfo = snapshotsStatusResponse.getSnapshots("test-repo").get(0);
        assertEquals(SnapshotState.FAILED, snapshotInfo.state());
    }

    /**
     * Tests that a shrunken index (created via the shrink APIs) and subsequently snapshotted
     * can be restored when the node the shrunken index was created on is no longer part of
     * the cluster.
     */
    public void testRestoreShrinkIndex() throws Exception {
        logger.info("-->  starting a master node and a data node");
        internalCluster().startMasterOnlyNode();
        internalCluster().startDataOnlyNode();

        final Client client = client();
        final String repo = "test-repo";
        final String snapshot = "test-snap";
        final String sourceIdx = "test-idx";
        final String shrunkIdx = "test-idx-shrunk";

        logger.info("-->  creating repository");
        assertAcked(client.admin().cluster().preparePutRepository(repo).setType("fs")
            .setSettings(Settings.builder().put("location", randomRepoPath())
                             .put("compress", randomBoolean())));

        assertAcked(prepareCreate(sourceIdx, 0, Settings.builder()
            .put("number_of_shards", between(2, 10)).put("number_of_replicas", 0)));
        ensureGreen();

        logger.info("--> indexing some data");
        IndexRequestBuilder[] builders = new IndexRequestBuilder[randomIntBetween(10, 100)];
        for (int i = 0; i < builders.length; i++) {
            builders[i] = client().prepareIndex(sourceIdx).setId(Integer.toString(i)).setSource("field1", "bar " + i);
        }
        indexRandom(true, builders);
        flushAndRefresh();

        logger.info("--> shrink the index");
        assertAcked(client.admin().indices().prepareUpdateSettings(sourceIdx)
            .setSettings(Settings.builder().put("index.blocks.write", true)).get());
        assertAcked(client.admin().indices().prepareResizeIndex(sourceIdx, shrunkIdx).get());

        logger.info("--> snapshot the shrunk index");
        CreateSnapshotResponse createResponse = client.admin().cluster()
            .prepareCreateSnapshot(repo, snapshot)
            .setWaitForCompletion(true).setIndices(shrunkIdx).get();
        assertEquals(SnapshotState.SUCCESS, createResponse.getSnapshotInfo().state());

        logger.info("--> delete index and stop the data node");
        assertAcked(client.admin().indices().prepareDelete(sourceIdx).get());
        assertAcked(client.admin().indices().prepareDelete(shrunkIdx).get());
        internalCluster().stopRandomDataNode();
        client().admin().cluster().prepareHealth().setTimeout("30s").setWaitForNodes("1");

        logger.info("--> start a new data node");
        final Settings dataSettings = Settings.builder()
            .put(Node.NODE_NAME_SETTING.getKey(), randomAlphaOfLength(5))
            .put(Environment.PATH_HOME_SETTING.getKey(), createTempDir()) // to get a new node id
            .build();
        internalCluster().startDataOnlyNode(dataSettings);
        client().admin().cluster().prepareHealth().setTimeout("30s").setWaitForNodes("2");

        logger.info("--> restore the shrunk index and ensure all shards are allocated");
        RestoreSnapshotResponse restoreResponse = client().admin().cluster()
            .prepareRestoreSnapshot(repo, snapshot).setWaitForCompletion(true)
            .setIndices(shrunkIdx).get();
        assertEquals(restoreResponse.getRestoreInfo().totalShards(),
            restoreResponse.getRestoreInfo().successfulShards());
        ensureYellow();
    }

    public void testSnapshotWithDateMath() {
        final String repo = "repo";
        final AdminClient admin = client().admin();

        final IndexNameExpressionResolver nameExpressionResolver = new IndexNameExpressionResolver();
        final String snapshotName = "<snapshot-{now/d}>";

        logger.info("-->  creating repository");
        assertAcked(admin.cluster().preparePutRepository(repo).setType("fs")
            .setSettings(Settings.builder().put("location", randomRepoPath())
                .put("compress", randomBoolean())));

        final String expression1 = nameExpressionResolver.resolveDateMathExpression(snapshotName);
        logger.info("-->  creating date math snapshot");
        CreateSnapshotResponse snapshotResponse =
            admin.cluster().prepareCreateSnapshot(repo, snapshotName)
                .setIncludeGlobalState(true)
                .setWaitForCompletion(true)
                .get();
        assertThat(snapshotResponse.status(), equalTo(RestStatus.OK));
        // snapshot could be taken before or after a day rollover
        final String expression2 = nameExpressionResolver.resolveDateMathExpression(snapshotName);

        SnapshotsStatusResponse response = admin.cluster().prepareSnapshotStatus(repo)
            .setSnapshots(Sets.newHashSet(expression1, expression2).toArray(Strings.EMPTY_ARRAY))
            .setIgnoreUnavailable(true)
            .get();
        List<SnapshotStatus> snapshots = response.getSnapshots();
        assertThat(snapshots, hasSize(1));
        assertThat(snapshots.get(0).getState().completed(), equalTo(true));
    }

    public void testSnapshotTotalAndIncrementalSizes() throws IOException {
        Client client = client();
        final String indexName = "test-blocks-1";
        final String repositoryName = "repo-" + indexName;
        final String snapshot0 = "snapshot-0";
        final String snapshot1 = "snapshot-1";

        createIndex(indexName);

        int docs = between(10, 100);
        for (int i = 0; i < docs; i++) {
            client.prepareIndex(indexName).setSource("test", "init").execute().actionGet();
        }

        logger.info("--> register a repository");

        final Path repoPath = randomRepoPath();
        assertAcked(client.admin().cluster().preparePutRepository(repositoryName)
            .setType("fs")
            .setSettings(Settings.builder().put("location", repoPath)));

        logger.info("--> create a snapshot");
        client.admin().cluster().prepareCreateSnapshot(repositoryName, snapshot0)
            .setIncludeGlobalState(true)
            .setWaitForCompletion(true)
            .get();

        SnapshotsStatusResponse response = client.admin().cluster().prepareSnapshotStatus(repositoryName)
            .setSnapshots(snapshot0)
            .get();

        List<SnapshotStatus> snapshots = response.getSnapshots();

        List<Path> snapshot0Files = scanSnapshotFolder(repoPath);
        assertThat(snapshots, hasSize(1));

        final int snapshot0FileCount = snapshot0Files.size();
        final long snapshot0FileSize = calculateTotalFilesSize(snapshot0Files);

        SnapshotStats stats = snapshots.get(0).getStats();

<<<<<<< HEAD
        final List<Path> snapshot0IndexMetaFiles = findRepoMetaBlobs(repoPath);
        assertThat(snapshot0IndexMetaFiles, hasSize(1)); // snapshotting a single index
        assertThat(stats.getTotalFileCount(), is(snapshot0FileCount));
        assertThat(stats.getTotalSize(), is(snapshot0FileSize));
=======
        assertThat(stats.getTotalFileCount(), greaterThanOrEqualTo(snapshot0FileCount));
        assertThat(stats.getTotalSize(), greaterThanOrEqualTo(snapshot0FileSize));
>>>>>>> cb9be14a

        assertThat(stats.getIncrementalFileCount(), equalTo(stats.getTotalFileCount()));
        assertThat(stats.getIncrementalSize(), equalTo(stats.getTotalSize()));

        assertThat(stats.getIncrementalFileCount(), equalTo(stats.getProcessedFileCount()));
        assertThat(stats.getIncrementalSize(), equalTo(stats.getProcessedSize()));

        // add few docs - less than initially
        docs = between(1, 5);
        for (int i = 0; i < docs; i++) {
            client.prepareIndex(indexName).setSource("test", "test" + i).execute().actionGet();
        }

        // create another snapshot
        // total size has to grow and has to be equal to files on fs
        assertThat(client.admin().cluster()
                .prepareCreateSnapshot(repositoryName, snapshot1)
                .setWaitForCompletion(true).get().status(),
            equalTo(RestStatus.OK));

        //  drop 1st one to avoid miscalculation as snapshot reuses some files of prev snapshot
        assertTrue(client.admin().cluster()
            .prepareDeleteSnapshot(repositoryName, snapshot0)
            .get().isAcknowledged());

        response = client.admin().cluster().prepareSnapshotStatus(repositoryName)
            .setSnapshots(snapshot1)
            .get();

        final List<Path> snapshot1Files = scanSnapshotFolder(repoPath);
        final List<Path> snapshot1IndexMetaFiles = findRepoMetaBlobs(repoPath);

        // The IndexMetadata did not change between snapshots, verify that no new redundant IndexMetaData was written to the repository
        assertThat(snapshot1IndexMetaFiles, is(snapshot0IndexMetaFiles));

        final int snapshot1FileCount = snapshot1Files.size();
        final long snapshot1FileSize = calculateTotalFilesSize(snapshot1Files);

        snapshots = response.getSnapshots();

        SnapshotStats anotherStats = snapshots.get(0).getStats();

        ArrayList<Path> snapshotFilesDiff = new ArrayList<>(snapshot1Files);
        snapshotFilesDiff.removeAll(snapshot0Files);

        assertThat(anotherStats.getIncrementalFileCount(), greaterThanOrEqualTo(snapshotFilesDiff.size()));
        assertThat(anotherStats.getIncrementalSize(), greaterThanOrEqualTo(calculateTotalFilesSize(snapshotFilesDiff)));

        assertThat(anotherStats.getIncrementalFileCount(), equalTo(anotherStats.getProcessedFileCount()));
        assertThat(anotherStats.getIncrementalSize(), equalTo(anotherStats.getProcessedSize()));

        assertThat(stats.getTotalSize(), lessThan(anotherStats.getTotalSize()));
        assertThat(stats.getTotalFileCount(), lessThan(anotherStats.getTotalFileCount()));

        assertThat(anotherStats.getTotalFileCount(), greaterThanOrEqualTo(snapshot1FileCount));
        assertThat(anotherStats.getTotalSize(), greaterThanOrEqualTo(snapshot1FileSize));
    }

    public void testDeduplicateIndexMetadata() throws Exception {
        final String indexName = "test-blocks-1";
        final String repositoryName = "repo-" + indexName;
        final String snapshot0 = "snapshot-0";
        final String snapshot1 = "snapshot-1";

        createIndex(indexName);

        int docs = between(10, 100);
        for (int i = 0; i < docs; i++) {
            client().prepareIndex(indexName).setSource("test", "init").execute().actionGet();
        }

        logger.info("--> register a repository");

        final Path repoPath = randomRepoPath();
        assertAcked(client().admin().cluster().preparePutRepository(repositoryName)
            .setType("fs")
            .setSettings(Settings.builder().put("location", repoPath)));

        logger.info("--> create a snapshot");
        client().admin().cluster().prepareCreateSnapshot(repositoryName, snapshot0)
            .setIncludeGlobalState(true)
            .setWaitForCompletion(true)
            .get();

        final List<Path> snapshot0IndexMetaFiles = findRepoMetaBlobs(repoPath);
        assertThat(snapshot0IndexMetaFiles, hasSize(1)); // snapshotting a single index

        // add few docs - less than initially
        docs = between(1, 5);
        for (int i = 0; i < docs; i++) {
            client().prepareIndex(indexName).setSource("test", "test" + i).execute().actionGet();
        }

        logger.info("--> restart random data node and add new data node to change index allocation");
        internalCluster().restartRandomDataNode();
        internalCluster().startDataOnlyNode();
        ensureGreen(indexName);

        // create another snapshot
        // total size has to grow and has to be equal to files on fs
        assertThat(client().admin().cluster()
                .prepareCreateSnapshot(repositoryName, snapshot1)
                .setWaitForCompletion(true).get().status(),
            equalTo(RestStatus.OK));

        final List<Path> snapshot1IndexMetaFiles = findRepoMetaBlobs(repoPath);

        // The IndexMetadata did not change between snapshots, verify that no new redundant IndexMetaData was written to the repository
        assertThat(snapshot1IndexMetaFiles, is(snapshot0IndexMetaFiles));
    }

    public void testDataNodeRestartWithBusyMasterDuringSnapshot() throws Exception {
        logger.info("-->  starting a master node and two data nodes");
        internalCluster().startMasterOnlyNode();
        internalCluster().startDataOnlyNodes(2);
        logger.info("-->  creating repository");
        assertAcked(client().admin().cluster().preparePutRepository("test-repo")
            .setType("mock").setSettings(Settings.builder()
                .put("location", randomRepoPath())
                .put("compress", randomBoolean())
                .put("chunk_size", randomIntBetween(100, 1000), ByteSizeUnit.BYTES)));
        assertAcked(prepareCreate("test-idx", 0, Settings.builder()
            .put("number_of_shards", 5).put("number_of_replicas", 0)));
        ensureGreen();
        logger.info("-->  indexing some data");
        final int numdocs = randomIntBetween(50, 100);
        IndexRequestBuilder[] builders = new IndexRequestBuilder[numdocs];
        for (int i = 0; i < builders.length; i++) {
            builders[i] = client().prepareIndex("test-idx").setId(Integer.toString(i)).setSource("field1", "bar " + i);
        }
        indexRandom(true, builders);
        flushAndRefresh();
        final String dataNode = blockNodeWithIndex("test-repo", "test-idx");
        logger.info("-->  snapshot");
        ServiceDisruptionScheme disruption = new BusyMasterServiceDisruption(random(), Priority.HIGH);
        setDisruptionScheme(disruption);
        client(internalCluster().getMasterName()).admin().cluster()
            .prepareCreateSnapshot("test-repo", "test-snap").setWaitForCompletion(false).setIndices("test-idx").get();
        disruption.startDisrupting();
        logger.info("-->  restarting data node, which should cause primary shards to be failed");
        internalCluster().restartNode(dataNode, InternalTestCluster.EMPTY_CALLBACK);

        logger.info("-->  wait for shard snapshots to show as failed");
        assertBusy(() -> assertThat(
            client().admin().cluster().prepareSnapshotStatus("test-repo").setSnapshots("test-snap").get().getSnapshots()
                .get(0).getShardsStats().getFailedShards(), greaterThanOrEqualTo(1)), 60L, TimeUnit.SECONDS);

        unblockNode("test-repo", dataNode);
        disruption.stopDisrupting();
        // check that snapshot completes
        assertBusy(() -> {
            GetSnapshotsResponse snapshotsStatusResponse = client().admin().cluster()
                .prepareGetSnapshots("test-repo").setSnapshots("test-snap").setIgnoreUnavailable(true).get();
            assertEquals(1, snapshotsStatusResponse.getSnapshots("test-repo").size());
            SnapshotInfo snapshotInfo = snapshotsStatusResponse.getSnapshots("test-repo").get(0);
            assertTrue(snapshotInfo.state().toString(), snapshotInfo.state().completed());
        }, 60L, TimeUnit.SECONDS);
    }

    public void testDataNodeRestartAfterShardSnapshotFailure() throws Exception {
        logger.info("-->  starting a master node and two data nodes");
        internalCluster().startMasterOnlyNode();
        final List<String> dataNodes = internalCluster().startDataOnlyNodes(2);
        logger.info("-->  creating repository");
        assertAcked(client().admin().cluster().preparePutRepository("test-repo")
            .setType("mock").setSettings(Settings.builder()
                .put("location", randomRepoPath())
                .put("compress", randomBoolean())
                .put("chunk_size", randomIntBetween(100, 1000), ByteSizeUnit.BYTES)));
        assertAcked(prepareCreate("test-idx", 0, Settings.builder()
            .put("number_of_shards", 2).put("number_of_replicas", 0)));
        ensureGreen();
        logger.info("-->  indexing some data");
        final int numdocs = randomIntBetween(50, 100);
        IndexRequestBuilder[] builders = new IndexRequestBuilder[numdocs];
        for (int i = 0; i < builders.length; i++) {
            builders[i] = client().prepareIndex("test-idx").setId(Integer.toString(i)).setSource("field1", "bar " + i);
        }
        indexRandom(true, builders);
        flushAndRefresh();
        blockAllDataNodes("test-repo");
        logger.info("-->  snapshot");
        client(internalCluster().getMasterName()).admin().cluster()
            .prepareCreateSnapshot("test-repo", "test-snap").setWaitForCompletion(false).setIndices("test-idx").get();
        logger.info("-->  restarting first data node, which should cause the primary shard on it to be failed");
        internalCluster().restartNode(dataNodes.get(0), InternalTestCluster.EMPTY_CALLBACK);

        logger.info("-->  wait for shard snapshot of first primary to show as failed");
        assertBusy(() -> assertThat(
            client().admin().cluster().prepareSnapshotStatus("test-repo").setSnapshots("test-snap").get().getSnapshots()
                .get(0).getShardsStats().getFailedShards(), is(1)), 60L, TimeUnit.SECONDS);

        logger.info("-->  restarting second data node, which should cause the primary shard on it to be failed");
        internalCluster().restartNode(dataNodes.get(1), InternalTestCluster.EMPTY_CALLBACK);

        // check that snapshot completes with both failed shards being accounted for in the snapshot result
        assertBusy(() -> {
            GetSnapshotsResponse snapshotsStatusResponse = client().admin().cluster()
                .prepareGetSnapshots("test-repo").setSnapshots("test-snap").setIgnoreUnavailable(true).get();
            assertEquals(1, snapshotsStatusResponse.getSnapshots("test-repo").size());
            SnapshotInfo snapshotInfo = snapshotsStatusResponse.getSnapshots("test-repo").get(0);
            assertTrue(snapshotInfo.state().toString(), snapshotInfo.state().completed());
            assertThat(snapshotInfo.totalShards(), is(2));
            assertThat(snapshotInfo.shardFailures(), hasSize(2));
        }, 60L, TimeUnit.SECONDS);
    }

    public void testRetentionLeasesClearedOnRestore() throws Exception {
        final String repoName = "test-repo-retention-leases";
        assertAcked(client().admin().cluster().preparePutRepository(repoName)
            .setType("fs")
            .setSettings(Settings.builder()
                .put("location", randomRepoPath())
                .put("compress", randomBoolean())));

        final String indexName = "index-retention-leases";
        final int shardCount = randomIntBetween(1, 5);
        assertAcked(client().admin().indices().prepareCreate(indexName)
            .setSettings(Settings.builder()
                .put(IndexMetaData.SETTING_NUMBER_OF_SHARDS, shardCount)
                .put(IndexMetaData.SETTING_NUMBER_OF_REPLICAS, 0))
            .get());
        final ShardId shardId = new ShardId(resolveIndex(indexName), randomIntBetween(0, shardCount - 1));

        final int snapshotDocCount = iterations(10, 1000);
        logger.debug("--> indexing {} docs into {}", snapshotDocCount, indexName);
        IndexRequestBuilder[] indexRequestBuilders = new IndexRequestBuilder[snapshotDocCount];
        for (int i = 0; i < snapshotDocCount; i++) {
            indexRequestBuilders[i] = client().prepareIndex(indexName).setSource("field", "value");
        }
        indexRandom(true, indexRequestBuilders);
        assertHitCount(client().prepareSearch(indexName).setSize(0).get(), snapshotDocCount);

        final String leaseId = randomAlphaOfLength(randomIntBetween(1, 10)).toLowerCase(Locale.ROOT);
        logger.debug("--> adding retention lease with id {} to {}", leaseId, shardId);
        client().execute(RetentionLeaseActions.Add.INSTANCE, new RetentionLeaseActions.AddRequest(
            shardId, leaseId, RETAIN_ALL, "test")).actionGet();

        final ShardStats shardStats = Arrays.stream(client().admin().indices().prepareStats(indexName).get().getShards())
            .filter(s -> s.getShardRouting().shardId().equals(shardId)).findFirst().get();
        final RetentionLeases retentionLeases = shardStats.getRetentionLeaseStats().retentionLeases();
        assertTrue(shardStats + ": " + retentionLeases, retentionLeases.contains(leaseId));

        final String snapshotName = "snapshot-retention-leases";
        logger.debug("-->  create snapshot {}:{}", repoName, snapshotName);
        CreateSnapshotResponse createResponse = client().admin().cluster().prepareCreateSnapshot(repoName, snapshotName)
            .setWaitForCompletion(true).setIndices(indexName).get();
        assertThat(createResponse.getSnapshotInfo().successfulShards(), equalTo(shardCount));
        assertThat(createResponse.getSnapshotInfo().failedShards(), equalTo(0));

        if (randomBoolean()) {
            final int extraDocCount = iterations(10, 1000);
            logger.debug("--> indexing {} extra docs into {}", extraDocCount, indexName);
            indexRequestBuilders = new IndexRequestBuilder[extraDocCount];
            for (int i = 0; i < extraDocCount; i++) {
                indexRequestBuilders[i] = client().prepareIndex(indexName).setSource("field", "value");
            }
            indexRandom(true, indexRequestBuilders);
        }

        // Wait for green so the close does not fail in the edge case of coinciding with a shard recovery that hasn't fully synced yet
        ensureGreen();
        logger.debug("-->  close index {}", indexName);
        assertAcked(client().admin().indices().prepareClose(indexName));

        logger.debug("--> restore index {} from snapshot", indexName);
        RestoreSnapshotResponse restoreResponse = client().admin().cluster().prepareRestoreSnapshot(repoName, snapshotName)
            .setWaitForCompletion(true).get();
        assertThat(restoreResponse.getRestoreInfo().successfulShards(), equalTo(shardCount));
        assertThat(restoreResponse.getRestoreInfo().failedShards(), equalTo(0));

        ensureGreen();
        assertHitCount(client().prepareSearch(indexName).setSize(0).get(), snapshotDocCount);

        final RetentionLeases restoredRetentionLeases = Arrays.stream(client().admin().indices().prepareStats(indexName).get()
            .getShards()).filter(s -> s.getShardRouting().shardId().equals(shardId)).findFirst().get()
            .getRetentionLeaseStats().retentionLeases();
        assertFalse(restoredRetentionLeases.toString() + " has no " + leaseId, restoredRetentionLeases.contains(leaseId));
    }

    private long calculateTotalFilesSize(List<Path> files) {
        return files.stream().mapToLong(f -> {
            try {
                return Files.size(f);
            } catch (IOException e) {
                throw new UncheckedIOException(e);
            }
        }).sum();
    }

    private static List<Path> findRepoMetaBlobs(Path repoPath) throws IOException {
        List<Path> files = new ArrayList<>();
        Files.walkFileTree(repoPath.resolve("indices"), new SimpleFileVisitor<>() {
                @Override
                public FileVisitResult visitFile(Path file, BasicFileAttributes attrs) throws IOException {
                    final String fileName = file.getFileName().toString();
                    if (fileName.startsWith(BlobStoreRepository.METADATA_PREFIX) && fileName.endsWith(".dat")) {
                        files.add(file);
                    }
                    return super.visitFile(file, attrs);
                }
            }
        );
        return files;
    }

    private List<Path> scanSnapshotFolder(Path repoPath) throws IOException {
        List<Path> files = new ArrayList<>();
        Files.walkFileTree(repoPath, new SimpleFileVisitor<Path>(){
                @Override
                public FileVisitResult visitFile(Path file, BasicFileAttributes attrs) throws IOException {
                    if (file.getFileName().toString().startsWith("__")){
                        files.add(file);
                    }
                    return super.visitFile(file, attrs);
                }
            }
        );
        return files;
    }

    public static class SnapshottableMetadata extends TestCustomMetaData {
        public static final String TYPE = "test_snapshottable";

        public SnapshottableMetadata(String data) {
            super(data);
        }

        @Override
        public String getWriteableName() {
            return TYPE;
        }

        @Override
        public Version getMinimalSupportedVersion() {
            return Version.CURRENT;
        }

        public static SnapshottableMetadata readFrom(StreamInput in) throws IOException {
            return readFrom(SnapshottableMetadata::new, in);
        }

        public static NamedDiff<MetaData.Custom> readDiffFrom(StreamInput in) throws IOException {
            return readDiffFrom(TYPE, in);
        }

        public static SnapshottableMetadata fromXContent(XContentParser parser) throws IOException {
            return fromXContent(SnapshottableMetadata::new, parser);
        }


        @Override
        public EnumSet<MetaData.XContentContext> context() {
            return MetaData.API_AND_SNAPSHOT;
        }
    }

    public static class NonSnapshottableMetadata extends TestCustomMetaData {
        public static final String TYPE = "test_non_snapshottable";

        public NonSnapshottableMetadata(String data) {
            super(data);
        }

        @Override
        public String getWriteableName() {
            return TYPE;
        }

        @Override
        public Version getMinimalSupportedVersion() {
            return Version.CURRENT;
        }

        public static NonSnapshottableMetadata readFrom(StreamInput in) throws IOException {
            return readFrom(NonSnapshottableMetadata::new, in);
        }

        public static NamedDiff<MetaData.Custom> readDiffFrom(StreamInput in) throws IOException {
            return readDiffFrom(TYPE, in);
        }

        public static NonSnapshottableMetadata fromXContent(XContentParser parser) throws IOException {
            return fromXContent(NonSnapshottableMetadata::new, parser);
        }

        @Override
        public EnumSet<MetaData.XContentContext> context() {
            return MetaData.API_ONLY;
        }
    }

    public static class SnapshottableGatewayMetadata extends TestCustomMetaData {
        public static final String TYPE = "test_snapshottable_gateway";

        public SnapshottableGatewayMetadata(String data) {
            super(data);
        }

        @Override
        public String getWriteableName() {
            return TYPE;
        }

        @Override
        public Version getMinimalSupportedVersion() {
            return Version.CURRENT;
        }

        public static SnapshottableGatewayMetadata readFrom(StreamInput in) throws IOException {
            return readFrom(SnapshottableGatewayMetadata::new, in);
        }

        public static NamedDiff<MetaData.Custom> readDiffFrom(StreamInput in) throws IOException {
            return readDiffFrom(TYPE, in);
        }

        public static SnapshottableGatewayMetadata fromXContent(XContentParser parser) throws IOException {
            return fromXContent(SnapshottableGatewayMetadata::new, parser);
        }

        @Override
        public EnumSet<MetaData.XContentContext> context() {
            return EnumSet.of(MetaData.XContentContext.API, MetaData.XContentContext.SNAPSHOT, MetaData.XContentContext.GATEWAY);
        }
    }

    public static class NonSnapshottableGatewayMetadata extends TestCustomMetaData {
        public static final String TYPE = "test_non_snapshottable_gateway";

        public NonSnapshottableGatewayMetadata(String data) {
            super(data);
        }

        @Override
        public String getWriteableName() {
            return TYPE;
        }

        @Override
        public Version getMinimalSupportedVersion() {
            return Version.CURRENT;
        }

        public static NonSnapshottableGatewayMetadata readFrom(StreamInput in) throws IOException {
            return readFrom(NonSnapshottableGatewayMetadata::new, in);
        }

        public static NamedDiff<MetaData.Custom> readDiffFrom(StreamInput in) throws IOException {
            return readDiffFrom(TYPE, in);
        }

        public static NonSnapshottableGatewayMetadata fromXContent(XContentParser parser) throws IOException {
            return fromXContent(NonSnapshottableGatewayMetadata::new, parser);
        }

        @Override
        public EnumSet<MetaData.XContentContext> context() {
            return MetaData.API_AND_GATEWAY;
        }

    }

    public static class SnapshotableGatewayNoApiMetadata extends TestCustomMetaData {
        public static final String TYPE = "test_snapshottable_gateway_no_api";

        public SnapshotableGatewayNoApiMetadata(String data) {
            super(data);
        }

        @Override
        public String getWriteableName() {
            return TYPE;
        }

        @Override
        public Version getMinimalSupportedVersion() {
            return Version.CURRENT;
        }

        public static SnapshotableGatewayNoApiMetadata readFrom(StreamInput in) throws IOException {
            return readFrom(SnapshotableGatewayNoApiMetadata::new, in);
        }

        public static SnapshotableGatewayNoApiMetadata fromXContent(XContentParser parser) throws IOException {
            return fromXContent(SnapshotableGatewayNoApiMetadata::new, parser);
        }

        @Override
        public EnumSet<MetaData.XContentContext> context() {
            return EnumSet.of(MetaData.XContentContext.GATEWAY, MetaData.XContentContext.SNAPSHOT);
        }
    }

}<|MERGE_RESOLUTION|>--- conflicted
+++ resolved
@@ -1129,15 +1129,10 @@
 
         SnapshotStats stats = snapshots.get(0).getStats();
 
-<<<<<<< HEAD
         final List<Path> snapshot0IndexMetaFiles = findRepoMetaBlobs(repoPath);
         assertThat(snapshot0IndexMetaFiles, hasSize(1)); // snapshotting a single index
-        assertThat(stats.getTotalFileCount(), is(snapshot0FileCount));
-        assertThat(stats.getTotalSize(), is(snapshot0FileSize));
-=======
         assertThat(stats.getTotalFileCount(), greaterThanOrEqualTo(snapshot0FileCount));
         assertThat(stats.getTotalSize(), greaterThanOrEqualTo(snapshot0FileSize));
->>>>>>> cb9be14a
 
         assertThat(stats.getIncrementalFileCount(), equalTo(stats.getTotalFileCount()));
         assertThat(stats.getIncrementalSize(), equalTo(stats.getTotalSize()));
