--- conflicted
+++ resolved
@@ -903,23 +903,7 @@
             final IndexNameExpressionResolver indexNameExpressionResolver = new IndexNameExpressionResolver();
             repositoriesService = new RepositoriesService(
                 settings, clusterService, transportService,
-<<<<<<< HEAD
                 Collections.singletonMap(FsRepository.TYPE, getRepoFactory(environment)), emptyMap(), threadPool
-=======
-                Collections.singletonMap(FsRepository.TYPE, metaData -> {
-                        final Repository repository = new FsRepository(metaData, environment, xContentRegistry(), threadPool) {
-                            @Override
-                            protected void assertSnapshotOrGenericThread() {
-                                // eliminate thread name check as we create repo in the test thread
-                            }
-                        };
-                        repository.start();
-                        return repository;
-                    }
-                ),
-                emptyMap(),
-                threadPool
->>>>>>> 8a07522e
             );
             snapshotsService =
                 new SnapshotsService(settings, clusterService, indexNameExpressionResolver, repositoriesService, threadPool);
@@ -1111,7 +1095,7 @@
                 };
             } else {
                 return metaData -> {
-                    final Repository repository = new FsRepository(metaData, environment, xContentRegistry()) {
+                    final Repository repository = new FsRepository(metaData, environment, xContentRegistry(), threadPool) {
                         @Override
                         protected void assertSnapshotOrGenericThread() {
                             // eliminate thread name check as we create repo in the test thread
