--- conflicted
+++ resolved
@@ -1513,11 +1513,8 @@
                     Collections.emptyList(),
                     emptyMap(),
                     null,
-<<<<<<< HEAD
+                    emptyMap(),
                     new SystemIndices(Map.of())
-=======
-                    emptyMap()
->>>>>>> 2976ba47
                 );
                 final RecoverySettings recoverySettings = new RecoverySettings(settings, clusterSettings);
                 snapshotShardsService =
