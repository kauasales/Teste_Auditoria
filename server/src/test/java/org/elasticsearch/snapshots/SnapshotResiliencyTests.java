--- conflicted
+++ resolved
@@ -1579,12 +1579,8 @@
                 final SearchTransportService searchTransportService = new SearchTransportService(transportService, client,
                     SearchExecutionStatsCollector.makeWrapper(responseCollectorService));
                 final SearchService searchService = new SearchService(clusterService, indicesService, threadPool, scriptService,
-<<<<<<< HEAD
-                    bigArrays, new FetchPhase(Collections.emptyList()), responseCollectorService, new NoneCircuitBreakerService(), transportService.getTaskManager());
-=======
                     bigArrays, new FetchPhase(Collections.emptyList()), responseCollectorService, new NoneCircuitBreakerService(),
-                    EmptySystemIndices.INSTANCE.getExecutorSelector());
->>>>>>> 58c14770
+                    EmptySystemIndices.INSTANCE.getExecutorSelector(), transportService.getTaskManager());
                 SearchPhaseController searchPhaseController = new SearchPhaseController(
                     writableRegistry(), searchService::aggReduceContextBuilder);
                 actions.put(SearchAction.INSTANCE,
