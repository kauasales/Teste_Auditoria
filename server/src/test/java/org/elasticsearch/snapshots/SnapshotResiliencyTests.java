--- conflicted
+++ resolved
@@ -780,21 +780,13 @@
                             if (masterNodeCount > 1) {
                                 scheduleNow(() -> testClusterNodes.stopNode(masterNode));
                             }
-                            testClusterNodes.randomDataNodeSafe().client.admin().cluster().prepareCreateSnapshot(repoName, snapshotName)
-<<<<<<< HEAD
-                                .execute(ActionListener.wrap(() -> {
-                                    createdSnapshot.set(true);
-                                    testClusterNodes.randomDataNodeSafe().client.admin().cluster()
-                                        .prepareDeleteSnapshot(repoName, snapshotName).execute(
-                                            ActionListener.wrap(() -> deletedSnapshot.set(true)));
-                                }));
-=======
+                            testClusterNodes.randomMasterNodeSafe().client.admin().cluster().prepareCreateSnapshot(repoName, snapshotName)
                                 .execute(snapshotStartedListener);
->>>>>>> 5fe52b06
                             scheduleNow(
-                                () -> testClusterNodes.randomMasterNodeSafe().client.admin().cluster().reroute(
+                                () -> testClusterNodes.randomDataNodeSafe().client.admin().cluster().reroute(
                                     new ClusterRerouteRequest().add(new AllocateEmptyPrimaryAllocationCommand(
-                                        index, shardRouting.shardId().id(), otherNode.node.getName(), true)), noopListener()));
+                                        index, shardRouting.shardId().id(), otherNode.node.getName(), true)),
+                                    ActionListener.wrap(() -> deletedSnapshot.set(true))));
                         } else {
                             scheduleSoon(this);
                         }
@@ -1532,9 +1524,11 @@
                 masterService.setClusterStatePublisher(coordinator);
                 coordinator.start();
                 masterService.start();
-                clusterService.getClusterApplierService().setNodeConnectionsService(
-                    new NodeConnectionsService(clusterService.getSettings(), threadPool, transportService));
+                final NodeConnectionsService nodeConnectionsService =
+                    new NodeConnectionsService(clusterService.getSettings(), threadPool, transportService);
+                clusterService.getClusterApplierService().setNodeConnectionsService(nodeConnectionsService);
                 clusterService.getClusterApplierService().start();
+                nodeConnectionsService.start();
                 indicesService.start();
                 indicesClusterStateService.start();
                 coordinator.startInitialJoin();
