--- conflicted
+++ resolved
@@ -79,18 +79,14 @@
                     new SimpleHealthIndicatorDetails(
                         Map.of("total_repositories", repos.size(), "corrupted_repositories", 1, "corrupted", List.of("corrupted-repo"))
                     ),
-<<<<<<< HEAD
                     Collections.singletonList(
                         new HealthIndicatorImpact(
                             2,
                             "Snapshots in corrupted repositories cannot be restored. Data loss is possible.",
                             List.of(ImpactArea.SEARCH)
                         )
-                    )
-=======
-                    Collections.emptyList(),
+                    ),
                     Collections.emptyList()
->>>>>>> e4df5fd4
                 )
             )
         );
