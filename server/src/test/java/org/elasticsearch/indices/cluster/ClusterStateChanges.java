--- conflicted
+++ resolved
@@ -126,12 +126,6 @@
 
     private final ZenDiscovery.NodeRemovalClusterStateTaskExecutor nodeRemovalExecutor;
     private final NodeJoinController.JoinTaskExecutor joinTaskExecutor;
-<<<<<<< HEAD
-
-    public ClusterStateChanges(NamedXContentRegistry xContentRegistry, ThreadPool threadPool) {
-        super(Settings.builder().put(PATH_HOME_SETTING.getKey(), "dummy").build());
-=======
->>>>>>> 0c7f6570
 
     public ClusterStateChanges(NamedXContentRegistry xContentRegistry, ThreadPool threadPool) {
         ClusterSettings clusterSettings = new ClusterSettings(SETTINGS, ClusterSettings.BUILT_IN_CLUSTER_SETTINGS);
@@ -207,11 +201,7 @@
         transportCreateIndexAction = new TransportCreateIndexAction(SETTINGS,
             transportService, clusterService, threadPool, createIndexService, actionFilters, indexNameExpressionResolver);
 
-<<<<<<< HEAD
-        ElectMasterService electMasterService = new ElectMasterService(settings);
-=======
         ElectMasterService electMasterService = new ElectMasterService(SETTINGS);
->>>>>>> 0c7f6570
         nodeRemovalExecutor = new ZenDiscovery.NodeRemovalClusterStateTaskExecutor(allocationService, electMasterService,
             s -> { throw new AssertionError("rejoin not implemented"); }, logger);
         joinTaskExecutor = new NodeJoinController.JoinTaskExecutor(allocationService, electMasterService, logger);
