--- conflicted
+++ resolved
@@ -441,11 +441,7 @@
     private <T> ClusterState runTasks(ClusterStateTaskExecutor<T> executor, ClusterState clusterState, List<T> entries) {
         try {
             ClusterTasksResult<T> result = executor.execute(clusterState, entries);
-<<<<<<< HEAD
-            for (TaskResult taskResult : result.executionResults.values()) {
-=======
-            for (ClusterStateTaskExecutor.TaskResult taskResult : result.executionResults().values()) {
->>>>>>> 84429e6f
+            for (TaskResult taskResult : result.executionResults().values()) {
                 if (taskResult.isSuccess() == false) {
                     throw taskResult.getFailure();
                 }
@@ -478,12 +474,12 @@
             ClusterStateTaskExecutor<ClusterStateUpdateTask> executor = (ClusterStateTaskExecutor<ClusterStateUpdateTask>) invocationOnMock
                 .getArguments()[2];
             ClusterTasksResult<ClusterStateUpdateTask> result = executor.execute(state, List.of(task));
-            for (TaskResult taskResult : result.executionResults.values()) {
+            for (TaskResult taskResult : result.executionResults().values()) {
                 if (taskResult.isSuccess() == false) {
                     throw taskResult.getFailure();
                 }
             }
-            resultingState[0] = result.resultingState;
+            resultingState[0] = result.resultingState();
             return null;
         }).when(clusterService).submitStateUpdateTask(anyString(), any(ClusterStateUpdateTask.class), any());
         runnable.run();
