/*
 * Copyright Elasticsearch B.V. and/or licensed to Elasticsearch B.V. under one
 * or more contributor license agreements. Licensed under the Elastic License
 * 2.0 and the Server Side Public License, v 1; you may not use this file except
 * in compliance with, at your election, the Elastic License 2.0 or the Server
 * Side Public License, v 1.
 */
package org.elasticsearch.indices.recovery;

import org.apache.lucene.document.Document;
import org.apache.lucene.document.Field;
import org.apache.lucene.document.StringField;
import org.apache.lucene.document.TextField;
import org.apache.lucene.index.CorruptIndexException;
import org.apache.lucene.index.DirectoryReader;
import org.apache.lucene.index.IndexCommit;
import org.apache.lucene.index.IndexReader;
import org.apache.lucene.store.Directory;
import org.apache.lucene.store.IOContext;
import org.apache.lucene.tests.index.RandomIndexWriter;
import org.apache.lucene.tests.store.BaseDirectoryWrapper;
import org.apache.lucene.util.SetOnce;
import org.elasticsearch.ExceptionsHelper;
import org.elasticsearch.action.ActionListener;
import org.elasticsearch.action.LatchedActionListener;
import org.elasticsearch.action.support.PlainActionFuture;
import org.elasticsearch.cluster.metadata.IndexMetadata;
import org.elasticsearch.cluster.node.DiscoveryNodeUtils;
import org.elasticsearch.common.Numbers;
import org.elasticsearch.common.Randomness;
import org.elasticsearch.common.StopWatch;
import org.elasticsearch.common.UUIDs;
import org.elasticsearch.common.bytes.BytesArray;
import org.elasticsearch.common.bytes.ReleasableBytesReference;
import org.elasticsearch.common.io.FileSystemUtils;
import org.elasticsearch.common.lucene.store.IndexOutputOutputStream;
import org.elasticsearch.common.lucene.uid.Versions;
import org.elasticsearch.common.settings.ClusterSettings;
import org.elasticsearch.common.settings.Settings;
import org.elasticsearch.common.unit.ByteSizeUnit;
import org.elasticsearch.common.unit.ByteSizeValue;
import org.elasticsearch.common.util.CancellableThreads;
import org.elasticsearch.common.util.concurrent.ConcurrentCollections;
import org.elasticsearch.common.util.concurrent.EsExecutors;
import org.elasticsearch.common.util.concurrent.ListenableFuture;
import org.elasticsearch.core.IOUtils;
import org.elasticsearch.core.Releasable;
import org.elasticsearch.core.Strings;
import org.elasticsearch.core.TimeValue;
import org.elasticsearch.index.IndexSettings;
import org.elasticsearch.index.IndexVersion;
import org.elasticsearch.index.VersionType;
import org.elasticsearch.index.engine.Engine;
import org.elasticsearch.index.engine.RecoveryEngineException;
import org.elasticsearch.index.engine.SegmentsStats;
import org.elasticsearch.index.mapper.MapperService;
import org.elasticsearch.index.mapper.MapperServiceTestCase;
import org.elasticsearch.index.mapper.SourceToParse;
import org.elasticsearch.index.seqno.ReplicationTracker;
import org.elasticsearch.index.seqno.RetentionLease;
import org.elasticsearch.index.seqno.RetentionLeases;
import org.elasticsearch.index.seqno.SeqNoStats;
import org.elasticsearch.index.seqno.SequenceNumbers;
import org.elasticsearch.index.shard.IndexShard;
import org.elasticsearch.index.shard.IndexShardRelocatedException;
import org.elasticsearch.index.shard.IndexShardState;
import org.elasticsearch.index.shard.ShardId;
import org.elasticsearch.index.snapshots.blobstore.BlobStoreIndexShardSnapshot;
import org.elasticsearch.index.store.Store;
import org.elasticsearch.index.store.StoreFileMetadata;
import org.elasticsearch.index.translog.Translog;
import org.elasticsearch.indices.recovery.plan.PeerOnlyRecoveryPlannerService;
import org.elasticsearch.indices.recovery.plan.RecoveryPlannerService;
import org.elasticsearch.indices.recovery.plan.ShardRecoveryPlan;
import org.elasticsearch.repositories.IndexId;
import org.elasticsearch.test.CorruptionUtils;
import org.elasticsearch.test.DummyShardLock;
import org.elasticsearch.test.ESTestCase;
import org.elasticsearch.test.IndexSettingsModule;
import org.elasticsearch.test.index.IndexVersionUtils;
import org.elasticsearch.threadpool.FixedExecutorBuilder;
import org.elasticsearch.threadpool.TestThreadPool;
import org.elasticsearch.threadpool.ThreadPool;
import org.elasticsearch.xcontent.XContentType;
import org.junit.After;
import org.junit.Before;

import java.io.IOException;
import java.io.OutputStream;
import java.nio.charset.StandardCharsets;
import java.nio.file.Path;
import java.util.ArrayList;
import java.util.Collections;
import java.util.Comparator;
import java.util.HashMap;
import java.util.HashSet;
import java.util.Iterator;
import java.util.List;
import java.util.Map;
import java.util.Queue;
import java.util.Set;
import java.util.concurrent.CopyOnWriteArrayList;
import java.util.concurrent.CountDownLatch;
import java.util.concurrent.Executor;
import java.util.concurrent.TimeUnit;
import java.util.concurrent.atomic.AtomicBoolean;
import java.util.concurrent.atomic.AtomicInteger;
import java.util.concurrent.atomic.AtomicLong;
import java.util.concurrent.atomic.AtomicReference;
import java.util.function.Function;
import java.util.function.IntSupplier;
import java.util.stream.Collectors;
import java.util.zip.CRC32;

import static java.util.Collections.emptyList;
import static java.util.Collections.emptyMap;
import static java.util.Collections.emptySet;
import static org.elasticsearch.index.seqno.SequenceNumbers.UNASSIGNED_SEQ_NO;
import static org.hamcrest.Matchers.containsString;
import static org.hamcrest.Matchers.equalTo;
import static org.hamcrest.Matchers.hasSize;
import static org.hamcrest.Matchers.instanceOf;
import static org.hamcrest.Matchers.is;
import static org.hamcrest.Matchers.notNullValue;
import static org.mockito.ArgumentMatchers.any;
import static org.mockito.ArgumentMatchers.anyBoolean;
import static org.mockito.Mockito.doAnswer;
import static org.mockito.Mockito.mock;
import static org.mockito.Mockito.when;

public class RecoverySourceHandlerTests extends MapperServiceTestCase {
    private static final IndexSettings INDEX_SETTINGS = IndexSettingsModule.newIndexSettings(
        "index",
        Settings.builder().put(IndexMetadata.SETTING_VERSION_CREATED, IndexVersion.current()).build()
    );
    private static final BytesArray TRANSLOG_OPERATION_SOURCE = new BytesArray("{}".getBytes(StandardCharsets.UTF_8));
    private final ShardId shardId = new ShardId(INDEX_SETTINGS.getIndex(), 1);
    private final ClusterSettings service = new ClusterSettings(Settings.EMPTY, ClusterSettings.BUILT_IN_CLUSTER_SETTINGS);
    private final RecoveryPlannerService recoveryPlannerService = PeerOnlyRecoveryPlannerService.INSTANCE;

    private ThreadPool threadPool;
    private Executor recoveryExecutor;

    @Before
    public void setUpThreadPool() {
        if (randomBoolean()) {
            threadPool = new TestThreadPool(getTestName());
            recoveryExecutor = threadPool.generic();
        } else {
            // verify that both sending and receiving files can be completed with a single thread
            threadPool = new TestThreadPool(
                getTestName(),
                new FixedExecutorBuilder(
                    Settings.EMPTY,
                    "recovery_executor",
                    between(1, 16),
                    between(16, 128),
                    "recovery_executor",
                    EsExecutors.TaskTrackingConfig.DO_NOT_TRACK
                )
            );
            recoveryExecutor = threadPool.executor("recovery_executor");
        }
    }

    @After
    public void tearDownThreadPool() {
        terminate(threadPool);
    }

    public void testSendFiles() throws Throwable {
        final RecoverySettings recoverySettings = new RecoverySettings(Settings.EMPTY, service);
        final StartRecoveryRequest request = getStartRecoveryRequest();
        Store store = newStore(createTempDir());
        Directory dir = store.directory();
        RandomIndexWriter writer = new RandomIndexWriter(random(), dir, newIndexWriterConfig());
        int numDocs = randomIntBetween(10, 100);
        for (int i = 0; i < numDocs; i++) {
            Document document = new Document();
            document.add(new StringField("id", Integer.toString(i), Field.Store.YES));
            document.add(newField("field", randomUnicodeOfCodepointLengthBetween(1, 10), TextField.TYPE_STORED));
            writer.addDocument(document);
        }
        writer.commit();
        writer.close();

        Store.MetadataSnapshot metadata = store.getMetadata(null);
        List<StoreFileMetadata> metas = new ArrayList<>();
        for (StoreFileMetadata md : metadata) {
            metas.add(md);
        }
        Store targetStore = newStore(createTempDir());
        MultiFileWriter multiFileWriter = new MultiFileWriter(targetStore, mock(RecoveryState.Index.class), "", logger, () -> {});
        RecoveryTargetHandler target = new TestRecoveryTargetHandler() {
            @Override
            public void writeFileChunk(
                StoreFileMetadata md,
                long position,
                ReleasableBytesReference content,
                boolean lastChunk,
                int totalTranslogOps,
                ActionListener<Void> listener
            ) {
                ActionListener.completeWith(listener, () -> {
                    multiFileWriter.writeFileChunk(md, position, content, lastChunk);
                    return null;
                });
            }
        };
        RecoverySourceHandler handler = new RecoverySourceHandler(
            null,
            new AsyncRecoveryTarget(target, recoveryExecutor),
            threadPool,
            request,
            Math.toIntExact(recoverySettings.getChunkSize().getBytes()),
            between(1, 5),
            between(1, 5),
            between(1, 5),
            false,
            recoveryPlannerService
        );
        PlainActionFuture<Void> sendFilesFuture = new PlainActionFuture<>();
        handler.sendFiles(store, metas.toArray(new StoreFileMetadata[0]), () -> 0, sendFilesFuture);
        sendFilesFuture.actionGet();
        Store.MetadataSnapshot targetStoreMetadata = targetStore.getMetadata(null);
        Store.RecoveryDiff recoveryDiff = targetStoreMetadata.recoveryDiff(metadata);
        assertEquals(metas.size(), recoveryDiff.identical.size());
        assertEquals(0, recoveryDiff.different.size());
        assertEquals(0, recoveryDiff.missing.size());
        IndexReader reader = DirectoryReader.open(targetStore.directory());
        assertEquals(numDocs, reader.maxDoc());
        IOUtils.close(reader, store, multiFileWriter, targetStore);
    }

    public StartRecoveryRequest getStartRecoveryRequest() {
        Store.MetadataSnapshot metadataSnapshot = randomBoolean()
            ? Store.MetadataSnapshot.EMPTY
            : new Store.MetadataSnapshot(
                Collections.emptyMap(),
                Collections.singletonMap(Engine.HISTORY_UUID_KEY, UUIDs.randomBase64UUID()),
                randomIntBetween(0, 100)
            );
        return new StartRecoveryRequest(
            shardId,
            null,
            DiscoveryNodeUtils.builder("b").roles(emptySet()).build(),
            DiscoveryNodeUtils.builder("b").roles(emptySet()).build(),
            0L,
            metadataSnapshot,
            randomBoolean(),
            randomNonNegativeLong(),
            randomBoolean() || metadataSnapshot.getHistoryUUID() == null ? UNASSIGNED_SEQ_NO : randomNonNegativeLong(),
            true
        );
    }

    public void testSendSnapshotSendsOps() throws IOException {
        IndexOpFactory iof = randomBoolean() ? new StandardModeIndexOpFactory() : new TimeSeriesModeIndexOpFactory();
        final int fileChunkSizeInBytes = between(1, 4096);
        final StartRecoveryRequest request = getStartRecoveryRequest();
        final IndexShard shard = mock(IndexShard.class);
        when(shard.state()).thenReturn(IndexShardState.STARTED);
        final List<Translog.Operation> operations = new ArrayList<>();
        final int initialNumberOfDocs = randomIntBetween(10, 1000);
        for (int i = 0; i < initialNumberOfDocs; i++) {
            final Engine.Index index = iof.createIndexOp(i);
            operations.add(new Translog.Index(index, new Engine.IndexResult(1, 1, SequenceNumbers.UNASSIGNED_SEQ_NO, true, index.id())));
        }
        final int numberOfDocsWithValidSequenceNumbers = randomIntBetween(10, 1000);
        for (int i = initialNumberOfDocs; i < initialNumberOfDocs + numberOfDocsWithValidSequenceNumbers; i++) {
            final Engine.Index index = iof.createIndexOp(i);
            operations.add(new Translog.Index(index, new Engine.IndexResult(1, 1, i - initialNumberOfDocs, true, index.id())));
        }
        final long startingSeqNo = randomIntBetween(0, numberOfDocsWithValidSequenceNumbers - 1);
        final long endingSeqNo = randomLongBetween(startingSeqNo, numberOfDocsWithValidSequenceNumbers - 1);

        final Queue<Translog.Operation> shippedOps = ConcurrentCollections.newQueue();
        final AtomicLong checkpointOnTarget = new AtomicLong(SequenceNumbers.NO_OPS_PERFORMED);
        RecoveryTargetHandler recoveryTarget = new TestRecoveryTargetHandler() {
            @Override
            public void indexTranslogOperations(
                List<Translog.Operation> operations,
                int totalTranslogOps,
                long timestamp,
                long msu,
                RetentionLeases retentionLeases,
                long mappingVersion,
                ActionListener<Long> listener
            ) {
                shippedOps.addAll(operations);
                if (randomBoolean()) {
                    checkpointOnTarget.addAndGet(between(1, 20));
                }
                listener.onResponse(checkpointOnTarget.get());
            }
        };
        RecoverySourceHandler handler = new RecoverySourceHandler(
            shard,
            new AsyncRecoveryTarget(recoveryTarget, threadPool.generic()),
            threadPool,
            request,
            fileChunkSizeInBytes,
            between(1, 10),
            between(1, 10),
            between(1, 10),
            false,
            recoveryPlannerService
        );
        PlainActionFuture<RecoverySourceHandler.SendSnapshotResult> future = new PlainActionFuture<>();
        handler.phase2(
            startingSeqNo,
            endingSeqNo,
            newTranslogSnapshot(operations, emptyList()),
            randomNonNegativeLong(),
            randomNonNegativeLong(),
            RetentionLeases.EMPTY,
            randomNonNegativeLong(),
            future
        );
        final int expectedOps = (int) (endingSeqNo - startingSeqNo + 1);
        RecoverySourceHandler.SendSnapshotResult result = future.actionGet();
        assertThat(result.sentOperations(), equalTo(expectedOps));
        List<Translog.Operation> sortedShippedOps = shippedOps.stream().sorted(Comparator.comparing(Translog.Operation::seqNo)).toList();
        assertThat(shippedOps.size(), equalTo(expectedOps));
        for (int i = 0; i < shippedOps.size(); i++) {
            assertThat(sortedShippedOps.get(i), equalTo(operations.get(i + (int) startingSeqNo + initialNumberOfDocs)));
        }
        assertThat(result.targetLocalCheckpoint(), equalTo(checkpointOnTarget.get()));
    }

    public void testSendSnapshotStopOnError() throws Exception {
        IndexOpFactory iof = randomBoolean() ? new StandardModeIndexOpFactory() : new TimeSeriesModeIndexOpFactory();
        final int fileChunkSizeInBytes = between(1, 10 * 1024);
        final StartRecoveryRequest request = getStartRecoveryRequest();
        final IndexShard shard = mock(IndexShard.class);
        when(shard.state()).thenReturn(IndexShardState.STARTED);
        final List<Translog.Operation> ops = new ArrayList<>();
        for (int numOps = between(1, 256), i = 0; i < numOps; i++) {
            final Engine.Index index = iof.createIndexOp(i);
            ops.add(new Translog.Index(index, new Engine.IndexResult(1, 1, i, true, index.id())));
        }
        final AtomicBoolean wasFailed = new AtomicBoolean();
        RecoveryTargetHandler recoveryTarget = new TestRecoveryTargetHandler() {
            @Override
            public void indexTranslogOperations(
                List<Translog.Operation> operations,
                int totalTranslogOps,
                long timestamp,
                long msu,
                RetentionLeases retentionLeases,
                long mappingVersion,
                ActionListener<Long> listener
            ) {
                if (randomBoolean()) {
                    listener.onResponse(SequenceNumbers.NO_OPS_PERFORMED);
                } else {
                    listener.onFailure(new RuntimeException("test - failed to index"));
                    wasFailed.set(true);
                }
            }
        };
        RecoverySourceHandler handler = new RecoverySourceHandler(
            shard,
            new AsyncRecoveryTarget(recoveryTarget, threadPool.generic()),
            threadPool,
            request,
            fileChunkSizeInBytes,
            between(1, 10),
            between(1, 10),
            between(1, 10),
            false,
            recoveryPlannerService
        );
        PlainActionFuture<RecoverySourceHandler.SendSnapshotResult> future = new PlainActionFuture<>();
        final long startingSeqNo = randomLongBetween(0, ops.size() - 1L);
        final long endingSeqNo = randomLongBetween(startingSeqNo, ops.size() - 1L);
        handler.phase2(
            startingSeqNo,
            endingSeqNo,
            newTranslogSnapshot(ops, emptyList()),
            randomNonNegativeLong(),
            randomNonNegativeLong(),
            RetentionLeases.EMPTY,
            randomNonNegativeLong(),
            future
        );
        if (wasFailed.get()) {
            final RecoveryEngineException error = expectThrows(RecoveryEngineException.class, future::actionGet);
            assertThat(error.getMessage(), equalTo("Phase[2] failed to send/replay operations"));
            assertThat(error.getCause().getMessage(), equalTo("test - failed to index"));
        }
    }

    public void testSendOperationsConcurrently() throws Throwable {
        final IndexShard shard = mock(IndexShard.class);
        when(shard.state()).thenReturn(IndexShardState.STARTED);
        Set<Long> receivedSeqNos = ConcurrentCollections.newConcurrentSet();
        long maxSeenAutoIdTimestamp = randomBoolean() ? -1 : randomNonNegativeLong();
        long maxSeqNoOfUpdatesOrDeletes = randomBoolean() ? -1 : randomNonNegativeLong();
        RetentionLeases retentionLeases = new RetentionLeases(randomNonNegativeLong(), randomNonNegativeLong(), List.of());
        long mappingVersion = randomNonNegativeLong();
        AtomicLong localCheckpoint = new AtomicLong(SequenceNumbers.NO_OPS_PERFORMED);
        int numOps = randomIntBetween(0, 1000);
        AtomicBoolean received = new AtomicBoolean();
        RecoveryTargetHandler target = new TestRecoveryTargetHandler() {
            @Override
            public void indexTranslogOperations(
                List<Translog.Operation> operations,
                int receivedTotalOps,
                long receivedMaxSeenAutoIdTimestamp,
                long receivedMaxSeqNoOfUpdatesOrDeletes,
                RetentionLeases receivedRetentionLease,
                long receivedMappingVersion,
                ActionListener<Long> listener
            ) {
                received.set(true);
                assertThat(receivedMaxSeenAutoIdTimestamp, equalTo(maxSeenAutoIdTimestamp));
                assertThat(receivedMaxSeqNoOfUpdatesOrDeletes, equalTo(maxSeqNoOfUpdatesOrDeletes));
                assertThat(receivedRetentionLease, equalTo(retentionLeases));
                assertThat(receivedMappingVersion, equalTo(mappingVersion));
                assertThat(receivedTotalOps, equalTo(numOps));
                for (Translog.Operation operation : operations) {
                    receivedSeqNos.add(operation.seqNo());
                }
                if (randomBoolean()) {
                    localCheckpoint.addAndGet(randomIntBetween(1, 100));
                }
                listener.onResponse(localCheckpoint.get());
            }
        };

        PlainActionFuture<RecoverySourceHandler.SendSnapshotResult> sendFuture = new PlainActionFuture<>();
        long startingSeqNo = randomIntBetween(0, 1000);
        long endingSeqNo = startingSeqNo + randomIntBetween(0, 10000);
        List<Translog.Operation> operations = generateOperations(numOps);
        Randomness.shuffle(operations);
        List<Translog.Operation> skipOperations = randomSubsetOf(operations);
        Translog.Snapshot snapshot = newTranslogSnapshot(operations, skipOperations);
        RecoverySourceHandler handler = new RecoverySourceHandler(
            shard,
            new AsyncRecoveryTarget(target, recoveryExecutor),
            threadPool,
            getStartRecoveryRequest(),
            between(1, 10 * 1024),
            between(1, 5),
            between(1, 5),
            between(1, 5),
            false,
            recoveryPlannerService
        );
        handler.phase2(
            startingSeqNo,
            endingSeqNo,
            snapshot,
            maxSeenAutoIdTimestamp,
            maxSeqNoOfUpdatesOrDeletes,
            retentionLeases,
            mappingVersion,
            sendFuture
        );
        RecoverySourceHandler.SendSnapshotResult sendSnapshotResult = sendFuture.actionGet();
        assertTrue(received.get());
        assertThat(sendSnapshotResult.targetLocalCheckpoint(), equalTo(localCheckpoint.get()));
        assertThat(sendSnapshotResult.sentOperations(), equalTo(receivedSeqNos.size()));
        Set<Long> sentSeqNos = new HashSet<>();
        for (Translog.Operation op : operations) {
            if (startingSeqNo <= op.seqNo() && op.seqNo() <= endingSeqNo && skipOperations.contains(op) == false) {
                sentSeqNos.add(op.seqNo());
            }
        }
        assertThat(receivedSeqNos, equalTo(sentSeqNos));
    }

    private interface IndexOpFactory {
        Engine.Index createIndexOp(int docIdent);
    }

    private class StandardModeIndexOpFactory implements IndexOpFactory {
        private final MapperService mapper;

        private StandardModeIndexOpFactory() throws IOException {
            mapper = createMapperService(mapping(b -> {}));
        }

        @Override
        public Engine.Index createIndexOp(int docIdent) {
            SourceToParse source = new SourceToParse(Integer.toString(docIdent), new BytesArray("{}"), XContentType.JSON);
            return IndexShard.prepareIndex(
                mapper,
                source,
                SequenceNumbers.UNASSIGNED_SEQ_NO,
                randomNonNegativeLong(),
                Versions.MATCH_ANY,
                VersionType.INTERNAL,
                Engine.Operation.Origin.PRIMARY,
                -1,
                false,
                UNASSIGNED_SEQ_NO,
                0,
                System.nanoTime()
            );
        }
    }

    private class TimeSeriesModeIndexOpFactory implements IndexOpFactory {
        private final MapperService mapper;

        private TimeSeriesModeIndexOpFactory() throws IOException {
            mapper = createMapperService(
                Settings.builder()
                    .put(IndexSettings.MODE.getKey(), "time_series")
                    .put(IndexMetadata.INDEX_ROUTING_PATH.getKey(), "dim")
                    .build(),
                mapping(b -> b.startObject("dim").field("type", "keyword").field("time_series_dimension", true).endObject())
            );
        }

        @Override
        public Engine.Index createIndexOp(int docIdent) {
            SourceToParse source = new SourceToParse(null, new BytesArray(Strings.format("""
                {
                    "@timestamp": %s,
                    "dim": "dim"
                }""", docIdent)), XContentType.JSON);
            return IndexShard.prepareIndex(
                mapper,
                source,
                UNASSIGNED_SEQ_NO,
                randomNonNegativeLong(),
                Versions.MATCH_ANY,
                VersionType.INTERNAL,
                Engine.Operation.Origin.PRIMARY,
                -1,
                false,
                UNASSIGNED_SEQ_NO,
                0,
                System.nanoTime()
            );
        }
    }

    public void testHandleCorruptedIndexOnSendSendFiles() throws Throwable {
        Settings settings = Settings.builder()
            .put("indices.recovery.concurrent_streams", 1)
            .put("indices.recovery.concurrent_small_file_streams", 1)
            .build();
        final RecoverySettings recoverySettings = new RecoverySettings(settings, service);
        final StartRecoveryRequest request = getStartRecoveryRequest();
        Path tempDir = createTempDir();
        Store store = newStore(tempDir, false);
        AtomicBoolean failedEngine = new AtomicBoolean(false);
        Directory dir = store.directory();
        RandomIndexWriter writer = new RandomIndexWriter(random(), dir, newIndexWriterConfig());
        int numDocs = randomIntBetween(10, 100);
        for (int i = 0; i < numDocs; i++) {
            Document document = new Document();
            document.add(new StringField("id", Integer.toString(i), Field.Store.YES));
            document.add(newField("field", randomUnicodeOfCodepointLengthBetween(1, 10), TextField.TYPE_STORED));
            writer.addDocument(document);
        }
        writer.commit();
        writer.close();

        Store.MetadataSnapshot metadata = store.getMetadata(null);
        List<StoreFileMetadata> metas = new ArrayList<>();
        for (StoreFileMetadata md : metadata) {
            metas.add(md);
        }

        // only corrupt files that belong to the lucene index and use one that we don't cache on heap so the corruption on disk has an
        // effect
        CorruptionUtils.corruptFile(
            random(),
            FileSystemUtils.files(
                tempDir,
                (p) -> metas.stream().anyMatch(m -> m.name().equals(p.getFileName().toString()) && m.hashEqualsContents() == false)
            )
        );
        Store targetStore = newStore(createTempDir(), false);
        MultiFileWriter multiFileWriter = new MultiFileWriter(targetStore, mock(RecoveryState.Index.class), "", logger, () -> {});
        RecoveryTargetHandler target = new TestRecoveryTargetHandler() {
            @Override
            public void writeFileChunk(
                StoreFileMetadata md,
                long position,
                ReleasableBytesReference content,
                boolean lastChunk,
                int totalTranslogOps,
                ActionListener<Void> listener
            ) {
                ActionListener.completeWith(listener, () -> {
                    multiFileWriter.writeFileChunk(md, position, content, lastChunk);
                    return null;
                });
            }
        };
        RecoverySourceHandler handler = new RecoverySourceHandler(
            null,
            new AsyncRecoveryTarget(target, recoveryExecutor),
            threadPool,
            request,
            Math.toIntExact(recoverySettings.getChunkSize().getBytes()),
            between(1, 8),
            between(1, 8),
            between(1, 8),
            false,
            recoveryPlannerService
        ) {
            @Override
            protected void failEngine(IOException cause) {
                assertFalse(failedEngine.get());
                failedEngine.set(true);
            }
        };
        SetOnce<Exception> sendFilesError = new SetOnce<>();
        CountDownLatch latch = new CountDownLatch(1);
        handler.sendFiles(
            store,
            metas.toArray(new StoreFileMetadata[0]),
            () -> 0,
            new LatchedActionListener<>(ActionListener.wrap(r -> sendFilesError.set(null), e -> sendFilesError.set(e)), latch)
        );
        latch.await();
        assertThat(sendFilesError.get(), instanceOf(IOException.class));
        assertNotNull(ExceptionsHelper.unwrapCorruption(sendFilesError.get()));
        assertTrue(failedEngine.get());
        // ensure all chunk requests have been completed; otherwise some files on the target are left open.
        IOUtils.close(() -> terminate(threadPool), () -> threadPool = null);
        IOUtils.close(store, multiFileWriter, targetStore);
    }

    public void testHandleExceptionOnSendFiles() throws Throwable {
        final RecoverySettings recoverySettings = new RecoverySettings(Settings.EMPTY, service);
        final StartRecoveryRequest request = getStartRecoveryRequest();
        Path tempDir = createTempDir();
        Store store = newStore(tempDir, false);
        AtomicBoolean failedEngine = new AtomicBoolean(false);
        Directory dir = store.directory();
        RandomIndexWriter writer = new RandomIndexWriter(random(), dir, newIndexWriterConfig());
        int numDocs = randomIntBetween(10, 100);
        for (int i = 0; i < numDocs; i++) {
            Document document = new Document();
            document.add(new StringField("id", Integer.toString(i), Field.Store.YES));
            document.add(newField("field", randomUnicodeOfCodepointLengthBetween(1, 10), TextField.TYPE_STORED));
            writer.addDocument(document);
        }
        writer.commit();
        writer.close();

        Store.MetadataSnapshot metadata = store.getMetadata(null);
        List<StoreFileMetadata> metas = new ArrayList<>();
        for (StoreFileMetadata md : metadata) {
            metas.add(md);
        }
        final boolean throwCorruptedIndexException = randomBoolean();
        RecoveryTargetHandler target = new TestRecoveryTargetHandler() {
            @Override
            public void writeFileChunk(
                StoreFileMetadata md,
                long position,
                ReleasableBytesReference content,
                boolean lastChunk,
                int totalTranslogOps,
                ActionListener<Void> listener
            ) {
                if (throwCorruptedIndexException) {
                    listener.onFailure(new RuntimeException(new CorruptIndexException("foo", "bar")));
                } else {
                    listener.onFailure(new RuntimeException("boom"));
                }
            }
        };
        RecoverySourceHandler handler = new RecoverySourceHandler(
            null,
            new AsyncRecoveryTarget(target, recoveryExecutor),
            threadPool,
            request,
            Math.toIntExact(recoverySettings.getChunkSize().getBytes()),
            between(1, 10),
            between(1, 4),
            between(1, 4),
            false,
            recoveryPlannerService
        ) {
            @Override
            protected void failEngine(IOException cause) {
                assertFalse(failedEngine.get());
                failedEngine.set(true);
            }
        };
        PlainActionFuture<Void> sendFilesFuture = new PlainActionFuture<>();
        handler.sendFiles(store, metas.toArray(new StoreFileMetadata[0]), () -> 0, sendFilesFuture);
        Exception ex = expectThrows(Exception.class, sendFilesFuture::actionGet);
        final IOException unwrappedCorruption = ExceptionsHelper.unwrapCorruption(ex);
        if (throwCorruptedIndexException) {
            assertNotNull(unwrappedCorruption);
            assertEquals(ex.getMessage(), "[File corruption occurred on recovery but checksums are ok]");
        } else {
            assertNull(unwrappedCorruption);
            assertEquals(ex.getMessage(), "boom");
        }
        assertFalse(failedEngine.get());
        IOUtils.close(store);
    }

    @SuppressWarnings("unchecked")
    public void testThrowExceptionOnPrimaryRelocatedBeforePhase1Started() throws IOException {
        final RecoverySettings recoverySettings = new RecoverySettings(Settings.EMPTY, service);
        final StartRecoveryRequest request = getStartRecoveryRequest();
        final IndexShard shard = mock(IndexShard.class);
        when(shard.getThreadPool()).thenReturn(threadPool);
        when(shard.seqNoStats()).thenReturn(mock(SeqNoStats.class));
        when(shard.segmentStats(anyBoolean(), anyBoolean())).thenReturn(mock(SegmentsStats.class));
        when(shard.isRelocatedPrimary()).thenReturn(true);
        when(shard.acquireSafeIndexCommit()).thenReturn(mock(Engine.IndexCommitRef.class));
        doAnswer(invocation -> {
            ((ActionListener<Releasable>) invocation.getArguments()[0]).onResponse(() -> {});
            return null;
<<<<<<< HEAD
        }).when(shard).acquirePrimaryOperationPermit(any(), any());
=======
        }).when(shard).acquirePrimaryOperationPermit(any(), any(Executor.class));
>>>>>>> a33ebc6f

        final IndexMetadata.Builder indexMetadata = IndexMetadata.builder("test")
            .settings(
                indexSettings(IndexVersionUtils.randomVersion(random()), between(1, 5), between(0, 5)).put(
                    IndexMetadata.SETTING_INDEX_UUID,
                    UUIDs.randomBase64UUID(random())
                )
            );
        if (randomBoolean()) {
            indexMetadata.state(IndexMetadata.State.CLOSE);
        }
        when(shard.indexSettings()).thenReturn(new IndexSettings(indexMetadata.build(), Settings.EMPTY));

        final AtomicBoolean phase1Called = new AtomicBoolean();
        final AtomicBoolean prepareTargetForTranslogCalled = new AtomicBoolean();
        final AtomicBoolean phase2Called = new AtomicBoolean();
        final RecoverySourceHandler handler = new RecoverySourceHandler(
            shard,
            mock(RecoveryTargetHandler.class),
            threadPool,
            request,
            Math.toIntExact(recoverySettings.getChunkSize().getBytes()),
            between(1, 8),
            between(1, 8),
            between(1, 5),
            false,
            recoveryPlannerService
        ) {

            @Override
            void phase1(IndexCommit snapshot, long startingSeqNo, IntSupplier translogOps, ActionListener<SendFileResult> listener) {
                phase1Called.set(true);
                super.phase1(snapshot, startingSeqNo, translogOps, listener);
            }

            @Override
            void prepareTargetForTranslog(int totalTranslogOps, ActionListener<TimeValue> listener) {
                prepareTargetForTranslogCalled.set(true);
                super.prepareTargetForTranslog(totalTranslogOps, listener);
            }

            @Override
            void phase2(
                long startingSeqNo,
                long endingSeqNo,
                Translog.Snapshot snapshot,
                long maxSeenAutoIdTimestamp,
                long maxSeqNoOfUpdatesOrDeletes,
                RetentionLeases retentionLeases,
                long mappingVersion,
                ActionListener<SendSnapshotResult> listener
            ) throws IOException {
                phase2Called.set(true);
                super.phase2(
                    startingSeqNo,
                    endingSeqNo,
                    snapshot,
                    maxSeenAutoIdTimestamp,
                    maxSeqNoOfUpdatesOrDeletes,
                    retentionLeases,
                    mappingVersion,
                    listener
                );
            }

        };
        PlainActionFuture<RecoveryResponse> future = new PlainActionFuture<>();
        expectThrows(IndexShardRelocatedException.class, () -> {
            handler.recoverToTarget(future);
            future.actionGet();
        });
        assertFalse(phase1Called.get());
        assertFalse(prepareTargetForTranslogCalled.get());
        assertFalse(phase2Called.get());
    }

    @SuppressWarnings("unchecked")
    public void testCancellationsDoesNotLeakPrimaryPermits() throws Exception {
        final CancellableThreads cancellableThreads = new CancellableThreads();
        final IndexShard shard = mock(IndexShard.class);
        final AtomicBoolean freed = new AtomicBoolean(true);
        when(shard.isRelocatedPrimary()).thenReturn(false);
        when(shard.getThreadPool()).thenReturn(threadPool);
        doAnswer(invocation -> {
            freed.set(false);
            ((ActionListener<Releasable>) invocation.getArguments()[0]).onResponse(() -> freed.set(true));
            return null;
<<<<<<< HEAD
        }).when(shard).acquirePrimaryOperationPermit(any(), any());
=======
        }).when(shard).acquirePrimaryOperationPermit(any(), any(Executor.class));
>>>>>>> a33ebc6f

        Thread cancelingThread = new Thread(() -> cancellableThreads.cancel("test"));
        cancelingThread.start();
        try {
            PlainActionFuture.<Void, RuntimeException>get(
                future -> RecoverySourceHandler.runUnderPrimaryPermit(
                    threadPool,
                    listener -> listener.onResponse(null),
                    shard,
                    cancellableThreads,
                    future
                ),
                10,
                TimeUnit.SECONDS
            );
        } catch (CancellableThreads.ExecutionCancelledException e) {
            // expected.
        }
        cancelingThread.join();
        // we have to use assert busy as we may be interrupted while acquiring the permit, if so we want to check
        // that the permit is released.
        assertBusy(() -> assertTrue(freed.get()));
    }

    public void testSendFileChunksConcurrently() throws Exception {
        final IndexShard shard = mock(IndexShard.class);
        when(shard.state()).thenReturn(IndexShardState.STARTED);
        final List<FileChunkResponse> unrepliedChunks = new CopyOnWriteArrayList<>();
        final AtomicInteger sentChunks = new AtomicInteger();
        final TestRecoveryTargetHandler recoveryTarget = new TestRecoveryTargetHandler() {
            final AtomicLong chunkNumberGenerator = new AtomicLong();

            @Override
            public void writeFileChunk(
                StoreFileMetadata md,
                long position,
                ReleasableBytesReference content,
                boolean lastChunk,
                int totalTranslogOps,
                ActionListener<Void> listener
            ) {
                final long chunkNumber = chunkNumberGenerator.getAndIncrement();
                logger.info("--> write chunk name={} seq={}, position={}", md.name(), chunkNumber, position);
                unrepliedChunks.add(new FileChunkResponse(chunkNumber, listener));
                sentChunks.incrementAndGet();
            }
        };
        final int maxConcurrentChunks = between(1, 8);
        final int chunkSize = between(1, 32);
        final RecoverySourceHandler handler = new RecoverySourceHandler(
            shard,
            recoveryTarget,
            threadPool,
            getStartRecoveryRequest(),
            chunkSize,
            maxConcurrentChunks,
            between(1, 10),
            between(1, 5),
            false,
            recoveryPlannerService
        );
        Store store = newStore(createTempDir(), false);
        List<StoreFileMetadata> files = generateFiles(store, between(1, 10), () -> between(1, chunkSize * 20));
        int totalChunks = files.stream().mapToInt(md -> ((int) md.length() + chunkSize - 1) / chunkSize).sum();
        PlainActionFuture<Void> sendFilesFuture = new PlainActionFuture<>();
        handler.sendFiles(store, files.toArray(new StoreFileMetadata[0]), () -> 0, sendFilesFuture);
        assertBusy(() -> {
            assertThat(sentChunks.get(), equalTo(Math.min(totalChunks, maxConcurrentChunks)));
            assertThat(unrepliedChunks, hasSize(sentChunks.get()));
        });

        List<FileChunkResponse> ackedChunks = new ArrayList<>();
        while (sentChunks.get() < totalChunks || unrepliedChunks.isEmpty() == false) {
            List<FileChunkResponse> chunksToAck = randomSubsetOf(between(1, unrepliedChunks.size()), unrepliedChunks);
            unrepliedChunks.removeAll(chunksToAck);
            ackedChunks.addAll(chunksToAck);
            ackedChunks.sort(Comparator.comparing(c -> c.chunkNumber));
            int checkpoint = -1;
            for (int i = 0; i < ackedChunks.size(); i++) {
                if (i != ackedChunks.get(i).chunkNumber) {
                    break;
                } else {
                    checkpoint = i;
                }
            }
            int chunksToSend = Math.min(
                totalChunks - sentChunks.get(),                             // limited by the remaining chunks
                maxConcurrentChunks - (sentChunks.get() - 1 - checkpoint)
            ); // limited by the buffering chunks

            int expectedSentChunks = sentChunks.get() + chunksToSend;
            int expectedUnrepliedChunks = unrepliedChunks.size() + chunksToSend;
            chunksToAck.forEach(c -> c.listener.onResponse(null));
            assertBusy(() -> {
                assertThat(sentChunks.get(), equalTo(expectedSentChunks));
                assertThat(unrepliedChunks, hasSize(expectedUnrepliedChunks));
            });
        }
        sendFilesFuture.actionGet();
        store.close();
    }

    public void testSendFileChunksStopOnError() throws Exception {
        final List<FileChunkResponse> unrepliedChunks = new CopyOnWriteArrayList<>();
        final AtomicInteger sentChunks = new AtomicInteger();
        final TestRecoveryTargetHandler recoveryTarget = new TestRecoveryTargetHandler() {
            final AtomicLong chunkNumberGenerator = new AtomicLong();

            @Override
            public void writeFileChunk(
                StoreFileMetadata md,
                long position,
                ReleasableBytesReference content,
                boolean lastChunk,
                int totalTranslogOps,
                ActionListener<Void> listener
            ) {
                final long chunkNumber = chunkNumberGenerator.getAndIncrement();
                logger.info("--> write chunk name={} seq={}, position={}", md.name(), chunkNumber, position);
                unrepliedChunks.add(new FileChunkResponse(chunkNumber, listener));
                sentChunks.incrementAndGet();
            }
        };
        final int maxConcurrentChunks = between(1, 4);
        final int chunkSize = between(1, 16);
        final RecoverySourceHandler handler = new RecoverySourceHandler(
            null,
            new AsyncRecoveryTarget(recoveryTarget, recoveryExecutor),
            threadPool,
            getStartRecoveryRequest(),
            chunkSize,
            maxConcurrentChunks,
            between(1, 5),
            between(1, 5),
            false,
            recoveryPlannerService
        );
        Store store = newStore(createTempDir(), false);
        List<StoreFileMetadata> files = generateFiles(store, between(1, 10), () -> between(1, chunkSize * 20));
        int totalChunks = files.stream().mapToInt(md -> ((int) md.length() + chunkSize - 1) / chunkSize).sum();
        SetOnce<Exception> sendFilesError = new SetOnce<>();
        CountDownLatch sendFilesLatch = new CountDownLatch(1);
        handler.sendFiles(
            store,
            files.toArray(new StoreFileMetadata[0]),
            () -> 0,
            new LatchedActionListener<>(ActionListener.wrap(r -> sendFilesError.set(null), e -> sendFilesError.set(e)), sendFilesLatch)
        );
        assertBusy(() -> assertThat(sentChunks.get(), equalTo(Math.min(totalChunks, maxConcurrentChunks))));
        List<FileChunkResponse> failedChunks = randomSubsetOf(between(1, unrepliedChunks.size()), unrepliedChunks);
        CountDownLatch replyLatch = new CountDownLatch(failedChunks.size());
        failedChunks.forEach(c -> {
            c.listener.onFailure(new IllegalStateException("test chunk exception"));
            replyLatch.countDown();
        });
        replyLatch.await();
        unrepliedChunks.removeAll(failedChunks);
        unrepliedChunks.forEach(c -> {
            if (randomBoolean()) {
                c.listener.onFailure(new RuntimeException("test"));
            } else {
                c.listener.onResponse(null);
            }
        });
        sendFilesLatch.await();
        assertThat(sendFilesError.get(), instanceOf(IllegalStateException.class));
        assertThat(sendFilesError.get().getMessage(), containsString("test chunk exception"));
        assertThat("no more chunks should be sent", sentChunks.get(), equalTo(Math.min(totalChunks, maxConcurrentChunks)));
        store.close();
    }

    public void testCancelRecoveryDuringPhase1() throws Exception {
        Store store = newStore(createTempDir("source"), false);
        IndexShard shard = mock(IndexShard.class);
        when(shard.store()).thenReturn(store);
        Directory dir = store.directory();
        RandomIndexWriter writer = new RandomIndexWriter(random(), dir, newIndexWriterConfig());
        int numDocs = randomIntBetween(10, 100);
        for (int i = 0; i < numDocs; i++) {
            Document document = new Document();
            document.add(new StringField("id", Integer.toString(i), Field.Store.YES));
            document.add(newField("field", randomUnicodeOfCodepointLengthBetween(1, 10), TextField.TYPE_STORED));
            writer.addDocument(document);
        }
        writer.commit();
        writer.close();
        AtomicBoolean wasCancelled = new AtomicBoolean();
        SetOnce<Runnable> cancelRecovery = new SetOnce<>();
        final TestRecoveryTargetHandler recoveryTarget = new TestRecoveryTargetHandler() {
            @Override
            public void receiveFileInfo(
                List<String> phase1FileNames,
                List<Long> phase1FileSizes,
                List<String> phase1ExistingFileNames,
                List<Long> phase1ExistingFileSizes,
                int totalTranslogOps,
                ActionListener<Void> listener
            ) {
                recoveryExecutor.execute(() -> listener.onResponse(null));
                if (randomBoolean()) {
                    wasCancelled.set(true);
                    cancelRecovery.get().run();
                }
            }

            @Override
            public void writeFileChunk(
                StoreFileMetadata md,
                long position,
                ReleasableBytesReference content,
                boolean lastChunk,
                int totalTranslogOps,
                ActionListener<Void> listener
            ) {
                recoveryExecutor.execute(() -> listener.onResponse(null));
                if (rarely()) {
                    wasCancelled.set(true);
                    cancelRecovery.get().run();
                }
            }

            @Override
            public void cleanFiles(
                int totalTranslogOps,
                long globalCheckpoint,
                Store.MetadataSnapshot sourceMetadata,
                ActionListener<Void> listener
            ) {
                recoveryExecutor.execute(() -> listener.onResponse(null));
                if (randomBoolean()) {
                    wasCancelled.set(true);
                    cancelRecovery.get().run();
                }
            }
        };
        final StartRecoveryRequest startRecoveryRequest = getStartRecoveryRequest();
        final RecoverySourceHandler handler = new RecoverySourceHandler(
            shard,
            recoveryTarget,
            threadPool,
            startRecoveryRequest,
            between(1, 16),
            between(1, 4),
            between(1, 4),
            between(1, 4),
            false,
            recoveryPlannerService
        ) {
            @Override
            void createRetentionLease(long startingSeqNo, ActionListener<RetentionLease> listener) {
                final String leaseId = ReplicationTracker.getPeerRecoveryRetentionLeaseId(startRecoveryRequest.targetNode().getId());
                listener.onResponse(
                    new RetentionLease(
                        leaseId,
                        startingSeqNo,
                        threadPool.absoluteTimeInMillis(),
                        ReplicationTracker.PEER_RECOVERY_RETENTION_LEASE_SOURCE
                    )
                );
            }
        };
        cancelRecovery.set(() -> handler.cancel("test"));
        final ListenableFuture<RecoverySourceHandler.SendFileResult> phase1Listener = new ListenableFuture<>();
        try {
            final CountDownLatch latch = new CountDownLatch(1);
            handler.phase1(DirectoryReader.listCommits(dir).get(0), 0, () -> 0, new LatchedActionListener<>(phase1Listener, latch));
            latch.await();
            phase1Listener.result();
        } catch (Exception e) {
            assertTrue(wasCancelled.get());
            assertNotNull(ExceptionsHelper.unwrap(e, CancellableThreads.ExecutionCancelledException.class));
        }
        store.close();
    }

    public void testVerifySeqNoStatsWhenRecoverWithSyncId() throws Exception {
        IndexShard shard = mock(IndexShard.class);
        when(shard.state()).thenReturn(IndexShardState.STARTED);
        RecoverySourceHandler handler = new RecoverySourceHandler(
            shard,
            new TestRecoveryTargetHandler(),
            threadPool,
            getStartRecoveryRequest(),
            between(1, 16),
            between(1, 4),
            between(1, 4),
            between(1, 4),
            false,
            recoveryPlannerService
        );

        String syncId = UUIDs.randomBase64UUID();
        int numDocs = between(0, 1000);
        long localCheckpoint = randomLongBetween(SequenceNumbers.NO_OPS_PERFORMED, Long.MAX_VALUE);
        long maxSeqNo = randomLongBetween(SequenceNumbers.NO_OPS_PERFORMED, Long.MAX_VALUE);
        assertTrue(
            handler.hasSameLegacySyncId(
                newMetadataSnapshot(syncId, Long.toString(localCheckpoint), Long.toString(maxSeqNo), numDocs),
                newMetadataSnapshot(syncId, Long.toString(localCheckpoint), Long.toString(maxSeqNo), numDocs)
            )
        );

        AssertionError error = expectThrows(AssertionError.class, () -> {
            long localCheckpointOnTarget = randomValueOtherThan(
                localCheckpoint,
                () -> randomLongBetween(SequenceNumbers.NO_OPS_PERFORMED, Long.MAX_VALUE)
            );
            long maxSeqNoOnTarget = randomValueOtherThan(
                maxSeqNo,
                () -> randomLongBetween(SequenceNumbers.NO_OPS_PERFORMED, Long.MAX_VALUE)
            );
            handler.hasSameLegacySyncId(
                newMetadataSnapshot(syncId, Long.toString(localCheckpoint), Long.toString(maxSeqNo), numDocs),
                newMetadataSnapshot(syncId, Long.toString(localCheckpointOnTarget), Long.toString(maxSeqNoOnTarget), numDocs)
            );
        });
        assertThat(error.getMessage(), containsString("try to recover [index][1] with sync id but seq_no stats are mismatched:"));
    }

    public void testRecoveryPlannerServiceIsUsed() throws Exception {
        try (Store store = newStore(createTempDir("source"), false)) {
            IndexShard shard = mock(IndexShard.class);
            when(shard.store()).thenReturn(store);
            Directory dir = store.directory();
            RandomIndexWriter writer = new RandomIndexWriter(random(), dir, newIndexWriterConfig());
            int numDocs = randomIntBetween(10, 100);
            for (int i = 0; i < numDocs; i++) {
                Document document = new Document();
                document.add(new StringField("id", Integer.toString(i), Field.Store.YES));
                document.add(newField("field", randomUnicodeOfCodepointLengthBetween(1, 10), TextField.TYPE_STORED));
                writer.addDocument(document);
            }
            writer.commit();
            writer.close();
            when(shard.state()).thenReturn(IndexShardState.STARTED);
            final var indexMetadata = IndexMetadata.builder(IndexMetadata.INDEX_UUID_NA_VALUE)
                .settings(indexSettings(IndexVersion.current(), 1, 0))
                .build();
            IndexSettings indexSettings = new IndexSettings(indexMetadata, Settings.EMPTY);
            when(shard.indexSettings()).thenReturn(indexSettings);

            TestRecoveryTargetHandler recoveryTarget = new Phase1RecoveryTargetHandler();
            AtomicReference<ShardRecoveryPlan> computedRecoveryPlanRef = new AtomicReference<>();
            RecoverySourceHandler handler = new RecoverySourceHandler(
                shard,
                recoveryTarget,
                threadPool,
                getStartRecoveryRequest(),
                between(1, 16),
                between(1, 4),
                between(1, 4),
                between(1, 4),
                true,
                recoveryPlannerService
            ) {
                @Override
                void createRetentionLease(long startingSeqNo, ActionListener<RetentionLease> listener) {
                    listener.onResponse(new RetentionLease("id", startingSeqNo, 0, "test"));
                }

                @Override
                void recoverFilesFromSourceAndSnapshot(
                    ShardRecoveryPlan shardRecoveryPlan,
                    Store store,
                    StopWatch stopWatch,
                    ActionListener<SendFileResult> listener
                ) {
                    assertThat(computedRecoveryPlanRef.compareAndSet(null, shardRecoveryPlan), equalTo(true));
                    super.recoverFilesFromSourceAndSnapshot(shardRecoveryPlan, store, stopWatch, listener);
                }
            };
            PlainActionFuture<RecoverySourceHandler.SendFileResult> phase1Listener = PlainActionFuture.newFuture();
            IndexCommit indexCommit = DirectoryReader.listCommits(dir).get(0);
            handler.phase1(indexCommit, 0, () -> 0, phase1Listener);
            phase1Listener.get();

            ShardRecoveryPlan computedRecoveryPlan = computedRecoveryPlanRef.get();
            assertThat(computedRecoveryPlan, is(notNullValue()));

            Set<String> sourceFilesToRecover = computedRecoveryPlan.getSourceFilesToRecover()
                .stream()
                .map(StoreFileMetadata::name)
                .collect(Collectors.toSet());
            assertThat(sourceFilesToRecover, equalTo(new HashSet<>(indexCommit.getFileNames())));
        }
    }

    public void testSnapshotFilesThatFailToDownloadAreSentFromSource() throws Exception {
        try (Store store = newStore(createTempDir("source"), false)) {
            IndexShard shard = mock(IndexShard.class);
            when(shard.store()).thenReturn(store);
            when(shard.state()).thenReturn(IndexShardState.STARTED);

            final ShardRecoveryPlan shardRecoveryPlan = createShardRecoveryPlan(store, randomIntBetween(10, 20), randomIntBetween(10, 20));

            final ShardRecoveryPlan.SnapshotFilesToRecover snapshotFilesToRecover = shardRecoveryPlan.getSnapshotFilesToRecover();
            final List<String> fileNamesToBeRecoveredFromSnapshot = snapshotFilesToRecover.snapshotFiles()
                .stream()
                .map(fileInfo -> fileInfo.metadata().name())
                .toList();

            final List<String> sourceFilesToRecover = shardRecoveryPlan.getSourceFilesToRecover()
                .stream()
                .map(StoreFileMetadata::name)
                .toList();

            Set<String> filesFailedToDownload = Collections.synchronizedSet(new HashSet<>());
            Set<String> filesRecoveredFromSource = Collections.synchronizedSet(new HashSet<>());
            Set<String> filesRecoveredFromSnapshot = Collections.synchronizedSet(new HashSet<>());
            TestRecoveryTargetHandler recoveryTarget = new Phase1RecoveryTargetHandler() {
                @Override
                public void restoreFileFromSnapshot(
                    String repository,
                    IndexId indexId,
                    BlobStoreIndexShardSnapshot.FileInfo snapshotFile,
                    ActionListener<Void> listener
                ) {
                    assertThat(repository, is(equalTo(snapshotFilesToRecover.repository())));
                    assertThat(indexId, is(equalTo(snapshotFilesToRecover.indexId())));
                    assertThat(containsSnapshotFile(snapshotFilesToRecover, snapshotFile), is(equalTo(true)));
                    String fileName = snapshotFile.metadata().name();

                    if (randomBoolean()) {
                        filesFailedToDownload.add(fileName);
                        if (randomBoolean()) {
                            listener.onFailure(randomFrom(new IOException("Failure"), new CorruptIndexException("idx", "")));
                        } else {
                            throw new RuntimeException("Unexpected exception");
                        }
                    } else {
                        filesRecoveredFromSnapshot.add(fileName);
                        listener.onResponse(null);
                    }
                }

                @Override
                public void writeFileChunk(
                    StoreFileMetadata fileMetadata,
                    long position,
                    ReleasableBytesReference content,
                    boolean lastChunk,
                    int totalTranslogOps,
                    ActionListener<Void> listener
                ) {
                    filesRecoveredFromSource.add(fileMetadata.name());
                    listener.onResponse(null);
                }
            };

            RecoverySourceHandler handler = new RecoverySourceHandler(
                shard,
                recoveryTarget,
                threadPool,
                getStartRecoveryRequest(),
                between(1, 16),
                between(1, 4),
                between(1, 4),
                between(1, 4),
                true,
                recoveryPlannerService
            ) {
                @Override
                void createRetentionLease(long startingSeqNo, ActionListener<RetentionLease> listener) {
                    listener.onResponse(new RetentionLease("id", startingSeqNo, 0, "test"));
                }
            };

            PlainActionFuture<RecoverySourceHandler.SendFileResult> future = PlainActionFuture.newFuture();
            handler.recoverFilesFromSourceAndSnapshot(shardRecoveryPlan, store, mock(StopWatch.class), future);
            future.actionGet();

            Set<String> expectedFilesRecoveredFromSource = new HashSet<>();
            expectedFilesRecoveredFromSource.addAll(sourceFilesToRecover);
            expectedFilesRecoveredFromSource.addAll(filesFailedToDownload);
            assertThat(filesRecoveredFromSource, is(equalTo(expectedFilesRecoveredFromSource)));

            assertThat(fileNamesToBeRecoveredFromSnapshot.containsAll(filesRecoveredFromSnapshot), is(equalTo(true)));
        }
    }

    public void testSnapshotFilesRequestAreSentConcurrently() throws Exception {
        try (Store store = newStore(createTempDir("source"), false)) {
            IndexShard shard = mock(IndexShard.class);
            when(shard.store()).thenReturn(store);
            when(shard.state()).thenReturn(IndexShardState.STARTED);

            ShardRecoveryPlan shardRecoveryPlan = createShardRecoveryPlan(store, 0, randomIntBetween(10, 20));
            final int snapshotFileToRecoverCount = shardRecoveryPlan.getSnapshotFilesToRecover().size();

            AtomicInteger recoverSnapshotFileRequests = new AtomicInteger();
            List<RecoverSnapshotFileResponse> unrespondedRecoverSnapshotFiles = new CopyOnWriteArrayList<>();
            TestRecoveryTargetHandler recoveryTarget = new Phase1RecoveryTargetHandler() {
                @Override
                public void restoreFileFromSnapshot(
                    String repository,
                    IndexId indexId,
                    BlobStoreIndexShardSnapshot.FileInfo snapshotFile,
                    ActionListener<Void> listener
                ) {
                    unrespondedRecoverSnapshotFiles.add(new RecoverSnapshotFileResponse(snapshotFile, listener));
                    recoverSnapshotFileRequests.incrementAndGet();
                }

                @Override
                public void writeFileChunk(
                    StoreFileMetadata fileMetadata,
                    long position,
                    ReleasableBytesReference content,
                    boolean lastChunk,
                    int totalTranslogOps,
                    ActionListener<Void> listener
                ) {
                    assert false : "Unexpected call";
                }
            };

            int maxConcurrentSnapshotFileDownloads = between(1, 4);
            RecoverySourceHandler handler = new RecoverySourceHandler(
                shard,
                recoveryTarget,
                threadPool,
                getStartRecoveryRequest(),
                between(1, 16),
                between(1, 4),
                between(1, 4),
                maxConcurrentSnapshotFileDownloads,
                true,
                null
            ) {
                @Override
                void createRetentionLease(long startingSeqNo, ActionListener<RetentionLease> listener) {
                    listener.onResponse(new RetentionLease("id", startingSeqNo, 0, "test"));
                }
            };

            PlainActionFuture<RecoverySourceHandler.SendFileResult> future = PlainActionFuture.newFuture();
            handler.recoverFilesFromSourceAndSnapshot(shardRecoveryPlan, store, mock(StopWatch.class), future);

            assertBusy(() -> {
                assertThat(
                    recoverSnapshotFileRequests.get(),
                    equalTo(Math.min(snapshotFileToRecoverCount, maxConcurrentSnapshotFileDownloads))
                );
                assertThat(unrespondedRecoverSnapshotFiles, hasSize(recoverSnapshotFileRequests.get()));
            });

            while (recoverSnapshotFileRequests.get() < snapshotFileToRecoverCount || unrespondedRecoverSnapshotFiles.isEmpty() == false) {
                List<RecoverSnapshotFileResponse> recoverSnapshotFilesToRespond = randomSubsetOf(
                    between(1, unrespondedRecoverSnapshotFiles.size()),
                    unrespondedRecoverSnapshotFiles
                );
                unrespondedRecoverSnapshotFiles.removeAll(recoverSnapshotFilesToRespond);

                int newRecoverSnapshotFileRequestCount = Math.min(
                    Math.min(recoverSnapshotFilesToRespond.size(), maxConcurrentSnapshotFileDownloads),
                    snapshotFileToRecoverCount - recoverSnapshotFileRequests.get()
                );

                int expectedSentRecoverSnapshotFiles = recoverSnapshotFileRequests.get() + newRecoverSnapshotFileRequestCount;
                int expectedUnAckedRecoverSnapshotFiles = unrespondedRecoverSnapshotFiles.size() + newRecoverSnapshotFileRequestCount;
                recoverSnapshotFilesToRespond.forEach(c -> c.listener.onResponse(null));
                assertBusy(() -> {
                    assertThat(recoverSnapshotFileRequests.get(), equalTo(expectedSentRecoverSnapshotFiles));
                    assertThat(unrespondedRecoverSnapshotFiles, hasSize(expectedUnAckedRecoverSnapshotFiles));
                });
            }

            future.actionGet();
        }
    }

    public void testDownloadSnapshotFilesRequestStopAfterCancelling() throws Exception {
        try (Store store = newStore(createTempDir("source"), false)) {
            IndexShard shard = mock(IndexShard.class);
            when(shard.store()).thenReturn(store);
            when(shard.state()).thenReturn(IndexShardState.STARTED);

            ShardRecoveryPlan shardRecoveryPlan = createShardRecoveryPlan(store, 0, randomIntBetween(10, 20));

            CountDownLatch downloadSnapshotFileReceived = new CountDownLatch(1);
            List<RecoverSnapshotFileResponse> unrespondedRecoverSnapshotFiles = new CopyOnWriteArrayList<>();
            TestRecoveryTargetHandler recoveryTarget = new Phase1RecoveryTargetHandler() {
                @Override
                public void restoreFileFromSnapshot(
                    String repository,
                    IndexId indexId,
                    BlobStoreIndexShardSnapshot.FileInfo snapshotFile,
                    ActionListener<Void> listener
                ) {
                    assert unrespondedRecoverSnapshotFiles.isEmpty() : "Unexpected call";

                    unrespondedRecoverSnapshotFiles.add(new RecoverSnapshotFileResponse(snapshotFile, listener));
                    downloadSnapshotFileReceived.countDown();
                }

                @Override
                public void writeFileChunk(
                    StoreFileMetadata fileMetadata,
                    long position,
                    ReleasableBytesReference content,
                    boolean lastChunk,
                    int totalTranslogOps,
                    ActionListener<Void> listener
                ) {
                    assert false : "Unexpected call";
                }
            };

            int maxConcurrentSnapshotFileDownloads = 1;
            RecoverySourceHandler handler = new RecoverySourceHandler(
                shard,
                recoveryTarget,
                threadPool,
                getStartRecoveryRequest(),
                between(1, 16),
                between(1, 4),
                between(1, 4),
                maxConcurrentSnapshotFileDownloads,
                true,
                null
            ) {
                @Override
                void createRetentionLease(long startingSeqNo, ActionListener<RetentionLease> listener) {
                    listener.onResponse(new RetentionLease("id", startingSeqNo, 0, "test"));
                }
            };

            PlainActionFuture<RecoverySourceHandler.SendFileResult> future = PlainActionFuture.newFuture();
            handler.recoverFilesFromSourceAndSnapshot(shardRecoveryPlan, store, mock(StopWatch.class), future);

            downloadSnapshotFileReceived.await();
            assertThat(unrespondedRecoverSnapshotFiles.size(), is(equalTo(1)));

            handler.cancel("test");

            RecoverSnapshotFileResponse recoverSnapshotFileResponse = unrespondedRecoverSnapshotFiles.get(0);
            recoverSnapshotFileResponse.listener.onResponse(null);

            expectThrows(Exception.class, future::get);

            assertThat(unrespondedRecoverSnapshotFiles.size(), is(equalTo(1)));
        }
    }

    public void testWaitsForOutstandingRestoreFileFromSnapshotRequestsToNotifyCancellation() throws Exception {
        try (Store store = newStore(createTempDir("source"), false)) {
            IndexShard shard = mock(IndexShard.class);
            when(shard.store()).thenReturn(store);
            when(shard.state()).thenReturn(IndexShardState.STARTED);

            ShardRecoveryPlan shardRecoveryPlan = createShardRecoveryPlan(store, 0, randomIntBetween(10, 20));

            int maxConcurrentSnapshotFileDownloads = randomIntBetween(2, 4);
            CountDownLatch downloadSnapshotFileReceived = new CountDownLatch(maxConcurrentSnapshotFileDownloads);
            List<RecoverSnapshotFileResponse> unrespondedRecoverSnapshotFiles = new CopyOnWriteArrayList<>();
            TestRecoveryTargetHandler recoveryTarget = new Phase1RecoveryTargetHandler() {
                @Override
                public void restoreFileFromSnapshot(
                    String repository,
                    IndexId indexId,
                    BlobStoreIndexShardSnapshot.FileInfo snapshotFile,
                    ActionListener<Void> listener
                ) {
                    unrespondedRecoverSnapshotFiles.add(new RecoverSnapshotFileResponse(snapshotFile, listener));
                    downloadSnapshotFileReceived.countDown();
                }

                @Override
                public void writeFileChunk(
                    StoreFileMetadata fileMetadata,
                    long position,
                    ReleasableBytesReference content,
                    boolean lastChunk,
                    int totalTranslogOps,
                    ActionListener<Void> listener
                ) {
                    assert false : "Unexpected call";
                }
            };

            RecoverySourceHandler handler = new RecoverySourceHandler(
                shard,
                recoveryTarget,
                threadPool,
                getStartRecoveryRequest(),
                between(1, 16),
                between(1, 4),
                between(1, 4),
                maxConcurrentSnapshotFileDownloads,
                true,
                null
            ) {
                @Override
                void createRetentionLease(long startingSeqNo, ActionListener<RetentionLease> listener) {
                    listener.onResponse(new RetentionLease("id", startingSeqNo, 0, "test"));
                }
            };

            PlainActionFuture<RecoverySourceHandler.SendFileResult> future = PlainActionFuture.newFuture();
            handler.recoverFilesFromSourceAndSnapshot(shardRecoveryPlan, store, mock(StopWatch.class), future);

            downloadSnapshotFileReceived.await();
            assertThat(unrespondedRecoverSnapshotFiles.size(), is(equalTo(maxConcurrentSnapshotFileDownloads)));

            handler.cancel("test");

            assertThat(future.isDone(), is(equalTo(false)));
            for (int i = 0; i < unrespondedRecoverSnapshotFiles.size(); i++) {
                RecoverSnapshotFileResponse snapshotFileResponse = unrespondedRecoverSnapshotFiles.get(i);
                if (randomBoolean()) {
                    snapshotFileResponse.listener.onResponse(null);
                } else {
                    snapshotFileResponse.listener.onFailure(new RuntimeException("boom"));
                }

                if (i < unrespondedRecoverSnapshotFiles.size() - 1) {
                    assertThat(future.isDone(), is(equalTo(false)));
                }
            }

            expectThrows(Exception.class, future::get);
        }
    }

    public void testSeqNoBasedRecoveryRecoversFromFallbackPlanAfterAFailure() throws Exception {
        try (Store store = newStore(createTempDir("source"), false)) {
            IndexShard shard = mock(IndexShard.class);
            when(shard.store()).thenReturn(store);
            when(shard.state()).thenReturn(IndexShardState.STARTED);

            ShardRecoveryPlan shardRecoveryPlan = createShardRecoveryPlanWithFallback(
                store,
                randomIntBetween(10, 20),
                randomIntBetween(10, 20)
            );

            final ShardRecoveryPlan fallbackPlan = shardRecoveryPlan.getFallbackPlan();
            List<StoreFileMetadata> sourceFilesToRecover = fallbackPlan.getSourceFilesToRecover();
            List<StoreFileMetadata> snapshotFilesToRecover = shardRecoveryPlan.getSnapshotFilesToRecover()
                .snapshotFiles()
                .stream()
                .map(BlobStoreIndexShardSnapshot.FileInfo::metadata)
                .toList();

            int maxConcurrentSnapshotFileDownloads = randomIntBetween(2, 4);
            CountDownLatch downloadSnapshotFileReceived = new CountDownLatch(maxConcurrentSnapshotFileDownloads);

            List<RecoverSnapshotFileResponse> inFlightRecoverSnapshotFileRequests = new CopyOnWriteArrayList<>();
            AtomicBoolean retryingUsingFallbackPlan = new AtomicBoolean();
            AtomicBoolean snapshotFileRecoveryFailed = new AtomicBoolean();

            AtomicInteger receiveFileInfoFromSnapshotCalls = new AtomicInteger();
            AtomicInteger receiveFileInfoFromSourceCalls = new AtomicInteger();
            Set<StoreFileMetadata> filesRecoveredFromSource = ConcurrentCollections.newConcurrentSet();
            TestRecoveryTargetHandler recoveryTarget = new Phase1RecoveryTargetHandler() {
                @Override
                public void receiveFileInfo(
                    List<String> phase1FileNames,
                    List<Long> phase1FileSizes,
                    List<String> phase1ExistingFileNames,
                    List<Long> phase1ExistingFileSizes,
                    int totalTranslogOps,
                    ActionListener<Void> listener
                ) {
                    assert retryingUsingFallbackPlan.get() == false;

                    final List<StoreFileMetadata> filesToRecover;
                    if (snapshotFileRecoveryFailed.get()) {
                        filesToRecover = fallbackPlan.getSourceFilesToRecover();
                        retryingUsingFallbackPlan.set(true);
                        assertThat(receiveFileInfoFromSnapshotCalls.get(), is(equalTo(1)));
                        assertThat(receiveFileInfoFromSourceCalls.incrementAndGet(), is(equalTo(1)));
                    } else {
                        filesToRecover = shardRecoveryPlan.getSnapshotFilesToRecover()
                            .snapshotFiles()
                            .stream()
                            .map(BlobStoreIndexShardSnapshot.FileInfo::metadata)
                            .toList();
                        assertThat(receiveFileInfoFromSnapshotCalls.incrementAndGet(), is(equalTo(1)));
                        assertThat(receiveFileInfoFromSourceCalls.get(), is(equalTo(0)));
                    }

                    for (int i = 0; i < phase1FileNames.size(); i++) {
                        String fileName = phase1FileNames.get(i);
                        long fileSize = phase1FileSizes.get(i);
                        assertThat(containsFile(filesToRecover, fileName, fileSize), is(equalTo(true)));
                    }
                    listener.onResponse(null);
                }

                @Override
                public void restoreFileFromSnapshot(
                    String repository,
                    IndexId indexId,
                    BlobStoreIndexShardSnapshot.FileInfo snapshotFile,
                    ActionListener<Void> listener
                ) {
                    assert retryingUsingFallbackPlan.get() == false;

                    inFlightRecoverSnapshotFileRequests.add(new RecoverSnapshotFileResponse(snapshotFile, listener));
                    downloadSnapshotFileReceived.countDown();
                }

                @Override
                public void writeFileChunk(
                    StoreFileMetadata fileMetadata,
                    long position,
                    ReleasableBytesReference content,
                    boolean lastChunk,
                    int totalTranslogOps,
                    ActionListener<Void> listener
                ) {
                    assert retryingUsingFallbackPlan.get();

                    assertThat(containsFile(sourceFilesToRecover, fileMetadata), is(equalTo(true)));
                    assertThat(containsFile(snapshotFilesToRecover, fileMetadata), is(equalTo(false)));

                    filesRecoveredFromSource.add(fileMetadata);
                    listener.onResponse(null);
                }

                @Override
                public void cleanFiles(
                    int totalTranslogOps,
                    long globalCheckpoint,
                    Store.MetadataSnapshot sourceMetadata,
                    ActionListener<Void> listener
                ) {
                    assert retryingUsingFallbackPlan.get();

                    assertThat(sourceMetadata, is(equalTo(fallbackPlan.getSourceMetadataSnapshot())));
                    listener.onResponse(null);
                }
            };

            RecoverySourceHandler handler = new RecoverySourceHandler(
                shard,
                new AsyncRecoveryTarget(recoveryTarget, threadPool.generic()),
                threadPool,
                getStartRecoveryRequest(),
                between(1, 16),
                between(1, 4),
                between(1, 4),
                maxConcurrentSnapshotFileDownloads,
                true,
                null
            ) {
                @Override
                void createRetentionLease(long startingSeqNo, ActionListener<RetentionLease> listener) {
                    listener.onResponse(new RetentionLease("id", startingSeqNo, 0, "test"));
                }
            };

            PlainActionFuture<RecoverySourceHandler.SendFileResult> future = PlainActionFuture.newFuture();
            handler.recoverFilesFromSourceAndSnapshot(shardRecoveryPlan, store, mock(StopWatch.class), future);

            downloadSnapshotFileReceived.await();
            assertThat(inFlightRecoverSnapshotFileRequests.size(), is(equalTo(maxConcurrentSnapshotFileDownloads)));

            assertThat(future.isDone(), is(equalTo(false)));

            List<RecoverSnapshotFileResponse> firstRoundOfResponses = new ArrayList<>(inFlightRecoverSnapshotFileRequests);
            inFlightRecoverSnapshotFileRequests.clear();

            int inFlightResponsesBeforeFailure = 0;
            // fail at least once
            RecoverSnapshotFileResponse failingDownloadRequest = randomFrom(firstRoundOfResponses);
            for (final RecoverSnapshotFileResponse inFlightRequest : firstRoundOfResponses) {
                if (randomBoolean() || inFlightRequest == failingDownloadRequest) {
                    inFlightRequest.listener.onFailure(new IOException("i/o failure"));
                    snapshotFileRecoveryFailed.set(true);
                } else {
                    inFlightRequest.listener.onResponse(null);
                    if (snapshotFileRecoveryFailed.get() == false) {
                        inFlightResponsesBeforeFailure++;
                    }
                }
            }

            // wait until all the expected outgoing request have been received
            int expectedInFlightResponsesBeforeFailure = inFlightResponsesBeforeFailure;
            assertBusy(() -> assertThat(inFlightRecoverSnapshotFileRequests.size(), equalTo(expectedInFlightResponsesBeforeFailure)));
            if (inFlightRecoverSnapshotFileRequests.isEmpty() == false) {
                assertThat(retryingUsingFallbackPlan.get(), is(equalTo(false)));
            }
            for (RecoverSnapshotFileResponse inFlightRecoverSnapshotRequest : inFlightRecoverSnapshotFileRequests) {
                if (randomBoolean()) {
                    inFlightRecoverSnapshotRequest.listener.onFailure(new RuntimeException("boom"));
                } else {
                    inFlightRecoverSnapshotRequest.listener.onResponse(null);
                }
            }

            future.get();

            assertThat(retryingUsingFallbackPlan.get(), is(equalTo(true)));
            assertThat(filesRecoveredFromSource.size(), is(equalTo(fallbackPlan.getSourceFilesToRecover().size())));
            for (StoreFileMetadata fileRecoveredFromSource : filesRecoveredFromSource) {
                assertThat(containsFile(fallbackPlan.getSourceFilesToRecover(), fileRecoveredFromSource), is(equalTo(true)));
            }
        }
    }

    private boolean containsSnapshotFile(
        ShardRecoveryPlan.SnapshotFilesToRecover snapshotFilesToRecover,
        BlobStoreIndexShardSnapshot.FileInfo snapshotFile
    ) {
        return snapshotFilesToRecover.snapshotFiles().stream().anyMatch(f -> f.metadata().isSame(snapshotFile.metadata()));
    }

    private boolean containsFile(List<StoreFileMetadata> filesMetadata, StoreFileMetadata storeFileMetadata) {
        return filesMetadata.stream().anyMatch(f -> f.name().equals(storeFileMetadata.name()) && f.isSame(storeFileMetadata));
    }

    private boolean containsFile(List<StoreFileMetadata> files, String fileName, long length) {
        return files.stream().anyMatch(file -> file.name().equals(fileName) && file.length() == length);
    }

    private ShardRecoveryPlan createShardRecoveryPlan(Store store, int sourceFileCount, int snapshotFileCount) throws Exception {
        List<StoreFileMetadata> sourceFiles = generateFiles(store, snapshotFileCount + sourceFileCount, () -> randomIntBetween(1, 100));
        Store.MetadataSnapshot metadata = new Store.MetadataSnapshot(
            sourceFiles.stream().collect(Collectors.toMap(StoreFileMetadata::name, Function.identity())),
            emptyMap(),
            0
        );

        ByteSizeValue partSize = new ByteSizeValue(Long.MAX_VALUE, ByteSizeUnit.BYTES);

        List<StoreFileMetadata> filesToRecoverFromSource = sourceFiles.subList(0, sourceFileCount);
        List<StoreFileMetadata> filesToRecoverFromSnapshot = sourceFiles.subList(sourceFileCount, sourceFiles.size());

        List<BlobStoreIndexShardSnapshot.FileInfo> snapshotFiles = new ArrayList<>(snapshotFileCount);
        for (StoreFileMetadata storeFileMetadata : filesToRecoverFromSnapshot) {
            snapshotFiles.add(new BlobStoreIndexShardSnapshot.FileInfo(storeFileMetadata.name(), storeFileMetadata, partSize));
        }

        IndexId indexId = new IndexId("index", "id");
        String repository = "repo";
        ShardRecoveryPlan.SnapshotFilesToRecover snapshotFilesToRecover = new ShardRecoveryPlan.SnapshotFilesToRecover(
            indexId,
            repository,
            snapshotFiles
        );

        return new ShardRecoveryPlan(snapshotFilesToRecover, filesToRecoverFromSource, emptyList(), 0, 0, metadata);
    }

    private ShardRecoveryPlan createShardRecoveryPlanWithFallback(Store store, int sourceFileCount, int snapshotFileCount)
        throws Exception {
        ShardRecoveryPlan shardRecoveryPlan = createShardRecoveryPlan(store, sourceFileCount, snapshotFileCount);

        List<StoreFileMetadata> filesToRecoverFromSource = shardRecoveryPlan.getSourceFilesToRecover();
        Store.MetadataSnapshot fallbackPlanMetadata = new Store.MetadataSnapshot(
            filesToRecoverFromSource.stream().collect(Collectors.toMap(StoreFileMetadata::name, Function.identity())),
            emptyMap(),
            0
        );

        ShardRecoveryPlan fallbackPlan = new ShardRecoveryPlan(
            ShardRecoveryPlan.SnapshotFilesToRecover.EMPTY,
            filesToRecoverFromSource,
            emptyList(),
            0,
            0,
            fallbackPlanMetadata
        );

        Map<String, StoreFileMetadata> snapshotFiles = shardRecoveryPlan.getSnapshotFilesToRecover()
            .snapshotFiles()
            .stream()
            .map(BlobStoreIndexShardSnapshot.FileInfo::metadata)
            .collect(Collectors.toMap(StoreFileMetadata::name, Function.identity()));

        Store.MetadataSnapshot metadata = new Store.MetadataSnapshot(snapshotFiles, emptyMap(), 0);

        return new ShardRecoveryPlan(shardRecoveryPlan.getSnapshotFilesToRecover(), emptyList(), emptyList(), 0, 0, metadata, fallbackPlan);
    }

    private Store.MetadataSnapshot newMetadataSnapshot(String syncId, String localCheckpoint, String maxSeqNo, int numDocs) {
        Map<String, String> userData = new HashMap<>();
        userData.put(Engine.SYNC_COMMIT_ID, syncId);
        if (localCheckpoint != null) {
            userData.put(SequenceNumbers.LOCAL_CHECKPOINT_KEY, localCheckpoint);
        }
        if (maxSeqNo != null) {
            userData.put(SequenceNumbers.LOCAL_CHECKPOINT_KEY, maxSeqNo);
        }
        return new Store.MetadataSnapshot(Collections.emptyMap(), userData, numDocs);
    }

    private Store newStore(Path path) throws IOException {
        return newStore(path, true);
    }

    private Store newStore(Path path, boolean checkIndex) throws IOException {
        BaseDirectoryWrapper baseDirectoryWrapper = RecoverySourceHandlerTests.newFSDirectory(path);
        if (checkIndex == false) {
            baseDirectoryWrapper.setCheckIndexOnClose(false); // don't run checkindex we might corrupt the index in these tests
        }
        return new Store(shardId, INDEX_SETTINGS, baseDirectoryWrapper, new DummyShardLock(shardId));
    }

    static final class FileChunkResponse {
        final long chunkNumber;
        final ActionListener<Void> listener;

        FileChunkResponse(long chunkNumber, ActionListener<Void> listener) {
            this.chunkNumber = chunkNumber;
            this.listener = listener;
        }
    }

    private List<StoreFileMetadata> generateFiles(Store store, int numFiles, IntSupplier fileSizeSupplier) throws IOException {
        List<StoreFileMetadata> files = new ArrayList<>();
        for (int i = 0; i < numFiles; i++) {
            byte[] buffer = randomByteArrayOfLength(fileSizeSupplier.getAsInt());
            CRC32 digest = new CRC32();
            digest.update(buffer, 0, buffer.length);
            StoreFileMetadata md = new StoreFileMetadata(
                "test-" + i,
                buffer.length + 8,
                Store.digestToString(digest.getValue()),
                org.apache.lucene.util.Version.LATEST.toString()
            );
            try (OutputStream out = new IndexOutputOutputStream(store.createVerifyingOutput(md.name(), md, IOContext.DEFAULT))) {
                out.write(buffer);
                out.write(Numbers.longToBytes(digest.getValue()));
            }
            store.directory().sync(Collections.singleton(md.name()));
            files.add(md);
        }
        return files;
    }

    class TestRecoveryTargetHandler implements RecoveryTargetHandler {
        @Override
        public void prepareForTranslogOperations(int totalTranslogOps, ActionListener<Void> listener) {}

        @Override
        public void finalizeRecovery(long globalCheckpoint, long trimAboveSeqNo, ActionListener<Void> listener) {}

        @Override
        public void handoffPrimaryContext(ReplicationTracker.PrimaryContext primaryContext, ActionListener<Void> listener) {}

        @Override
        public void indexTranslogOperations(
            final List<Translog.Operation> operations,
            final int totalTranslogOps,
            final long timestamp,
            final long msu,
            final RetentionLeases retentionLeases,
            final long mappingVersion,
            final ActionListener<Long> listener
        ) {}

        @Override
        public void receiveFileInfo(
            List<String> phase1FileNames,
            List<Long> phase1FileSizes,
            List<String> phase1ExistingFileNames,
            List<Long> phase1ExistingFileSizes,
            int totalTranslogOps,
            ActionListener<Void> listener
        ) {

        }

        @Override
        public void cleanFiles(
            int totalTranslogOps,
            long globalCheckpoint,
            Store.MetadataSnapshot sourceMetadata,
            ActionListener<Void> listener
        ) {}

        @Override
        public void restoreFileFromSnapshot(
            String repository,
            IndexId indexId,
            BlobStoreIndexShardSnapshot.FileInfo snapshotFile,
            ActionListener<Void> listener
        ) {}

        @Override
        public void writeFileChunk(
            StoreFileMetadata fileMetadata,
            long position,
            ReleasableBytesReference content,
            boolean lastChunk,
            int totalTranslogOps,
            ActionListener<Void> listener
        ) {}
    }

    class Phase1RecoveryTargetHandler extends TestRecoveryTargetHandler {
        @Override
        public void receiveFileInfo(
            List<String> phase1FileNames,
            List<Long> phase1FileSizes,
            List<String> phase1ExistingFileNames,
            List<Long> phase1ExistingFileSizes,
            int totalTranslogOps,
            ActionListener<Void> listener
        ) {
            listener.onResponse(null);
        }

        @Override
        public void writeFileChunk(
            StoreFileMetadata fileMetadata,
            long position,
            ReleasableBytesReference content,
            boolean lastChunk,
            int totalTranslogOps,
            ActionListener<Void> listener
        ) {
            listener.onResponse(null);
        }

        @Override
        public void cleanFiles(
            int totalTranslogOps,
            long globalCheckpoint,
            Store.MetadataSnapshot sourceMetadata,
            ActionListener<Void> listener
        ) {
            listener.onResponse(null);
        }
    }

    private Translog.Snapshot newTranslogSnapshot(List<Translog.Operation> operations, List<Translog.Operation> operationsToSkip) {
        Iterator<Translog.Operation> iterator = operations.iterator();
        return new Translog.Snapshot() {
            int skippedCount = 0;

            @Override
            public int totalOperations() {
                return operations.size();
            }

            @Override
            public int skippedOperations() {
                return skippedCount;
            }

            @Override
            public Translog.Operation next() {
                while (iterator.hasNext()) {
                    Translog.Operation op = iterator.next();
                    if (operationsToSkip.contains(op)) {
                        skippedCount++;
                    } else {
                        return op;
                    }
                }
                return null;
            }

            @Override
            public void close() {

            }
        };
    }

    public static Translog.Operation generateOperation(long seqNo) {
        final Translog.Operation op;
        if (randomBoolean()) {
            op = new Translog.Index(
                "id",
                seqNo,
                randomNonNegativeLong(),
                randomNonNegativeLong(),
                TRANSLOG_OPERATION_SOURCE,
                randomBoolean() ? randomAlphaOfLengthBetween(1, 5) : null,
                randomNonNegativeLong()
            );
        } else if (randomBoolean()) {
            op = new Translog.Delete("id", seqNo, randomNonNegativeLong(), randomNonNegativeLong());
        } else {
            op = new Translog.NoOp(seqNo, randomNonNegativeLong(), "test");
        }
        return op;
    }

    private static List<Translog.Operation> generateOperations(int numOps) {
        final List<Translog.Operation> operations = new ArrayList<>(numOps);
        final BytesArray source = new BytesArray("{}".getBytes(StandardCharsets.UTF_8));
        final Set<Long> seqNos = new HashSet<>();
        for (int i = 0; i < numOps; i++) {
            final long seqNo = randomValueOtherThanMany(n -> seqNos.add(n) == false, ESTestCase::randomNonNegativeLong);
            operations.add(generateOperation(seqNo));
        }
        return operations;
    }

    static class RecoverSnapshotFileResponse {
        final BlobStoreIndexShardSnapshot.FileInfo fileInfo;
        final ActionListener<Void> listener;

        RecoverSnapshotFileResponse(BlobStoreIndexShardSnapshot.FileInfo fileInfo, ActionListener<Void> listener) {
            this.fileInfo = fileInfo;
            this.listener = listener;
        }
    }
}<|MERGE_RESOLUTION|>--- conflicted
+++ resolved
@@ -716,11 +716,7 @@
         doAnswer(invocation -> {
             ((ActionListener<Releasable>) invocation.getArguments()[0]).onResponse(() -> {});
             return null;
-<<<<<<< HEAD
-        }).when(shard).acquirePrimaryOperationPermit(any(), any());
-=======
         }).when(shard).acquirePrimaryOperationPermit(any(), any(Executor.class));
->>>>>>> a33ebc6f
 
         final IndexMetadata.Builder indexMetadata = IndexMetadata.builder("test")
             .settings(
@@ -808,18 +804,13 @@
             freed.set(false);
             ((ActionListener<Releasable>) invocation.getArguments()[0]).onResponse(() -> freed.set(true));
             return null;
-<<<<<<< HEAD
-        }).when(shard).acquirePrimaryOperationPermit(any(), any());
-=======
         }).when(shard).acquirePrimaryOperationPermit(any(), any(Executor.class));
->>>>>>> a33ebc6f
 
         Thread cancelingThread = new Thread(() -> cancellableThreads.cancel("test"));
         cancelingThread.start();
         try {
             PlainActionFuture.<Void, RuntimeException>get(
                 future -> RecoverySourceHandler.runUnderPrimaryPermit(
-                    threadPool,
                     listener -> listener.onResponse(null),
                     shard,
                     cancellableThreads,
