--- conflicted
+++ resolved
@@ -142,45 +142,24 @@
 
             // delete #1
             orgReplica.advanceMaxSeqNoOfUpdatesOrDeletes(1); // manually advance msu for this delete
-<<<<<<< HEAD
-            orgReplica.applyDeleteOperationOnReplica(1, primaryTerm, 2, "type", "id");
+            orgReplica.applyDeleteOperationOnReplica(1, primaryTerm, 2, "id");
             getTranslog(orgReplica).rollGeneration(); // isolate the delete in it's own generation
             // index #0
             orgReplica.applyIndexOperationOnReplica(0, primaryTerm, 1, IndexRequest.UNSET_AUTO_GENERATED_TIMESTAMP, false,
-                new SourceToParse(indexName, "type", "id", new BytesArray("{}"), XContentType.JSON));
+                new SourceToParse(indexName, "id", new BytesArray("{}"), XContentType.JSON));
             // index #3
             orgReplica.applyIndexOperationOnReplica(3, primaryTerm, 1, IndexRequest.UNSET_AUTO_GENERATED_TIMESTAMP, false,
-                new SourceToParse(indexName, "type", "id-3", new BytesArray("{}"), XContentType.JSON));
+                new SourceToParse(indexName, "id-3", new BytesArray("{}"), XContentType.JSON));
             // Flushing a new commit with local checkpoint=1 allows to delete the translog gen #1.
             orgReplica.flush(new FlushRequest().force(true).waitIfOngoing(true));
             // index #2
             orgReplica.applyIndexOperationOnReplica(2, primaryTerm, 1, IndexRequest.UNSET_AUTO_GENERATED_TIMESTAMP, false,
-                new SourceToParse(indexName, "type", "id-2", new BytesArray("{}"), XContentType.JSON));
+                new SourceToParse(indexName, "id-2", new BytesArray("{}"), XContentType.JSON));
             orgReplica.sync(); // advance local checkpoint
             orgReplica.updateGlobalCheckpointOnReplica(3L, "test");
             // index #5 -> force NoOp #4.
             orgReplica.applyIndexOperationOnReplica(5, primaryTerm, 1, IndexRequest.UNSET_AUTO_GENERATED_TIMESTAMP, false,
-                new SourceToParse(indexName, "type", "id-5", new BytesArray("{}"), XContentType.JSON));
-=======
-            orgReplica.applyDeleteOperationOnReplica(1, 2, "id");
-            getTranslog(orgReplica).rollGeneration(); // isolate the delete in it's own generation
-            // index #0
-            orgReplica.applyIndexOperationOnReplica(0, 1, IndexRequest.UNSET_AUTO_GENERATED_TIMESTAMP, false,
-                new SourceToParse(indexName, "id", new BytesArray("{}"), XContentType.JSON));
-            // index #3
-            orgReplica.applyIndexOperationOnReplica(3, 1, IndexRequest.UNSET_AUTO_GENERATED_TIMESTAMP, false,
-                new SourceToParse(indexName, "id-3", new BytesArray("{}"), XContentType.JSON));
-            // Flushing a new commit with local checkpoint=1 allows to delete the translog gen #1.
-            orgReplica.flush(new FlushRequest().force(true).waitIfOngoing(true));
-            // index #2
-            orgReplica.applyIndexOperationOnReplica(2, 1, IndexRequest.UNSET_AUTO_GENERATED_TIMESTAMP, false,
-                new SourceToParse(indexName, "id-2", new BytesArray("{}"), XContentType.JSON));
-            orgReplica.sync(); // advance local checkpoint
-            orgReplica.updateGlobalCheckpointOnReplica(3L, "test");
-            // index #5 -> force NoOp #4.
-            orgReplica.applyIndexOperationOnReplica(5, 1, IndexRequest.UNSET_AUTO_GENERATED_TIMESTAMP, false,
                 new SourceToParse(indexName, "id-5", new BytesArray("{}"), XContentType.JSON));
->>>>>>> 13170a78
 
             final int translogOps;
             if (randomBoolean()) {
@@ -229,45 +208,24 @@
 
             // delete #1
             orgReplica.advanceMaxSeqNoOfUpdatesOrDeletes(1); // manually advance msu for this delete
-<<<<<<< HEAD
-            orgReplica.applyDeleteOperationOnReplica(1, primaryTerm, 2, "type", "id");
+            orgReplica.applyDeleteOperationOnReplica(1, primaryTerm, 2, "id");
             orgReplica.flush(new FlushRequest().force(true)); // isolate delete#1 in its own translog generation and lucene segment
             // index #0
             orgReplica.applyIndexOperationOnReplica(0, primaryTerm, 1, IndexRequest.UNSET_AUTO_GENERATED_TIMESTAMP, false,
-                new SourceToParse(indexName, "type", "id", new BytesArray("{}"), XContentType.JSON));
+                new SourceToParse(indexName, "id", new BytesArray("{}"), XContentType.JSON));
             // index #3
             orgReplica.applyIndexOperationOnReplica(3, primaryTerm, 1, IndexRequest.UNSET_AUTO_GENERATED_TIMESTAMP, false,
-                new SourceToParse(indexName, "type", "id-3", new BytesArray("{}"), XContentType.JSON));
+                new SourceToParse(indexName, "id-3", new BytesArray("{}"), XContentType.JSON));
             // Flushing a new commit with local checkpoint=1 allows to delete the translog gen #1.
             orgReplica.flush(new FlushRequest().force(true).waitIfOngoing(true));
             // index #2
             orgReplica.applyIndexOperationOnReplica(2, primaryTerm, 1, IndexRequest.UNSET_AUTO_GENERATED_TIMESTAMP, false,
-                new SourceToParse(indexName, "type", "id-2", new BytesArray("{}"), XContentType.JSON));
+                new SourceToParse(indexName, "id-2", new BytesArray("{}"), XContentType.JSON));
             orgReplica.sync(); // advance local checkpoint
             orgReplica.updateGlobalCheckpointOnReplica(3L, "test");
             // index #5 -> force NoOp #4.
             orgReplica.applyIndexOperationOnReplica(5, primaryTerm, 1, IndexRequest.UNSET_AUTO_GENERATED_TIMESTAMP, false,
-                new SourceToParse(indexName, "type", "id-5", new BytesArray("{}"), XContentType.JSON));
-=======
-            orgReplica.applyDeleteOperationOnReplica(1, 2, "id");
-            orgReplica.flush(new FlushRequest().force(true)); // isolate delete#1 in its own translog generation and lucene segment
-            // index #0
-            orgReplica.applyIndexOperationOnReplica(0, 1, IndexRequest.UNSET_AUTO_GENERATED_TIMESTAMP, false,
-                new SourceToParse(indexName, "id", new BytesArray("{}"), XContentType.JSON));
-            // index #3
-            orgReplica.applyIndexOperationOnReplica(3, 1, IndexRequest.UNSET_AUTO_GENERATED_TIMESTAMP, false,
-                new SourceToParse(indexName, "id-3", new BytesArray("{}"), XContentType.JSON));
-            // Flushing a new commit with local checkpoint=1 allows to delete the translog gen #1.
-            orgReplica.flush(new FlushRequest().force(true).waitIfOngoing(true));
-            // index #2
-            orgReplica.applyIndexOperationOnReplica(2, 1, IndexRequest.UNSET_AUTO_GENERATED_TIMESTAMP, false,
-                new SourceToParse(indexName, "id-2", new BytesArray("{}"), XContentType.JSON));
-            orgReplica.sync(); // advance local checkpoint
-            orgReplica.updateGlobalCheckpointOnReplica(3L, "test");
-            // index #5 -> force NoOp #4.
-            orgReplica.applyIndexOperationOnReplica(5, 1, IndexRequest.UNSET_AUTO_GENERATED_TIMESTAMP, false,
                 new SourceToParse(indexName, "id-5", new BytesArray("{}"), XContentType.JSON));
->>>>>>> 13170a78
 
             if (randomBoolean()) {
                 if (randomBoolean()) {
