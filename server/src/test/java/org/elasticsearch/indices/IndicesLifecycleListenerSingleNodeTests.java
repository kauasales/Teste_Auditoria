--- conflicted
+++ resolved
@@ -107,10 +107,6 @@
             }
 
         };
-<<<<<<< HEAD
-        // ES-8334 complete, test can be synchronous
-=======
->>>>>>> 3eaa5c41
         indicesService.removeIndex(idx, DELETED, "simon says", EsExecutors.DIRECT_EXECUTOR_SERVICE, ActionListener.noop());
         try {
             IndexService index = indicesService.createIndex(metadata, Arrays.asList(countingListener), false);
@@ -132,10 +128,6 @@
             IndexShardTestCase.updateRoutingEntry(shard, newRouting);
             assertEquals(6, counter.get());
         } finally {
-<<<<<<< HEAD
-            // ES-8334 complete, test can be synchronous
-=======
->>>>>>> 3eaa5c41
             indicesService.removeIndex(idx, DELETED, "simon says", EsExecutors.DIRECT_EXECUTOR_SERVICE, ActionListener.noop());
         }
         assertEquals(10, counter.get());
