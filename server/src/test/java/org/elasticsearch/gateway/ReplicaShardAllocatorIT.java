--- conflicted
+++ resolved
@@ -284,40 +284,6 @@
         assertThat(internalCluster().nodesInclude(indexName), allOf(hasItem(nodeWithHigherMatching), not(hasItem(nodeWithLowerMatching))));
     }
 
-<<<<<<< HEAD
-    public void testPeerRecoveryForClosedIndices() throws Exception {
-        String indexName = "peer_recovery_closed_indices";
-        internalCluster().ensureAtLeastNumDataNodes(1);
-        createIndex(indexName, Settings.builder()
-            .put(IndexMetaData.SETTING_NUMBER_OF_SHARDS, 1)
-            .put(IndexMetaData.SETTING_NUMBER_OF_REPLICAS, 0)
-            .put(IndexSettings.INDEX_SOFT_DELETES_SETTING.getKey(), true)
-            .put(IndexService.GLOBAL_CHECKPOINT_SYNC_INTERVAL_SETTING.getKey(), "100ms")
-            .put(IndexService.RETENTION_LEASE_SYNC_INTERVAL_SETTING.getKey(), "100ms")
-            .build());
-        indexRandom(randomBoolean(), randomBoolean(), randomBoolean(), IntStream.range(0, randomIntBetween(1, 100))
-            .mapToObj(n -> client().prepareIndex(indexName).setSource("num", n)).collect(Collectors.toList()));
-        ensureActivePeerRecoveryRetentionLeasesAdvanced(indexName);
-        assertAcked(client().admin().indices().prepareClose(indexName));
-        int numberOfReplicas = randomIntBetween(1, 2);
-        internalCluster().ensureAtLeastNumDataNodes(2 + numberOfReplicas);
-        assertAcked(client().admin().indices().prepareUpdateSettings(indexName)
-            .setSettings(Settings.builder().put(IndexMetaData.SETTING_NUMBER_OF_REPLICAS, numberOfReplicas)));
-        ensureGreen(indexName);
-        ensureActivePeerRecoveryRetentionLeasesAdvanced(indexName);
-        assertAcked(client().admin().cluster().prepareUpdateSettings()
-            .setPersistentSettings(Settings.builder().put("cluster.routing.allocation.enable", "primaries").build()));
-        internalCluster().fullRestart();
-        ensureYellow(indexName);
-        if (randomBoolean()) {
-            assertAcked(client().admin().indices().prepareOpen(indexName));
-            client().admin().indices().prepareForceMerge(indexName).get();
-        }
-        assertAcked(client().admin().cluster().prepareUpdateSettings()
-            .setPersistentSettings(Settings.builder().putNull("cluster.routing.allocation.enable").build()));
-        ensureGreen(indexName);
-        assertNoOpRecoveries(indexName);
-=======
     /**
      * Make sure that we do not repeatedly cancel an ongoing recovery for a noop copy on a broken node.
      */
@@ -355,7 +321,40 @@
         newNodeStarted.countDown();
         ensureGreen(indexName);
         transportService.clearAllRules();
->>>>>>> be849b2a
+    }
+
+    public void testPeerRecoveryForClosedIndices() throws Exception {
+        String indexName = "peer_recovery_closed_indices";
+        internalCluster().ensureAtLeastNumDataNodes(1);
+        createIndex(indexName, Settings.builder()
+            .put(IndexMetaData.SETTING_NUMBER_OF_SHARDS, 1)
+            .put(IndexMetaData.SETTING_NUMBER_OF_REPLICAS, 0)
+            .put(IndexSettings.INDEX_SOFT_DELETES_SETTING.getKey(), true)
+            .put(IndexService.GLOBAL_CHECKPOINT_SYNC_INTERVAL_SETTING.getKey(), "100ms")
+            .put(IndexService.RETENTION_LEASE_SYNC_INTERVAL_SETTING.getKey(), "100ms")
+            .build());
+        indexRandom(randomBoolean(), randomBoolean(), randomBoolean(), IntStream.range(0, randomIntBetween(1, 100))
+            .mapToObj(n -> client().prepareIndex(indexName).setSource("num", n)).collect(Collectors.toList()));
+        ensureActivePeerRecoveryRetentionLeasesAdvanced(indexName);
+        assertAcked(client().admin().indices().prepareClose(indexName));
+        int numberOfReplicas = randomIntBetween(1, 2);
+        internalCluster().ensureAtLeastNumDataNodes(2 + numberOfReplicas);
+        assertAcked(client().admin().indices().prepareUpdateSettings(indexName)
+            .setSettings(Settings.builder().put(IndexMetaData.SETTING_NUMBER_OF_REPLICAS, numberOfReplicas)));
+        ensureGreen(indexName);
+        ensureActivePeerRecoveryRetentionLeasesAdvanced(indexName);
+        assertAcked(client().admin().cluster().prepareUpdateSettings()
+            .setPersistentSettings(Settings.builder().put("cluster.routing.allocation.enable", "primaries").build()));
+        internalCluster().fullRestart();
+        ensureYellow(indexName);
+        if (randomBoolean()) {
+            assertAcked(client().admin().indices().prepareOpen(indexName));
+            client().admin().indices().prepareForceMerge(indexName).get();
+        }
+        assertAcked(client().admin().cluster().prepareUpdateSettings()
+            .setPersistentSettings(Settings.builder().putNull("cluster.routing.allocation.enable").build()));
+        ensureGreen(indexName);
+        assertNoOpRecoveries(indexName);
     }
 
     private void ensureActivePeerRecoveryRetentionLeasesAdvanced(String indexName) throws Exception {
