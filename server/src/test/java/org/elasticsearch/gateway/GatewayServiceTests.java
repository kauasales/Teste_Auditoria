/*
 * Copyright Elasticsearch B.V. and/or licensed to Elasticsearch B.V. under one
 * or more contributor license agreements. Licensed under the Elastic License
 * 2.0 and the Server Side Public License, v 1; you may not use this file except
 * in compliance with, at your election, the Elastic License 2.0 or the Server
 * Side Public License, v 1.
 */

package org.elasticsearch.gateway;

import org.elasticsearch.cluster.ClusterChangedEvent;
import org.elasticsearch.cluster.ClusterName;
import org.elasticsearch.cluster.ClusterState;
import org.elasticsearch.cluster.ClusterStateUpdateTask;
import org.elasticsearch.cluster.TestShardRoutingRoleStrategies;
import org.elasticsearch.cluster.block.ClusterBlockLevel;
import org.elasticsearch.cluster.block.ClusterBlocks;
import org.elasticsearch.cluster.coordination.CoordinationMetadata;
import org.elasticsearch.cluster.metadata.Metadata;
import org.elasticsearch.cluster.node.DiscoveryNode;
import org.elasticsearch.cluster.node.DiscoveryNodeUtils;
import org.elasticsearch.cluster.node.DiscoveryNodes;
import org.elasticsearch.cluster.service.ClusterService;
import org.elasticsearch.common.settings.ClusterSettings;
import org.elasticsearch.common.settings.Settings;
import org.elasticsearch.common.transport.TransportAddress;
import org.elasticsearch.common.util.concurrent.AbstractRunnable;
import org.elasticsearch.core.TimeValue;
import org.elasticsearch.index.IndexVersion;
import org.elasticsearch.tasks.TaskManager;
import org.elasticsearch.test.ESTestCase;
import org.elasticsearch.threadpool.Scheduler;
import org.elasticsearch.threadpool.ThreadPool;
import org.hamcrest.Matchers;
import org.mockito.ArgumentCaptor;
import org.mockito.Mockito;

import static org.elasticsearch.gateway.GatewayService.STATE_NOT_RECOVERED_BLOCK;
import static org.elasticsearch.test.NodeRoles.masterNode;
import static org.hamcrest.CoreMatchers.not;
import static org.hamcrest.CoreMatchers.notNullValue;
import static org.hamcrest.CoreMatchers.nullValue;
import static org.hamcrest.Matchers.hasItem;
import static org.mockito.ArgumentMatchers.any;
import static org.mockito.ArgumentMatchers.eq;
import static org.mockito.Mockito.mock;
import static org.mockito.Mockito.verify;
import static org.mockito.Mockito.verifyNoInteractions;
import static org.mockito.Mockito.when;

public class GatewayServiceTests extends ESTestCase {

    private GatewayService createService(final Settings.Builder settings) {
        final ClusterService clusterService = new ClusterService(
            Settings.builder().put("cluster.name", "GatewayServiceTests").build(),
            new ClusterSettings(Settings.EMPTY, ClusterSettings.BUILT_IN_CLUSTER_SETTINGS),
            null,
            (TaskManager) null
        );
        return createService(settings, clusterService, null);
    }

    private GatewayService createService(
        final Settings.Builder settings,
        final ClusterService clusterService,
        final ThreadPool threadPool
    ) {
        return new GatewayService(
            settings.build(),
            (reason, priority, listener) -> fail("should not reroute"),
            clusterService,
            TestShardRoutingRoleStrategies.DEFAULT_ROLE_ONLY,
            threadPool
        );
    }

    public void testDefaultRecoverAfterTime() {
        // check that the default is not set
        GatewayService service = createService(Settings.builder());
        assertNull(service.recoverAfterTime());

        // ensure default is set when setting expected_data_nodes
        service = createService(Settings.builder().put("gateway.expected_data_nodes", 1));
        assertThat(service.recoverAfterTime(), Matchers.equalTo(GatewayService.DEFAULT_RECOVER_AFTER_TIME_IF_EXPECTED_NODES_IS_SET));

        // ensure settings override default
        final TimeValue timeValue = TimeValue.timeValueHours(3);

        // ensure default is set when setting expected_nodes
        service = createService(Settings.builder().put("gateway.recover_after_time", timeValue.toString()));
        assertThat(service.recoverAfterTime().millis(), Matchers.equalTo(timeValue.millis()));
    }

    public void testRecoverStateUpdateTask() throws Exception {
        GatewayService service = createService(Settings.builder());
<<<<<<< HEAD
        final long expectedTerm = randomLongBetween(1, 42);
        ClusterStateUpdateTask clusterStateUpdateTask = service.new RecoverStateUpdateTask(expectedTerm);

        ClusterState stateWithBlock = buildClusterState(1, expectedTerm);
=======
        ClusterStateUpdateTask clusterStateUpdateTask = service.new RecoverStateUpdateTask();
        String nodeId = randomAlphaOfLength(10);
        DiscoveryNode masterNode = DiscoveryNodeUtils.builder(nodeId)
            .applySettings(settings(IndexVersion.current()).put(masterNode()).build())
            .address(new TransportAddress(TransportAddress.META_ADDRESS, 9300))
            .build();
        ClusterState stateWithBlock = ClusterState.builder(ClusterName.DEFAULT)
            .nodes(DiscoveryNodes.builder().localNodeId(nodeId).masterNodeId(nodeId).add(masterNode).build())
            .blocks(ClusterBlocks.builder().addGlobalBlock(STATE_NOT_RECOVERED_BLOCK).build())
            .build();
>>>>>>> c1a0e85d

        ClusterState recoveredState = clusterStateUpdateTask.execute(stateWithBlock);
        assertNotEquals(recoveredState, stateWithBlock);
        assertThat(recoveredState.blocks().global(ClusterBlockLevel.METADATA_WRITE), not(hasItem(STATE_NOT_RECOVERED_BLOCK)));

        ClusterState clusterState = clusterStateUpdateTask.execute(recoveredState);
        assertSame(recoveredState, clusterState);
    }

    public void testRecoveryWillAbortIfExpectedTermDoesNotMatch() throws Exception {
        final GatewayService service = createService(Settings.builder());
        final long expectedTerm = randomLongBetween(1, 42);
        final ClusterStateUpdateTask clusterStateUpdateTask = service.new RecoverStateUpdateTask(expectedTerm);

        final ClusterState stateWithBlock = buildClusterState(1, randomLongBetween(43, 99));

        final ClusterState recoveredState = clusterStateUpdateTask.execute(stateWithBlock);
        assertSame(recoveredState, stateWithBlock);
    }

    public void testNoActionWhenNodeIsNotMaster() {
        final String localNodeId = randomAlphaOfLength(10);
        final DiscoveryNode localNode = DiscoveryNode.createLocal(
            settings(IndexVersion.current()).put(masterNode()).build(),
            new TransportAddress(TransportAddress.META_ADDRESS, 9300),
            localNodeId
        );

        final DiscoveryNodes.Builder discoveryNodesBuilder = DiscoveryNodes.builder().localNodeId(localNodeId).add(localNode);
        if (randomBoolean()) {
            final String masterNodeId = randomAlphaOfLength(11);
            final DiscoveryNode masterNode = DiscoveryNodeUtils.create(masterNodeId);
            discoveryNodesBuilder.masterNodeId(masterNodeId).add(masterNode);
        }

        final ClusterState clusterState = ClusterState.builder(ClusterName.DEFAULT)
            .nodes(discoveryNodesBuilder.build())
            .blocks(ClusterBlocks.builder().addGlobalBlock(STATE_NOT_RECOVERED_BLOCK).build())
            .build();

        final ClusterChangedEvent clusterChangedEvent = mock(ClusterChangedEvent.class);
        when(clusterChangedEvent.state()).thenReturn(clusterState);

        final GatewayService service = createService(Settings.builder());
        service.clusterChanged(clusterChangedEvent);
        assertThat(service.currentPendingStateRecovery, nullValue());
    }

    public void testNoActionWhenStateIsAlreadyRecovered() {
        final String localNodeId = randomAlphaOfLength(10);
        final DiscoveryNode localNode = DiscoveryNode.createLocal(
            settings(IndexVersion.current()).put(masterNode()).build(),
            new TransportAddress(TransportAddress.META_ADDRESS, 9300),
            localNodeId
        );
        final ClusterState clusterState = ClusterState.builder(ClusterName.DEFAULT)
            .nodes(DiscoveryNodes.builder().masterNodeId(localNodeId).localNodeId(localNodeId).add(localNode).build())
            .build();

        final ClusterChangedEvent clusterChangedEvent = mock(ClusterChangedEvent.class);
        when(clusterChangedEvent.state()).thenReturn(clusterState);

        final GatewayService service = createService(Settings.builder());
        service.clusterChanged(clusterChangedEvent);
        assertThat(service.currentPendingStateRecovery, nullValue());
    }

    public void testImmediateRecovery() {
        final Settings.Builder settingsBuilder = Settings.builder();
        final int expectedNumberOfDataNodes = randomIntBetween(1, 3);
        if (randomBoolean()) {
            settingsBuilder.put("gateway.expected_data_nodes", expectedNumberOfDataNodes);
        }
        final ClusterService clusterService = mock(ClusterService.class);
        final ThreadPool threadPool = mock(ThreadPool.class);
        final GatewayService service = createService(settingsBuilder, clusterService, threadPool);

        final ClusterState clusterState = buildClusterState(expectedNumberOfDataNodes, randomLongBetween(1, 42));
        final ClusterChangedEvent clusterChangedEvent = mock(ClusterChangedEvent.class);
        when(clusterChangedEvent.state()).thenReturn(clusterState);
        service.clusterChanged(clusterChangedEvent);
        final GatewayService.PendingStateRecovery currentPendingStateRecovery = service.currentPendingStateRecovery;
        assertThat(currentPendingStateRecovery, notNullValue());
        verify(clusterService).submitUnbatchedStateUpdateTask(
            eq("local-gateway-elected-state"),
            any(GatewayService.RecoverStateUpdateTask.class)
        );

        // Will *not* run recover again for the same term
        Mockito.clearInvocations(clusterService);
        service.clusterChanged(clusterChangedEvent);
        assertSame(currentPendingStateRecovery, service.currentPendingStateRecovery);
        verifyNoInteractions(clusterService);

        // Will run recover again for a newer term
        when(clusterChangedEvent.state()).thenReturn(buildClusterState(expectedNumberOfDataNodes, clusterState.term() + 1));
        service.clusterChanged(clusterChangedEvent);
        verify(clusterService).submitUnbatchedStateUpdateTask(
            eq("local-gateway-elected-state"),
            any(GatewayService.RecoverStateUpdateTask.class)
        );

        // Nothing is ever scheduled for immediate recover
        verifyNoInteractions(threadPool);
    }

    public void testScheduledRecovery() {
        final Settings.Builder settingsBuilder = Settings.builder();
        final int expectedNumberOfDataNodes = randomIntBetween(3, 5);
        settingsBuilder.put("gateway.expected_data_nodes", expectedNumberOfDataNodes);
        if (randomBoolean()) {
            settingsBuilder.put("gateway.recover_after_time", TimeValue.timeValueMinutes(10));
        }

        final ClusterService clusterService = mock(ClusterService.class);
        final ThreadPool threadPool = mock(ThreadPool.class);
        final GatewayService service = createService(settingsBuilder, clusterService, threadPool);

        // Schedule recovery for the initial term
        final long initialTerm = randomLongBetween(1, 42);
        final ClusterChangedEvent clusterChangedEvent = mock(ClusterChangedEvent.class);
        when(clusterChangedEvent.state()).thenReturn(buildClusterState(expectedNumberOfDataNodes - 1, initialTerm));
        final Scheduler.ScheduledCancellable scheduledCancellable = mock(Scheduler.ScheduledCancellable.class);
        final ArgumentCaptor<AbstractRunnable> runnableCaptor = ArgumentCaptor.forClass(AbstractRunnable.class);
        when(threadPool.schedule(runnableCaptor.capture(), any(), any())).thenReturn(scheduledCancellable);
        service.clusterChanged(clusterChangedEvent);
        final GatewayService.PendingStateRecovery pendingStateRecoveryOfInitialTerm = service.currentPendingStateRecovery;
        final AbstractRunnable runnableOfInitialTerm = runnableCaptor.getValue();
        assertThat(runnableOfInitialTerm, notNullValue());
        verifyNoInteractions(clusterService);

        // Schedule will be cancelled if the cluster can recover immediately due to expected data nodes is reached
        when(clusterChangedEvent.state()).thenReturn(buildClusterState(expectedNumberOfDataNodes, initialTerm));
        service.clusterChanged(clusterChangedEvent);
        verify(scheduledCancellable).cancel();
        verify(clusterService).submitUnbatchedStateUpdateTask(
            eq("local-gateway-elected-state"),
            any(GatewayService.RecoverStateUpdateTask.class)
        );

        // Re-schedule for term+1
        Mockito.clearInvocations(clusterService);
        final long termPlus1 = initialTerm + 1;
        when(clusterChangedEvent.state()).thenReturn(buildClusterState(expectedNumberOfDataNodes - 1, termPlus1));
        service.clusterChanged(clusterChangedEvent);
        final GatewayService.PendingStateRecovery pendingRecoveryOfTermPlus1 = service.currentPendingStateRecovery;
        assertNotSame(pendingRecoveryOfTermPlus1, pendingStateRecoveryOfInitialTerm);
        final AbstractRunnable runnableOfTermPlus1 = runnableCaptor.getValue();
        assertNotSame(runnableOfTermPlus1, runnableOfInitialTerm);

        // A newer schedule for term+2 will make schedule of term+1 a no-op when it runs
        final long termPlus2 = initialTerm + 2;
        when(clusterChangedEvent.state()).thenReturn(buildClusterState(expectedNumberOfDataNodes - 1, termPlus2));
        service.clusterChanged(clusterChangedEvent);
        assertNotSame(service.currentPendingStateRecovery, pendingRecoveryOfTermPlus1);
        final AbstractRunnable runnableOfTermPlus2 = runnableCaptor.getValue();
        assertNotSame(runnableOfTermPlus2, runnableOfTermPlus1);
        runnableOfTermPlus1.run();
        verifyNoInteractions(clusterService);

        // Runnable of term+2 will complete the recovery
        runnableOfTermPlus2.run();
        verify(clusterService).submitUnbatchedStateUpdateTask(
            eq("local-gateway-elected-state"),
            any(GatewayService.RecoverStateUpdateTask.class)
        );
    }

    public void testScheduledRecoveryWithRecoverAfterNodes() {
        final Settings.Builder settingsBuilder = Settings.builder();
        final int expectedNumberOfDataNodes = randomIntBetween(3, 5);
        if (randomBoolean()) {
            settingsBuilder.put("gateway.expected_data_nodes", expectedNumberOfDataNodes);
        } else {
            settingsBuilder.put("gateway.recover_after_time", TimeValue.timeValueMinutes(10));
        }
        final int recoverAfterNodes = expectedNumberOfDataNodes - 1;
        settingsBuilder.put("gateway.recover_after_data_nodes", recoverAfterNodes);

        final ClusterService clusterService = mock(ClusterService.class);
        final ThreadPool threadPool = mock(ThreadPool.class);
        final GatewayService service = createService(settingsBuilder, clusterService, threadPool);

        // Not recover because recover_after_data_nodes is not met
        final long initialTerm = randomLongBetween(1, 42);
        final ClusterChangedEvent clusterChangedEvent = mock(ClusterChangedEvent.class);
        when(clusterChangedEvent.state()).thenReturn(buildClusterState(recoverAfterNodes - 1, initialTerm));
        service.clusterChanged(clusterChangedEvent);
        verifyNoInteractions(threadPool);
        verifyNoInteractions(clusterService);

        // Schedule recover when recover_after_data_nodes is met
        when(clusterChangedEvent.state()).thenReturn(buildClusterState(recoverAfterNodes, initialTerm));
        final Scheduler.ScheduledCancellable scheduledCancellable = mock(Scheduler.ScheduledCancellable.class);
        final ArgumentCaptor<AbstractRunnable> runnableCaptor = ArgumentCaptor.forClass(AbstractRunnable.class);
        when(threadPool.schedule(runnableCaptor.capture(), any(), any())).thenReturn(scheduledCancellable);
        service.clusterChanged(clusterChangedEvent);
        final AbstractRunnable runnableOfInitialTerm = runnableCaptor.getValue();
        assertThat(runnableOfInitialTerm, notNullValue());

        // Schedule will be cancelled when recover_after_data_nodes drops below required number
        when(clusterChangedEvent.state()).thenReturn(buildClusterState(recoverAfterNodes - 1, initialTerm));
        service.clusterChanged(clusterChangedEvent);
        verify(scheduledCancellable).cancel();

        // Reschedule when recover_after_data_nodes is reached again
        when(clusterChangedEvent.state()).thenReturn(buildClusterState(recoverAfterNodes, initialTerm));
        service.clusterChanged(clusterChangedEvent);
        final AbstractRunnable anotherRunnableOfInitialTerm = runnableCaptor.getValue();
        assertNotSame(anotherRunnableOfInitialTerm, runnableOfInitialTerm);
    }

    private ClusterState buildClusterState(int numberOfNodes, long expectedTerm) {
        assert numberOfNodes >= 1;
        final String nodeId = randomAlphaOfLength(10);
        DiscoveryNode masterNode = DiscoveryNode.createLocal(
            settings(IndexVersion.current()).put(masterNode()).build(),
            new TransportAddress(TransportAddress.META_ADDRESS, 9300),
            nodeId
        );
        final DiscoveryNodes.Builder discoveryNodesBuilder = DiscoveryNodes.builder()
            .localNodeId(nodeId)
            .masterNodeId(nodeId)
            .add(masterNode);
        for (int i = 1; i < numberOfNodes; i++) {
            discoveryNodesBuilder.add(DiscoveryNodeUtils.create("node-" + i, randomAlphaOfLength(10) + i));
        }

        ClusterState stateWithBlock = ClusterState.builder(ClusterName.DEFAULT)
            .nodes(discoveryNodesBuilder.build())
            .metadata(Metadata.builder().coordinationMetadata(CoordinationMetadata.builder().term(expectedTerm).build()).build())
            .blocks(ClusterBlocks.builder().addGlobalBlock(STATE_NOT_RECOVERED_BLOCK).build())
            .build();
        return stateWithBlock;
    }
}<|MERGE_RESOLUTION|>--- conflicted
+++ resolved
@@ -93,23 +93,10 @@
 
     public void testRecoverStateUpdateTask() throws Exception {
         GatewayService service = createService(Settings.builder());
-<<<<<<< HEAD
         final long expectedTerm = randomLongBetween(1, 42);
         ClusterStateUpdateTask clusterStateUpdateTask = service.new RecoverStateUpdateTask(expectedTerm);
 
         ClusterState stateWithBlock = buildClusterState(1, expectedTerm);
-=======
-        ClusterStateUpdateTask clusterStateUpdateTask = service.new RecoverStateUpdateTask();
-        String nodeId = randomAlphaOfLength(10);
-        DiscoveryNode masterNode = DiscoveryNodeUtils.builder(nodeId)
-            .applySettings(settings(IndexVersion.current()).put(masterNode()).build())
-            .address(new TransportAddress(TransportAddress.META_ADDRESS, 9300))
-            .build();
-        ClusterState stateWithBlock = ClusterState.builder(ClusterName.DEFAULT)
-            .nodes(DiscoveryNodes.builder().localNodeId(nodeId).masterNodeId(nodeId).add(masterNode).build())
-            .blocks(ClusterBlocks.builder().addGlobalBlock(STATE_NOT_RECOVERED_BLOCK).build())
-            .build();
->>>>>>> c1a0e85d
 
         ClusterState recoveredState = clusterStateUpdateTask.execute(stateWithBlock);
         assertNotEquals(recoveredState, stateWithBlock);
@@ -325,11 +312,10 @@
     private ClusterState buildClusterState(int numberOfNodes, long expectedTerm) {
         assert numberOfNodes >= 1;
         final String nodeId = randomAlphaOfLength(10);
-        DiscoveryNode masterNode = DiscoveryNode.createLocal(
-            settings(IndexVersion.current()).put(masterNode()).build(),
-            new TransportAddress(TransportAddress.META_ADDRESS, 9300),
-            nodeId
-        );
+        DiscoveryNode masterNode = DiscoveryNodeUtils.builder(nodeId)
+            .applySettings(settings(IndexVersion.current()).put(masterNode()).build())
+            .address(new TransportAddress(TransportAddress.META_ADDRESS, 9300))
+            .build();
         final DiscoveryNodes.Builder discoveryNodesBuilder = DiscoveryNodes.builder()
             .localNodeId(nodeId)
             .masterNodeId(nodeId)
