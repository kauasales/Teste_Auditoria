--- conflicted
+++ resolved
@@ -165,13 +165,8 @@
     public void testAllowAllScriptContextSettings() throws IOException {
         buildScriptService(Settings.EMPTY);
 
-<<<<<<< HEAD
         assertCompileAccepted("painless", "script", ScriptType.INLINE, FieldScript.CONTEXT);
-        assertCompileAccepted("painless", "script", ScriptType.INLINE, SearchScript.AGGS_CONTEXT);
-=======
-        assertCompileAccepted("painless", "script", ScriptType.INLINE, SearchScript.CONTEXT);
         assertCompileAccepted("painless", "script", ScriptType.INLINE, AggregationScript.CONTEXT);
->>>>>>> 8e133ab4
         assertCompileAccepted("painless", "script", ScriptType.INLINE, UpdateScript.CONTEXT);
         assertCompileAccepted("painless", "script", ScriptType.INLINE, IngestScript.CONTEXT);
     }
@@ -190,13 +185,8 @@
         builder.put("script.allowed_contexts", "search, field, aggs");
         buildScriptService(builder.build());
 
-<<<<<<< HEAD
         assertCompileAccepted("painless", "script", ScriptType.INLINE, FieldScript.CONTEXT);
-        assertCompileAccepted("painless", "script", ScriptType.INLINE, SearchScript.AGGS_CONTEXT);
-=======
-        assertCompileAccepted("painless", "script", ScriptType.INLINE, SearchScript.CONTEXT);
         assertCompileAccepted("painless", "script", ScriptType.INLINE, AggregationScript.CONTEXT);
->>>>>>> 8e133ab4
         assertCompileRejected("painless", "script", ScriptType.INLINE, UpdateScript.CONTEXT);
     }
 
@@ -214,13 +204,8 @@
         builder.put("script.allowed_contexts", "none");
         buildScriptService(builder.build());
 
-<<<<<<< HEAD
         assertCompileRejected("painless", "script", ScriptType.INLINE, FieldScript.CONTEXT);
-        assertCompileRejected("painless", "script", ScriptType.INLINE, SearchScript.AGGS_CONTEXT);
-=======
-        assertCompileRejected("painless", "script", ScriptType.INLINE, SearchScript.CONTEXT);
         assertCompileRejected("painless", "script", ScriptType.INLINE, AggregationScript.CONTEXT);
->>>>>>> 8e133ab4
     }
 
     public void testCompileNonRegisteredContext() throws IOException {
