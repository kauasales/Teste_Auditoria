/*
 * Copyright Elasticsearch B.V. and/or licensed to Elasticsearch B.V. under one
 * or more contributor license agreements. Licensed under the Elastic License
 * 2.0 and the Server Side Public License, v 1; you may not use this file except
 * in compliance with, at your election, the Elastic License 2.0 or the Server
 * Side Public License, v 1.
 */

package org.elasticsearch.common.logging;

import org.elasticsearch.logging.Level;
import org.elasticsearch.logging.LogManager;
import org.elasticsearch.logging.Logger;
import org.elasticsearch.logging.Message;
import org.elasticsearch.logging.internal.Loggers;
import org.elasticsearch.test.ESTestCase;

import java.io.IOException;
import java.net.UnknownHostException;
import java.util.Arrays;

import static org.hamcrest.Matchers.arrayContaining;
import static org.hamcrest.Matchers.equalTo;
import static org.hamcrest.Matchers.nullValue;

public class LoggersTests extends ESTestCase {

    public void testParameterizedMessageLambda() throws Exception {
<<<<<<< HEAD
        final MockAppender appender = new MockAppender("trace_appender");
        // appender.start();
=======
        // adding a random id to allow test to run multiple times. See AbstractConfiguration#addAppender
        final MockAppender appender = new MockAppender("trace_appender" + randomInt());
        appender.start();
>>>>>>> 4c849362
        final Logger testLogger = LogManager.getLogger(LoggersTests.class);
        // Loggers.addAppender(testLogger, appender); TODO PG
        Loggers.setLevel(testLogger, Level.TRACE);

        Throwable ex = randomException();
        testLogger.error(() -> Message.createParameterizedMessage("an error message"), ex);
        assertThat(appender.lastEvent.getLevel(), equalTo(Level.ERROR));
        assertThat(appender.lastEvent.getThrown(), equalTo(ex));
        assertThat(appender.lastParameterizedMessage().getFormattedMessage(), equalTo("an error message"));

        ex = randomException();
        testLogger.warn(() -> Message.createParameterizedMessage("a warn message: [{}]", "long gc"), ex);
        assertThat(appender.lastEvent.getLevel(), equalTo(Level.WARN));
        assertThat(appender.lastEvent.getThrown(), equalTo(ex));
        assertThat(appender.lastParameterizedMessage().getFormattedMessage(), equalTo("a warn message: [long gc]"));
        assertThat(appender.lastParameterizedMessage().getParameters(), arrayContaining("long gc"));

        testLogger.info(() -> Message.createParameterizedMessage("an info message a=[{}], b=[{}], c=[{}]", 1, 2, 3));
        assertThat(appender.lastEvent.getLevel(), equalTo(Level.INFO));
        assertThat(appender.lastEvent.getThrown(), nullValue());
        assertThat(appender.lastParameterizedMessage().getFormattedMessage(), equalTo("an info message a=[1], b=[2], c=[3]"));
        assertThat(appender.lastParameterizedMessage().getParameters(), arrayContaining(1, 2, 3));

        ex = randomException();
        testLogger.debug(() -> Message.createParameterizedMessage("a debug message options = {}", Arrays.asList("yes", "no")), ex);
        assertThat(appender.lastEvent.getLevel(), equalTo(Level.DEBUG));
        assertThat(appender.lastEvent.getThrown(), equalTo(ex));
        assertThat(appender.lastParameterizedMessage().getFormattedMessage(), equalTo("a debug message options = [yes, no]"));
        assertThat(appender.lastParameterizedMessage().getParameters(), arrayContaining(Arrays.asList("yes", "no")));

        ex = randomException();
        testLogger.trace(() -> Message.createParameterizedMessage("a trace message; element = [{}]", new Object[] { null }), ex);
        assertThat(appender.lastEvent.getLevel(), equalTo(Level.TRACE));
        assertThat(appender.lastEvent.getThrown(), equalTo(ex));
        assertThat(appender.lastParameterizedMessage().getFormattedMessage(), equalTo("a trace message; element = [null]"));
        assertThat(appender.lastParameterizedMessage().getParameters(), arrayContaining(new Object[] { null }));
    }

    private Throwable randomException() {
        return randomFrom(
            new IOException("file not found"),
            new UnknownHostException("unknown hostname"),
            new OutOfMemoryError("out of space"),
            new IllegalArgumentException("index must be between 10 and 100")
        );
    }
}<|MERGE_RESOLUTION|>--- conflicted
+++ resolved
@@ -26,14 +26,9 @@
 public class LoggersTests extends ESTestCase {
 
     public void testParameterizedMessageLambda() throws Exception {
-<<<<<<< HEAD
-        final MockAppender appender = new MockAppender("trace_appender");
-        // appender.start();
-=======
         // adding a random id to allow test to run multiple times. See AbstractConfiguration#addAppender
         final MockAppender appender = new MockAppender("trace_appender" + randomInt());
-        appender.start();
->>>>>>> 4c849362
+        // appender.start();
         final Logger testLogger = LogManager.getLogger(LoggersTests.class);
         // Loggers.addAppender(testLogger, appender); TODO PG
         Loggers.setLevel(testLogger, Level.TRACE);
