/*
 * Licensed to Elasticsearch under one or more contributor
 * license agreements. See the NOTICE file distributed with
 * this work for additional information regarding copyright
 * ownership. Elasticsearch licenses this file to you under
 * the Apache License, Version 2.0 (the "License"); you may
 * not use this file except in compliance with the License.
 * You may obtain a copy of the License at
 *
 *    http://www.apache.org/licenses/LICENSE-2.0
 *
 * Unless required by applicable law or agreed to in writing,
 * software distributed under the License is distributed on an
 * "AS IS" BASIS, WITHOUT WARRANTIES OR CONDITIONS OF ANY
 * KIND, either express or implied.  See the License for the
 * specific language governing permissions and limitations
 * under the License.
 */

package org.elasticsearch.common.settings;

import java.io.ByteArrayInputStream;
import java.io.CharArrayWriter;
import java.io.InputStream;
import java.nio.charset.StandardCharsets;
import java.util.Locale;
import java.util.Map;

import org.elasticsearch.cli.Command;
import org.elasticsearch.cli.ExitCodes;
import org.elasticsearch.cli.UserException;
import org.elasticsearch.env.Environment;

import static org.hamcrest.Matchers.containsString;
import static org.hamcrest.Matchers.hasToString;

public class AddStringKeyStoreCommandTests extends KeyStoreCommandTestCase {
    InputStream input;

    @Override
    protected Command newCommand() {
        return new AddStringKeyStoreCommand() {
            @Override
            protected Environment createEnv(Map<String, String> settings) throws UserException {
                return env;
            }
            @Override
            InputStream getStdin() {
                return input;
            }
        };
    }

    public void testMissingPromptCreate() throws Exception {
        terminal.addTextInput("y");
        terminal.addSecretInput("bar");
        execute("foo");
        assertSecureString("foo", "bar");
    }

    public void testMissingForceCreate() throws Exception {
        terminal.addSecretInput("bar");
        execute("-f", "foo");
        assertSecureString("foo", "bar");
    }

    public void testMissingNoCreate() throws Exception {
        terminal.addTextInput("n"); // explicit no
        execute("foo");
        assertNull(KeyStoreWrapper.load(env.configFile()));
    }

    public void testOverwritePromptDefault() throws Exception {
        createKeystore("", "foo", "bar");
        terminal.addTextInput("");
        execute("foo");
        assertSecureString("foo", "bar");
    }

    public void testOverwritePromptExplicitNo() throws Exception {
        createKeystore("", "foo", "bar");
        terminal.addTextInput("n"); // explicit no
        execute("foo");
        assertSecureString("foo", "bar");
    }

    public void testOverwritePromptExplicitYes() throws Exception {
        createKeystore("", "foo", "bar");
        terminal.addTextInput("y");
        terminal.addSecretInput("newvalue");
        execute("foo");
        assertSecureString("foo", "newvalue");
    }

    public void testOverwriteForceShort() throws Exception {
        createKeystore("", "foo", "bar");
        terminal.addSecretInput("newvalue");
        execute("-f", "foo"); // force
        assertSecureString("foo", "newvalue");
    }

    public void testOverwriteForceLong() throws Exception {
        createKeystore("", "foo", "bar");
        terminal.addSecretInput("and yet another secret value");
        execute("--force", "foo"); // force
        assertSecureString("foo", "and yet another secret value");
    }

    public void testForceNonExistent() throws Exception {
        createKeystore("");
        terminal.addSecretInput("value");
        execute("--force", "foo"); // force
        assertSecureString("foo", "value");
    }

    public void testPromptForValue() throws Exception {
        KeyStoreWrapper.create().save(env.configFile(), new char[0]);
        terminal.addSecretInput("secret value");
        execute("foo");
        assertSecureString("foo", "secret value");
    }

    public void testStdinShort() throws Exception {
        KeyStoreWrapper.create().save(env.configFile(), new char[0]);
        setInput("secret value 1");
        execute("-x", "foo");
        assertSecureString("foo", "secret value 1");
    }

    public void testStdinLong() throws Exception {
        KeyStoreWrapper.create().save(env.configFile(), new char[0]);
        setInput("secret value 2");
        execute("--stdin", "foo");
        assertSecureString("foo", "secret value 2");
    }

<<<<<<< HEAD
    public void testStdinNoInput() throws Exception {
        KeyStoreWrapper.create().save(env.configFile(), new char[0]);
        setInput("");
        execute("-x", "foo");
        assertSecureString("foo", "");
    }

    public void testStdinInputWithLineBreaks() throws Exception {
        KeyStoreWrapper.create().save(env.configFile(), new char[0]);
        setInput("Typedthisandhitenter\n");
        execute("-x", "foo");
        assertSecureString("foo", "Typedthisandhitenter");
    }

    public void testStdinInputWithCarriageReturn() throws Exception {
        KeyStoreWrapper.create().save(env.configFile(), new char[0]);
        setInput("Typedthisandhitenter\r");
        execute("-x", "foo");
        assertSecureString("foo", "Typedthisandhitenter");
=======
    public void testAddUtf8String() throws Exception {
        KeyStoreWrapper.create().save(env.configFile(), new char[0]);
        final int stringSize = randomIntBetween(8, 16);
        try (CharArrayWriter secretChars = new CharArrayWriter(stringSize)) {
            for (int i = 0; i < stringSize; i++) {
                secretChars.write((char) randomIntBetween(129, 2048));
            }
            setInput(secretChars.toString());
            execute("-x", "foo");
            assertSecureString("foo", secretChars.toString());
        }
>>>>>>> a8fae621
    }

    public void testMissingSettingName() throws Exception {
        createKeystore("");
        terminal.addTextInput("");
        UserException e = expectThrows(UserException.class, this::execute);
        assertEquals(ExitCodes.USAGE, e.exitCode);
        assertThat(e.getMessage(), containsString("The setting name can not be null"));
    }

    public void testUpperCaseInName() throws Exception {
        createKeystore("");
        terminal.addSecretInput("value");
        final String key = randomAlphaOfLength(4) + randomAlphaOfLength(1).toUpperCase(Locale.ROOT) + randomAlphaOfLength(4);
        final UserException e = expectThrows(UserException.class, () -> execute(key));
        assertThat(
                e,
                hasToString(containsString("Setting name [" + key + "] does not match the allowed setting name pattern [[a-z0-9_\\-.]+]")));
    }

    void setInput(String inputStr) {
        input = new ByteArrayInputStream(inputStr.getBytes(StandardCharsets.UTF_8));
    }
}<|MERGE_RESOLUTION|>--- conflicted
+++ resolved
@@ -134,7 +134,6 @@
         assertSecureString("foo", "secret value 2");
     }
 
-<<<<<<< HEAD
     public void testStdinNoInput() throws Exception {
         KeyStoreWrapper.create().save(env.configFile(), new char[0]);
         setInput("");
@@ -154,7 +153,8 @@
         setInput("Typedthisandhitenter\r");
         execute("-x", "foo");
         assertSecureString("foo", "Typedthisandhitenter");
-=======
+    }
+
     public void testAddUtf8String() throws Exception {
         KeyStoreWrapper.create().save(env.configFile(), new char[0]);
         final int stringSize = randomIntBetween(8, 16);
@@ -166,7 +166,6 @@
             execute("-x", "foo");
             assertSecureString("foo", secretChars.toString());
         }
->>>>>>> a8fae621
     }
 
     public void testMissingSettingName() throws Exception {
