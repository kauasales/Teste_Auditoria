--- conflicted
+++ resolved
@@ -486,7 +486,6 @@
     }
 
     public void testSeveralTimeFormats() {
-<<<<<<< HEAD
         assertSameDate("2018-12-12", "year_month_day||ordinal_date");
         assertSameDate("2018-128", "year_month_day||ordinal_date");
         assertSameDate("2018-08-20T10:57:45.427Z", "strict_date_optional_time||epoch_millis");
@@ -500,11 +499,11 @@
         DateFormatter javaFormatter = DateFormatters.forPattern(format);
         TemporalAccessor javaDate = javaFormatter.parse(dateInput);
 
-        JodaDateFormatter jodaFormatter = Joda.forPattern(format);
+        DateFormatter jodaFormatter = DateFormatter.forPattern(format, Locale.ROOT);
         DateTime dateTime = jodaFormatter.parseJoda(dateInput);
 
         String javaDateString = javaFormatter.withZone(ZoneOffset.ofHours(-1)).format(javaDate);
-        String jodaDateString = jodaFormatter.printer.withZone(DateTimeZone.forOffsetHours(-1)).print(dateTime);
+        String jodaDateString = jodaFormatter.withZone(ZoneOffset.ofHours(-1)).formatJoda(dateTime);
         String message = String.format(Locale.ROOT, "expected string representation to be equal for format [%s]: joda [%s], java [%s]",
             format, jodaDateString, javaDateString);
         assertThat(message, javaDateString, is(jodaDateString));
@@ -516,12 +515,6 @@
         DateFormatter formatter = DateFormatters.forPattern(pattern).withLocale(locale);
         assertThat(formatter.pattern(), is(pattern));
         assertThat(formatter.locale(), is(locale));
-=======
-        DateFormatter jodaFormatter = DateFormatter.forPattern("year_month_day||ordinal_date");
-        DateFormatter javaFormatter = DateFormatters.forPattern("year_month_day||ordinal_date");
-        assertSameDate("2018-12-12", "year_month_day||ordinal_date", jodaFormatter, javaFormatter);
-        assertSameDate("2018-128", "year_month_day||ordinal_date", jodaFormatter, javaFormatter);
->>>>>>> c4f43780
     }
 
     private void assertSamePrinterOutput(String format, ZonedDateTime javaDate, DateTime jodaDate) {
@@ -534,7 +527,7 @@
     }
 
     private void assertSameDate(String input, String format) {
-        DateFormatter jodaFormatter = Joda.forPattern(format, Locale.ROOT);
+        DateFormatter jodaFormatter = DateFormatter.forPattern(format, Locale.ROOT);
         DateFormatter javaFormatter = DateFormatters.forPattern(format);
 
         assertSameDate(input, format, jodaFormatter, javaFormatter);
