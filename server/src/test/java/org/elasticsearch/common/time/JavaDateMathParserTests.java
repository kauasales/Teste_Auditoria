--- conflicted
+++ resolved
@@ -136,7 +136,7 @@
 
     public void testRoundingPreservesEpochAsBaseDate() {
         // If a user only specifies times, then the date needs to always be 1970-01-01 regardless of rounding
-        DateFormatter formatter = DateFormatter.forPattern("HH:mm:ss");
+        DateFormatter formatter = DateFormatters.forPattern("HH:mm:ss");
         DateMathParser parser = formatter.toDateMathParser();
         ZonedDateTime zonedDateTime = DateFormatters.toZonedDateTime(formatter.parse("04:52:20"));
         assertThat(zonedDateTime.getYear(), is(1970));
@@ -162,7 +162,7 @@
         assertDateMathEquals("2014-11-18T09:20", "2014-11-18T08:20:59.999Z", 0, true, ZoneId.of("CET"));
 
         // implicit rounding with explicit timezone in the date format
-        DateFormatter formatter = DateFormatter.forPattern("yyyy-MM-ddXXX");
+        DateFormatter formatter = DateFormatters.forPattern("yyyy-MM-ddXXX");
         DateMathParser parser = formatter.toDateMathParser();
         Instant time = parser.parse("2011-10-09+01:00", () -> 0, false, (ZoneId) null);
         assertEquals(this.parser.parse("2011-10-09T00:00:00.000+01:00", () -> 0), time);
@@ -263,12 +263,7 @@
     }
 
     public void testIllegalDateFormat() {
-<<<<<<< HEAD
-        // TODO FIXME
-//        assertParseException("Expected bad timestamp exception", Long.toString(Long.MAX_VALUE) + "0", "failed to parse date field");
-=======
         assertParseException("Expected bad timestamp exception", Long.toString(Long.MAX_VALUE) + "0", "failed to parse date field");
->>>>>>> 170d7413
         assertParseException("Expected bad date format exception", "123bogus", "failed to parse date field [123bogus]");
     }
 
