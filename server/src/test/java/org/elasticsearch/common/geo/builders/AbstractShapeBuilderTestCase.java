--- conflicted
+++ resolved
@@ -79,22 +79,13 @@
             }
             XContentBuilder builder = testShape.toXContent(contentBuilder, ToXContent.EMPTY_PARAMS);
             XContentBuilder shuffled = shuffleXContent(builder);
-<<<<<<< HEAD
-            XContentParser shapeContentParser = createParser(shuffled);
-            shapeContentParser.nextToken();
-            ShapeBuilder<?,?> parsedShape = ShapeParser.parse(shapeContentParser);
-            assertNotSame(testShape, parsedShape);
-            assertEquals(testShape, parsedShape);
-            assertEquals(testShape.hashCode(), parsedShape.hashCode());
-=======
             try (XContentParser shapeContentParser = createParser(shuffled)) {
                 shapeContentParser.nextToken();
-                ShapeBuilder parsedShape = ShapeParser.parse(shapeContentParser);
+                ShapeBuilder<?, ?> parsedShape = ShapeParser.parse(shapeContentParser);
                 assertNotSame(testShape, parsedShape);
                 assertEquals(testShape, parsedShape);
                 assertEquals(testShape.hashCode(), parsedShape.hashCode());
             }
->>>>>>> 8b698f0b
         }
     }
 
