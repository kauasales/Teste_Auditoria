--- conflicted
+++ resolved
@@ -49,18 +49,11 @@
     public abstract void testParseEnvelope() throws IOException;
     public abstract void testParseGeometryCollection() throws IOException;
 
-<<<<<<< HEAD
     protected void assertValidException(XContentBuilder builder, Class<?> expectedException) throws IOException {
-        XContentParser parser = createParser(builder);
-        parser.nextToken();
-        ElasticsearchGeoAssertions.assertValidException(parser, expectedException);
-=======
-    protected void assertValidException(XContentBuilder builder, Class expectedException) throws IOException {
         try (XContentParser parser = createParser(builder)) {
             parser.nextToken();
             ElasticsearchGeoAssertions.assertValidException(parser, expectedException);
         }
->>>>>>> 8b698f0b
     }
 
     protected void assertGeometryEquals(Shape expected, XContentBuilder geoJson) throws IOException {
