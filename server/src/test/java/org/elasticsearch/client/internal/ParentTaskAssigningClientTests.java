/*
 * Copyright Elasticsearch B.V. and/or licensed to Elasticsearch B.V. under one
 * or more contributor license agreements. Licensed under the Elastic License
 * 2.0 and the Server Side Public License, v 1; you may not use this file except
 * in compliance with, at your election, the Elastic License 2.0 or the Server
 * Side Public License, v 1.
 */

package org.elasticsearch.client.internal;

import org.elasticsearch.action.ActionListener;
import org.elasticsearch.action.ActionRequest;
import org.elasticsearch.action.ActionResponse;
import org.elasticsearch.action.ActionType;
import org.elasticsearch.action.bulk.BulkRequest;
import org.elasticsearch.action.search.ClearScrollRequest;
import org.elasticsearch.action.search.SearchRequest;
import org.elasticsearch.common.util.concurrent.EsExecutors;
import org.elasticsearch.tasks.TaskId;
import org.elasticsearch.test.ESTestCase;
import org.elasticsearch.test.client.NoOpClient;

import java.util.concurrent.Executor;

import static org.hamcrest.Matchers.instanceOf;
import static org.hamcrest.Matchers.is;
import static org.mockito.Mockito.mock;

public class ParentTaskAssigningClientTests extends ESTestCase {
    public void testSetsParentId() {
        TaskId[] parentTaskId = new TaskId[] { new TaskId(randomAlphaOfLength(3), randomLong()) };

<<<<<<< HEAD
        // This mock will do nothing but verify that parentTaskId is set on all requests sent to it.
        NoOpClient mockClient = new NoOpClient(getTestName()) {
            @Override
            protected <Request extends ActionRequest, Response extends ActionResponse> void doExecute(
                ActionType<Response> action,
                Request request,
                ActionListener<Response> listener
            ) {
                assertEquals(parentTaskId[0], request.getParentTask());
                super.doExecute(action, request, listener);
            }
        };
        try (ParentTaskAssigningClient client = new ParentTaskAssigningClient(mockClient, parentTaskId[0])) {
=======
        try (var threadPool = createThreadPool()) {
            // This mock will do nothing but verify that parentTaskId is set on all requests sent to it.
            final var mock = new NoOpClient(threadPool) {
                @Override
                protected <Request extends ActionRequest, Response extends ActionResponse> void doExecute(
                    ActionType<Response> action,
                    Request request,
                    ActionListener<Response> listener
                ) {
                    assertEquals(parentTaskId[0], request.getParentTask());
                }
            };

            final var client = new ParentTaskAssigningClient(mock, parentTaskId[0]);
>>>>>>> e93892c0
            assertEquals(parentTaskId[0], client.getParentTask());

            // All of these should have the parentTaskId set
            client.bulk(new BulkRequest());
            client.search(new SearchRequest());
            client.clearScroll(new ClearScrollRequest());

            // Now lets verify that unwrapped calls don't have the parentTaskId set
            parentTaskId[0] = TaskId.EMPTY_TASK_ID;
            client.unwrap().bulk(new BulkRequest());
            client.unwrap().search(new SearchRequest());
            client.unwrap().clearScroll(new ClearScrollRequest());
        }
    }

    public void testRemoteClientIsAlsoAParentAssigningClient() {
        TaskId parentTaskId = new TaskId(randomAlphaOfLength(3), randomLong());

        NoOpClient mockClient = new NoOpClient(getTestName()) {
            @Override
            public Client getRemoteClusterClient(String clusterAlias, Executor responseExecutor) {
                return mock(Client.class);
            }
        };
        try (ParentTaskAssigningClient client = new ParentTaskAssigningClient(mockClient, parentTaskId)) {
            assertThat(
                client.getRemoteClusterClient("remote-cluster", EsExecutors.DIRECT_EXECUTOR_SERVICE),
                is(instanceOf(ParentTaskAssigningClient.class))
            );
        }
    }
}<|MERGE_RESOLUTION|>--- conflicted
+++ resolved
@@ -30,21 +30,6 @@
     public void testSetsParentId() {
         TaskId[] parentTaskId = new TaskId[] { new TaskId(randomAlphaOfLength(3), randomLong()) };
 
-<<<<<<< HEAD
-        // This mock will do nothing but verify that parentTaskId is set on all requests sent to it.
-        NoOpClient mockClient = new NoOpClient(getTestName()) {
-            @Override
-            protected <Request extends ActionRequest, Response extends ActionResponse> void doExecute(
-                ActionType<Response> action,
-                Request request,
-                ActionListener<Response> listener
-            ) {
-                assertEquals(parentTaskId[0], request.getParentTask());
-                super.doExecute(action, request, listener);
-            }
-        };
-        try (ParentTaskAssigningClient client = new ParentTaskAssigningClient(mockClient, parentTaskId[0])) {
-=======
         try (var threadPool = createThreadPool()) {
             // This mock will do nothing but verify that parentTaskId is set on all requests sent to it.
             final var mock = new NoOpClient(threadPool) {
@@ -58,8 +43,7 @@
                 }
             };
 
-            final var client = new ParentTaskAssigningClient(mock, parentTaskId[0]);
->>>>>>> e93892c0
+            final ParentTaskAssigningClient client = new ParentTaskAssigningClient(mock, parentTaskId[0]);
             assertEquals(parentTaskId[0], client.getParentTask());
 
             // All of these should have the parentTaskId set
@@ -78,13 +62,15 @@
     public void testRemoteClientIsAlsoAParentAssigningClient() {
         TaskId parentTaskId = new TaskId(randomAlphaOfLength(3), randomLong());
 
-        NoOpClient mockClient = new NoOpClient(getTestName()) {
-            @Override
-            public Client getRemoteClusterClient(String clusterAlias, Executor responseExecutor) {
-                return mock(Client.class);
-            }
-        };
-        try (ParentTaskAssigningClient client = new ParentTaskAssigningClient(mockClient, parentTaskId)) {
+        try (var threadPool = createThreadPool()) {
+            final var mockClient = new NoOpClient(threadPool) {
+                @Override
+                public Client getRemoteClusterClient(String clusterAlias, Executor responseExecutor) {
+                    return mock(Client.class);
+                }
+            };
+
+            final ParentTaskAssigningClient client = new ParentTaskAssigningClient(mockClient, parentTaskId);
             assertThat(
                 client.getRemoteClusterClient("remote-cluster", EsExecutors.DIRECT_EXECUTOR_SERVICE),
                 is(instanceOf(ParentTaskAssigningClient.class))
