--- conflicted
+++ resolved
@@ -20,10 +20,6 @@
 package org.elasticsearch;
 
 import org.apache.commons.codec.DecoderException;
-<<<<<<< HEAD
-import org.elasticsearch.common.util.concurrent.EsRejectedExecutionException;
-import org.elasticsearch.rest.RestStatus;
-=======
 import org.elasticsearch.action.OriginalIndices;
 import org.elasticsearch.action.ShardOperationFailedException;
 import org.elasticsearch.action.search.ShardSearchFailure;
@@ -35,7 +31,6 @@
 import org.elasticsearch.index.shard.ShardId;
 import org.elasticsearch.rest.RestStatus;
 import org.elasticsearch.search.SearchShardTarget;
->>>>>>> 0c7f6570
 import org.elasticsearch.test.ESTestCase;
 import org.elasticsearch.transport.RemoteClusterAware;
 
@@ -108,8 +103,6 @@
         assertThat(ExceptionsHelper.status(new EsRejectedExecutionException("rejected")), equalTo(RestStatus.TOO_MANY_REQUESTS));
     }
 
-<<<<<<< HEAD
-=======
     public void testGroupBy() {
         ShardOperationFailedException[] failures = new ShardOperationFailedException[]{
             createShardFailureParsingException("error", "node0", "index", 0, null),
@@ -190,5 +183,4 @@
         ShardOperationFailedException[] groupBy = ExceptionsHelper.groupBy(failures);
         assertThat(groupBy.length, equalTo(2));
     }
->>>>>>> 0c7f6570
 }