--- conflicted
+++ resolved
@@ -120,17 +120,6 @@
             IndexShard replica = shards.addReplica();
             Future<Void> future = shards.asyncRecoverReplica(replica,
                 (indexShard, node) -> new RecoveryTarget(indexShard, node, recoveryListener) {
-<<<<<<< HEAD
-                @Override
-                public void cleanFiles(int totalTranslogOps, long globalCheckpoint,
-                                       Store.MetadataSnapshot sourceMetaData) throws IOException {
-                    super.cleanFiles(totalTranslogOps, globalCheckpoint, sourceMetaData);
-                    latch.countDown();
-                    try {
-                        latch.await();
-                    } catch (InterruptedException e) {
-                        throw new AssertionError(e);
-=======
                     @Override
                     public void cleanFiles(int totalTranslogOps, long globalCheckpoint,
                                            Store.MetadataSnapshot sourceMetaData) throws IOException {
@@ -141,10 +130,8 @@
                         } catch (InterruptedException e) {
                             throw new AssertionError(e);
                         }
->>>>>>> b8a4c13e
                     }
-                }
-            });
+                });
             future.get();
             thread.join();
             shards.assertAllEqual(numDocs);
