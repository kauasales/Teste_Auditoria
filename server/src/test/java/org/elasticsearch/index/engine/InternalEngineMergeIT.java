--- conflicted
+++ resolved
@@ -42,7 +42,7 @@
 public class InternalEngineMergeIT extends ESIntegTestCase {
 
     @TestLogging("_root:DEBUG")
-    public void testMergesHappening() throws InterruptedException, IOException, ExecutionException {
+    public void testMergesHappening() throws Exception {
         final int numOfShards = randomIntBetween(1, 5);
         // some settings to keep num segments low
         assertAcked(prepareCreate("test").setSettings(Settings.builder()
@@ -69,33 +69,16 @@
                 stats.getPrimaries().getMerge().getCurrent());
         }
         final long upperNumberSegments = 2 * numOfShards * 10;
-<<<<<<< HEAD
-        try {
-            assertBusy(() -> {
-                IndicesStatsResponse stats = client().admin().indices().prepareStats().setSegments(true).setMerge(true).get();
-                SegmentsStats segments = stats.getPrimaries().getSegments();
-                MergeStats merge = stats.getPrimaries().getMerge();
-                logger.info("numshards {}, segments {}, total merges {}, current merge {}", numOfShards,
-                    segments.getCount(), merge.getTotal(), merge.getCurrent());
-                long current = merge.getCurrent();
-                long count = segments.getCount();
-                assertTrue(count < upperNumberSegments);
-                assertEquals(0, current);
-            });
-        } catch (Exception e) {
-            throw new RuntimeException(e);
-        }
-=======
-        awaitBusy(() -> {
+        assertBusy(() -> {
             IndicesStatsResponse stats = client().admin().indices().prepareStats().setSegments(true).setMerge(true).get();
             logger.info("numshards {}, segments {}, total merges {}, current merge {}", numOfShards,
                 stats.getPrimaries().getSegments().getCount(), stats.getPrimaries().getMerge().getTotal(),
                 stats.getPrimaries().getMerge().getCurrent());
             long current = stats.getPrimaries().getMerge().getCurrent();
             long count = stats.getPrimaries().getSegments().getCount();
-            return count < upperNumberSegments && current == 0;
+            assertTrue(count < upperNumberSegments);
+            assertEquals(0, current);
         });
->>>>>>> d9b2ed61
         IndicesStatsResponse stats = client().admin().indices().prepareStats().setSegments(true).setMerge(true).get();
         logger.info("numshards {}, segments {}, total merges {}, current merge {}", numOfShards,
             stats.getPrimaries().getSegments().getCount(), stats.getPrimaries().getMerge().getTotal(),
