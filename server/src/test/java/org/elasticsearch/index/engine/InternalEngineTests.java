--- conflicted
+++ resolved
@@ -4004,13 +4004,8 @@
                 assertEquals(maxSeqIDOnReplica, recoveringEngine.getSeqNoStats(-1).getMaxSeqNo());
                 assertEquals(maxSeqIDOnReplica, recoveringEngine.getLocalCheckpoint());
                 if ((flushed = randomBoolean())) {
-<<<<<<< HEAD
-                    globalCheckpoint.set(recoveringEngine.getLocalCheckpointTracker().getMaxSeqNo());
+                    globalCheckpoint.set(recoveringEngine.getSeqNoStats(-1).getMaxSeqNo());
                     getTranslog(recoveringEngine).sync();
-=======
-                    globalCheckpoint.set(recoveringEngine.getSeqNoStats(-1).getMaxSeqNo());
-                    recoveringEngine.getTranslog().sync();
->>>>>>> 3db1fe7a
                     recoveringEngine.flush(true, true);
                 }
             }
@@ -4225,13 +4220,8 @@
                 document.add(new Field(SourceFieldMapper.NAME, BytesReference.toBytes(B_1), SourceFieldMapper.Defaults.FIELD_TYPE));
                 engine.index(indexForDoc(testParsedDocument(Integer.toString(docId), null, document, B_1, null)));
                 if (frequently()) {
-<<<<<<< HEAD
-                    globalCheckpoint.set(randomLongBetween(globalCheckpoint.get(), engine.getLocalCheckpointTracker().getCheckpoint()));
+                    globalCheckpoint.set(randomLongBetween(globalCheckpoint.get(), engine.getLocalCheckpoint()));
                     engine.syncTranslog();
-=======
-                    globalCheckpoint.set(randomLongBetween(globalCheckpoint.get(), engine.getLocalCheckpoint()));
-                    engine.getTranslog().sync();
->>>>>>> 3db1fe7a
                 }
                 if (frequently()) {
                     final long lastSyncedGlobalCheckpoint = Translog.readGlobalCheckpoint(translogPath, translogUUID);
