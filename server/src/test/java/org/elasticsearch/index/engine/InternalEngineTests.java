/*
 * Copyright Elasticsearch B.V. and/or licensed to Elasticsearch B.V. under one
 * or more contributor license agreements. Licensed under the Elastic License
 * 2.0 and the Server Side Public License, v 1; you may not use this file except
 * in compliance with, at your election, the Elastic License 2.0 or the Server
 * Side Public License, v 1.
 */

package org.elasticsearch.index.engine;

import com.carrotsearch.randomizedtesting.generators.RandomNumbers;

import org.apache.lucene.document.Field;
import org.apache.lucene.document.FieldType;
import org.apache.lucene.document.LongPoint;
import org.apache.lucene.document.NumericDocValuesField;
import org.apache.lucene.document.StoredField;
import org.apache.lucene.document.TextField;
import org.apache.lucene.index.DirectoryReader;
import org.apache.lucene.index.IndexCommit;
import org.apache.lucene.index.IndexReader;
import org.apache.lucene.index.IndexWriter;
import org.apache.lucene.index.IndexWriterConfig;
import org.apache.lucene.index.IndexableField;
import org.apache.lucene.index.LeafReader;
import org.apache.lucene.index.LeafReaderContext;
import org.apache.lucene.index.LiveIndexWriterConfig;
import org.apache.lucene.index.LogDocMergePolicy;
import org.apache.lucene.index.MergePolicy;
import org.apache.lucene.index.NoDeletionPolicy;
import org.apache.lucene.index.NoMergePolicy;
import org.apache.lucene.index.NumericDocValues;
import org.apache.lucene.index.PointValues;
import org.apache.lucene.index.SegmentInfos;
import org.apache.lucene.index.SoftDeletesRetentionMergePolicy;
import org.apache.lucene.index.Term;
import org.apache.lucene.index.Terms;
import org.apache.lucene.index.TermsEnum;
import org.apache.lucene.index.TieredMergePolicy;
import org.apache.lucene.search.IndexSearcher;
import org.apache.lucene.search.MatchAllDocsQuery;
import org.apache.lucene.search.MatchNoDocsQuery;
import org.apache.lucene.search.ReferenceManager;
import org.apache.lucene.search.Sort;
import org.apache.lucene.search.SortedSetSortField;
import org.apache.lucene.search.TermQuery;
import org.apache.lucene.search.TopDocs;
import org.apache.lucene.search.TotalHitCountCollector;
import org.apache.lucene.store.AlreadyClosedException;
import org.apache.lucene.store.Directory;
import org.apache.lucene.store.Lock;
import org.apache.lucene.tests.store.MockDirectoryWrapper;
import org.apache.lucene.util.Bits;
import org.apache.lucene.util.BytesRef;
import org.apache.lucene.util.FixedBitSet;
import org.apache.lucene.util.SetOnce;
import org.elasticsearch.ElasticsearchException;
import org.elasticsearch.Version;
import org.elasticsearch.action.ActionListener;
import org.elasticsearch.action.index.IndexRequest;
import org.elasticsearch.action.support.TransportActions;
import org.elasticsearch.cluster.metadata.IndexMetadata;
import org.elasticsearch.cluster.routing.IndexShardRoutingTable;
import org.elasticsearch.cluster.routing.ShardRouting;
import org.elasticsearch.cluster.routing.ShardRoutingState;
import org.elasticsearch.cluster.routing.TestShardRouting;
import org.elasticsearch.common.CheckedBiConsumer;
import org.elasticsearch.common.Randomness;
import org.elasticsearch.common.Strings;
import org.elasticsearch.common.TriFunction;
import org.elasticsearch.common.UUIDs;
import org.elasticsearch.common.bytes.BytesArray;
import org.elasticsearch.common.bytes.BytesReference;
import org.elasticsearch.common.lucene.Lucene;
import org.elasticsearch.common.lucene.index.ElasticsearchDirectoryReader;
import org.elasticsearch.common.lucene.index.SequentialStoredFieldsLeafReader;
import org.elasticsearch.common.lucene.uid.Versions;
import org.elasticsearch.common.lucene.uid.VersionsAndSeqNoResolver;
import org.elasticsearch.common.lucene.uid.VersionsAndSeqNoResolver.DocIdAndSeqNo;
import org.elasticsearch.common.settings.Settings;
import org.elasticsearch.common.util.BigArrays;
import org.elasticsearch.common.util.concurrent.AbstractRunnable;
import org.elasticsearch.common.util.concurrent.ConcurrentCollections;
import org.elasticsearch.common.util.concurrent.ReleasableLock;
import org.elasticsearch.core.CheckedRunnable;
import org.elasticsearch.core.TimeValue;
import org.elasticsearch.core.Tuple;
import org.elasticsearch.core.internal.io.IOUtils;
import org.elasticsearch.index.IndexModule;
import org.elasticsearch.index.IndexSettings;
import org.elasticsearch.index.VersionType;
import org.elasticsearch.index.codec.CodecService;
import org.elasticsearch.index.fieldvisitor.FieldsVisitor;
import org.elasticsearch.index.mapper.DocumentParser;
import org.elasticsearch.index.mapper.IdFieldMapper;
import org.elasticsearch.index.mapper.LuceneDocument;
import org.elasticsearch.index.mapper.MapperService;
import org.elasticsearch.index.mapper.MappingLookup;
import org.elasticsearch.index.mapper.ParsedDocument;
import org.elasticsearch.index.mapper.ProvidedIdFieldMapper;
import org.elasticsearch.index.mapper.SeqNoFieldMapper;
import org.elasticsearch.index.mapper.SourceFieldMapper;
import org.elasticsearch.index.mapper.TsidExtractingIdFieldMapper;
import org.elasticsearch.index.mapper.Uid;
import org.elasticsearch.index.mapper.VersionFieldMapper;
import org.elasticsearch.index.seqno.LocalCheckpointTracker;
import org.elasticsearch.index.seqno.ReplicationTracker;
import org.elasticsearch.index.seqno.RetentionLease;
import org.elasticsearch.index.seqno.RetentionLeases;
import org.elasticsearch.index.seqno.SeqNoStats;
import org.elasticsearch.index.seqno.SequenceNumbers;
import org.elasticsearch.index.shard.SearcherHelper;
import org.elasticsearch.index.shard.ShardId;
import org.elasticsearch.index.shard.ShardUtils;
import org.elasticsearch.index.store.Store;
import org.elasticsearch.index.translog.SnapshotMatchers;
import org.elasticsearch.index.translog.TestTranslog;
import org.elasticsearch.index.translog.Translog;
import org.elasticsearch.index.translog.TranslogConfig;
import org.elasticsearch.index.translog.TranslogDeletionPolicy;
import org.elasticsearch.indices.breaker.NoneCircuitBreakerService;
import org.elasticsearch.logging.Level;
import org.elasticsearch.logging.api.core.Appender;
import org.elasticsearch.logging.api.core.Filter;
import org.elasticsearch.logging.api.core.Layout;
import org.elasticsearch.logging.api.core.LogEvent;
import org.elasticsearch.test.IndexSettingsModule;
import org.elasticsearch.test.VersionUtils;
import org.elasticsearch.threadpool.ThreadPool;
import org.elasticsearch.xcontent.XContentType;
import org.hamcrest.MatcherAssert;
import org.hamcrest.Matchers;

import java.io.Closeable;
import java.io.IOException;
import java.io.UncheckedIOException;
import java.nio.charset.Charset;
import java.nio.file.Files;
import java.nio.file.Path;
import java.util.ArrayList;
import java.util.Arrays;
import java.util.Collections;
import java.util.Comparator;
import java.util.HashMap;
import java.util.HashSet;
import java.util.Iterator;
import java.util.LinkedHashMap;
import java.util.List;
import java.util.Map;
import java.util.Queue;
import java.util.Set;
import java.util.concurrent.BrokenBarrierException;
import java.util.concurrent.CountDownLatch;
import java.util.concurrent.CyclicBarrier;
import java.util.concurrent.Phaser;
import java.util.concurrent.Semaphore;
import java.util.concurrent.TimeUnit;
import java.util.concurrent.atomic.AtomicBoolean;
import java.util.concurrent.atomic.AtomicInteger;
import java.util.concurrent.atomic.AtomicLong;
import java.util.concurrent.atomic.AtomicReference;
import java.util.function.BiFunction;
import java.util.function.Function;
import java.util.function.IntSupplier;
import java.util.function.LongSupplier;
import java.util.function.Supplier;
import java.util.function.ToLongBiFunction;
import java.util.stream.Collectors;
import java.util.stream.LongStream;
import java.util.stream.StreamSupport;

import static java.util.Collections.shuffle;
import static org.elasticsearch.common.lucene.Lucene.indexWriterConfigWithNoMerging;
import static org.elasticsearch.index.engine.Engine.ES_VERSION;
import static org.elasticsearch.index.engine.Engine.Operation.Origin.LOCAL_RESET;
import static org.elasticsearch.index.engine.Engine.Operation.Origin.LOCAL_TRANSLOG_RECOVERY;
import static org.elasticsearch.index.engine.Engine.Operation.Origin.PEER_RECOVERY;
import static org.elasticsearch.index.engine.Engine.Operation.Origin.PRIMARY;
import static org.elasticsearch.index.engine.Engine.Operation.Origin.REPLICA;
import static org.elasticsearch.index.seqno.SequenceNumbers.NO_OPS_PERFORMED;
import static org.elasticsearch.index.seqno.SequenceNumbers.UNASSIGNED_PRIMARY_TERM;
import static org.elasticsearch.index.seqno.SequenceNumbers.UNASSIGNED_SEQ_NO;
import static org.hamcrest.CoreMatchers.instanceOf;
import static org.hamcrest.CoreMatchers.sameInstance;
import static org.hamcrest.Matchers.contains;
import static org.hamcrest.Matchers.containsInAnyOrder;
import static org.hamcrest.Matchers.containsString;
import static org.hamcrest.Matchers.empty;
import static org.hamcrest.Matchers.emptyArray;
import static org.hamcrest.Matchers.equalTo;
import static org.hamcrest.Matchers.greaterThan;
import static org.hamcrest.Matchers.greaterThanOrEqualTo;
import static org.hamcrest.Matchers.hasItem;
import static org.hamcrest.Matchers.hasKey;
import static org.hamcrest.Matchers.hasSize;
import static org.hamcrest.Matchers.in;
import static org.hamcrest.Matchers.is;
import static org.hamcrest.Matchers.lessThanOrEqualTo;
import static org.hamcrest.Matchers.not;
import static org.hamcrest.Matchers.notNullValue;
import static org.hamcrest.Matchers.nullValue;
import static org.mockito.Mockito.atLeastOnce;
import static org.mockito.Mockito.doAnswer;
import static org.mockito.Mockito.spy;
import static org.mockito.Mockito.verify;
import static org.mockito.Mockito.when;

public class InternalEngineTests extends EngineTestCase {

    public void testVersionMapAfterAutoIDDocument() throws IOException {
        engine.refresh("warm_up");
        ParsedDocument doc = testParsedDocument(
            "1",
            null,
            testDocumentWithTextField("test"),
            new BytesArray("{}".getBytes(Charset.defaultCharset())),
            null
        );
        Engine.Index operation = randomBoolean()
            ? appendOnlyPrimary(doc, false, 1)
            : appendOnlyReplica(doc, false, 1, randomIntBetween(0, 5));
        engine.index(operation);
        assertFalse(engine.isSafeAccessRequired());
        doc = testParsedDocument(
            "1",
            null,
            testDocumentWithTextField("updated"),
            new BytesArray("{}".getBytes(Charset.defaultCharset())),
            null
        );
        Engine.Index update = indexForDoc(doc);
        engine.index(update);
        assertTrue(engine.isSafeAccessRequired());
        assertThat(engine.getVersionMap().values(), hasSize(1));
        try (Engine.Searcher searcher = engine.acquireSearcher("test")) {
            assertEquals(0, searcher.getIndexReader().numDocs());
        }

        try (Engine.Searcher searcher = engine.acquireSearcher("test", Engine.SearcherScope.INTERNAL)) {
            assertEquals(1, searcher.getIndexReader().numDocs());
            TopDocs search = searcher.search(new MatchAllDocsQuery(), 1);
            org.apache.lucene.document.Document luceneDoc = searcher.doc(search.scoreDocs[0].doc);
            assertEquals("test", luceneDoc.get("value"));
        }

        // now lets make this document visible
        engine.refresh("test");
        if (randomBoolean()) { // random empty refresh
            engine.refresh("test");
        }
        assertTrue("safe access should be required we carried it over", engine.isSafeAccessRequired());
        try (Engine.Searcher searcher = engine.acquireSearcher("test")) {
            assertEquals(1, searcher.getIndexReader().numDocs());
            TopDocs search = searcher.search(new MatchAllDocsQuery(), 1);
            org.apache.lucene.document.Document luceneDoc = searcher.doc(search.scoreDocs[0].doc);
            assertEquals("updated", luceneDoc.get("value"));
        }

        doc = testParsedDocument(
            "2",
            null,
            testDocumentWithTextField("test"),
            new BytesArray("{}".getBytes(Charset.defaultCharset())),
            null
        );
        operation = randomBoolean() ? appendOnlyPrimary(doc, false, 1) : appendOnlyReplica(doc, false, 1, generateNewSeqNo(engine));
        engine.index(operation);
        assertTrue("safe access should be required", engine.isSafeAccessRequired());
        assertThat(engine.getVersionMap().values(), hasSize(1)); // now we add this to the map
        engine.refresh("test");
        if (randomBoolean()) { // randomly refresh here again
            engine.refresh("test");
        }
        try (Engine.Searcher searcher = engine.acquireSearcher("test")) {
            assertEquals(2, searcher.getIndexReader().numDocs());
        }
        if (operation.origin() == PRIMARY) {
            assertFalse("safe access should NOT be required last indexing round was only append only", engine.isSafeAccessRequired());
        }
        engine.delete(new Engine.Delete(operation.id(), operation.uid(), primaryTerm.get()));
        assertTrue("safe access should be required", engine.isSafeAccessRequired());
        engine.refresh("test");
        assertTrue("safe access should be required", engine.isSafeAccessRequired());
        try (Engine.Searcher searcher = engine.acquireSearcher("test")) {
            assertEquals(1, searcher.getIndexReader().numDocs());
        }
    }

    public void testVerboseSegments() throws Exception {
        try (Store store = createStore(); Engine engine = createEngine(defaultSettings, store, createTempDir(), NoMergePolicy.INSTANCE)) {
            List<Segment> segments = engine.segments();
            assertThat(segments.isEmpty(), equalTo(true));

            ParsedDocument doc = testParsedDocument("1", null, testDocumentWithTextField(), B_1, null);
            engine.index(indexForDoc(doc));
            engine.refresh("test");

            segments = engine.segments();
            assertThat(segments.size(), equalTo(1));

            ParsedDocument doc2 = testParsedDocument("2", null, testDocumentWithTextField(), B_2, null);
            engine.index(indexForDoc(doc2));
            engine.refresh("test");
            ParsedDocument doc3 = testParsedDocument("3", null, testDocumentWithTextField(), B_3, null);
            engine.index(indexForDoc(doc3));
            engine.refresh("test");

            segments = engine.segments();
            assertThat(segments.size(), equalTo(3));
        }
    }

    public void testSegmentsWithMergeFlag() throws Exception {
        try (Store store = createStore(); Engine engine = createEngine(defaultSettings, store, createTempDir(), new TieredMergePolicy())) {
            ParsedDocument doc = testParsedDocument("1", null, testDocument(), B_1, null);
            Engine.Index index = indexForDoc(doc);
            engine.index(index);
            engine.flush();
            assertThat(engine.segments().size(), equalTo(1));
            index = indexForDoc(testParsedDocument("2", null, testDocument(), B_1, null));
            engine.index(index);
            engine.flush();
            List<Segment> segments = engine.segments();
            assertThat(segments.size(), equalTo(2));
            for (Segment segment : segments) {
                assertThat(segment.getMergeId(), nullValue());
            }
            index = indexForDoc(testParsedDocument("3", null, testDocument(), B_1, null));
            engine.index(index);
            engine.flush();
            segments = engine.segments();
            assertThat(segments.size(), equalTo(3));
            for (Segment segment : segments) {
                assertThat(segment.getMergeId(), nullValue());
            }

            index = indexForDoc(doc);
            engine.index(index);
            engine.flush();
            final long gen1 = store.readLastCommittedSegmentsInfo().getGeneration();
            // now, optimize and wait for merges, see that we have no merge flag
            engine.forceMerge(true, 1, false, UUIDs.randomBase64UUID());

            // ensure that we have released the older segments with a refresh so they can be removed
            assertFalse(engine.refreshNeeded());

            for (Segment segment : engine.segments()) {
                assertThat(segment.getMergeId(), nullValue());
            }
            // we could have multiple underlying merges, so the generation may increase more than once
            assertTrue(store.readLastCommittedSegmentsInfo().getGeneration() > gen1);

            final boolean flush = randomBoolean();
            final long gen2 = store.readLastCommittedSegmentsInfo().getGeneration();
            engine.forceMerge(flush, 1, false, UUIDs.randomBase64UUID());
            for (Segment segment : engine.segments()) {
                assertThat(segment.getMergeId(), nullValue());
            }

            if (flush) {
                // we should have had just 1 merge, so last generation should be exact
                assertEquals(gen2, store.readLastCommittedSegmentsInfo().getLastGeneration());
            }
        }
    }

    public void testSegmentsWithIndexSort() throws Exception {
        Sort indexSort = new Sort(new SortedSetSortField("field", false));
        try (
            Store store = createStore();
            Engine engine = createEngine(defaultSettings, store, createTempDir(), NoMergePolicy.INSTANCE, null, null, null, indexSort, null)
        ) {
            List<Segment> segments = engine.segments();
            assertThat(segments.isEmpty(), equalTo(true));

            ParsedDocument doc = testParsedDocument("1", null, testDocumentWithTextField(), B_1, null);
            engine.index(indexForDoc(doc));
            engine.refresh("test");

            segments = engine.segments();
            assertThat(segments.size(), equalTo(1));
            assertThat(segments.get(0).getSegmentSort(), equalTo(indexSort));

            ParsedDocument doc2 = testParsedDocument("2", null, testDocumentWithTextField(), B_2, null);
            engine.index(indexForDoc(doc2));
            engine.refresh("test");
            ParsedDocument doc3 = testParsedDocument("3", null, testDocumentWithTextField(), B_3, null);
            engine.index(indexForDoc(doc3));
            engine.refresh("test");

            segments = engine.segments();
            assertThat(segments.size(), equalTo(3));
            assertThat(segments.get(0).getSegmentSort(), equalTo(indexSort));
            assertThat(segments.get(1).getSegmentSort(), equalTo(indexSort));
            assertThat(segments.get(2).getSegmentSort(), equalTo(indexSort));
        }
    }

    public void testSegmentsStatsIncludingFileSizes() throws Exception {
        try (Store store = createStore(); Engine engine = createEngine(defaultSettings, store, createTempDir(), NoMergePolicy.INSTANCE)) {
            assertThat(engine.segmentsStats(true, false).getFiles().size(), equalTo(0));

            ParsedDocument doc = testParsedDocument("1", null, testDocumentWithTextField(), B_1, null);
            engine.index(indexForDoc(doc));
            engine.refresh("test");

            final SegmentsStats stats1 = engine.segmentsStats(true, false);
            assertThat(stats1.getFiles().size(), greaterThan(0));
            for (Map.Entry<String, SegmentsStats.FileStats> fileStats : stats1.getFiles().entrySet()) {
                assertThat(fileStats.getValue().getTotal(), greaterThan(0L));
                assertThat(fileStats.getValue().getCount(), greaterThan(0L));
                assertThat(fileStats.getValue().getMin(), greaterThan(0L));
                assertThat(fileStats.getValue().getMax(), greaterThan(0L));
            }

            ParsedDocument doc2 = testParsedDocument("2", null, testDocumentWithTextField(), B_2, null);
            engine.index(indexForDoc(doc2));
            engine.refresh("test");

            final SegmentsStats stats2 = engine.segmentsStats(true, false);
            for (Map.Entry<String, SegmentsStats.FileStats> cursor : stats1.getFiles().entrySet()) {
                final String extension = cursor.getKey();
                assertThat(stats2.getFiles().get(extension).getTotal(), greaterThan((stats1.getFiles().get(extension).getTotal())));
                assertThat(stats2.getFiles().get(extension).getCount(), greaterThan((stats1.getFiles().get(extension).getCount())));
                assertThat(stats2.getFiles().get(extension).getMin(), greaterThan((0L)));
                assertThat(stats2.getFiles().get(extension).getMax(), greaterThan((0L)));
            }
        }
    }

    public void testSegments() throws Exception {
        final AtomicLong globalCheckpoint = new AtomicLong(SequenceNumbers.NO_OPS_PERFORMED);
        try (
            Store store = createStore();
            InternalEngine engine = createEngine(
                config(defaultSettings, store, createTempDir(), NoMergePolicy.INSTANCE, null, null, globalCheckpoint::get)
            )
        ) {
            assertThat(engine.segments(), empty());
            int numDocsFirstSegment = randomIntBetween(5, 50);
            Set<String> liveDocsFirstSegment = new HashSet<>();
            for (int i = 0; i < numDocsFirstSegment; i++) {
                String id = Integer.toString(i);
                ParsedDocument doc = testParsedDocument(id, null, testDocument(), B_1, null);
                engine.index(indexForDoc(doc));
                liveDocsFirstSegment.add(id);
            }
            engine.refresh("test");
            List<Segment> segments = engine.segments();
            assertThat(segments, hasSize(1));
            assertThat(segments.get(0).getNumDocs(), equalTo(liveDocsFirstSegment.size()));
            assertThat(segments.get(0).getDeletedDocs(), equalTo(0));
            assertFalse(segments.get(0).committed);
            int deletes = 0;
            int updates = 0;
            int appends = 0;
            int iterations = scaledRandomIntBetween(1, 50);
            for (int i = 0; i < iterations && liveDocsFirstSegment.isEmpty() == false; i++) {
                String idToUpdate = randomFrom(liveDocsFirstSegment);
                liveDocsFirstSegment.remove(idToUpdate);
                ParsedDocument doc = testParsedDocument(idToUpdate, null, testDocument(), B_1, null);
                if (randomBoolean()) {
                    engine.delete(new Engine.Delete(doc.id(), newUid(doc), primaryTerm.get()));
                    deletes++;
                } else {
                    engine.index(indexForDoc(doc));
                    updates++;
                }
                if (randomBoolean()) {
                    engine.index(indexForDoc(testParsedDocument(UUIDs.randomBase64UUID(), null, testDocument(), B_1, null)));
                    appends++;
                }
            }
            boolean committed = randomBoolean();
            if (committed) {
                engine.flush();
            }
            engine.refresh("test");
            segments = engine.segments();
            assertThat(segments, hasSize(2));
            assertThat(segments.get(0).getNumDocs(), equalTo(liveDocsFirstSegment.size()));
            assertThat(segments.get(0).getDeletedDocs(), equalTo(updates + deletes));
            assertThat(segments.get(0).committed, equalTo(committed));

            assertThat(segments.get(1).getNumDocs(), equalTo(updates + appends));
            assertThat(segments.get(1).getDeletedDocs(), equalTo(deletes)); // delete tombstones
            assertThat(segments.get(1).committed, equalTo(committed));
        }
    }

    public void testCommitStats() throws IOException {
        final AtomicLong maxSeqNo = new AtomicLong(SequenceNumbers.NO_OPS_PERFORMED);
        final AtomicLong localCheckpoint = new AtomicLong(SequenceNumbers.NO_OPS_PERFORMED);
        final AtomicLong globalCheckpoint = new AtomicLong(UNASSIGNED_SEQ_NO);
        try (
            Store store = createStore();
            InternalEngine engine = createEngine(store, createTempDir(), (maxSeq, localCP) -> new LocalCheckpointTracker(maxSeq, localCP) {
                @Override
                public long getMaxSeqNo() {
                    return maxSeqNo.get();
                }

                @Override
                public long getProcessedCheckpoint() {
                    return localCheckpoint.get();
                }
            })
        ) {
            CommitStats stats1 = engine.commitStats();
            assertThat(stats1.getGeneration(), greaterThan(0L));
            assertThat(stats1.getId(), notNullValue());
            assertThat(stats1.getUserData(), hasKey(SequenceNumbers.LOCAL_CHECKPOINT_KEY));
            assertThat(
                Long.parseLong(stats1.getUserData().get(SequenceNumbers.LOCAL_CHECKPOINT_KEY)),
                equalTo(SequenceNumbers.NO_OPS_PERFORMED)
            );

            assertThat(stats1.getUserData(), hasKey(SequenceNumbers.MAX_SEQ_NO));
            assertThat(Long.parseLong(stats1.getUserData().get(SequenceNumbers.MAX_SEQ_NO)), equalTo(SequenceNumbers.NO_OPS_PERFORMED));

            maxSeqNo.set(rarely() ? SequenceNumbers.NO_OPS_PERFORMED : randomIntBetween(0, 1024));
            localCheckpoint.set(
                rarely() || maxSeqNo.get() == SequenceNumbers.NO_OPS_PERFORMED
                    ? SequenceNumbers.NO_OPS_PERFORMED
                    : randomIntBetween(0, 1024)
            );
            globalCheckpoint.set(
                rarely() || localCheckpoint.get() == SequenceNumbers.NO_OPS_PERFORMED
                    ? UNASSIGNED_SEQ_NO
                    : randomIntBetween(0, (int) localCheckpoint.get())
            );

            engine.flush(true, true);

            CommitStats stats2 = engine.commitStats();
            assertThat(stats2.getGeneration(), greaterThan(stats1.getGeneration()));
            assertThat(stats2.getId(), notNullValue());
            assertThat(stats2.getId(), not(equalTo(stats1.getId())));
            assertThat(stats2.getUserData(), hasKey(Translog.TRANSLOG_UUID_KEY));
            assertThat(stats2.getUserData().get(Translog.TRANSLOG_UUID_KEY), equalTo(stats1.getUserData().get(Translog.TRANSLOG_UUID_KEY)));
            assertThat(Long.parseLong(stats2.getUserData().get(SequenceNumbers.LOCAL_CHECKPOINT_KEY)), equalTo(localCheckpoint.get()));
            assertThat(stats2.getUserData(), hasKey(SequenceNumbers.MAX_SEQ_NO));
            assertThat(Long.parseLong(stats2.getUserData().get(SequenceNumbers.MAX_SEQ_NO)), equalTo(maxSeqNo.get()));
        }
    }

    public void testFlushIsDisabledDuringTranslogRecovery() throws IOException {
        engine.ensureCanFlush(); // recovered already
        ParsedDocument doc = testParsedDocument("1", null, testDocumentWithTextField(), SOURCE, null);
        engine.index(indexForDoc(doc));
        engine.close();

        engine = new InternalEngine(engine.config());
        expectThrows(IllegalStateException.class, engine::ensureCanFlush);
        expectThrows(IllegalStateException.class, () -> engine.flush(true, true));
        if (randomBoolean()) {
            engine.recoverFromTranslog(translogHandler, Long.MAX_VALUE);
        } else {
            engine.skipTranslogRecovery();
        }
        engine.ensureCanFlush(); // ready
        doc = testParsedDocument("2", null, testDocumentWithTextField(), SOURCE, null);
        engine.index(indexForDoc(doc));
        engine.flush();
    }

    public void testTranslogMultipleOperationsSameDocument() throws IOException {
        final int ops = randomIntBetween(1, 32);
        Engine initialEngine;
        final List<Engine.Operation> operations = new ArrayList<>();
        try {
            initialEngine = engine;
            for (int i = 0; i < ops; i++) {
                final ParsedDocument doc = testParsedDocument("1", null, testDocumentWithTextField(), SOURCE, null);
                if (randomBoolean()) {
                    final Engine.Index operation = new Engine.Index(
                        newUid(doc),
                        doc,
                        UNASSIGNED_SEQ_NO,
                        0,
                        i,
                        VersionType.EXTERNAL,
                        Engine.Operation.Origin.PRIMARY,
                        System.nanoTime(),
                        IndexRequest.UNSET_AUTO_GENERATED_TIMESTAMP,
                        false,
                        UNASSIGNED_SEQ_NO,
                        0
                    );
                    operations.add(operation);
                    initialEngine.index(operation);
                } else {
                    final Engine.Delete operation = new Engine.Delete(
                        "1",
                        newUid(doc),
                        UNASSIGNED_SEQ_NO,
                        0,
                        i,
                        VersionType.EXTERNAL,
                        Engine.Operation.Origin.PRIMARY,
                        System.nanoTime(),
                        UNASSIGNED_SEQ_NO,
                        0
                    );
                    operations.add(operation);
                    initialEngine.delete(operation);
                }
            }
        } finally {
            IOUtils.close(engine);
        }
        try (Engine recoveringEngine = new InternalEngine(engine.config())) {
            recoveringEngine.recoverFromTranslog(translogHandler, Long.MAX_VALUE);
            recoveringEngine.refresh("test");
            try (Engine.Searcher searcher = recoveringEngine.acquireSearcher("test")) {
                final TotalHitCountCollector collector = new TotalHitCountCollector();
                searcher.search(new MatchAllDocsQuery(), collector);
                assertThat(collector.getTotalHits(), equalTo(operations.get(operations.size() - 1) instanceof Engine.Delete ? 0 : 1));
            }
        }
    }

    public void testTranslogRecoveryDoesNotReplayIntoTranslog() throws IOException {
        final int docs = randomIntBetween(1, 32);
        Engine initialEngine = null;
        try {
            initialEngine = engine;
            for (int i = 0; i < docs; i++) {
                final String id = Integer.toString(i);
                final ParsedDocument doc = testParsedDocument(id, null, testDocumentWithTextField(), SOURCE, null);
                initialEngine.index(indexForDoc(doc));
            }
        } finally {
            IOUtils.close(initialEngine);
        }

        Engine recoveringEngine = null;
        try {
            final AtomicBoolean committed = new AtomicBoolean();
            recoveringEngine = new InternalEngine(initialEngine.config()) {

                @Override
                protected void commitIndexWriter(IndexWriter writer, Translog translog) throws IOException {
                    committed.set(true);
                    super.commitIndexWriter(writer, translog);
                }
            };
            assertThat(getTranslog(recoveringEngine).stats().getUncommittedOperations(), equalTo(docs));
            recoveringEngine.recoverFromTranslog(translogHandler, Long.MAX_VALUE);
            assertTrue(committed.get());
        } finally {
            IOUtils.close(recoveringEngine);
        }
    }

    public void testTranslogRecoveryWithMultipleGenerations() throws IOException {
        final int docs = randomIntBetween(1, 4096);
        final List<Long> seqNos = LongStream.range(0, docs).boxed().collect(Collectors.toCollection(ArrayList::new));
        Randomness.shuffle(seqNos);
        Engine initialEngine = null;
        Engine recoveringEngine = null;
        Store store = createStore();
        final AtomicInteger counter = new AtomicInteger();
        try {
            initialEngine = createEngine(
                store,
                createTempDir(),
                LocalCheckpointTracker::new,
                (engine, operation) -> seqNos.get(counter.getAndIncrement())
            );
            for (int i = 0; i < docs; i++) {
                final String id = Integer.toString(i);
                final ParsedDocument doc = testParsedDocument(id, null, testDocumentWithTextField(), SOURCE, null);
                initialEngine.index(indexForDoc(doc));
                if (rarely()) {
                    getTranslog(initialEngine).rollGeneration();
                } else if (rarely()) {
                    initialEngine.flush();
                }
            }
            initialEngine.close();
            recoveringEngine = new InternalEngine(initialEngine.config());
            recoveringEngine.recoverFromTranslog(translogHandler, Long.MAX_VALUE);
            recoveringEngine.refresh("test");
            try (Engine.Searcher searcher = recoveringEngine.acquireSearcher("test")) {
                TopDocs topDocs = searcher.search(new MatchAllDocsQuery(), docs);
                assertEquals(docs, topDocs.totalHits.value);
            }
        } finally {
            IOUtils.close(initialEngine, recoveringEngine, store);
        }
    }

    public void testRecoveryFromTranslogUpToSeqNo() throws IOException {
        final AtomicLong globalCheckpoint = new AtomicLong(SequenceNumbers.NO_OPS_PERFORMED);
        try (Store store = createStore()) {
            EngineConfig config = config(defaultSettings, store, createTempDir(), newMergePolicy(), null, null, globalCheckpoint::get);
            final long maxSeqNo;
            try (InternalEngine engine = createEngine(config)) {
                final int docs = randomIntBetween(1, 100);
                for (int i = 0; i < docs; i++) {
                    final String id = Integer.toString(i);
                    final ParsedDocument doc = testParsedDocument(id, null, testDocumentWithTextField(), SOURCE, null);
                    engine.index(indexForDoc(doc));
                    if (rarely()) {
                        engine.rollTranslogGeneration();
                    } else if (rarely()) {
                        engine.flush(randomBoolean(), true);
                    }
                }
                maxSeqNo = engine.getLocalCheckpointTracker().getMaxSeqNo();
                globalCheckpoint.set(randomLongBetween(globalCheckpoint.get(), engine.getProcessedLocalCheckpoint()));
                engine.syncTranslog();
            }
            try (InternalEngine engine = new InternalEngine(config)) {
                engine.recoverFromTranslog(translogHandler, Long.MAX_VALUE);
                assertThat(engine.getProcessedLocalCheckpoint(), equalTo(maxSeqNo));
                assertThat(engine.getLocalCheckpointTracker().getMaxSeqNo(), equalTo(maxSeqNo));
            }
            try (InternalEngine engine = new InternalEngine(config)) {
                long upToSeqNo = randomLongBetween(globalCheckpoint.get(), maxSeqNo);
                engine.recoverFromTranslog(translogHandler, upToSeqNo);
                assertThat(engine.getProcessedLocalCheckpoint(), equalTo(upToSeqNo));
                assertThat(engine.getLocalCheckpointTracker().getMaxSeqNo(), equalTo(upToSeqNo));
            }
        }
    }

    public void testConcurrentGetAndFlush() throws Exception {
        ParsedDocument doc = testParsedDocument("1", null, testDocumentWithTextField(), B_1, null);
        engine.index(indexForDoc(doc));

        MapperService mapperService = createMapperService();
        final AtomicReference<Engine.GetResult> latestGetResult = new AtomicReference<>();
        latestGetResult.set(
            engine.get(newGet(true, doc), mapperService.mappingLookup(), mapperService.documentParser(), randomSearcherWrapper())
        );
        final AtomicBoolean flushFinished = new AtomicBoolean(false);
        final CyclicBarrier barrier = new CyclicBarrier(2);
        Thread getThread = new Thread(() -> {
            try {
                barrier.await();
            } catch (InterruptedException | BrokenBarrierException e) {
                throw new RuntimeException(e);
            }
            while (flushFinished.get() == false) {
                Engine.GetResult previousGetResult = latestGetResult.get();
                if (previousGetResult != null) {
                    previousGetResult.close();
                }
                latestGetResult.set(
                    engine.get(newGet(true, doc), mapperService.mappingLookup(), mapperService.documentParser(), randomSearcherWrapper())
                );
                if (latestGetResult.get().exists() == false) {
                    break;
                }
            }
        });
        getThread.start();
        barrier.await();
        engine.flush();
        flushFinished.set(true);
        getThread.join();
        assertTrue(latestGetResult.get().exists());
        latestGetResult.get().close();
    }

    public void testSimpleOperations() throws Exception {
        MapperService mapperService = createMapperService();
        final MappingLookup mappingLookup = mapperService.mappingLookup();
        DocumentParser documentParser = mapperService.documentParser();
        engine.refresh("warm_up");
        Engine.Searcher searchResult = engine.acquireSearcher("test");
        MatcherAssert.assertThat(searchResult, EngineSearcherTotalHitsMatcher.engineSearcherTotalHits(0));
        searchResult.close();

        // create a document
        LuceneDocument document = testDocumentWithTextField();
        document.add(new Field(SourceFieldMapper.NAME, BytesReference.toBytes(B_1), SourceFieldMapper.Defaults.FIELD_TYPE));
        ParsedDocument doc = testParsedDocument("1", null, document, B_1, null);
        engine.index(indexForDoc(doc));

        // its not there...
        searchResult = engine.acquireSearcher("test");
        MatcherAssert.assertThat(searchResult, EngineSearcherTotalHitsMatcher.engineSearcherTotalHits(0));
        MatcherAssert.assertThat(
            searchResult,
            EngineSearcherTotalHitsMatcher.engineSearcherTotalHits(new TermQuery(new Term("value", "test")), 0)
        );
        searchResult.close();

        // but, not there non realtime
        try (Engine.GetResult getResult = engine.get(newGet(false, doc), mappingLookup, documentParser, randomSearcherWrapper())) {
            assertThat(getResult.exists(), equalTo(false));
        }

        // but, we can still get it (in realtime)
        try (Engine.GetResult getResult = engine.get(newGet(true, doc), mappingLookup, documentParser, randomSearcherWrapper())) {
            assertThat(getResult.exists(), equalTo(true));
            assertThat(getResult.docIdAndVersion(), notNullValue());
        }

        // but not real time is not yet visible
        try (Engine.GetResult getResult = engine.get(newGet(false, doc), mappingLookup, documentParser, randomSearcherWrapper())) {
            assertThat(getResult.exists(), equalTo(false));
        }

        // refresh and it should be there
        engine.refresh("test");

        // now its there...
        searchResult = engine.acquireSearcher("test");
        MatcherAssert.assertThat(searchResult, EngineSearcherTotalHitsMatcher.engineSearcherTotalHits(1));
        MatcherAssert.assertThat(
            searchResult,
            EngineSearcherTotalHitsMatcher.engineSearcherTotalHits(new TermQuery(new Term("value", "test")), 1)
        );
        searchResult.close();

        // also in non realtime
        try (Engine.GetResult getResult = engine.get(newGet(false, doc), mappingLookup, documentParser, randomSearcherWrapper())) {
            assertThat(getResult.exists(), equalTo(true));
            assertThat(getResult.docIdAndVersion(), notNullValue());
        }

        // now do an update
        document = testDocument();
        document.add(new TextField("value", "test1", Field.Store.YES));
        document.add(new Field(SourceFieldMapper.NAME, BytesReference.toBytes(SOURCE), SourceFieldMapper.Defaults.FIELD_TYPE));
        doc = testParsedDocument("1", null, document, SOURCE, null);
        engine.index(indexForDoc(doc));

        // its not updated yet...
        searchResult = engine.acquireSearcher("test");
        MatcherAssert.assertThat(searchResult, EngineSearcherTotalHitsMatcher.engineSearcherTotalHits(1));
        MatcherAssert.assertThat(
            searchResult,
            EngineSearcherTotalHitsMatcher.engineSearcherTotalHits(new TermQuery(new Term("value", "test")), 1)
        );
        MatcherAssert.assertThat(
            searchResult,
            EngineSearcherTotalHitsMatcher.engineSearcherTotalHits(new TermQuery(new Term("value", "test1")), 0)
        );
        searchResult.close();

        // but, we can still get it (in realtime)
        try (Engine.GetResult getResult = engine.get(newGet(true, doc), mappingLookup, documentParser, randomSearcherWrapper())) {
            assertThat(getResult.exists(), equalTo(true));
            assertThat(getResult.docIdAndVersion(), notNullValue());
        }

        // refresh and it should be updated
        engine.refresh("test");

        searchResult = engine.acquireSearcher("test");
        MatcherAssert.assertThat(searchResult, EngineSearcherTotalHitsMatcher.engineSearcherTotalHits(1));
        MatcherAssert.assertThat(
            searchResult,
            EngineSearcherTotalHitsMatcher.engineSearcherTotalHits(new TermQuery(new Term("value", "test")), 0)
        );
        MatcherAssert.assertThat(
            searchResult,
            EngineSearcherTotalHitsMatcher.engineSearcherTotalHits(new TermQuery(new Term("value", "test1")), 1)
        );
        searchResult.close();

        // now delete
        engine.delete(new Engine.Delete("1", newUid(doc), primaryTerm.get()));

        // its not deleted yet
        searchResult = engine.acquireSearcher("test");
        MatcherAssert.assertThat(searchResult, EngineSearcherTotalHitsMatcher.engineSearcherTotalHits(1));
        MatcherAssert.assertThat(
            searchResult,
            EngineSearcherTotalHitsMatcher.engineSearcherTotalHits(new TermQuery(new Term("value", "test")), 0)
        );
        MatcherAssert.assertThat(
            searchResult,
            EngineSearcherTotalHitsMatcher.engineSearcherTotalHits(new TermQuery(new Term("value", "test1")), 1)
        );
        searchResult.close();

        // but, get should not see it (in realtime)
        try (Engine.GetResult getResult = engine.get(newGet(true, doc), mappingLookup, documentParser, randomSearcherWrapper())) {
            assertThat(getResult.exists(), equalTo(false));
        }

        // refresh and it should be deleted
        engine.refresh("test");

        searchResult = engine.acquireSearcher("test");
        MatcherAssert.assertThat(searchResult, EngineSearcherTotalHitsMatcher.engineSearcherTotalHits(0));
        MatcherAssert.assertThat(
            searchResult,
            EngineSearcherTotalHitsMatcher.engineSearcherTotalHits(new TermQuery(new Term("value", "test")), 0)
        );
        MatcherAssert.assertThat(
            searchResult,
            EngineSearcherTotalHitsMatcher.engineSearcherTotalHits(new TermQuery(new Term("value", "test1")), 0)
        );
        searchResult.close();

        // add it back
        document = testDocumentWithTextField();
        document.add(new Field(SourceFieldMapper.NAME, BytesReference.toBytes(B_1), SourceFieldMapper.Defaults.FIELD_TYPE));
        doc = testParsedDocument("1", null, document, B_1, null);
        engine.index(new Engine.Index(newUid(doc), primaryTerm.get(), doc, Versions.MATCH_DELETED));

        // its not there...
        searchResult = engine.acquireSearcher("test");
        MatcherAssert.assertThat(searchResult, EngineSearcherTotalHitsMatcher.engineSearcherTotalHits(0));
        MatcherAssert.assertThat(
            searchResult,
            EngineSearcherTotalHitsMatcher.engineSearcherTotalHits(new TermQuery(new Term("value", "test")), 0)
        );
        MatcherAssert.assertThat(
            searchResult,
            EngineSearcherTotalHitsMatcher.engineSearcherTotalHits(new TermQuery(new Term("value", "test1")), 0)
        );
        searchResult.close();

        // refresh and it should be there
        engine.refresh("test");

        // now its there...
        searchResult = engine.acquireSearcher("test");
        MatcherAssert.assertThat(searchResult, EngineSearcherTotalHitsMatcher.engineSearcherTotalHits(1));
        MatcherAssert.assertThat(
            searchResult,
            EngineSearcherTotalHitsMatcher.engineSearcherTotalHits(new TermQuery(new Term("value", "test")), 1)
        );
        MatcherAssert.assertThat(
            searchResult,
            EngineSearcherTotalHitsMatcher.engineSearcherTotalHits(new TermQuery(new Term("value", "test1")), 0)
        );
        searchResult.close();

        // now flush
        engine.flush();

        // and, verify get (in real time)
        try (Engine.GetResult getResult = engine.get(newGet(true, doc), mappingLookup, documentParser, randomSearcherWrapper())) {
            assertThat(getResult.exists(), equalTo(true));
            assertThat(getResult.docIdAndVersion(), notNullValue());
        }

        // make sure we can still work with the engine
        // now do an update
        document = testDocument();
        document.add(new TextField("value", "test1", Field.Store.YES));
        doc = testParsedDocument("1", null, document, B_1, null);
        engine.index(indexForDoc(doc));

        // its not updated yet...
        searchResult = engine.acquireSearcher("test");
        MatcherAssert.assertThat(searchResult, EngineSearcherTotalHitsMatcher.engineSearcherTotalHits(1));
        MatcherAssert.assertThat(
            searchResult,
            EngineSearcherTotalHitsMatcher.engineSearcherTotalHits(new TermQuery(new Term("value", "test")), 1)
        );
        MatcherAssert.assertThat(
            searchResult,
            EngineSearcherTotalHitsMatcher.engineSearcherTotalHits(new TermQuery(new Term("value", "test1")), 0)
        );
        searchResult.close();

        // refresh and it should be updated
        engine.refresh("test");

        searchResult = engine.acquireSearcher("test");
        MatcherAssert.assertThat(searchResult, EngineSearcherTotalHitsMatcher.engineSearcherTotalHits(1));
        MatcherAssert.assertThat(
            searchResult,
            EngineSearcherTotalHitsMatcher.engineSearcherTotalHits(new TermQuery(new Term("value", "test")), 0)
        );
        MatcherAssert.assertThat(
            searchResult,
            EngineSearcherTotalHitsMatcher.engineSearcherTotalHits(new TermQuery(new Term("value", "test1")), 1)
        );
        searchResult.close();
    }

    public void testGetWithSearcherWrapper() throws Exception {
        engine.refresh("warm_up");
        engine.index(indexForDoc(createParsedDoc("1", idFieldType, null)));
        assertThat(engine.lastRefreshedCheckpoint(), equalTo(NO_OPS_PERFORMED));
        MapperService mapperService = createMapperService();
        MappingLookup mappingLookup = mapperService.mappingLookup();
        DocumentParser documentParser = mapperService.documentParser();
        LongSupplier translogGetCount = engine.translogGetCount::get;
        long translogGetCountExpected = 0;
        LongSupplier translogInMemorySegmentCount = engine.translogInMemorySegmentsCount::get;
        long translogInMemorySegmentCountExpected = 0;
        try (Engine.GetResult get = engine.get(new Engine.Get(true, true, "1"), mappingLookup, documentParser, randomSearcherWrapper())) {
            // we do not track the translog location yet
            assertTrue(get.exists());
            assertEquals(translogGetCountExpected, translogGetCount.getAsLong());
            assertEquals(translogInMemorySegmentCountExpected, translogInMemorySegmentCount.getAsLong());
        }
        // refresh triggered, as we did not track translog location until the first realtime get.
        assertThat(engine.lastRefreshedCheckpoint(), equalTo(0L));

        engine.index(indexForDoc(createParsedDoc("1", idFieldType, null)));
        try (Engine.GetResult get = engine.get(new Engine.Get(true, true, "1"), mappingLookup, documentParser, searcher -> searcher)) {
            assertTrue(get.exists());
            assertEquals(++translogGetCountExpected, translogGetCount.getAsLong());
            assertEquals(translogInMemorySegmentCountExpected, translogInMemorySegmentCount.getAsLong());
        }
        assertThat(engine.lastRefreshedCheckpoint(), equalTo(0L)); // no refresh; just read from translog

        if (randomBoolean()) {
            engine.index(indexForDoc(createParsedDoc("1", idFieldType, null)));
        }
        try (
            Engine.GetResult get = engine.get(
                new Engine.Get(true, true, "1"),
                mappingLookup,
                documentParser,
                searcher -> SearcherHelper.wrapSearcher(searcher, reader -> new MatchingDirectoryReader(reader, new MatchAllDocsQuery()))
            )
        ) {
            assertTrue(get.exists());
            assertEquals(++translogGetCountExpected, translogGetCount.getAsLong());
            assertEquals(translogInMemorySegmentCountExpected, translogInMemorySegmentCount.getAsLong());
        }

        try (
            Engine.GetResult get = engine.get(
                new Engine.Get(true, true, "1"),
                mappingLookup,
                documentParser,
                searcher -> SearcherHelper.wrapSearcher(searcher, reader -> new MatchingDirectoryReader(reader, new MatchNoDocsQuery()))
            )
        ) {
            assertFalse(get.exists());
            assertEquals(++translogGetCountExpected, translogGetCount.getAsLong());
            assertEquals(translogInMemorySegmentCountExpected, translogInMemorySegmentCount.getAsLong());
        }

        try (
            Engine.GetResult get = engine.get(
                new Engine.Get(true, true, "1"),
                mappingLookup,
                documentParser,
                searcher -> SearcherHelper.wrapSearcher(searcher, reader -> new MatchingDirectoryReader(reader, new TermQuery(newUid("1"))))
            )
        ) {
            assertTrue(get.exists());
            assertEquals(++translogGetCountExpected, translogGetCount.getAsLong());
            // term query on _id field is properly faked
            assertEquals(translogInMemorySegmentCountExpected, translogInMemorySegmentCount.getAsLong());
        }

        try (
            Engine.GetResult get = engine.get(
                new Engine.Get(true, true, "1"),
                mappingLookup,
                documentParser,
                searcher -> SearcherHelper.wrapSearcher(searcher, reader -> new MatchingDirectoryReader(reader, new TermQuery(newUid("2"))))
            )
        ) {
            assertFalse(get.exists());
            assertEquals(++translogGetCountExpected, translogGetCount.getAsLong());
            // term query on _id field is properly faked
            assertEquals(translogInMemorySegmentCountExpected, translogInMemorySegmentCount.getAsLong());
        }
        assertThat("no refresh, just read from translog or in-memory segment", engine.lastRefreshedCheckpoint(), equalTo(0L));

        engine.index(indexForDoc(createParsedDoc("1", idFieldType, null)));
        try (
            Engine.GetResult get = engine.get(
                new Engine.Get(true, true, "1"),
                mappingLookup,
                documentParser,
                searcher -> SearcherHelper.wrapSearcher(
                    searcher,
                    reader -> new MatchingDirectoryReader(reader, new TermQuery(new Term("other_field", Uid.encodeId("test"))))
                )
            )
        ) {
            assertEquals(++translogGetCountExpected, translogGetCount.getAsLong());
            // term query on some other field needs in-memory index
            assertEquals(++translogInMemorySegmentCountExpected, translogInMemorySegmentCount.getAsLong());
        }
    }

    public void testSearchResultRelease() throws Exception {
        engine.refresh("warm_up");
        Engine.Searcher searchResult = engine.acquireSearcher("test");
        MatcherAssert.assertThat(searchResult, EngineSearcherTotalHitsMatcher.engineSearcherTotalHits(0));
        searchResult.close();

        // create a document
        ParsedDocument doc = testParsedDocument("1", null, testDocumentWithTextField(), B_1, null);
        engine.index(indexForDoc(doc));

        // its not there...
        searchResult = engine.acquireSearcher("test");
        MatcherAssert.assertThat(searchResult, EngineSearcherTotalHitsMatcher.engineSearcherTotalHits(0));
        MatcherAssert.assertThat(
            searchResult,
            EngineSearcherTotalHitsMatcher.engineSearcherTotalHits(new TermQuery(new Term("value", "test")), 0)
        );
        searchResult.close();

        // refresh and it should be there
        engine.refresh("test");

        // now its there...
        searchResult = engine.acquireSearcher("test");
        MatcherAssert.assertThat(searchResult, EngineSearcherTotalHitsMatcher.engineSearcherTotalHits(1));
        MatcherAssert.assertThat(
            searchResult,
            EngineSearcherTotalHitsMatcher.engineSearcherTotalHits(new TermQuery(new Term("value", "test")), 1)
        );
        // don't release the search result yet...

        // delete, refresh and do a new search, it should not be there
        engine.delete(new Engine.Delete("1", newUid(doc), primaryTerm.get()));
        engine.refresh("test");
        Engine.Searcher updateSearchResult = engine.acquireSearcher("test");
        MatcherAssert.assertThat(updateSearchResult, EngineSearcherTotalHitsMatcher.engineSearcherTotalHits(0));
        updateSearchResult.close();

        // the non release search result should not see the deleted yet...
        MatcherAssert.assertThat(searchResult, EngineSearcherTotalHitsMatcher.engineSearcherTotalHits(1));
        MatcherAssert.assertThat(
            searchResult,
            EngineSearcherTotalHitsMatcher.engineSearcherTotalHits(new TermQuery(new Term("value", "test")), 1)
        );
        searchResult.close();
    }

    public void testCommitAdvancesMinTranslogForRecovery() throws IOException {
        IOUtils.close(engine, store);
        final Path translogPath = createTempDir();
        store = createStore();
        final AtomicLong globalCheckpoint = new AtomicLong(SequenceNumbers.NO_OPS_PERFORMED);
        final LongSupplier globalCheckpointSupplier = () -> globalCheckpoint.get();
        engine = createEngine(config(defaultSettings, store, translogPath, newMergePolicy(), null, null, globalCheckpointSupplier));
        ParsedDocument doc = testParsedDocument("1", null, testDocumentWithTextField(), B_1, null);
        engine.index(indexForDoc(doc));
        boolean inSync = randomBoolean();
        if (inSync) {
            engine.syncTranslog(); // to advance persisted local checkpoint
            globalCheckpoint.set(engine.getPersistedLocalCheckpoint());
        }

        engine.flush();
        assertThat(engine.getTranslog().currentFileGeneration(), equalTo(3L));
        assertThat(engine.getTranslog().getMinFileGeneration(), equalTo(inSync ? 3L : 2L));

        engine.flush();
        assertThat(engine.getTranslog().currentFileGeneration(), equalTo(3L));
        assertThat(engine.getTranslog().getMinFileGeneration(), equalTo(inSync ? 3L : 2L));

        engine.flush(true, true);
        assertThat(engine.getTranslog().currentFileGeneration(), equalTo(3L));
        assertThat(engine.getTranslog().getMinFileGeneration(), equalTo(inSync ? 3L : 2L));

        globalCheckpoint.set(engine.getPersistedLocalCheckpoint());
        engine.flush(true, true);
        assertThat(engine.getTranslog().currentFileGeneration(), equalTo(3L));
        assertThat(engine.getTranslog().getMinFileGeneration(), equalTo(3L));
    }

    public void testSyncTranslogConcurrently() throws Exception {
        IOUtils.close(engine, store);
        final Path translogPath = createTempDir();
        store = createStore();
        final AtomicLong globalCheckpoint = new AtomicLong(SequenceNumbers.NO_OPS_PERFORMED);
        engine = createEngine(config(defaultSettings, store, translogPath, newMergePolicy(), null, null, globalCheckpoint::get));
        List<Engine.Operation> ops = generateHistoryOnReplica(between(1, 50), false, randomBoolean(), randomBoolean());
        applyOperations(engine, ops);
        engine.flush(true, true);
        final CheckedRunnable<IOException> checker = () -> {
            assertThat(engine.getTranslogStats().getUncommittedOperations(), equalTo(0));
            assertThat(engine.getLastSyncedGlobalCheckpoint(), equalTo(globalCheckpoint.get()));
            try (Engine.IndexCommitRef safeCommit = engine.acquireSafeIndexCommit()) {
                SequenceNumbers.CommitInfo commitInfo = SequenceNumbers.loadSeqNoInfoFromLuceneCommit(
                    safeCommit.getIndexCommit().getUserData().entrySet()
                );
                assertThat(commitInfo.localCheckpoint, equalTo(engine.getProcessedLocalCheckpoint()));
            }
        };
        final Thread[] threads = new Thread[randomIntBetween(2, 4)];
        final Phaser phaser = new Phaser(threads.length);
        globalCheckpoint.set(engine.getProcessedLocalCheckpoint());
        for (int i = 0; i < threads.length; i++) {
            threads[i] = new Thread(() -> {
                phaser.arriveAndAwaitAdvance();
                try {
                    engine.syncTranslog();
                    checker.run();
                } catch (IOException e) {
                    throw new AssertionError(e);
                }
            });
            threads[i].start();
        }
        for (Thread thread : threads) {
            thread.join();
        }
        checker.run();
    }

    public void testSyncedFlushSurvivesEngineRestart() throws IOException {
        final AtomicLong globalCheckpoint = new AtomicLong(SequenceNumbers.NO_OPS_PERFORMED);
        IOUtils.close(store, engine);
        SetOnce<IndexWriter> indexWriterHolder = new SetOnce<>();
        IndexWriterFactory indexWriterFactory = (directory, iwc) -> {
            indexWriterHolder.set(new IndexWriter(directory, iwc));
            return indexWriterHolder.get();
        };
        store = createStore();
        engine = createEngine(
            defaultSettings,
            store,
            primaryTranslogDir,
            newMergePolicy(),
            indexWriterFactory,
            null,
            globalCheckpoint::get
        );
        final String syncId = randomUnicodeOfCodepointLengthBetween(10, 20);
        ParsedDocument doc = testParsedDocument("1", null, testDocumentWithTextField(), new BytesArray("{}"), null);
        engine.index(indexForDoc(doc));
        globalCheckpoint.set(0L);
        engine.flush();
        syncFlush(indexWriterHolder.get(), engine, syncId);
        assertEquals(store.readLastCommittedSegmentsInfo().getUserData().get(Engine.SYNC_COMMIT_ID), syncId);
        EngineConfig config = engine.config();
        if (randomBoolean()) {
            engine.close();
        } else {
            engine.flushAndClose();
        }
        if (randomBoolean()) {
            final String translogUUID = Translog.createEmptyTranslog(
                config.getTranslogConfig().getTranslogPath(),
                UNASSIGNED_SEQ_NO,
                shardId,
                primaryTerm.get()
            );
            store.associateIndexWithNewTranslog(translogUUID);
        }
        engine = new InternalEngine(config);
        engine.recoverFromTranslog(translogHandler, Long.MAX_VALUE);
        assertEquals(engine.getLastCommittedSegmentInfos().getUserData().get(Engine.SYNC_COMMIT_ID), syncId);
    }

    public void testSyncedFlushVanishesOnReplay() throws IOException {
        IOUtils.close(store, engine);
        SetOnce<IndexWriter> indexWriterHolder = new SetOnce<>();
        IndexWriterFactory indexWriterFactory = (directory, iwc) -> {
            indexWriterHolder.set(new IndexWriter(directory, iwc));
            return indexWriterHolder.get();
        };
        store = createStore();
        final AtomicLong globalCheckpoint = new AtomicLong(SequenceNumbers.NO_OPS_PERFORMED);
        engine = createEngine(
            defaultSettings,
            store,
            primaryTranslogDir,
            newMergePolicy(),
            indexWriterFactory,
            null,
            globalCheckpoint::get
        );
        final String syncId = randomUnicodeOfCodepointLengthBetween(10, 20);
        ParsedDocument doc = testParsedDocument("1", null, testDocumentWithTextField(), new BytesArray("{}"), null);
        globalCheckpoint.set(engine.getProcessedLocalCheckpoint());
        engine.index(indexForDoc(doc));
        engine.flush();
        syncFlush(indexWriterHolder.get(), engine, syncId);
        assertEquals(store.readLastCommittedSegmentsInfo().getUserData().get(Engine.SYNC_COMMIT_ID), syncId);
        doc = testParsedDocument("2", null, testDocumentWithTextField(), new BytesArray("{}"), null);
        engine.index(indexForDoc(doc));
        EngineConfig config = engine.config();
        engine.close();
        engine = new InternalEngine(config);
        engine.recoverFromTranslog(translogHandler, Long.MAX_VALUE);
        assertNull(
            "Sync ID must be gone since we have a document to replay",
            engine.getLastCommittedSegmentInfos().getUserData().get(Engine.SYNC_COMMIT_ID)
        );
    }

    void syncFlush(IndexWriter writer, InternalEngine engine, String syncId) throws IOException {
        try (ReleasableLock ignored = engine.writeLock.acquire()) {
            Map<String, String> userData = new HashMap<>();
            writer.getLiveCommitData().forEach(e -> userData.put(e.getKey(), e.getValue()));
            userData.put(Engine.SYNC_COMMIT_ID, syncId);
            writer.setLiveCommitData(userData.entrySet());
            writer.commit();
        }
    }

    public void testVersioningNewCreate() throws IOException {
        ParsedDocument doc = testParsedDocument("1", null, testDocument(), B_1, null);
        Engine.Index create = new Engine.Index(newUid(doc), primaryTerm.get(), doc, Versions.MATCH_DELETED);
        Engine.IndexResult indexResult = engine.index(create);
        assertThat(indexResult.getVersion(), equalTo(1L));

        create = new Engine.Index(
            newUid(doc),
            doc,
            indexResult.getSeqNo(),
            create.primaryTerm(),
            indexResult.getVersion(),
            null,
            REPLICA,
            0,
            -1,
            false,
            UNASSIGNED_SEQ_NO,
            0
        );
        indexResult = replicaEngine.index(create);
        assertThat(indexResult.getVersion(), equalTo(1L));
    }

    public void testReplicatedVersioningWithFlush() throws IOException {
        ParsedDocument doc = testParsedDocument("1", null, testDocument(), B_1, null);
        Engine.Index create = new Engine.Index(newUid(doc), primaryTerm.get(), doc, Versions.MATCH_DELETED);
        Engine.IndexResult indexResult = engine.index(create);
        assertThat(indexResult.getVersion(), equalTo(1L));
        assertTrue(indexResult.isCreated());

        create = new Engine.Index(
            newUid(doc),
            doc,
            indexResult.getSeqNo(),
            create.primaryTerm(),
            indexResult.getVersion(),
            null,
            REPLICA,
            0,
            -1,
            false,
            UNASSIGNED_SEQ_NO,
            0
        );
        indexResult = replicaEngine.index(create);
        assertThat(indexResult.getVersion(), equalTo(1L));
        assertTrue(indexResult.isCreated());

        if (randomBoolean()) {
            engine.flush();
        }
        if (randomBoolean()) {
            replicaEngine.flush();
        }

        Engine.Index update = new Engine.Index(newUid(doc), primaryTerm.get(), doc, 1);
        Engine.IndexResult updateResult = engine.index(update);
        assertThat(updateResult.getVersion(), equalTo(2L));
        assertFalse(updateResult.isCreated());

        update = new Engine.Index(
            newUid(doc),
            doc,
            updateResult.getSeqNo(),
            update.primaryTerm(),
            updateResult.getVersion(),
            null,
            REPLICA,
            0,
            -1,
            false,
            UNASSIGNED_SEQ_NO,
            0
        );
        updateResult = replicaEngine.index(update);
        assertThat(updateResult.getVersion(), equalTo(2L));
        assertFalse(updateResult.isCreated());
        replicaEngine.refresh("test");
        try (Engine.Searcher searcher = replicaEngine.acquireSearcher("test")) {
            assertEquals(1, searcher.getDirectoryReader().numDocs());
        }

        engine.refresh("test");
        try (Engine.Searcher searcher = engine.acquireSearcher("test")) {
            assertEquals(1, searcher.getDirectoryReader().numDocs());
        }
    }

    /**
     * simulates what an upsert / update API does
     */
    public void testVersionedUpdate() throws IOException {
        MapperService mapperService = createMapperService();
        MappingLookup mappingLookup = mapperService.mappingLookup();
        DocumentParser documentParser = mapperService.documentParser();

        ParsedDocument doc = testParsedDocument("1", null, testDocument(), B_1, null);
        Engine.Index create = new Engine.Index(newUid(doc), primaryTerm.get(), doc, Versions.MATCH_DELETED);
        Engine.IndexResult indexResult = engine.index(create);
        assertThat(indexResult.getVersion(), equalTo(1L));
        try (
            Engine.GetResult get = engine.get(new Engine.Get(true, false, doc.id()), mappingLookup, documentParser, randomSearcherWrapper())
        ) {
            assertEquals(1, get.version());
        }

        Engine.Index update_1 = new Engine.Index(newUid(doc), primaryTerm.get(), doc, 1);
        Engine.IndexResult update_1_result = engine.index(update_1);
        assertThat(update_1_result.getVersion(), equalTo(2L));

        try (
            Engine.GetResult get = engine.get(new Engine.Get(true, false, doc.id()), mappingLookup, documentParser, randomSearcherWrapper())
        ) {
            assertEquals(2, get.version());
        }

        Engine.Index update_2 = new Engine.Index(newUid(doc), primaryTerm.get(), doc, 2);
        Engine.IndexResult update_2_result = engine.index(update_2);
        assertThat(update_2_result.getVersion(), equalTo(3L));

        try (
            Engine.GetResult get = engine.get(
                new Engine.Get(true, false, doc.id()),
                mappingLookup(),
                documentParser,
                randomSearcherWrapper()
            )
        ) {
            assertEquals(3, get.version());
        }

    }

    public void testGetIfSeqNoIfPrimaryTerm() throws IOException {
        MapperService mapperService = createMapperService();
        MappingLookup mappingLookup = mapperService.mappingLookup();
        DocumentParser documentParser = mapperService.documentParser();
        ParsedDocument doc = testParsedDocument("1", null, testDocument(), B_1, null);
        Engine.Index create = new Engine.Index(newUid(doc), primaryTerm.get(), doc, Versions.MATCH_DELETED);
        Engine.IndexResult indexResult = engine.index(create);
        if (randomBoolean()) {
            engine.refresh("test");
        }
        if (randomBoolean()) {
            engine.flush();
        }
        try (
            Engine.GetResult get = engine.get(
                new Engine.Get(true, true, doc.id()).setIfSeqNo(indexResult.getSeqNo()).setIfPrimaryTerm(primaryTerm.get()),
                mappingLookup,
                documentParser,
                randomSearcherWrapper()
            )
        ) {
            assertEquals(indexResult.getSeqNo(), get.docIdAndVersion().seqNo);
        }

        expectThrows(
            VersionConflictEngineException.class,
            () -> engine.get(
                new Engine.Get(true, false, doc.id()).setIfSeqNo(indexResult.getSeqNo() + 1).setIfPrimaryTerm(primaryTerm.get()),
                mappingLookup,
                documentParser,
                randomSearcherWrapper()
            )
        );

        expectThrows(
            VersionConflictEngineException.class,
            () -> engine.get(
                new Engine.Get(true, false, doc.id()).setIfSeqNo(indexResult.getSeqNo()).setIfPrimaryTerm(primaryTerm.get() + 1),
                mappingLookup,
                documentParser,
                randomSearcherWrapper()
            )
        );

        final VersionConflictEngineException versionConflictEngineException = expectThrows(
            VersionConflictEngineException.class,
            () -> engine.get(
                new Engine.Get(true, false, doc.id()).setIfSeqNo(indexResult.getSeqNo() + 1).setIfPrimaryTerm(primaryTerm.get() + 1),
                mappingLookup,
                documentParser,
                randomSearcherWrapper()
            )
        );
        assertThat(versionConflictEngineException.getStackTrace(), emptyArray());
    }

    public void testVersioningNewIndex() throws IOException {
        ParsedDocument doc = testParsedDocument("1", null, testDocument(), B_1, null);
        Engine.Index index = indexForDoc(doc);
        Engine.IndexResult indexResult = engine.index(index);
        assertThat(indexResult.getVersion(), equalTo(1L));

        index = new Engine.Index(
            newUid(doc),
            doc,
            indexResult.getSeqNo(),
            index.primaryTerm(),
            indexResult.getVersion(),
            null,
            REPLICA,
            0,
            -1,
            false,
            UNASSIGNED_SEQ_NO,
            0
        );
        indexResult = replicaEngine.index(index);
        assertThat(indexResult.getVersion(), equalTo(1L));
    }

    /*
     * we are testing an edge case here where we have a fully deleted segment that is retained but has all it's IDs pruned away.
     */
    public void testLookupVersionWithPrunedAwayIds() throws IOException {
        FieldType idFieldType = randomBoolean() ? ProvidedIdFieldMapper.Defaults.FIELD_TYPE : TsidExtractingIdFieldMapper.FIELD_TYPE;
        try (Directory dir = newDirectory()) {
            IndexWriterConfig indexWriterConfig = new IndexWriterConfig(Lucene.STANDARD_ANALYZER);
            indexWriterConfig.setSoftDeletesField(Lucene.SOFT_DELETES_FIELD);
            try (
                IndexWriter writer = new IndexWriter(
                    dir,
                    indexWriterConfig.setMergePolicy(
                        new SoftDeletesRetentionMergePolicy(
                            Lucene.SOFT_DELETES_FIELD,
                            MatchAllDocsQuery::new,
                            new PrunePostingsMergePolicy(indexWriterConfig.getMergePolicy(), "_id")
                        )
                    )
                )
            ) {
                org.apache.lucene.document.Document doc = new org.apache.lucene.document.Document();
                doc.add(new Field(IdFieldMapper.NAME, "1", idFieldType));
                doc.add(new NumericDocValuesField(VersionFieldMapper.NAME, -1));
                doc.add(new NumericDocValuesField(SeqNoFieldMapper.NAME, 1));
                doc.add(new NumericDocValuesField(SeqNoFieldMapper.PRIMARY_TERM_NAME, 1));
                writer.addDocument(doc);
                writer.flush();
                writer.softUpdateDocument(new Term(IdFieldMapper.NAME, "1"), doc, new NumericDocValuesField(Lucene.SOFT_DELETES_FIELD, 1));
                writer.updateNumericDocValue(new Term(IdFieldMapper.NAME, "1"), Lucene.SOFT_DELETES_FIELD, 1);
                writer.forceMerge(1);
                try (DirectoryReader reader = DirectoryReader.open(writer)) {
                    assertEquals(1, reader.leaves().size());
                    assertNull(VersionsAndSeqNoResolver.loadDocIdAndVersion(reader, new Term(IdFieldMapper.NAME, "1"), false));
                }
            }
        }
    }

    public void testUpdateWithFullyDeletedSegments() throws IOException {
        final AtomicLong globalCheckpoint = new AtomicLong(SequenceNumbers.NO_OPS_PERFORMED);
        final Set<String> liveDocs = new HashSet<>();
        try (
            Store store = createStore();
            InternalEngine engine = createEngine(
                config(defaultSettings, store, createTempDir(), newMergePolicy(), null, null, globalCheckpoint::get)
            )
        ) {
            int numDocs = scaledRandomIntBetween(10, 100);
            for (int i = 0; i < numDocs; i++) {
                ParsedDocument doc = testParsedDocument(Integer.toString(i), null, testDocument(), B_1, null);
                engine.index(indexForDoc(doc));
                liveDocs.add(doc.id());
            }

            for (int i = 0; i < numDocs; i++) {
                ParsedDocument doc = testParsedDocument(Integer.toString(i), null, testDocument(), B_1, null);
                engine.index(indexForDoc(doc));
                liveDocs.add(doc.id());
            }
        }
    }

    public void testForceMergeWithSoftDeletesRetention() throws Exception {
        final long retainedExtraOps = randomLongBetween(0, 10);
        Settings.Builder settings = Settings.builder()
            .put(defaultSettings.getSettings())
            .put(IndexSettings.INDEX_SOFT_DELETES_RETENTION_OPERATIONS_SETTING.getKey(), retainedExtraOps);
        final IndexMetadata indexMetadata = IndexMetadata.builder(defaultSettings.getIndexMetadata()).settings(settings).build();
        final IndexSettings indexSettings = IndexSettingsModule.newIndexSettings(indexMetadata);
        final AtomicLong globalCheckpoint = new AtomicLong(SequenceNumbers.NO_OPS_PERFORMED);
        final Set<String> liveDocs = new HashSet<>();
        try (
            Store store = createStore();
            InternalEngine engine = createEngine(
                config(indexSettings, store, createTempDir(), newMergePolicy(), null, null, globalCheckpoint::get)
            )
        ) {
            int numDocs = scaledRandomIntBetween(10, 100);
            for (int i = 0; i < numDocs; i++) {
                ParsedDocument doc = testParsedDocument(Integer.toString(i), null, testDocument(), B_1, null);
                engine.index(indexForDoc(doc));
                liveDocs.add(doc.id());
            }
            for (int i = 0; i < numDocs; i++) {
                ParsedDocument doc = testParsedDocument(Integer.toString(i), null, testDocument(), B_1, null);
                if (randomBoolean()) {
                    engine.delete(new Engine.Delete(doc.id(), newUid(doc.id()), primaryTerm.get()));
                    liveDocs.remove(doc.id());
                }
                if (randomBoolean()) {
                    engine.index(indexForDoc(doc));
                    liveDocs.add(doc.id());
                }
                if (randomBoolean()) {
                    engine.flush(randomBoolean(), true);
                }
            }
            engine.flush();

            long localCheckpoint = engine.getProcessedLocalCheckpoint();
            globalCheckpoint.set(randomLongBetween(0, localCheckpoint));
            engine.syncTranslog();
            final long safeCommitCheckpoint;
            try (Engine.IndexCommitRef safeCommit = engine.acquireSafeIndexCommit()) {
                safeCommitCheckpoint = Long.parseLong(safeCommit.getIndexCommit().getUserData().get(SequenceNumbers.LOCAL_CHECKPOINT_KEY));
            }
            engine.forceMerge(true, 1, false, UUIDs.randomBase64UUID());
            assertConsistentHistoryBetweenTranslogAndLuceneIndex(engine);
            Map<Long, Translog.Operation> ops = readAllOperationsInLucene(engine).stream()
                .collect(Collectors.toMap(Translog.Operation::seqNo, Function.identity()));
            for (long seqno = 0; seqno <= localCheckpoint; seqno++) {
                long minSeqNoToRetain = Math.min(globalCheckpoint.get() + 1 - retainedExtraOps, safeCommitCheckpoint + 1);
                String msg = "seq# [" + seqno + "], global checkpoint [" + globalCheckpoint + "], retained-ops [" + retainedExtraOps + "]";
                if (seqno < minSeqNoToRetain) {
                    Translog.Operation op = ops.get(seqno);
                    if (op != null) {
                        assertThat(op, instanceOf(Translog.Index.class));
                        assertThat(msg, ((Translog.Index) op).id(), is(in(liveDocs)));
                        assertEquals(msg, ((Translog.Index) op).source(), B_1);
                    }
                } else {
                    assertThat(msg, ops.get(seqno), notNullValue());
                }
            }
            settings.put(IndexSettings.INDEX_SOFT_DELETES_RETENTION_OPERATIONS_SETTING.getKey(), 0);
            indexSettings.updateIndexMetadata(IndexMetadata.builder(defaultSettings.getIndexMetadata()).settings(settings).build());
            engine.onSettingsChanged();
            globalCheckpoint.set(localCheckpoint);
            engine.syncTranslog();

            engine.forceMerge(true, 1, false, UUIDs.randomBase64UUID());
            assertConsistentHistoryBetweenTranslogAndLuceneIndex(engine);
            assertThat(readAllOperationsInLucene(engine), hasSize(liveDocs.size()));
        }
    }

    public void testForceMergeWithSoftDeletesRetentionAndRecoverySource() throws Exception {
        final long retainedExtraOps = randomLongBetween(0, 10);
        Settings.Builder settings = Settings.builder()
            .put(defaultSettings.getSettings())
            .put(IndexSettings.INDEX_SOFT_DELETES_RETENTION_OPERATIONS_SETTING.getKey(), retainedExtraOps);
        final IndexMetadata indexMetadata = IndexMetadata.builder(defaultSettings.getIndexMetadata()).settings(settings).build();
        final IndexSettings indexSettings = IndexSettingsModule.newIndexSettings(indexMetadata);
        final AtomicLong globalCheckpoint = new AtomicLong(SequenceNumbers.NO_OPS_PERFORMED);
        final boolean omitSourceAllTheTime = randomBoolean();
        final Set<String> liveDocs = new HashSet<>();
        final Set<String> liveDocsWithSource = new HashSet<>();
        try (
            Store store = createStore();
            InternalEngine engine = createEngine(
                config(indexSettings, store, createTempDir(), newMergePolicy(), null, null, globalCheckpoint::get)
            )
        ) {
            int numDocs = scaledRandomIntBetween(10, 100);
            for (int i = 0; i < numDocs; i++) {
                boolean useRecoverySource = randomBoolean() || omitSourceAllTheTime;
                ParsedDocument doc = testParsedDocument(
                    Integer.toString(i),
                    idFieldType,
                    null,
                    testDocument(),
                    B_1,
                    null,
                    useRecoverySource
                );
                engine.index(indexForDoc(doc));
                liveDocs.add(doc.id());
                if (useRecoverySource == false) {
                    liveDocsWithSource.add(Integer.toString(i));
                }
            }
            for (int i = 0; i < numDocs; i++) {
                boolean useRecoverySource = randomBoolean() || omitSourceAllTheTime;
                ParsedDocument doc = testParsedDocument(
                    Integer.toString(i),
                    idFieldType,
                    null,
                    testDocument(),
                    B_1,
                    null,
                    useRecoverySource
                );
                if (randomBoolean()) {
                    engine.delete(new Engine.Delete(doc.id(), newUid(doc.id()), primaryTerm.get()));
                    liveDocs.remove(doc.id());
                    liveDocsWithSource.remove(doc.id());
                }
                if (randomBoolean()) {
                    engine.index(indexForDoc(doc));
                    liveDocs.add(doc.id());
                    if (useRecoverySource == false) {
                        liveDocsWithSource.add(doc.id());
                    } else {
                        liveDocsWithSource.remove(doc.id());
                    }
                }
                if (randomBoolean()) {
                    engine.flush(randomBoolean(), true);
                }
            }
            engine.flush();
            globalCheckpoint.set(randomLongBetween(0, engine.getPersistedLocalCheckpoint()));
            engine.syncTranslog();
            final long minSeqNoToRetain;
            try (Engine.IndexCommitRef safeCommit = engine.acquireSafeIndexCommit()) {
                long safeCommitLocalCheckpoint = Long.parseLong(
                    safeCommit.getIndexCommit().getUserData().get(SequenceNumbers.LOCAL_CHECKPOINT_KEY)
                );
                minSeqNoToRetain = Math.min(globalCheckpoint.get() + 1 - retainedExtraOps, safeCommitLocalCheckpoint + 1);
            }
            engine.forceMerge(true, 1, false, UUIDs.randomBase64UUID());
            assertConsistentHistoryBetweenTranslogAndLuceneIndex(engine);
            Map<Long, Translog.Operation> ops = readAllOperationsInLucene(engine).stream()
                .collect(Collectors.toMap(Translog.Operation::seqNo, Function.identity()));
            for (long seqno = 0; seqno <= engine.getPersistedLocalCheckpoint(); seqno++) {
                String msg = "seq# [" + seqno + "], global checkpoint [" + globalCheckpoint + "], retained-ops [" + retainedExtraOps + "]";
                if (seqno < minSeqNoToRetain) {
                    Translog.Operation op = ops.get(seqno);
                    if (op != null) {
                        assertThat(op, instanceOf(Translog.Index.class));
                        assertThat(msg, ((Translog.Index) op).id(), is(in(liveDocs)));
                    }
                } else {
                    Translog.Operation op = ops.get(seqno);
                    assertThat(msg, op, notNullValue());
                    if (op instanceof Translog.Index) {
                        assertEquals(msg, ((Translog.Index) op).source(), B_1);
                    }
                }
            }
            settings.put(IndexSettings.INDEX_SOFT_DELETES_RETENTION_OPERATIONS_SETTING.getKey(), 0);
            indexSettings.updateIndexMetadata(IndexMetadata.builder(defaultSettings.getIndexMetadata()).settings(settings).build());
            engine.onSettingsChanged();
            // If we already merged down to 1 segment, then the next force-merge will be a noop. We need to add an extra segment to make
            // merges happen so we can verify that _recovery_source are pruned. See: https://github.com/elastic/elasticsearch/issues/41628.
            final int numSegments;
            try (Engine.Searcher searcher = engine.acquireSearcher("test", Engine.SearcherScope.INTERNAL)) {
                numSegments = searcher.getDirectoryReader().leaves().size();
            }
            if (numSegments == 1) {
                boolean useRecoverySource = randomBoolean() || omitSourceAllTheTime;
                ParsedDocument doc = testParsedDocument("dummy", idFieldType, null, testDocument(), B_1, null, useRecoverySource);
                engine.index(indexForDoc(doc));
                if (useRecoverySource == false) {
                    liveDocsWithSource.add(doc.id());
                }
                engine.syncTranslog();
                globalCheckpoint.set(engine.getPersistedLocalCheckpoint());
                engine.flush(randomBoolean(), true);
            } else {
                globalCheckpoint.set(engine.getPersistedLocalCheckpoint());
                engine.syncTranslog();
            }
            engine.forceMerge(true, 1, false, UUIDs.randomBase64UUID());
            assertConsistentHistoryBetweenTranslogAndLuceneIndex(engine);
            assertThat(readAllOperationsInLucene(engine), hasSize(liveDocsWithSource.size()));
        }
    }

    public void testForceMergeAndClose() throws IOException, InterruptedException {
        int numIters = randomIntBetween(2, 10);
        for (int j = 0; j < numIters; j++) {
            try (Store store = createStore()) {
                final InternalEngine engine = createEngine(store, createTempDir());
                final CountDownLatch startGun = new CountDownLatch(1);
                final CountDownLatch indexed = new CountDownLatch(1);

                Thread thread = new Thread() {
                    @Override
                    public void run() {
                        try {
                            try {
                                startGun.await();
                            } catch (InterruptedException e) {
                                throw new RuntimeException(e);
                            }
                            int i = 0;
                            while (true) {
                                int numDocs = randomIntBetween(1, 20);
                                for (int j = 0; j < numDocs; j++) {
                                    i++;
                                    ParsedDocument doc = testParsedDocument(Integer.toString(i), null, testDocument(), B_1, null);
                                    Engine.Index index = indexForDoc(doc);
                                    engine.index(index);
                                }
                                engine.refresh("test");
                                indexed.countDown();
                                try {
                                    engine.forceMerge(randomBoolean(), 1, false, UUIDs.randomBase64UUID());
                                } catch (IOException e) {
                                    return;
                                }
                            }
                        } catch (AlreadyClosedException ex) {
                            // fine
                        } catch (IOException e) {
                            throw new AssertionError(e);
                        }
                    }
                };

                thread.start();
                startGun.countDown();
                int someIters = randomIntBetween(1, 10);
                for (int i = 0; i < someIters; i++) {
                    engine.forceMerge(randomBoolean(), 1, false, UUIDs.randomBase64UUID());
                }
                indexed.await();
                IOUtils.close(engine);
                thread.join();
            }
        }

    }

    public void testVersioningCreateExistsException() throws IOException {
        ParsedDocument doc = testParsedDocument("1", null, testDocument(), B_1, null);
        Engine.Index create = new Engine.Index(
            newUid(doc),
            doc,
            UNASSIGNED_SEQ_NO,
            1,
            Versions.MATCH_DELETED,
            VersionType.INTERNAL,
            PRIMARY,
            0,
            -1,
            false,
            UNASSIGNED_SEQ_NO,
            0
        );
        Engine.IndexResult indexResult = engine.index(create);
        assertThat(indexResult.getVersion(), equalTo(1L));

        create = new Engine.Index(
            newUid(doc),
            doc,
            UNASSIGNED_SEQ_NO,
            1,
            Versions.MATCH_DELETED,
            VersionType.INTERNAL,
            PRIMARY,
            0,
            -1,
            false,
            UNASSIGNED_SEQ_NO,
            0
        );
        indexResult = engine.index(create);
        assertThat(indexResult.getResultType(), equalTo(Engine.Result.Type.FAILURE));
        assertThat(indexResult.getFailure(), instanceOf(VersionConflictEngineException.class));
    }

    public void testOutOfOrderDocsOnReplica() throws IOException {
        final List<Engine.Operation> ops = generateSingleDocHistory(
            true,
            randomFrom(VersionType.INTERNAL, VersionType.EXTERNAL, VersionType.EXTERNAL_GTE),
            2,
            2,
            20,
            "1"
        );
        assertOpsOnReplica(ops, replicaEngine, true, logger);
    }

    public void testConcurrentOutOfOrderDocsOnReplica() throws IOException, InterruptedException {
        final List<Engine.Operation> opsDoc1 = generateSingleDocHistory(
            true,
            randomFrom(VersionType.INTERNAL, VersionType.EXTERNAL),
            2,
            100,
            300,
            "1"
        );
        final Engine.Operation lastOpDoc1 = opsDoc1.get(opsDoc1.size() - 1);
        final String lastFieldValueDoc1;
        if (lastOpDoc1 instanceof Engine.Index index) {
            lastFieldValueDoc1 = index.docs().get(0).get("value");
        } else {
            // delete
            lastFieldValueDoc1 = null;
        }
        final List<Engine.Operation> opsDoc2 = generateSingleDocHistory(
            true,
            randomFrom(VersionType.INTERNAL, VersionType.EXTERNAL),
            2,
            100,
            300,
            "2"
        );
        final Engine.Operation lastOpDoc2 = opsDoc2.get(opsDoc2.size() - 1);
        final String lastFieldValueDoc2;
        if (lastOpDoc2 instanceof Engine.Index index) {
            lastFieldValueDoc2 = index.docs().get(0).get("value");
        } else {
            // delete
            lastFieldValueDoc2 = null;
        }
        // randomly interleave
        final AtomicLong seqNoGenerator = new AtomicLong();
        BiFunction<Engine.Operation, Long, Engine.Operation> seqNoUpdater = (operation, newSeqNo) -> {
            if (operation instanceof Engine.Index index) {
                LuceneDocument doc = testDocumentWithTextField(index.docs().get(0).get("value"));
                ParsedDocument parsedDocument = testParsedDocument(index.id(), index.routing(), doc, index.source(), null);
                return new Engine.Index(
                    index.uid(),
                    parsedDocument,
                    newSeqNo,
                    index.primaryTerm(),
                    index.version(),
                    index.versionType(),
                    index.origin(),
                    index.startTime(),
                    index.getAutoGeneratedIdTimestamp(),
                    index.isRetry(),
                    UNASSIGNED_SEQ_NO,
                    0
                );
            } else {
                Engine.Delete delete = (Engine.Delete) operation;
                return new Engine.Delete(
                    delete.id(),
                    delete.uid(),
                    newSeqNo,
                    delete.primaryTerm(),
                    delete.version(),
                    delete.versionType(),
                    delete.origin(),
                    delete.startTime(),
                    UNASSIGNED_SEQ_NO,
                    0
                );
            }
        };
        final List<Engine.Operation> allOps = new ArrayList<>();
        Iterator<Engine.Operation> iter1 = opsDoc1.iterator();
        Iterator<Engine.Operation> iter2 = opsDoc2.iterator();
        while (iter1.hasNext() && iter2.hasNext()) {
            final Engine.Operation next = randomBoolean() ? iter1.next() : iter2.next();
            allOps.add(seqNoUpdater.apply(next, seqNoGenerator.getAndIncrement()));
        }
        iter1.forEachRemaining(o -> allOps.add(seqNoUpdater.apply(o, seqNoGenerator.getAndIncrement())));
        iter2.forEachRemaining(o -> allOps.add(seqNoUpdater.apply(o, seqNoGenerator.getAndIncrement())));
        // insert some duplicates
        randomSubsetOf(allOps).forEach(op -> allOps.add(seqNoUpdater.apply(op, op.seqNo())));

        shuffle(allOps, random());
        concurrentlyApplyOps(allOps, engine);

        engine.refresh("test");

        if (lastFieldValueDoc1 != null) {
            try (Engine.Searcher searcher = engine.acquireSearcher("test")) {
                final TotalHitCountCollector collector = new TotalHitCountCollector();
                searcher.search(new TermQuery(new Term("value", lastFieldValueDoc1)), collector);
                assertThat(collector.getTotalHits(), equalTo(1));
            }
        }
        if (lastFieldValueDoc2 != null) {
            try (Engine.Searcher searcher = engine.acquireSearcher("test")) {
                final TotalHitCountCollector collector = new TotalHitCountCollector();
                searcher.search(new TermQuery(new Term("value", lastFieldValueDoc2)), collector);
                assertThat(collector.getTotalHits(), equalTo(1));
            }
        }

        int totalExpectedOps = 0;
        if (lastFieldValueDoc1 != null) {
            totalExpectedOps++;
        }
        if (lastFieldValueDoc2 != null) {
            totalExpectedOps++;
        }
        assertVisibleCount(engine, totalExpectedOps);
    }

    public void testInternalVersioningOnPrimary() throws IOException {
        final List<Engine.Operation> ops = generateSingleDocHistory(false, VersionType.INTERNAL, 2, 2, 20, "1");
        assertOpsOnPrimary(ops, Versions.NOT_FOUND, true, engine);
    }

    public void testVersionOnPrimaryWithConcurrentRefresh() throws Exception {
        List<Engine.Operation> ops = generateSingleDocHistory(false, VersionType.INTERNAL, 2, 10, 100, "1");
        CountDownLatch latch = new CountDownLatch(1);
        AtomicBoolean running = new AtomicBoolean(true);
        Thread refreshThread = new Thread(() -> {
            latch.countDown();
            while (running.get()) {
                engine.refresh("test");
            }
        });
        refreshThread.start();
        try {
            latch.await();
            assertOpsOnPrimary(ops, Versions.NOT_FOUND, true, engine);
        } finally {
            running.set(false);
            refreshThread.join();
        }
    }

    private int assertOpsOnPrimary(List<Engine.Operation> ops, long currentOpVersion, boolean docDeleted, InternalEngine engine)
        throws IOException {
        String lastFieldValue = null;
        int opsPerformed = 0;
        long lastOpVersion = currentOpVersion;
        long lastOpSeqNo = UNASSIGNED_SEQ_NO;
        long lastOpTerm = UNASSIGNED_PRIMARY_TERM;
        PrimaryTermSupplier currentTerm = (PrimaryTermSupplier) engine.engineConfig.getPrimaryTermSupplier();
        BiFunction<Long, Engine.Index, Engine.Index> indexWithVersion = (version, index) -> new Engine.Index(
            index.uid(),
            index.parsedDoc(),
            UNASSIGNED_SEQ_NO,
            currentTerm.get(),
            version,
            index.versionType(),
            index.origin(),
            index.startTime(),
            index.getAutoGeneratedIdTimestamp(),
            index.isRetry(),
            UNASSIGNED_SEQ_NO,
            0
        );
        BiFunction<Long, Engine.Delete, Engine.Delete> delWithVersion = (version, delete) -> new Engine.Delete(
            delete.id(),
            delete.uid(),
            UNASSIGNED_SEQ_NO,
            currentTerm.get(),
            version,
            delete.versionType(),
            delete.origin(),
            delete.startTime(),
            UNASSIGNED_SEQ_NO,
            0
        );
        TriFunction<Long, Long, Engine.Index, Engine.Index> indexWithSeq = (seqNo, term, index) -> new Engine.Index(
            index.uid(),
            index.parsedDoc(),
            UNASSIGNED_SEQ_NO,
            currentTerm.get(),
            index.version(),
            index.versionType(),
            index.origin(),
            index.startTime(),
            index.getAutoGeneratedIdTimestamp(),
            index.isRetry(),
            seqNo,
            term
        );
        TriFunction<Long, Long, Engine.Delete, Engine.Delete> delWithSeq = (seqNo, term, delete) -> new Engine.Delete(
            delete.id(),
            delete.uid(),
            UNASSIGNED_SEQ_NO,
            currentTerm.get(),
            delete.version(),
            delete.versionType(),
            delete.origin(),
            delete.startTime(),
            seqNo,
            term
        );
        Function<Engine.Index, Engine.Index> indexWithCurrentTerm = index -> new Engine.Index(
            index.uid(),
            index.parsedDoc(),
            UNASSIGNED_SEQ_NO,
            currentTerm.get(),
            index.version(),
            index.versionType(),
            index.origin(),
            index.startTime(),
            index.getAutoGeneratedIdTimestamp(),
            index.isRetry(),
            index.getIfSeqNo(),
            index.getIfPrimaryTerm()
        );
        Function<Engine.Delete, Engine.Delete> deleteWithCurrentTerm = delete -> new Engine.Delete(
            delete.id(),
            delete.uid(),
            UNASSIGNED_SEQ_NO,
            currentTerm.get(),
            delete.version(),
            delete.versionType(),
            delete.origin(),
            delete.startTime(),
            delete.getIfSeqNo(),
            delete.getIfPrimaryTerm()
        );
        for (Engine.Operation op : ops) {
            final boolean versionConflict = rarely();
            final boolean versionedOp = versionConflict || randomBoolean();
            final long conflictingVersion = docDeleted || randomBoolean()
                ? lastOpVersion + (randomBoolean() ? 1 : -1)
                : Versions.MATCH_DELETED;
            final long conflictingSeqNo = lastOpSeqNo == UNASSIGNED_SEQ_NO || randomBoolean() ? lastOpSeqNo + 5 : // use 5 to go above 0 for
                                                                                                                  // magic numbers
                lastOpSeqNo;
            final long conflictingTerm = conflictingSeqNo == lastOpSeqNo || randomBoolean() ? lastOpTerm + 1 : lastOpTerm;
            if (rarely()) {
                currentTerm.set(currentTerm.get() + 1L);
                engine.rollTranslogGeneration();
            }
            final long correctVersion = docDeleted ? Versions.MATCH_DELETED : lastOpVersion;
            logger.info(
                "performing [{}]{}{}",
                op.operationType().name().charAt(0),
                versionConflict ? " (conflict " + conflictingVersion + ")" : "",
                versionedOp ? " (versioned " + correctVersion + ", seqNo " + lastOpSeqNo + ", term " + lastOpTerm + " )" : ""
            );
            if (op instanceof final Engine.Index index) {
                if (versionConflict) {
                    // generate a conflict
                    final Engine.IndexResult result;
                    if (randomBoolean()) {
                        result = engine.index(indexWithSeq.apply(conflictingSeqNo, conflictingTerm, index));
                    } else {
                        result = engine.index(indexWithVersion.apply(conflictingVersion, index));
                    }
                    assertThat(result.isCreated(), equalTo(false));
                    assertThat(result.getVersion(), equalTo(lastOpVersion));
                    assertThat(result.getResultType(), equalTo(Engine.Result.Type.FAILURE));
                    assertThat(result.getFailure(), instanceOf(VersionConflictEngineException.class));
                    assertThat(result.getFailure().getStackTrace(), emptyArray());
                } else {
                    final Engine.IndexResult result;
                    if (versionedOp) {
                        // TODO: add support for non-existing docs
                        if (randomBoolean() && lastOpSeqNo != SequenceNumbers.UNASSIGNED_SEQ_NO && docDeleted == false) {
                            result = engine.index(indexWithSeq.apply(lastOpSeqNo, lastOpTerm, index));
                        } else {
                            result = engine.index(indexWithVersion.apply(correctVersion, index));
                        }
                    } else {
                        result = engine.index(indexWithCurrentTerm.apply(index));
                    }
                    assertThat(result.isCreated(), equalTo(docDeleted));
                    assertThat(result.getVersion(), equalTo(Math.max(lastOpVersion + 1, 1)));
                    assertThat(result.getResultType(), equalTo(Engine.Result.Type.SUCCESS));
                    assertThat(result.getFailure(), nullValue());
                    lastFieldValue = index.docs().get(0).get("value");
                    docDeleted = false;
                    lastOpVersion = result.getVersion();
                    lastOpSeqNo = result.getSeqNo();
                    lastOpTerm = result.getTerm();
                    opsPerformed++;
                }
            } else {
                final Engine.Delete delete = (Engine.Delete) op;
                if (versionConflict) {
                    // generate a conflict
                    Engine.DeleteResult result;
                    if (randomBoolean()) {
                        result = engine.delete(delWithSeq.apply(conflictingSeqNo, conflictingTerm, delete));
                    } else {
                        result = engine.delete(delWithVersion.apply(conflictingVersion, delete));
                    }
                    assertThat(result.isFound(), equalTo(docDeleted == false));
                    assertThat(result.getVersion(), equalTo(lastOpVersion));
                    assertThat(result.getResultType(), equalTo(Engine.Result.Type.FAILURE));
                    assertThat(result.getFailure(), instanceOf(VersionConflictEngineException.class));
                    assertThat(result.getFailure().getStackTrace(), emptyArray());
                } else {
                    final Engine.DeleteResult result;
                    long correctSeqNo = docDeleted ? UNASSIGNED_SEQ_NO : lastOpSeqNo;
                    if (versionedOp && lastOpSeqNo != UNASSIGNED_SEQ_NO && randomBoolean()) {
                        result = engine.delete(delWithSeq.apply(correctSeqNo, lastOpTerm, delete));
                    } else if (versionedOp) {
                        result = engine.delete(delWithVersion.apply(correctVersion, delete));
                    } else {
                        result = engine.delete(deleteWithCurrentTerm.apply(delete));
                    }
                    assertThat(result.isFound(), equalTo(docDeleted == false));
                    assertThat(result.getVersion(), equalTo(Math.max(lastOpVersion + 1, 1)));
                    assertThat(result.getResultType(), equalTo(Engine.Result.Type.SUCCESS));
                    assertThat(result.getFailure(), nullValue());
                    docDeleted = true;
                    lastOpVersion = result.getVersion();
                    lastOpSeqNo = result.getSeqNo();
                    lastOpTerm = result.getTerm();
                    opsPerformed++;
                }
            }
            if (randomBoolean()) {
                // refresh and take the chance to check everything is ok so far
                assertVisibleCount(engine, docDeleted ? 0 : 1);
                // even if doc is not not deleted, lastFieldValue can still be null if this is the
                // first op and it failed.
                if (docDeleted == false && lastFieldValue != null) {
                    try (Engine.Searcher searcher = engine.acquireSearcher("test")) {
                        final TotalHitCountCollector collector = new TotalHitCountCollector();
                        searcher.search(new TermQuery(new Term("value", lastFieldValue)), collector);
                        assertThat(collector.getTotalHits(), equalTo(1));
                    }
                }
            }
            if (randomBoolean()) {
                engine.flush();
                engine.refresh("test");
            }

            if (rarely()) {
                // simulate GC deletes
                engine.refresh("gc_simulation", Engine.SearcherScope.INTERNAL, true);
                engine.clearDeletedTombstones();
                if (docDeleted) {
                    lastOpVersion = Versions.NOT_FOUND;
                    lastOpSeqNo = UNASSIGNED_SEQ_NO;
                    lastOpTerm = UNASSIGNED_PRIMARY_TERM;
                }
            }
        }

        assertVisibleCount(engine, docDeleted ? 0 : 1);
        if (docDeleted == false) {
            try (Engine.Searcher searcher = engine.acquireSearcher("test")) {
                final TotalHitCountCollector collector = new TotalHitCountCollector();
                searcher.search(new TermQuery(new Term("value", lastFieldValue)), collector);
                assertThat(collector.getTotalHits(), equalTo(1));
            }
        }
        return opsPerformed;
    }

    public void testNonInternalVersioningOnPrimary() throws IOException {
        final Set<VersionType> nonInternalVersioning = new HashSet<>(Arrays.asList(VersionType.values()));
        nonInternalVersioning.remove(VersionType.INTERNAL);
        final VersionType versionType = randomFrom(nonInternalVersioning);
        final List<Engine.Operation> ops = generateSingleDocHistory(false, versionType, 2, 2, 20, "1");
        final Engine.Operation lastOp = ops.get(ops.size() - 1);
        final String lastFieldValue;
        if (lastOp instanceof Engine.Index index) {
            lastFieldValue = index.docs().get(0).get("value");
        } else {
            // delete
            lastFieldValue = null;
        }
        // other version types don't support out of order processing.
        if (versionType == VersionType.EXTERNAL) {
            shuffle(ops, random());
        }
        long highestOpVersion = Versions.NOT_FOUND;
        long seqNo = -1;
        boolean docDeleted = true;
        for (Engine.Operation op : ops) {
            logger.info(
                "performing [{}], v [{}], seq# [{}], term [{}]",
                op.operationType().name().charAt(0),
                op.version(),
                op.seqNo(),
                op.primaryTerm()
            );
            if (op instanceof final Engine.Index index) {
                Engine.IndexResult result = engine.index(index);
                if (op.versionType().isVersionConflictForWrites(highestOpVersion, op.version(), docDeleted) == false) {
                    seqNo++;
                    assertThat(result.getSeqNo(), equalTo(seqNo));
                    assertThat(result.isCreated(), equalTo(docDeleted));
                    assertThat(result.getVersion(), equalTo(op.version()));
                    assertThat(result.getResultType(), equalTo(Engine.Result.Type.SUCCESS));
                    assertThat(result.getFailure(), nullValue());
                    docDeleted = false;
                    highestOpVersion = op.version();
                } else {
                    assertThat(result.isCreated(), equalTo(false));
                    assertThat(result.getVersion(), equalTo(highestOpVersion));
                    assertThat(result.getResultType(), equalTo(Engine.Result.Type.FAILURE));
                    assertThat(result.getFailure(), instanceOf(VersionConflictEngineException.class));
                    assertThat(result.getFailure().getStackTrace(), emptyArray());
                }
            } else {
                final Engine.Delete delete = (Engine.Delete) op;
                Engine.DeleteResult result = engine.delete(delete);
                if (op.versionType().isVersionConflictForWrites(highestOpVersion, op.version(), docDeleted) == false) {
                    seqNo++;
                    assertThat(result.getSeqNo(), equalTo(seqNo));
                    assertThat(result.isFound(), equalTo(docDeleted == false));
                    assertThat(result.getVersion(), equalTo(op.version()));
                    assertThat(result.getResultType(), equalTo(Engine.Result.Type.SUCCESS));
                    assertThat(result.getFailure(), nullValue());
                    docDeleted = true;
                    highestOpVersion = op.version();
                } else {
                    assertThat(result.isFound(), equalTo(docDeleted == false));
                    assertThat(result.getVersion(), equalTo(highestOpVersion));
                    assertThat(result.getResultType(), equalTo(Engine.Result.Type.FAILURE));
                    assertThat(result.getFailure(), instanceOf(VersionConflictEngineException.class));
                    assertThat(result.getFailure().getStackTrace(), emptyArray());
                }
            }
            if (randomBoolean()) {
                engine.refresh("test");
            }
            if (randomBoolean()) {
                engine.flush();
                engine.refresh("test");
            }
        }

        assertVisibleCount(engine, docDeleted ? 0 : 1);
        if (docDeleted == false) {
            logger.info("searching for [{}]", lastFieldValue);
            try (Engine.Searcher searcher = engine.acquireSearcher("test")) {
                final TotalHitCountCollector collector = new TotalHitCountCollector();
                searcher.search(new TermQuery(new Term("value", lastFieldValue)), collector);
                assertThat(collector.getTotalHits(), equalTo(1));
            }
        }
    }

    public void testVersioningPromotedReplica() throws IOException {
        final List<Engine.Operation> replicaOps = generateSingleDocHistory(true, VersionType.INTERNAL, 1, 2, 20, "1");
        List<Engine.Operation> primaryOps = generateSingleDocHistory(false, VersionType.INTERNAL, 2, 2, 20, "1");
        Engine.Operation lastReplicaOp = replicaOps.get(replicaOps.size() - 1);
        final boolean deletedOnReplica = lastReplicaOp instanceof Engine.Delete;
        final long finalReplicaVersion = lastReplicaOp.version();
        final long finalReplicaSeqNo = lastReplicaOp.seqNo();
        assertOpsOnReplica(replicaOps, replicaEngine, true, logger);
        final int opsOnPrimary = assertOpsOnPrimary(primaryOps, finalReplicaVersion, deletedOnReplica, replicaEngine);
        final long currentSeqNo = getSequenceID(replicaEngine, new Engine.Get(false, false, lastReplicaOp.uid().text())).v1();
        try (Engine.Searcher searcher = engine.acquireSearcher("test", Engine.SearcherScope.INTERNAL)) {
            final TotalHitCountCollector collector = new TotalHitCountCollector();
            searcher.search(new MatchAllDocsQuery(), collector);
            if (collector.getTotalHits() > 0) {
                // last op wasn't delete
                assertThat(currentSeqNo, equalTo(finalReplicaSeqNo + opsOnPrimary));
            }
        }
    }

    public void testConcurrentExternalVersioningOnPrimary() throws IOException, InterruptedException {
        final List<Engine.Operation> ops = generateSingleDocHistory(false, VersionType.EXTERNAL, 2, 100, 300, "1");
        final Engine.Operation lastOp = ops.get(ops.size() - 1);
        final String lastFieldValue;
        if (lastOp instanceof Engine.Index index) {
            lastFieldValue = index.docs().get(0).get("value");
        } else {
            // delete
            lastFieldValue = null;
        }
        shuffle(ops, random());
        concurrentlyApplyOps(ops, engine);

        assertVisibleCount(engine, lastFieldValue == null ? 0 : 1);
        if (lastFieldValue != null) {
            try (Engine.Searcher searcher = engine.acquireSearcher("test")) {
                final TotalHitCountCollector collector = new TotalHitCountCollector();
                searcher.search(new TermQuery(new Term("value", lastFieldValue)), collector);
                assertThat(collector.getTotalHits(), equalTo(1));
            }
        }
    }

    public void testConcurrentGetAndSetOnPrimary() throws IOException, InterruptedException {
        MapperService mapperService = createMapperService();
        MappingLookup mappingLookup = mapperService.mappingLookup();
        DocumentParser documentParser = mapperService.documentParser();
        Thread[] thread = new Thread[randomIntBetween(3, 5)];
        CountDownLatch startGun = new CountDownLatch(thread.length);
        final int opsPerThread = randomIntBetween(10, 20);
        class OpAndVersion {
            final long version;
            final String removed;
            final String added;

            OpAndVersion(long version, String removed, String added) {
                this.version = version;
                this.removed = removed;
                this.added = added;
            }
        }
        final AtomicInteger idGenerator = new AtomicInteger();
        final Queue<OpAndVersion> history = ConcurrentCollections.newQueue();
        ParsedDocument doc = testParsedDocument("1", null, testDocument(), bytesArray(""), null);
        final Term uidTerm = newUid(doc);
        engine.index(indexForDoc(doc));
        for (int i = 0; i < thread.length; i++) {
            thread[i] = new Thread(() -> {
                startGun.countDown();
                try {
                    startGun.await();
                } catch (InterruptedException e) {
                    throw new AssertionError(e);
                }
                for (int op = 0; op < opsPerThread; op++) {
                    Engine.Get engineGet = new Engine.Get(true, false, doc.id());
                    try (Engine.GetResult get = engine.get(engineGet, mappingLookup, documentParser, randomSearcherWrapper())) {
                        FieldsVisitor visitor = new FieldsVisitor(true);
                        get.docIdAndVersion().reader.document(get.docIdAndVersion().docId, visitor);
                        List<String> values = new ArrayList<>(Strings.commaDelimitedListToSet(visitor.source().utf8ToString()));
                        String removed = op % 3 == 0 && values.size() > 0 ? values.remove(0) : null;
                        String added = "v_" + idGenerator.incrementAndGet();
                        values.add(added);
                        Engine.Index index = new Engine.Index(
                            uidTerm,
                            testParsedDocument(
                                "1",
                                null,
                                testDocument(),
                                bytesArray(Strings.collectionToCommaDelimitedString(values)),
                                null
                            ),
                            UNASSIGNED_SEQ_NO,
                            2,
                            get.version(),
                            VersionType.INTERNAL,
                            PRIMARY,
                            System.currentTimeMillis(),
                            -1,
                            false,
                            UNASSIGNED_SEQ_NO,
                            0
                        );
                        Engine.IndexResult indexResult = engine.index(index);
                        if (indexResult.getResultType() == Engine.Result.Type.SUCCESS) {
                            history.add(new OpAndVersion(indexResult.getVersion(), removed, added));
                        }

                    } catch (IOException e) {
                        throw new AssertionError(e);
                    }
                }
            });
            thread[i].start();
        }
        for (int i = 0; i < thread.length; i++) {
            thread[i].join();
        }
        List<OpAndVersion> sortedHistory = new ArrayList<>(history);
        sortedHistory.sort(Comparator.comparing(o -> o.version));
        Set<String> currentValues = new HashSet<>();
        for (int i = 0; i < sortedHistory.size(); i++) {
            OpAndVersion op = sortedHistory.get(i);
            if (i > 0) {
                assertThat("duplicate version", op.version, not(equalTo(sortedHistory.get(i - 1).version)));
            }
            boolean exists = op.removed == null ? true : currentValues.remove(op.removed);
            assertTrue(op.removed + " should exist", exists);
            exists = currentValues.add(op.added);
            assertTrue(op.added + " should not exist", exists);
        }

        try (
            Engine.GetResult get = engine.get(new Engine.Get(true, false, doc.id()), mappingLookup, documentParser, randomSearcherWrapper())
        ) {
            FieldsVisitor visitor = new FieldsVisitor(true);
            get.docIdAndVersion().reader.document(get.docIdAndVersion().docId, visitor);
            List<String> values = Arrays.asList(Strings.commaDelimitedListToStringArray(visitor.source().utf8ToString()));
            assertThat(currentValues, equalTo(new HashSet<>(values)));
        }
    }

    public void testBasicCreatedFlag() throws IOException {
        ParsedDocument doc = testParsedDocument("1", null, testDocument(), B_1, null);
        Engine.Index index = indexForDoc(doc);
        Engine.IndexResult indexResult = engine.index(index);
        assertTrue(indexResult.isCreated());

        index = indexForDoc(doc);
        indexResult = engine.index(index);
        assertFalse(indexResult.isCreated());

        engine.delete(new Engine.Delete("1", newUid(doc), primaryTerm.get()));

        index = indexForDoc(doc);
        indexResult = engine.index(index);
        assertTrue(indexResult.isCreated());
    }

    public static class MockAppender implements Appender {
        public boolean sawIndexWriterMessage;

        public boolean sawIndexWriterIFDMessage;

        MockAppender(final String name) throws IllegalAccessException {
            // super(name, RegexFilter.createFilter(".*(\n.*)*", new String[0], false, null, null), null);
        }

        @Override
        public Filter filter() {
            return null;
        }

        @Override
        public Layout layout() {
            return null;
        }

        @Override
        public String name() {
            return null;
        }

        @Override
        public void append(LogEvent event) {
            final String formattedMessage = event.getMessage().getFormattedMessage();
            if (event.getLevel() == Level.TRACE /*&& event.getMarker().getName().contains("[index][0]")*/) { // TODO PG marker
                if (event.getLoggerName().endsWith(".IW") && formattedMessage.contains("IW: now apply all deletes")) {
                    sawIndexWriterMessage = true;
                }
                if (event.getLoggerName().endsWith(".IFD")) {
                    sawIndexWriterIFDMessage = true;
                }
            }
        }
    }

    // #5891: make sure IndexWriter's infoStream output is
    // sent to lucene.iw with log level TRACE:
<<<<<<< HEAD
    //
    // public void testIndexWriterInfoStream() throws IllegalAccessException, IOException {
    // assumeFalse("who tests the tester?", VERBOSE);
    // Appender mockAppender = new MockAppender("testIndexWriterInfoStream");
    //// mockAppender.start();
    //
    // Logger rootLogger = LogManager.getRootLogger();
    // Level savedLevel = rootLogger.getLevel();
    // AppenderUtils.addAppender(rootLogger, mockAppender);
    // LogLevelUtil.setLevel(rootLogger, Level.DEBUG);
    // rootLogger = LogManager.getRootLogger();
    //
    // try {
    // // First, with DEBUG, which should NOT log IndexWriter output:
    // ParsedDocument doc = testParsedDocument("1", null, testDocumentWithTextField(), B_1, null);
    // engine.index(indexForDoc(doc));
    // engine.flush();
    // assertFalse(mockAppender.sawIndexWriterMessage);
    //
    // // Again, with TRACE, which should log IndexWriter output:
    // LogLevelUtil.setLevel(rootLogger, Level.TRACE);
    // engine.index(indexForDoc(doc));
    // engine.flush();
    // assertTrue(mockAppender.sawIndexWriterMessage);
    // engine.close();
    // } finally {
    // AppenderUtils.removeAppender(rootLogger, mockAppender);
    //// mockAppender.stop();
    // LogLevelUtil.setLevel(rootLogger, savedLevel);
    // }
    // }
    //
    // private static class MockMTAppender extends AbstractAppender {
    // private final List<String> messages = Collections.synchronizedList(new ArrayList<>());
    //
    // List<String> messages() {
    // return messages;
    // }
    //
    // MockMTAppender(final String name) throws IllegalAccessException {
    // super(name, RegexFilter.createFilter(".*(\n.*)*", new String[0], false, null, null), null);
    // }
    //
    // @Override
    // public void append(LogEvent event) {
    // final String formattedMessage = event.getMessage().getFormattedMessage();
    // if (event.getLevel() == Level.TRACE && formattedMessage.startsWith("merge thread")) {
    // messages.add(formattedMessage);
    // }
    // }
    // }
    //
    // public void testMergeThreadLogging() throws IllegalAccessException, IOException {
    // MockMTAppender mockAppender = new MockMTAppender("testMergeThreadLogging");
    // mockAppender.start();
    //
    // Logger rootLogger = LogManager.getRootLogger();
    // Level savedLevel = rootLogger.getLevel();
    // Loggers.addAppender(rootLogger, mockAppender);
    // LogLevelUtil.setLevel(rootLogger, Level.TRACE);
    //
    // LogMergePolicy lmp = newLogMergePolicy();
    // lmp.setMergeFactor(2);
    // try (Store store = createStore()) {
    // InternalEngine engine = createEngine(defaultSettings, store, createTempDir(), lmp); // fmp
    // engine.index(indexForDoc(testParsedDocument("1", null, testDocument(), B_1, null)));
    // engine.index(indexForDoc(testParsedDocument("2", null, testDocument(), B_1, null)));
    // engine.index(indexForDoc(testParsedDocument("3", null, testDocument(), B_1, null)));
    // engine.index(indexForDoc(testParsedDocument("4", null, testDocument(), B_1, null)));
    // engine.forceMerge(true, 1, false, UUIDs.randomBase64UUID());
    // engine.flushAndClose();
    //
    // long merges = engine.getMergeStats().getTotal();
    // if (merges > 0) {
    // List<String> threadMsgs = mockAppender.messages()
    // .stream()
    // .filter(line -> line.startsWith("merge thread"))
    // .collect(Collectors.toList());
    // assertThat("messages:" + threadMsgs + ", merges=" + merges, threadMsgs.size(), greaterThanOrEqualTo(2));
    // assertThat(
    // threadMsgs,
    // containsInRelativeOrder(matchesRegex("^merge thread .* start$"), matchesRegex("^merge thread .* merge segment.*$"))
    // );
    // }
    // } finally {
    // Loggers.removeAppender(rootLogger, mockAppender);
    // mockAppender.stop();
    // LogLevelUtil.setLevel(rootLogger, savedLevel);
    // }
    // }
=======
    /*
    public void testIndexWriterInfoStream() throws IllegalAccessException, IOException {
        assumeFalse("who tests the tester?", VERBOSE);
        MockAppender mockAppender = new MockAppender("testIndexWriterInfoStream");
        mockAppender.start();

        Logger rootLogger = LogManager.getRootLogger();
        Level savedLevel = rootLogger.getLevel();
        Loggers.addAppender(rootLogger, mockAppender);
        Loggers.setLevel(rootLogger, Level.DEBUG);
        rootLogger = LogManager.getRootLogger();

        try {
            // First, with DEBUG, which should NOT log IndexWriter output:
            ParsedDocument doc = testParsedDocument("1", null, testDocumentWithTextField(), B_1, null);
            engine.index(indexForDoc(doc));
            engine.flush();
            assertFalse(mockAppender.sawIndexWriterMessage);

            // Again, with TRACE, which should log IndexWriter output:
            Loggers.setLevel(rootLogger, Level.TRACE);
            engine.index(indexForDoc(doc));
            engine.flush();
            assertTrue(mockAppender.sawIndexWriterMessage);
            engine.close();
        } finally {
            Loggers.removeAppender(rootLogger, mockAppender);
            mockAppender.stop();
            Loggers.setLevel(rootLogger, savedLevel);
        }
    }

    private static class MockMTAppender extends AbstractAppender {
        private final List<String> messages = Collections.synchronizedList(new ArrayList<>());

        List<String> messages() {
            return messages;
        }

        MockMTAppender(final String name) throws IllegalAccessException {
            super(name, RegexFilter.createFilter(".*(\n.*)*", new String[0], false, null, null), null);
        }

        @Override
        public void append(LogEvent event) {
            final String formattedMessage = event.getMessage().getFormattedMessage();
            if (event.getLevel() == Level.TRACE && formattedMessage.startsWith("merge thread")) {
                messages.add(formattedMessage);
            }
        }
    }

    public void testMergeThreadLogging() throws IllegalAccessException, IOException {
        MockMTAppender mockAppender = new MockMTAppender("testMergeThreadLogging");
        mockAppender.start();

        Logger rootLogger = LogManager.getRootLogger();
        Level savedLevel = rootLogger.getLevel();
        Loggers.addAppender(rootLogger, mockAppender);
        Loggers.setLevel(rootLogger, Level.TRACE);

        LogMergePolicy lmp = newLogMergePolicy();
        lmp.setMergeFactor(2);
        try (Store store = createStore()) {
            InternalEngine engine = createEngine(defaultSettings, store, createTempDir(), lmp); // fmp
            engine.index(indexForDoc(testParsedDocument("1", null, testDocument(), B_1, null)));
            engine.index(indexForDoc(testParsedDocument("2", null, testDocument(), B_1, null)));
            engine.index(indexForDoc(testParsedDocument("3", null, testDocument(), B_1, null)));
            engine.index(indexForDoc(testParsedDocument("4", null, testDocument(), B_1, null)));
            engine.forceMerge(true, 1, false, UUIDs.randomBase64UUID());
            engine.flushAndClose();

            long merges = engine.getMergeStats().getTotal();
            if (merges > 0) {
                List<String> threadMsgs = mockAppender.messages().stream().filter(line -> line.startsWith("merge thread")).toList();
                assertThat("messages:" + threadMsgs + ", merges=" + merges, threadMsgs.size(), greaterThanOrEqualTo(2));
                assertThat(
                    threadMsgs,
                    containsInRelativeOrder(matchesRegex("^merge thread .* start$"), matchesRegex("^merge thread .* merge segment.*$"))
                );
            }
        } finally {
            Loggers.removeAppender(rootLogger, mockAppender);
            mockAppender.stop();
            Loggers.setLevel(rootLogger, savedLevel);
        }
    }
    */
>>>>>>> 15782978

    public void testSeqNoAndCheckpoints() throws IOException, InterruptedException {
        final int opCount = randomIntBetween(1, 256);
        long primarySeqNo = SequenceNumbers.NO_OPS_PERFORMED;
        final String[] ids = new String[] { "1", "2", "3" };
        final Set<String> indexedIds = new HashSet<>();
        long localCheckpoint = SequenceNumbers.NO_OPS_PERFORMED;
        long replicaLocalCheckpoint = SequenceNumbers.NO_OPS_PERFORMED;
        final long globalCheckpoint;
        long maxSeqNo = SequenceNumbers.NO_OPS_PERFORMED;
        IOUtils.close(store, engine);
        store = createStore();
        InternalEngine initialEngine = null;

        try {
            initialEngine = createEngine(defaultSettings, store, createTempDir(), newLogMergePolicy(), null);
            final ShardRouting primary = TestShardRouting.newShardRouting(
                shardId,
                "node1",
                null,
                true,
                ShardRoutingState.STARTED,
                allocationId
            );
            final ShardRouting initializingReplica = TestShardRouting.newShardRouting(
                shardId,
                "node2",
                false,
                ShardRoutingState.INITIALIZING
            );

            ReplicationTracker gcpTracker = (ReplicationTracker) initialEngine.config().getGlobalCheckpointSupplier();
            gcpTracker.updateFromMaster(
                1L,
                new HashSet<>(Collections.singletonList(primary.allocationId().getId())),
                new IndexShardRoutingTable.Builder(shardId).addShard(primary).build()
            );
            gcpTracker.activatePrimaryMode(primarySeqNo);
            if (defaultSettings.isSoftDeleteEnabled()) {
                final CountDownLatch countDownLatch = new CountDownLatch(1);
                gcpTracker.addPeerRecoveryRetentionLease(
                    initializingReplica.currentNodeId(),
                    SequenceNumbers.NO_OPS_PERFORMED,
                    ActionListener.wrap(countDownLatch::countDown)
                );
                countDownLatch.await();
            }
            gcpTracker.updateFromMaster(
                2L,
                new HashSet<>(Collections.singletonList(primary.allocationId().getId())),
                new IndexShardRoutingTable.Builder(shardId).addShard(primary).addShard(initializingReplica).build()
            );
            gcpTracker.initiateTracking(initializingReplica.allocationId().getId());
            gcpTracker.markAllocationIdAsInSync(initializingReplica.allocationId().getId(), replicaLocalCheckpoint);
            final ShardRouting replica = initializingReplica.moveToStarted();
            gcpTracker.updateFromMaster(
                3L,
                new HashSet<>(Arrays.asList(primary.allocationId().getId(), replica.allocationId().getId())),
                new IndexShardRoutingTable.Builder(shardId).addShard(primary).addShard(replica).build()
            );

            for (int op = 0; op < opCount; op++) {
                final String id;
                // mostly index, sometimes delete
                if (rarely() && indexedIds.isEmpty() == false) {
                    // we have some docs indexed, so delete one of them
                    id = randomFrom(indexedIds);
                    final Engine.Delete delete = new Engine.Delete(
                        id,
                        newUid(id),
                        UNASSIGNED_SEQ_NO,
                        primaryTerm.get(),
                        rarely() ? 100 : Versions.MATCH_ANY,
                        VersionType.INTERNAL,
                        PRIMARY,
                        System.nanoTime(),
                        UNASSIGNED_SEQ_NO,
                        0
                    );
                    final Engine.DeleteResult result = initialEngine.delete(delete);
                    if (result.getResultType() == Engine.Result.Type.SUCCESS) {
                        assertThat(result.getSeqNo(), equalTo(primarySeqNo + 1));
                        assertThat(initialEngine.getSeqNoStats(-1).getMaxSeqNo(), equalTo(primarySeqNo + 1));
                        indexedIds.remove(id);
                        primarySeqNo++;
                    } else {
                        assertThat(result.getSeqNo(), equalTo(UNASSIGNED_SEQ_NO));
                        assertThat(initialEngine.getSeqNoStats(-1).getMaxSeqNo(), equalTo(primarySeqNo));
                    }
                } else {
                    // index a document
                    id = randomFrom(ids);
                    ParsedDocument doc = testParsedDocument(id, null, testDocumentWithTextField(), SOURCE, null);
                    final Engine.Index index = new Engine.Index(
                        newUid(doc),
                        doc,
                        UNASSIGNED_SEQ_NO,
                        primaryTerm.get(),
                        rarely() ? 100 : Versions.MATCH_ANY,
                        VersionType.INTERNAL,
                        PRIMARY,
                        System.nanoTime(),
                        -1,
                        false,
                        UNASSIGNED_SEQ_NO,
                        0
                    );
                    final Engine.IndexResult result = initialEngine.index(index);
                    if (result.getResultType() == Engine.Result.Type.SUCCESS) {
                        assertThat(result.getSeqNo(), equalTo(primarySeqNo + 1));
                        assertThat(initialEngine.getSeqNoStats(-1).getMaxSeqNo(), equalTo(primarySeqNo + 1));
                        indexedIds.add(id);
                        primarySeqNo++;
                    } else {
                        assertThat(result.getSeqNo(), equalTo(UNASSIGNED_SEQ_NO));
                        assertThat(initialEngine.getSeqNoStats(-1).getMaxSeqNo(), equalTo(primarySeqNo));
                    }
                }

                initialEngine.syncTranslog(); // to advance persisted local checkpoint

                if (randomInt(10) < 3) {
                    // only update rarely as we do it every doc
                    replicaLocalCheckpoint = randomIntBetween(Math.toIntExact(replicaLocalCheckpoint), Math.toIntExact(primarySeqNo));
                }
                gcpTracker.updateLocalCheckpoint(primary.allocationId().getId(), initialEngine.getPersistedLocalCheckpoint());
                gcpTracker.updateLocalCheckpoint(replica.allocationId().getId(), replicaLocalCheckpoint);

                if (rarely()) {
                    localCheckpoint = primarySeqNo;
                    maxSeqNo = primarySeqNo;
                    initialEngine.flush(true, true);
                }
            }

            logger.info("localcheckpoint {}, global {}", replicaLocalCheckpoint, primarySeqNo);
            globalCheckpoint = gcpTracker.getGlobalCheckpoint();

            assertEquals(primarySeqNo, initialEngine.getSeqNoStats(-1).getMaxSeqNo());
            assertEquals(primarySeqNo, initialEngine.getPersistedLocalCheckpoint());
            assertThat(globalCheckpoint, equalTo(replicaLocalCheckpoint));

            assertThat(
                Long.parseLong(initialEngine.commitStats().getUserData().get(SequenceNumbers.LOCAL_CHECKPOINT_KEY)),
                equalTo(localCheckpoint)
            );
            initialEngine.getTranslog().sync(); // to guarantee the global checkpoint is written to the translog checkpoint
            assertThat(initialEngine.getTranslog().getLastSyncedGlobalCheckpoint(), equalTo(globalCheckpoint));
            assertThat(Long.parseLong(initialEngine.commitStats().getUserData().get(SequenceNumbers.MAX_SEQ_NO)), equalTo(maxSeqNo));

        } finally {
            IOUtils.close(initialEngine);
        }

        try (InternalEngine recoveringEngine = new InternalEngine(initialEngine.config())) {
            recoveringEngine.recoverFromTranslog(translogHandler, Long.MAX_VALUE);

            assertEquals(primarySeqNo, recoveringEngine.getSeqNoStats(-1).getMaxSeqNo());
            assertThat(
                Long.parseLong(recoveringEngine.commitStats().getUserData().get(SequenceNumbers.LOCAL_CHECKPOINT_KEY)),
                equalTo(primarySeqNo)
            );
            assertThat(recoveringEngine.getTranslog().getLastSyncedGlobalCheckpoint(), equalTo(globalCheckpoint));
            assertThat(
                Long.parseLong(recoveringEngine.commitStats().getUserData().get(SequenceNumbers.MAX_SEQ_NO)),
                // after recovering from translog, all docs have been flushed to Lucene segments, so here we will assert
                // that the committed max seq no is equivalent to what the current primary seq no is, as all data
                // we have assigned sequence numbers to should be in the commit
                equalTo(primarySeqNo)
            );
            assertThat(recoveringEngine.getProcessedLocalCheckpoint(), equalTo(primarySeqNo));
            assertThat(recoveringEngine.getPersistedLocalCheckpoint(), equalTo(primarySeqNo));
            assertThat(recoveringEngine.getSeqNoStats(-1).getMaxSeqNo(), equalTo(primarySeqNo));
            assertThat(generateNewSeqNo(recoveringEngine), equalTo(primarySeqNo + 1));
        }
    }

    // this test writes documents to the engine while concurrently flushing/commit
    // and ensuring that the commit points contain the correct sequence number data
    public void testConcurrentWritesAndCommits() throws Exception {
        List<Engine.IndexCommitRef> commits = new ArrayList<>();
        try (
            Store store = createStore();
            InternalEngine engine = createEngine(config(defaultSettings, store, createTempDir(), newMergePolicy(), null))
        ) {
            final int numIndexingThreads = scaledRandomIntBetween(2, 4);
            final int numDocsPerThread = randomIntBetween(500, 1000);
            final CyclicBarrier barrier = new CyclicBarrier(numIndexingThreads + 1);
            final List<Thread> indexingThreads = new ArrayList<>();
            final CountDownLatch doneLatch = new CountDownLatch(numIndexingThreads);
            // create N indexing threads to index documents simultaneously
            for (int threadNum = 0; threadNum < numIndexingThreads; threadNum++) {
                final int threadIdx = threadNum;
                Thread indexingThread = new Thread(() -> {
                    try {
                        barrier.await(); // wait for all threads to start at the same time
                        // index random number of docs
                        for (int i = 0; i < numDocsPerThread; i++) {
                            final String id = "thread" + threadIdx + "#" + i;
                            ParsedDocument doc = testParsedDocument(id, null, testDocument(), B_1, null);
                            engine.index(indexForDoc(doc));
                        }
                    } catch (Exception e) {
                        throw new RuntimeException(e);
                    } finally {
                        doneLatch.countDown();
                    }

                });
                indexingThreads.add(indexingThread);
            }

            // start the indexing threads
            for (Thread thread : indexingThreads) {
                thread.start();
            }
            barrier.await(); // wait for indexing threads to all be ready to start
            int commitLimit = randomIntBetween(10, 20);
            long sleepTime = 1;
            // create random commit points
            boolean doneIndexing;
            do {
                doneIndexing = doneLatch.await(sleepTime, TimeUnit.MILLISECONDS);
                commits.add(engine.acquireLastIndexCommit(true));
                if (commits.size() > commitLimit) { // don't keep on piling up too many commits
                    IOUtils.close(commits.remove(randomIntBetween(0, commits.size() - 1)));
                    // we increase the wait time to make sure we eventually if things are slow wait for threads to finish.
                    // this will reduce pressure on disks and will allow threads to make progress without piling up too many commits
                    sleepTime = sleepTime * 2;
                }
            } while (doneIndexing == false);

            // now, verify all the commits have the correct docs according to the user commit data
            long prevLocalCheckpoint = SequenceNumbers.NO_OPS_PERFORMED;
            long prevMaxSeqNo = SequenceNumbers.NO_OPS_PERFORMED;
            for (Engine.IndexCommitRef commitRef : commits) {
                final IndexCommit commit = commitRef.getIndexCommit();
                Map<String, String> userData = commit.getUserData();
                long localCheckpoint = userData.containsKey(SequenceNumbers.LOCAL_CHECKPOINT_KEY)
                    ? Long.parseLong(userData.get(SequenceNumbers.LOCAL_CHECKPOINT_KEY))
                    : SequenceNumbers.NO_OPS_PERFORMED;
                long maxSeqNo = userData.containsKey(SequenceNumbers.MAX_SEQ_NO)
                    ? Long.parseLong(userData.get(SequenceNumbers.MAX_SEQ_NO))
                    : UNASSIGNED_SEQ_NO;
                // local checkpoint and max seq no shouldn't go backwards
                assertThat(localCheckpoint, greaterThanOrEqualTo(prevLocalCheckpoint));
                assertThat(maxSeqNo, greaterThanOrEqualTo(prevMaxSeqNo));
                try (IndexReader reader = DirectoryReader.open(commit)) {
                    Long highest = getHighestSeqNo(reader);
                    final long highestSeqNo;
                    if (highest != null) {
                        highestSeqNo = highest.longValue();
                    } else {
                        highestSeqNo = SequenceNumbers.NO_OPS_PERFORMED;
                    }
                    // make sure localCheckpoint <= highest seq no found <= maxSeqNo
                    assertThat(highestSeqNo, greaterThanOrEqualTo(localCheckpoint));
                    assertThat(highestSeqNo, lessThanOrEqualTo(maxSeqNo));
                    // make sure all sequence numbers up to and including the local checkpoint are in the index
                    FixedBitSet seqNosBitSet = getSeqNosSet(reader, highestSeqNo);
                    for (int i = 0; i <= localCheckpoint; i++) {
                        assertTrue(
                            "local checkpoint [" + localCheckpoint + "], _seq_no [" + i + "] should be indexed",
                            seqNosBitSet.get(i)
                        );
                    }
                }
                prevLocalCheckpoint = localCheckpoint;
                prevMaxSeqNo = maxSeqNo;
            }
            IOUtils.close(commits);
        }
    }

    private static Long getHighestSeqNo(final IndexReader reader) throws IOException {
        final String fieldName = SeqNoFieldMapper.NAME;
        long size = PointValues.size(reader, fieldName);
        if (size == 0) {
            return null;
        }
        byte[] max = PointValues.getMaxPackedValue(reader, fieldName);
        return LongPoint.decodeDimension(max, 0);
    }

    private static FixedBitSet getSeqNosSet(final IndexReader reader, final long highestSeqNo) throws IOException {
        // _seq_no are stored as doc values for the time being, so this is how we get them
        // (as opposed to using an IndexSearcher or IndexReader)
        final FixedBitSet bitSet = new FixedBitSet((int) highestSeqNo + 1);
        final List<LeafReaderContext> leaves = reader.leaves();
        if (leaves.isEmpty()) {
            return bitSet;
        }

        for (int i = 0; i < leaves.size(); i++) {
            final LeafReader leaf = leaves.get(i).reader();
            final NumericDocValues values = leaf.getNumericDocValues(SeqNoFieldMapper.NAME);
            if (values == null) {
                continue;
            }
            final Bits bits = leaf.getLiveDocs();
            for (int docID = 0; docID < leaf.maxDoc(); docID++) {
                if (bits == null || bits.get(docID)) {
                    if (values.advanceExact(docID) == false) {
                        throw new AssertionError("Document does not have a seq number: " + docID);
                    }
                    final long seqNo = values.longValue();
                    assertFalse("should not have more than one document with the same seq_no[" + seqNo + "]", bitSet.get((int) seqNo));
                    bitSet.set((int) seqNo);
                }
            }
        }
        return bitSet;
    }
    //
    // // #8603: make sure we can separately log IFD's messages
    // public void testIndexWriterIFDInfoStream() throws IllegalAccessException, IOException {
    // assumeFalse("who tests the tester?", VERBOSE);
    // MockAppender mockAppender = new MockAppender("testIndexWriterIFDInfoStream");
    // mockAppender.start();
    //
    // final Logger iwIFDLogger = LogManager.getLogger("org.elasticsearch.index.engine.Engine.IFD");
    //
    // Loggers.addAppender(iwIFDLogger, mockAppender);
    // LogLevelUtil.setLevel(iwIFDLogger, Level.DEBUG);
    //
    // try {
    // // First, with DEBUG, which should NOT log IndexWriter output:
    // ParsedDocument doc = testParsedDocument("1", null, testDocumentWithTextField(), B_1, null);
    // engine.index(indexForDoc(doc));
    // engine.flush();
    // assertFalse(mockAppender.sawIndexWriterMessage);
    // assertFalse(mockAppender.sawIndexWriterIFDMessage);
    //
    // // Again, with TRACE, which should only log IndexWriter IFD output:
    // LogLevelUtil.setLevel(iwIFDLogger, Level.TRACE);
    // engine.index(indexForDoc(doc));
    // engine.flush();
    // assertFalse(mockAppender.sawIndexWriterMessage);
    // assertTrue(mockAppender.sawIndexWriterIFDMessage);
    //
    // } finally {
    // Loggers.removeAppender(iwIFDLogger, mockAppender);
    // mockAppender.stop();
    // LogLevelUtil.setLevel(iwIFDLogger, (Level) null);
    // }
    // }

    public void testEnableGcDeletes() throws Exception {
        try (
            Store store = createStore();
            Engine engine = createEngine(config(defaultSettings, store, createTempDir(), newMergePolicy(), null))
        ) {
            engine.config().setEnableGcDeletes(false);

            MapperService mapperService = createMapperService();
            final MappingLookup mappingLookup = mapperService.mappingLookup();
            final DocumentParser documentParser = mapperService.documentParser();

            // Add document
            LuceneDocument document = testDocument();
            document.add(new TextField("value", "test1", Field.Store.YES));

            ParsedDocument doc = testParsedDocument("1", null, document, B_2, null);
            engine.index(
                new Engine.Index(
                    newUid(doc),
                    doc,
                    UNASSIGNED_SEQ_NO,
                    0,
                    1,
                    VersionType.EXTERNAL,
                    Engine.Operation.Origin.PRIMARY,
                    System.nanoTime(),
                    -1,
                    false,
                    UNASSIGNED_SEQ_NO,
                    0
                )
            );

            // Delete document we just added:
            engine.delete(
                new Engine.Delete(
                    "1",
                    newUid(doc),
                    UNASSIGNED_SEQ_NO,
                    0,
                    10,
                    VersionType.EXTERNAL,
                    Engine.Operation.Origin.PRIMARY,
                    System.nanoTime(),
                    UNASSIGNED_SEQ_NO,
                    0
                )
            );

            // Get should not find the document
            Engine.GetResult getResult = engine.get(newGet(true, doc), mappingLookup, documentParser, randomSearcherWrapper());
            assertThat(getResult.exists(), equalTo(false));

            // Give the gc pruning logic a chance to kick in
            Thread.sleep(1000);

            if (randomBoolean()) {
                engine.refresh("test");
            }

            // Delete non-existent document
            engine.delete(
                new Engine.Delete(
                    "2",
                    newUid("2"),
                    UNASSIGNED_SEQ_NO,
                    0,
                    10,
                    VersionType.EXTERNAL,
                    Engine.Operation.Origin.PRIMARY,
                    System.nanoTime(),
                    UNASSIGNED_SEQ_NO,
                    0
                )
            );

            // Get should not find the document (we never indexed uid=2):
            getResult = engine.get(new Engine.Get(true, false, "2"), mappingLookup, documentParser, randomSearcherWrapper());
            assertThat(getResult.exists(), equalTo(false));

            // Try to index uid=1 with a too-old version, should fail:
            Engine.Index index = new Engine.Index(
                newUid(doc),
                doc,
                UNASSIGNED_SEQ_NO,
                0,
                2,
                VersionType.EXTERNAL,
                Engine.Operation.Origin.PRIMARY,
                System.nanoTime(),
                -1,
                false,
                UNASSIGNED_SEQ_NO,
                0
            );
            Engine.IndexResult indexResult = engine.index(index);
            assertThat(indexResult.getResultType(), equalTo(Engine.Result.Type.FAILURE));
            assertThat(indexResult.getFailure(), instanceOf(VersionConflictEngineException.class));

            // Get should still not find the document
            getResult = engine.get(newGet(true, doc), mappingLookup, documentParser, randomSearcherWrapper());
            assertThat(getResult.exists(), equalTo(false));

            // Try to index uid=2 with a too-old version, should fail:
            Engine.Index index1 = new Engine.Index(
                newUid(doc),
                doc,
                UNASSIGNED_SEQ_NO,
                0,
                2,
                VersionType.EXTERNAL,
                Engine.Operation.Origin.PRIMARY,
                System.nanoTime(),
                -1,
                false,
                UNASSIGNED_SEQ_NO,
                0
            );
            indexResult = engine.index(index1);
            assertThat(indexResult.getResultType(), equalTo(Engine.Result.Type.FAILURE));
            assertThat(indexResult.getFailure(), instanceOf(VersionConflictEngineException.class));

            // Get should not find the document
            getResult = engine.get(newGet(true, doc), mappingLookup, documentParser, randomSearcherWrapper());
            assertThat(getResult.exists(), equalTo(false));
        }
    }

    public void testExtractShardId() {
        try (Engine.Searcher test = this.engine.acquireSearcher("test", Engine.SearcherScope.INTERNAL)) {
            ShardId shardId = ShardUtils.extractShardId(test.getDirectoryReader());
            assertNotNull(shardId);
            assertEquals(shardId, engine.config().getShardId());
        }
    }

    /**
     * Random test that throws random exception and ensures all references are
     * counted down / released and resources are closed.
     */
    public void testFailStart() throws IOException {
        // this test fails if any reader, searcher or directory is not closed - MDW FTW
        final int iters = scaledRandomIntBetween(10, 100);
        for (int i = 0; i < iters; i++) {
            MockDirectoryWrapper wrapper = newMockDirectory();
            wrapper.setFailOnOpenInput(randomBoolean());
            wrapper.setAllowRandomFileNotFoundException(randomBoolean());
            wrapper.setRandomIOExceptionRate(randomDouble());
            wrapper.setRandomIOExceptionRateOnOpen(randomDouble());
            final Path translogPath = createTempDir("testFailStart");
            try (Store store = createStore(wrapper)) {
                int refCount = store.refCount();
                assertTrue("refCount: " + store.refCount(), store.refCount() > 0);
                InternalEngine holder;
                try {
                    holder = createEngine(store, translogPath);
                } catch (EngineCreationFailureException | IOException ex) {
                    assertEquals(store.refCount(), refCount);
                    continue;
                }
                assertEquals(store.refCount(), refCount + 1);
                final int numStarts = scaledRandomIntBetween(1, 5);
                for (int j = 0; j < numStarts; j++) {
                    try {
                        assertEquals(store.refCount(), refCount + 1);
                        holder.close();
                        holder = createEngine(store, translogPath);
                        assertEquals(store.refCount(), refCount + 1);
                    } catch (EngineCreationFailureException ex) {
                        // all is fine
                        assertEquals(store.refCount(), refCount);
                        break;
                    }
                }
                holder.close();
                assertEquals(store.refCount(), refCount);
            }
        }
    }

    public void testSettings() {
        CodecService codecService = new CodecService(null);
        LiveIndexWriterConfig currentIndexWriterConfig = engine.getCurrentIndexWriterConfig();

        assertEquals(engine.config().getCodec().getName(), codecService.codec(codecName).getName());
        assertEquals(currentIndexWriterConfig.getCodec().getName(), codecService.codec(codecName).getName());
    }

    public void testCurrentTranslogUUIIDIsCommitted() throws IOException {
        final AtomicLong globalCheckpoint = new AtomicLong(SequenceNumbers.NO_OPS_PERFORMED);
        try (Store store = createStore()) {
            EngineConfig config = config(defaultSettings, store, createTempDir(), newMergePolicy(), null, null, globalCheckpoint::get);

            // create
            {
                store.createEmpty();
                final String translogUUID = Translog.createEmptyTranslog(
                    config.getTranslogConfig().getTranslogPath(),
                    SequenceNumbers.NO_OPS_PERFORMED,
                    shardId,
                    primaryTerm.get()
                );
                store.associateIndexWithNewTranslog(translogUUID);
                ParsedDocument doc = testParsedDocument(Integer.toString(0), null, testDocument(), new BytesArray("{}"), null);
                Engine.Index firstIndexRequest = new Engine.Index(
                    newUid(doc),
                    doc,
                    UNASSIGNED_SEQ_NO,
                    0,
                    Versions.MATCH_DELETED,
                    VersionType.INTERNAL,
                    PRIMARY,
                    System.nanoTime(),
                    -1,
                    false,
                    UNASSIGNED_SEQ_NO,
                    0
                );

                try (InternalEngine engine = createEngine(config)) {
                    engine.index(firstIndexRequest);
                    engine.syncTranslog(); // to advance persisted local checkpoint
                    assertEquals(engine.getProcessedLocalCheckpoint(), engine.getPersistedLocalCheckpoint());
                    globalCheckpoint.set(engine.getPersistedLocalCheckpoint());
                    expectThrows(IllegalStateException.class, () -> engine.recoverFromTranslog(translogHandler, Long.MAX_VALUE));
                    Map<String, String> userData = engine.getLastCommittedSegmentInfos().getUserData();
                    assertEquals(engine.getTranslog().getTranslogUUID(), userData.get(Translog.TRANSLOG_UUID_KEY));
                }
            }
            // open and recover tlog
            {
                for (int i = 0; i < 2; i++) {
                    try (InternalEngine engine = new InternalEngine(config)) {
                        expectThrows(IllegalStateException.class, engine::ensureCanFlush);
                        Map<String, String> userData = engine.getLastCommittedSegmentInfos().getUserData();
                        assertEquals(engine.getTranslog().getTranslogUUID(), userData.get(Translog.TRANSLOG_UUID_KEY));
                        engine.recoverFromTranslog(translogHandler, Long.MAX_VALUE);
                        userData = engine.getLastCommittedSegmentInfos().getUserData();
                        assertEquals(engine.getTranslog().getTranslogUUID(), userData.get(Translog.TRANSLOG_UUID_KEY));
                    }
                }
            }
            // open index with new tlog
            {
                final String translogUUID = Translog.createEmptyTranslog(
                    config.getTranslogConfig().getTranslogPath(),
                    SequenceNumbers.NO_OPS_PERFORMED,
                    shardId,
                    primaryTerm.get()
                );
                store.associateIndexWithNewTranslog(translogUUID);
                try (InternalEngine engine = new InternalEngine(config)) {
                    Map<String, String> userData = engine.getLastCommittedSegmentInfos().getUserData();
                    assertEquals(engine.getTranslog().getTranslogUUID(), userData.get(Translog.TRANSLOG_UUID_KEY));
                    engine.recoverFromTranslog(translogHandler, Long.MAX_VALUE);
                    assertEquals(2, engine.getTranslog().currentFileGeneration());
                    assertEquals(0L, engine.getTranslog().stats().getUncommittedOperations());
                }
            }

            // open and recover tlog with empty tlog
            {
                for (int i = 0; i < 2; i++) {
                    try (InternalEngine engine = new InternalEngine(config)) {
                        Map<String, String> userData = engine.getLastCommittedSegmentInfos().getUserData();
                        assertEquals(engine.getTranslog().getTranslogUUID(), userData.get(Translog.TRANSLOG_UUID_KEY));
                        engine.recoverFromTranslog(translogHandler, Long.MAX_VALUE);
                        userData = engine.getLastCommittedSegmentInfos().getUserData();
                        assertEquals(engine.getTranslog().getTranslogUUID(), userData.get(Translog.TRANSLOG_UUID_KEY));
                    }
                }
            }
        }
    }

    public void testMissingTranslog() throws IOException {
        // test that we can force start the engine , even if the translog is missing.
        engine.close();
        // fake a new translog, causing the engine to point to a missing one.
        final long newPrimaryTerm = randomLongBetween(0L, primaryTerm.get());
        final Translog translog = createTranslog(() -> newPrimaryTerm);
        long id = translog.currentFileGeneration();
        translog.close();
        IOUtils.rm(translog.location().resolve(Translog.getFilename(id)));
        expectThrows(
            EngineCreationFailureException.class,
            "engine shouldn't start without a valid translog id",
            () -> createEngine(store, primaryTranslogDir)
        );
        // when a new translog is created it should be ok
        final String translogUUID = Translog.createEmptyTranslog(primaryTranslogDir, UNASSIGNED_SEQ_NO, shardId, newPrimaryTerm);
        store.associateIndexWithNewTranslog(translogUUID);
        EngineConfig config = config(defaultSettings, store, primaryTranslogDir, newMergePolicy(), null);
        engine = new InternalEngine(config);
    }

    public void testTranslogReplayWithFailure() throws IOException {
        final MockDirectoryWrapper directory = newMockDirectory();
        final Path translogPath = createTempDir("testTranslogReplayWithFailure");
        try (Store store = createStore(directory)) {
            final int numDocs = randomIntBetween(1, 10);
            try (InternalEngine engine = createEngine(store, translogPath)) {
                for (int i = 0; i < numDocs; i++) {
                    ParsedDocument doc = testParsedDocument(Integer.toString(i), null, testDocument(), new BytesArray("{}"), null);
                    Engine.Index firstIndexRequest = new Engine.Index(
                        newUid(doc),
                        doc,
                        UNASSIGNED_SEQ_NO,
                        0,
                        Versions.MATCH_DELETED,
                        VersionType.INTERNAL,
                        PRIMARY,
                        System.nanoTime(),
                        -1,
                        false,
                        UNASSIGNED_SEQ_NO,
                        0
                    );
                    Engine.IndexResult indexResult = engine.index(firstIndexRequest);
                    assertThat(indexResult.getVersion(), equalTo(1L));
                }
                assertVisibleCount(engine, numDocs);
            }
            // since we rollback the IW we are writing the same segment files again after starting IW but MDW prevents
            // this so we have to disable the check explicitly
            final int numIters = randomIntBetween(3, 5);
            for (int i = 0; i < numIters; i++) {
                directory.setRandomIOExceptionRateOnOpen(randomDouble());
                directory.setRandomIOExceptionRate(randomDouble());
                directory.setFailOnOpenInput(randomBoolean());
                directory.setAllowRandomFileNotFoundException(randomBoolean());
                boolean started = false;
                InternalEngine engine = null;
                try {
                    engine = createEngine(store, translogPath);
                    started = true;
                } catch (EngineException | IOException e) {
                    logger.trace("exception on open", e);
                }
                directory.setRandomIOExceptionRateOnOpen(0.0);
                directory.setRandomIOExceptionRate(0.0);
                directory.setFailOnOpenInput(false);
                directory.setAllowRandomFileNotFoundException(false);
                if (started) {
                    engine.refresh("warm_up");
                    assertVisibleCount(engine, numDocs, false);
                    engine.close();
                }
            }
        }
    }

    public void testTranslogCleanUpPostCommitCrash() throws Exception {
        IndexSettings indexSettings = new IndexSettings(
            defaultSettings.getIndexMetadata(),
            defaultSettings.getNodeSettings(),
            defaultSettings.getScopedSettings()
        );
        try (Store store = createStore()) {
            AtomicBoolean throwErrorOnCommit = new AtomicBoolean();
            final Path translogPath = createTempDir();
            final AtomicLong globalCheckpoint = new AtomicLong(SequenceNumbers.NO_OPS_PERFORMED);
            final LongSupplier globalCheckpointSupplier = () -> globalCheckpoint.get();
            store.createEmpty();
            final String translogUUID = Translog.createEmptyTranslog(translogPath, globalCheckpoint.get(), shardId, primaryTerm.get());
            store.associateIndexWithNewTranslog(translogUUID);
            try (
                InternalEngine engine = new InternalEngine(
                    config(indexSettings, store, translogPath, newMergePolicy(), null, null, globalCheckpointSupplier)
                ) {

                    @Override
                    protected void commitIndexWriter(IndexWriter writer, Translog translog) throws IOException {
                        super.commitIndexWriter(writer, translog);
                        if (throwErrorOnCommit.get()) {
                            throw new RuntimeException("power's out");
                        }
                    }
                }
            ) {
                engine.recoverFromTranslog(translogHandler, Long.MAX_VALUE);
                final ParsedDocument doc1 = testParsedDocument("1", null, testDocumentWithTextField(), SOURCE, null);
                engine.index(indexForDoc(doc1));
                engine.syncTranslog(); // to advance local checkpoint
                assertEquals(engine.getProcessedLocalCheckpoint(), engine.getPersistedLocalCheckpoint());
                globalCheckpoint.set(engine.getPersistedLocalCheckpoint());
                throwErrorOnCommit.set(true);
                FlushFailedEngineException e = expectThrows(FlushFailedEngineException.class, engine::flush);
                assertThat(e.getCause().getMessage(), equalTo("power's out"));
            }
            try (
                InternalEngine engine = new InternalEngine(
                    config(indexSettings, store, translogPath, newMergePolicy(), null, null, globalCheckpointSupplier)
                )
            ) {
                engine.recoverFromTranslog(translogHandler, Long.MAX_VALUE);
                assertVisibleCount(engine, 1);
                final long localCheckpoint = Long.parseLong(
                    engine.getLastCommittedSegmentInfos().userData.get(SequenceNumbers.LOCAL_CHECKPOINT_KEY)
                );
                final long committedGen = engine.getTranslog().getMinGenerationForSeqNo(localCheckpoint + 1).translogFileGeneration;
                for (int gen = 1; gen < committedGen; gen++) {
                    final Path genFile = translogPath.resolve(Translog.getFilename(gen));
                    assertFalse(genFile + " wasn't cleaned up", Files.exists(genFile));
                }
            }
        }
    }

    public void testSkipTranslogReplay() throws IOException {
        final int numDocs = randomIntBetween(1, 10);
        for (int i = 0; i < numDocs; i++) {
            ParsedDocument doc = testParsedDocument(Integer.toString(i), null, testDocument(), new BytesArray("{}"), null);
            Engine.Index firstIndexRequest = new Engine.Index(
                newUid(doc),
                doc,
                UNASSIGNED_SEQ_NO,
                0,
                Versions.MATCH_DELETED,
                VersionType.INTERNAL,
                PRIMARY,
                System.nanoTime(),
                -1,
                false,
                UNASSIGNED_SEQ_NO,
                0
            );
            Engine.IndexResult indexResult = engine.index(firstIndexRequest);
            assertThat(indexResult.getVersion(), equalTo(1L));
        }
        EngineConfig config = engine.config();
        assertVisibleCount(engine, numDocs);
        engine.close();
        try (InternalEngine engine = new InternalEngine(config)) {
            engine.skipTranslogRecovery();
            try (Engine.Searcher searcher = engine.acquireSearcher("test", Engine.SearcherScope.INTERNAL)) {
                TopDocs topDocs = searcher.search(new MatchAllDocsQuery(), randomIntBetween(numDocs, numDocs + 10));
                assertThat(topDocs.totalHits.value, equalTo(0L));
            }
        }
    }

    private Path[] filterExtraFSFiles(Path[] files) {
        List<Path> paths = new ArrayList<>();
        for (Path p : files) {
            if (p.getFileName().toString().startsWith("extra")) {
                continue;
            }
            paths.add(p);
        }
        return paths.toArray(new Path[0]);
    }

    public void testTranslogReplay() throws IOException {
        final LongSupplier inSyncGlobalCheckpointSupplier = () -> this.engine.getProcessedLocalCheckpoint();
        final int numDocs = randomIntBetween(1, 10);
        for (int i = 0; i < numDocs; i++) {
            ParsedDocument doc = testParsedDocument(Integer.toString(i), null, testDocument(), new BytesArray("{}"), null);
            Engine.Index firstIndexRequest = new Engine.Index(
                newUid(doc),
                doc,
                UNASSIGNED_SEQ_NO,
                1,
                Versions.MATCH_DELETED,
                VersionType.INTERNAL,
                PRIMARY,
                System.nanoTime(),
                -1,
                false,
                UNASSIGNED_SEQ_NO,
                0
            );
            Engine.IndexResult indexResult = engine.index(firstIndexRequest);
            assertThat(indexResult.getVersion(), equalTo(1L));
        }
        assertVisibleCount(engine, numDocs);
        translogHandler = createTranslogHandler(engine.engineConfig.getIndexSettings());

        engine.close();
        // we need to reuse the engine config unless the parser.mappingModified won't work
        engine = new InternalEngine(copy(engine.config(), inSyncGlobalCheckpointSupplier));
        engine.recoverFromTranslog(translogHandler, Long.MAX_VALUE);
        engine.refresh("warm_up");

        assertVisibleCount(engine, numDocs, false);
        assertEquals(numDocs, translogHandler.appliedOperations());

        engine.close();
        translogHandler = createTranslogHandler(engine.engineConfig.getIndexSettings());
        engine = createEngine(store, primaryTranslogDir, inSyncGlobalCheckpointSupplier);
        engine.refresh("warm_up");
        assertVisibleCount(engine, numDocs, false);
        assertEquals(0, translogHandler.appliedOperations());

        final boolean flush = randomBoolean();
        int randomId = randomIntBetween(numDocs + 1, numDocs + 10);
        ParsedDocument doc = testParsedDocument(Integer.toString(randomId), null, testDocument(), new BytesArray("{}"), null);
        Engine.Index firstIndexRequest = new Engine.Index(
            newUid(doc),
            doc,
            UNASSIGNED_SEQ_NO,
            1,
            1,
            VersionType.EXTERNAL,
            PRIMARY,
            System.nanoTime(),
            -1,
            false,
            UNASSIGNED_SEQ_NO,
            0
        );
        Engine.IndexResult indexResult = engine.index(firstIndexRequest);
        assertThat(indexResult.getVersion(), equalTo(1L));
        if (flush) {
            engine.flush();
            engine.refresh("test");
        }

        doc = testParsedDocument(Integer.toString(randomId), null, testDocument(), new BytesArray("{}"), null);
        Engine.Index idxRequest = new Engine.Index(
            newUid(doc),
            doc,
            UNASSIGNED_SEQ_NO,
            1,
            2,
            VersionType.EXTERNAL,
            PRIMARY,
            System.nanoTime(),
            -1,
            false,
            UNASSIGNED_SEQ_NO,
            0
        );
        Engine.IndexResult result = engine.index(idxRequest);
        engine.refresh("test");
        assertThat(result.getVersion(), equalTo(2L));
        try (Engine.Searcher searcher = engine.acquireSearcher("test")) {
            TopDocs topDocs = searcher.search(new MatchAllDocsQuery(), numDocs + 1);
            assertThat(topDocs.totalHits.value, equalTo(numDocs + 1L));
        }

        engine.close();
        translogHandler = createTranslogHandler(engine.engineConfig.getIndexSettings());
        engine = createEngine(store, primaryTranslogDir, inSyncGlobalCheckpointSupplier);
        engine.refresh("warm_up");
        try (Engine.Searcher searcher = engine.acquireSearcher("test")) {
            TopDocs topDocs = searcher.search(new MatchAllDocsQuery(), numDocs + 1);
            assertThat(topDocs.totalHits.value, equalTo(numDocs + 1L));
        }
        assertEquals(flush ? 1 : 2, translogHandler.appliedOperations());
        engine.delete(new Engine.Delete(Integer.toString(randomId), newUid(doc), primaryTerm.get()));
        if (randomBoolean()) {
            engine.close();
            engine = createEngine(store, primaryTranslogDir, inSyncGlobalCheckpointSupplier);
        }
        engine.refresh("test");
        try (Engine.Searcher searcher = engine.acquireSearcher("test")) {
            TopDocs topDocs = searcher.search(new MatchAllDocsQuery(), numDocs);
            assertThat(topDocs.totalHits.value, equalTo((long) numDocs));
        }
    }

    public void testRecoverFromForeignTranslog() throws IOException {
        final int numDocs = randomIntBetween(1, 10);
        for (int i = 0; i < numDocs; i++) {
            ParsedDocument doc = testParsedDocument(Integer.toString(i), null, testDocument(), new BytesArray("{}"), null);
            Engine.Index firstIndexRequest = new Engine.Index(
                newUid(doc),
                doc,
                UNASSIGNED_SEQ_NO,
                1,
                Versions.MATCH_DELETED,
                VersionType.INTERNAL,
                PRIMARY,
                System.nanoTime(),
                -1,
                false,
                UNASSIGNED_SEQ_NO,
                0
            );
            Engine.IndexResult index = engine.index(firstIndexRequest);
            assertThat(index.getVersion(), equalTo(1L));
        }
        assertVisibleCount(engine, numDocs);
        Translog.TranslogGeneration generation = engine.getTranslog().getGeneration();
        engine.close();

        final Path badTranslogLog = createTempDir();
        final String badUUID = Translog.createEmptyTranslog(badTranslogLog, SequenceNumbers.NO_OPS_PERFORMED, shardId, primaryTerm.get());
        Translog translog = new Translog(
            new TranslogConfig(shardId, badTranslogLog, INDEX_SETTINGS, BigArrays.NON_RECYCLING_INSTANCE),
            badUUID,
            new TranslogDeletionPolicy(),
            () -> SequenceNumbers.NO_OPS_PERFORMED,
            primaryTerm::get,
            seqNo -> {}
        );
        translog.add(new Translog.Index("SomeBogusId", 0, primaryTerm.get(), "{}".getBytes(Charset.forName("UTF-8"))));
        assertEquals(generation.translogFileGeneration, translog.currentFileGeneration());
        translog.close();

        EngineConfig config = engine.config();
        /* create a TranslogConfig that has been created with a different UUID */
        TranslogConfig translogConfig = new TranslogConfig(
            shardId,
            translog.location(),
            config.getIndexSettings(),
            BigArrays.NON_RECYCLING_INSTANCE
        );

        EngineConfig brokenConfig = new EngineConfig(
            shardId,
            threadPool,
            config.getIndexSettings(),
            null,
            store,
            newMergePolicy(),
            config.getAnalyzer(),
            config.getSimilarity(),
            new CodecService(null),
            config.getEventListener(),
            IndexSearcher.getDefaultQueryCache(),
            IndexSearcher.getDefaultQueryCachingPolicy(),
            translogConfig,
            TimeValue.timeValueMinutes(5),
            config.getExternalRefreshListener(),
            config.getInternalRefreshListener(),
            null,
            new NoneCircuitBreakerService(),
            () -> UNASSIGNED_SEQ_NO,
            () -> RetentionLeases.EMPTY,
            primaryTerm::get,
            IndexModule.DEFAULT_SNAPSHOT_COMMIT_SUPPLIER,
            null
        );
        expectThrows(EngineCreationFailureException.class, () -> new InternalEngine(brokenConfig));

        engine = createEngine(store, primaryTranslogDir); // and recover again!
        assertVisibleCount(engine, numDocs, true);
    }

    public void testShardNotAvailableExceptionWhenEngineClosedConcurrently() throws IOException, InterruptedException {
        AtomicReference<Exception> exception = new AtomicReference<>();
        String operation = randomFrom("optimize", "refresh", "flush");
        Thread mergeThread = new Thread() {
            @Override
            public void run() {
                boolean stop = false;
                logger.info("try with {}", operation);
                while (stop == false) {
                    try {
                        switch (operation) {
                            case "optimize" -> engine.forceMerge(true, 1, false, UUIDs.randomBase64UUID());
                            case "refresh" -> engine.refresh("test refresh");
                            case "flush" -> engine.flush(true, true);
                        }
                    } catch (Exception e) {
                        exception.set(e);
                        stop = true;
                    }
                }
            }
        };
        mergeThread.start();
        engine.close();
        mergeThread.join();
        logger.info("exception caught: ", exception.get());
        assertTrue(
            "expected an Exception that signals shard is not available",
            TransportActions.isShardNotAvailableException(exception.get())
        );
    }

    /**
     * Tests that when the close method returns the engine is actually guaranteed to have cleaned up and that resources are closed
     */
    public void testConcurrentEngineClosed() throws BrokenBarrierException, InterruptedException {
        Thread[] closingThreads = new Thread[3];
        CyclicBarrier barrier = new CyclicBarrier(1 + closingThreads.length + 1);
        Thread failEngine = new Thread(new AbstractRunnable() {
            @Override
            public void onFailure(Exception e) {
                throw new AssertionError(e);
            }

            @Override
            protected void doRun() throws Exception {
                barrier.await();
                engine.failEngine("test", new RuntimeException("test"));
            }
        });
        failEngine.start();
        for (int i = 0; i < closingThreads.length; i++) {
            boolean flushAndClose = randomBoolean();
            closingThreads[i] = new Thread(new AbstractRunnable() {
                @Override
                public void onFailure(Exception e) {
                    throw new AssertionError(e);
                }

                @Override
                protected void doRun() throws Exception {
                    barrier.await();
                    if (flushAndClose) {
                        engine.flushAndClose();
                    } else {
                        engine.close();
                    }
                    // try to acquire the writer lock - i.e., everything is closed, we need to synchronize
                    // to avoid races between closing threads
                    synchronized (closingThreads) {
                        try (Lock ignored = store.directory().obtainLock(IndexWriter.WRITE_LOCK_NAME)) {
                            // all good.
                        }
                    }
                }
            });
            closingThreads[i].setName("closingThread_" + i);
            closingThreads[i].start();
        }
        barrier.await();
        failEngine.join();
        for (Thread t : closingThreads) {
            t.join();
        }
    }

    private static class ThrowingIndexWriter extends IndexWriter {
        private AtomicReference<Supplier<Exception>> failureToThrow = new AtomicReference<>();

        ThrowingIndexWriter(Directory d, IndexWriterConfig conf) throws IOException {
            super(d, conf);
        }

        @Override
        public long addDocument(Iterable<? extends IndexableField> doc) throws IOException {
            maybeThrowFailure();
            return super.addDocument(doc);
        }

        private void maybeThrowFailure() throws IOException {
            if (failureToThrow.get() != null) {
                Exception failure = failureToThrow.get().get();
                clearFailure(); // one shot
                if (failure instanceof RuntimeException) {
                    throw (RuntimeException) failure;
                } else if (failure instanceof IOException) {
                    throw (IOException) failure;
                } else {
                    assert false : "unsupported failure class: " + failure.getClass().getCanonicalName();
                }
            }
        }

        @Override
        public long softUpdateDocument(Term term, Iterable<? extends IndexableField> doc, Field... softDeletes) throws IOException {
            maybeThrowFailure();
            return super.softUpdateDocument(term, doc, softDeletes);
        }

        @Override
        public long deleteDocuments(Term... terms) throws IOException {
            maybeThrowFailure();
            return super.deleteDocuments(terms);
        }

        public void setThrowFailure(Supplier<Exception> failureSupplier) {
            failureToThrow.set(failureSupplier);
        }

        public void clearFailure() {
            failureToThrow.set(null);
        }
    }

    public void testHandleDocumentFailure() throws Exception {
        try (Store store = createStore()) {
            final ParsedDocument doc1 = testParsedDocument("1", null, testDocumentWithTextField(), B_1, null);
            final ParsedDocument doc2 = testParsedDocument("2", null, testDocumentWithTextField(), B_1, null);
            final ParsedDocument doc3 = testParsedDocument("3", null, testDocumentWithTextField(), B_1, null);

            AtomicReference<ThrowingIndexWriter> throwingIndexWriter = new AtomicReference<>();
            try (InternalEngine engine = createEngine(defaultSettings, store, createTempDir(), NoMergePolicy.INSTANCE, (directory, iwc) -> {
                throwingIndexWriter.set(new ThrowingIndexWriter(directory, iwc));
                return throwingIndexWriter.get();
            })) {
                // test document failure while indexing
                if (randomBoolean()) {
                    throwingIndexWriter.get().setThrowFailure(() -> new IOException("simulated"));
                } else {
                    throwingIndexWriter.get().setThrowFailure(() -> new IllegalArgumentException("simulated max token length"));
                }
                // test index with document failure
                Engine.IndexResult indexResult = engine.index(indexForDoc(doc1));
                assertNotNull(indexResult.getFailure());
                assertThat(indexResult.getSeqNo(), equalTo(0L));
                assertThat(indexResult.getVersion(), equalTo(Versions.MATCH_ANY));
                assertNotNull(indexResult.getTranslogLocation());

                throwingIndexWriter.get().clearFailure();
                indexResult = engine.index(indexForDoc(doc1));
                assertThat(indexResult.getSeqNo(), equalTo(1L));
                assertThat(indexResult.getVersion(), equalTo(1L));
                assertNull(indexResult.getFailure());
                assertNotNull(indexResult.getTranslogLocation());
                engine.index(indexForDoc(doc2));

                // test non document level failure is thrown
                if (randomBoolean()) {
                    // simulate close by corruption
                    throwingIndexWriter.get().setThrowFailure(null);
                    UncheckedIOException uncheckedIOException = expectThrows(UncheckedIOException.class, () -> {
                        Engine.Index index = indexForDoc(doc3);
                        index.parsedDoc().rootDoc().add(new StoredField("foo", "bar") {
                            // this is a hack to add a failure during store document which triggers a tragic event
                            // and in turn fails the engine
                            @Override
                            public BytesRef binaryValue() {
                                throw new UncheckedIOException(new MockDirectoryWrapper.FakeIOException());
                            }
                        });
                        engine.index(index);
                    });
                    assertTrue(uncheckedIOException.getCause() instanceof MockDirectoryWrapper.FakeIOException);
                } else {
                    // normal close
                    engine.close();
                }
                // now the engine is closed check we respond correctly
                expectThrows(AlreadyClosedException.class, () -> engine.index(indexForDoc(doc1)));
                expectThrows(AlreadyClosedException.class, () -> engine.delete(new Engine.Delete("", newUid(doc1), primaryTerm.get())));
                expectThrows(
                    AlreadyClosedException.class,
                    () -> engine.noOp(
                        new Engine.NoOp(
                            engine.getLocalCheckpointTracker().generateSeqNo(),
                            engine.config().getPrimaryTermSupplier().getAsLong(),
                            randomFrom(Engine.Operation.Origin.values()),
                            randomNonNegativeLong(),
                            "test"
                        )
                    )
                );
            }
        }
    }

    public void testDeleteWithFatalError() throws Exception {
        final IllegalStateException tragicException = new IllegalStateException("fail to store tombstone");
        try (Store store = createStore()) {
            IndexWriterFactory indexWriterFactory = (directory, iwc) -> new IndexWriter(directory, iwc) {
                @Override
                public long softUpdateDocument(Term term, Iterable<? extends IndexableField> doc, Field... softDeletes) throws IOException {
                    final List<IndexableField> docIncludeExtraField = new ArrayList<>();
                    doc.forEach(docIncludeExtraField::add);
                    docIncludeExtraField.add(new StoredField("foo", "bar") {
                        @Override
                        public BytesRef binaryValue() {
                            throw tragicException;
                        }
                    });
                    return super.softUpdateDocument(term, docIncludeExtraField, softDeletes);
                }
            };
            EngineConfig config = config(this.engine.config(), store, createTempDir());
            try (InternalEngine engine = createEngine(indexWriterFactory, null, null, config)) {
                final ParsedDocument doc = testParsedDocument("1", null, testDocumentWithTextField(), SOURCE, null);
                engine.index(indexForDoc(doc));
                expectThrows(IllegalStateException.class, () -> engine.delete(new Engine.Delete("1", newUid("1"), primaryTerm.get())));
                assertTrue(engine.isClosed.get());
                assertSame(tragicException, engine.failedEngine.get());
            }
        }
    }

    public void testDoubleDeliveryPrimary() throws IOException {
        final ParsedDocument doc = testParsedDocument(
            "1",
            null,
            testDocumentWithTextField(),
            new BytesArray("{}".getBytes(Charset.defaultCharset())),
            null
        );
        final boolean create = randomBoolean();
        Engine.Index operation = appendOnlyPrimary(doc, false, 1, create);
        Engine.Index retry = appendOnlyPrimary(doc, true, 1, create);
        if (randomBoolean()) {
            Engine.IndexResult indexResult = engine.index(operation);
            assertLuceneOperations(engine, 1, 0, 0);
            assertEquals(0, engine.getNumVersionLookups());
            assertNotNull(indexResult.getTranslogLocation());
            Engine.IndexResult retryResult = engine.index(retry);
            assertLuceneOperations(engine, 1, create ? 0 : 1, 0);
            assertEquals(1, engine.getNumVersionLookups());
            if (create) {
                assertNull(retryResult.getTranslogLocation());
            } else {
                assertNotNull(retryResult.getTranslogLocation());
            }
        } else {
            Engine.IndexResult retryResult = engine.index(retry);
            assertLuceneOperations(engine, 1, 0, 0);
            assertEquals(1, engine.getNumVersionLookups());
            assertNotNull(retryResult.getTranslogLocation());
            Engine.IndexResult indexResult = engine.index(operation);
            assertLuceneOperations(engine, 1, create ? 0 : 1, 0);
            assertEquals(2, engine.getNumVersionLookups());
            assertNotNull(retryResult.getTranslogLocation());
            if (create) {
                assertNull(indexResult.getTranslogLocation());
            } else {
                assertNotNull(indexResult.getTranslogLocation());
            }
        }

        engine.refresh("test");
        try (Engine.Searcher searcher = engine.acquireSearcher("test")) {
            TopDocs topDocs = searcher.search(new MatchAllDocsQuery(), 10);
            assertEquals(1, topDocs.totalHits.value);
        }
        operation = appendOnlyPrimary(doc, false, 1, create);
        retry = appendOnlyPrimary(doc, true, 1, create);
        if (randomBoolean()) {
            Engine.IndexResult indexResult = engine.index(operation);
            if (create) {
                assertNull(indexResult.getTranslogLocation());
            } else {
                assertNotNull(indexResult.getTranslogLocation());
            }
            Engine.IndexResult retryResult = engine.index(retry);
            if (create) {
                assertNull(retryResult.getTranslogLocation());
            } else {
                assertNotNull(retryResult.getTranslogLocation());
            }
        } else {
            Engine.IndexResult retryResult = engine.index(retry);
            if (create) {
                assertNull(retryResult.getTranslogLocation());
            } else {
                assertNotNull(retryResult.getTranslogLocation());
            }
            Engine.IndexResult indexResult = engine.index(operation);
            if (create) {
                assertNull(indexResult.getTranslogLocation());
            } else {
                assertNotNull(indexResult.getTranslogLocation());
            }
        }

        engine.refresh("test");
        try (Engine.Searcher searcher = engine.acquireSearcher("test")) {
            TopDocs topDocs = searcher.search(new MatchAllDocsQuery(), 10);
            assertEquals(1, topDocs.totalHits.value);
        }
    }

    public void testDoubleDeliveryReplicaAppendingAndDeleteOnly() throws IOException {
        final ParsedDocument doc = testParsedDocument(
            "1",
            null,
            testDocumentWithTextField(),
            new BytesArray("{}".getBytes(Charset.defaultCharset())),
            null
        );
        Engine.Index operation = appendOnlyReplica(doc, false, 1, randomIntBetween(0, 5));
        Engine.Index retry = appendOnlyReplica(doc, true, 1, randomIntBetween(0, 5));
        Engine.Delete delete = new Engine.Delete(
            operation.id(),
            operation.uid(),
            Math.max(retry.seqNo(), operation.seqNo()) + 1,
            operation.primaryTerm(),
            operation.version() + 1,
            operation.versionType(),
            REPLICA,
            operation.startTime() + 1,
            UNASSIGNED_SEQ_NO,
            0
        );
        // operations with a seq# equal or lower to the local checkpoint are not indexed to lucene
        // and the version lookup is skipped
        final boolean sameSeqNo = operation.seqNo() == retry.seqNo();
        if (randomBoolean()) {
            Engine.IndexResult indexResult = engine.index(operation);
            assertLuceneOperations(engine, 1, 0, 0);
            assertEquals(0, engine.getNumVersionLookups());
            assertNotNull(indexResult.getTranslogLocation());
            engine.delete(delete);
            assertEquals(1, engine.getNumVersionLookups());
            assertLuceneOperations(engine, 1, 0, 1);
            Engine.IndexResult retryResult = engine.index(retry);
            assertEquals(sameSeqNo ? 1 : 2, engine.getNumVersionLookups());
            assertNotNull(retryResult.getTranslogLocation());
            assertTrue(retryResult.getTranslogLocation().compareTo(indexResult.getTranslogLocation()) > 0);
        } else {
            Engine.IndexResult retryResult = engine.index(retry);
            assertLuceneOperations(engine, 1, 0, 0);
            assertEquals(0, engine.getNumVersionLookups());
            assertNotNull(retryResult.getTranslogLocation());
            engine.delete(delete);
            assertLuceneOperations(engine, 1, 0, 1);
            assertEquals(1, engine.getNumVersionLookups());
            Engine.IndexResult indexResult = engine.index(operation);
            assertEquals(sameSeqNo ? 1 : 2, engine.getNumVersionLookups());
            assertNotNull(retryResult.getTranslogLocation());
            assertTrue(retryResult.getTranslogLocation().compareTo(indexResult.getTranslogLocation()) < 0);
        }

        engine.refresh("test");
        try (Engine.Searcher searcher = engine.acquireSearcher("test")) {
            TopDocs topDocs = searcher.search(new MatchAllDocsQuery(), 10);
            assertEquals(0, topDocs.totalHits.value);
        }
    }

    public void testDoubleDeliveryReplicaAppendingOnly() throws IOException {
        final Supplier<ParsedDocument> doc = () -> testParsedDocument(
            "1",
            null,
            testDocumentWithTextField(),
            new BytesArray("{}".getBytes(Charset.defaultCharset())),
            null
        );
        boolean replicaOperationIsRetry = randomBoolean();
        Engine.Index operation = appendOnlyReplica(doc.get(), replicaOperationIsRetry, 1, randomIntBetween(0, 5));

        Engine.IndexResult result = engine.index(operation);
        assertLuceneOperations(engine, 1, 0, 0);
        assertEquals(0, engine.getNumVersionLookups());
        assertNotNull(result.getTranslogLocation());

        // promote to primary: first do refresh
        engine.refresh("test");
        try (Engine.Searcher searcher = engine.acquireSearcher("test")) {
            TopDocs topDocs = searcher.search(new MatchAllDocsQuery(), 10);
            assertEquals(1, topDocs.totalHits.value);
        }

        final boolean create = randomBoolean();
        operation = appendOnlyPrimary(doc.get(), false, 1, create);
        Engine.Index retry = appendOnlyPrimary(doc.get(), true, 1, create);
        if (randomBoolean()) {
            // if the replica operation wasn't a retry, the operation arriving on the newly promoted primary must be a retry
            if (replicaOperationIsRetry) {
                Engine.IndexResult indexResult = engine.index(operation);
                if (create) {
                    assertNull(indexResult.getTranslogLocation());
                } else {
                    assertNotNull(indexResult.getTranslogLocation());
                }
            }
            Engine.IndexResult retryResult = engine.index(retry);
            if (create) {
                assertNull(retryResult.getTranslogLocation());
            } else {
                assertNotNull(retryResult.getTranslogLocation());
            }
        } else {
            Engine.IndexResult retryResult = engine.index(retry);
            if (create) {
                assertNull(retryResult.getTranslogLocation());
            } else {
                assertNotNull(retryResult.getTranslogLocation());
            }
            Engine.IndexResult indexResult = engine.index(operation);
            if (create) {
                assertNull(indexResult.getTranslogLocation());
            } else {
                assertNotNull(indexResult.getTranslogLocation());
            }
        }

        engine.refresh("test");
        try (Engine.Searcher searcher = engine.acquireSearcher("test")) {
            TopDocs topDocs = searcher.search(new MatchAllDocsQuery(), 10);
            assertEquals(1, topDocs.totalHits.value);
        }
    }

    public void testDoubleDeliveryReplica() throws IOException {
        final ParsedDocument doc = testParsedDocument(
            "1",
            null,
            testDocumentWithTextField(),
            new BytesArray("{}".getBytes(Charset.defaultCharset())),
            null
        );
        Engine.Index operation = replicaIndexForDoc(doc, 1, 20, false);
        Engine.Index duplicate = replicaIndexForDoc(doc, 1, 20, true);
        if (randomBoolean()) {
            Engine.IndexResult indexResult = engine.index(operation);
            assertLuceneOperations(engine, 1, 0, 0);
            assertEquals(0, engine.getNumVersionLookups());
            assertNotNull(indexResult.getTranslogLocation());
            if (randomBoolean()) {
                engine.refresh("test");
            }
            Engine.IndexResult retryResult = engine.index(duplicate);
            assertLuceneOperations(engine, 1, 0, 0);
            assertEquals(0, engine.getNumVersionLookups());
            assertNotNull(retryResult.getTranslogLocation());
            assertTrue(retryResult.getTranslogLocation().compareTo(indexResult.getTranslogLocation()) > 0);
        } else {
            Engine.IndexResult retryResult = engine.index(duplicate);
            assertLuceneOperations(engine, 1, 0, 0);
            assertEquals(0, engine.getNumVersionLookups());
            assertNotNull(retryResult.getTranslogLocation());
            if (randomBoolean()) {
                engine.refresh("test");
            }
            Engine.IndexResult indexResult = engine.index(operation);
            assertLuceneOperations(engine, 1, 0, 0);
            assertEquals(0, engine.getNumVersionLookups());
            assertNotNull(retryResult.getTranslogLocation());
            assertTrue(retryResult.getTranslogLocation().compareTo(indexResult.getTranslogLocation()) < 0);
        }

        engine.refresh("test");
        try (Engine.Searcher searcher = engine.acquireSearcher("test")) {
            TopDocs topDocs = searcher.search(new MatchAllDocsQuery(), 10);
            assertEquals(1, topDocs.totalHits.value);
        }
        engine.refresh("test");
        try (Engine.Searcher searcher = engine.acquireSearcher("test")) {
            TopDocs topDocs = searcher.search(new MatchAllDocsQuery(), 10);
            assertEquals(1, topDocs.totalHits.value);
        }
        if (engine.engineConfig.getIndexSettings().isSoftDeleteEnabled()) {
            List<Translog.Operation> ops = readAllOperationsInLucene(engine);
            assertThat(ops.stream().map(o -> o.seqNo()).toList(), hasItem(20L));
        }
    }

    public void testRetryWithAutogeneratedIdWorksAndNoDuplicateDocs() throws IOException {

        final ParsedDocument doc = testParsedDocument(
            "1",
            null,
            testDocumentWithTextField(),
            new BytesArray("{}".getBytes(Charset.defaultCharset())),
            null
        );
        boolean isRetry = false;
        long autoGeneratedIdTimestamp = 0;

        Engine.Index index = new Engine.Index(
            newUid(doc),
            doc,
            UNASSIGNED_SEQ_NO,
            1,
            randomBoolean() ? Versions.MATCH_DELETED : Versions.MATCH_ANY,
            VersionType.INTERNAL,
            PRIMARY,
            System.nanoTime(),
            autoGeneratedIdTimestamp,
            isRetry,
            UNASSIGNED_SEQ_NO,
            0
        );
        Engine.IndexResult indexResult = engine.index(index);
        assertThat(indexResult.getVersion(), equalTo(1L));

        index = new Engine.Index(
            newUid(doc),
            doc,
            indexResult.getSeqNo(),
            index.primaryTerm(),
            indexResult.getVersion(),
            null,
            REPLICA,
            System.nanoTime(),
            autoGeneratedIdTimestamp,
            isRetry,
            UNASSIGNED_SEQ_NO,
            0
        );
        indexResult = replicaEngine.index(index);
        assertThat(indexResult.getVersion(), equalTo(1L));

        isRetry = true;
        index = new Engine.Index(
            newUid(doc),
            doc,
            UNASSIGNED_SEQ_NO,
            1,
            Versions.MATCH_ANY,
            VersionType.INTERNAL,
            PRIMARY,
            System.nanoTime(),
            autoGeneratedIdTimestamp,
            isRetry,
            UNASSIGNED_SEQ_NO,
            0
        );
        indexResult = engine.index(index);
        assertThat(indexResult.getVersion(), equalTo(1L));
        assertNotEquals(indexResult.getSeqNo(), UNASSIGNED_SEQ_NO);
        engine.refresh("test");
        try (Engine.Searcher searcher = engine.acquireSearcher("test")) {
            TopDocs topDocs = searcher.search(new MatchAllDocsQuery(), 10);
            assertEquals(1, topDocs.totalHits.value);
        }

        index = new Engine.Index(
            newUid(doc),
            doc,
            indexResult.getSeqNo(),
            index.primaryTerm(),
            indexResult.getVersion(),
            null,
            REPLICA,
            System.nanoTime(),
            autoGeneratedIdTimestamp,
            isRetry,
            UNASSIGNED_SEQ_NO,
            0
        );
        indexResult = replicaEngine.index(index);
        assertThat(indexResult.getResultType(), equalTo(Engine.Result.Type.SUCCESS));
        replicaEngine.refresh("test");
        try (Engine.Searcher searcher = replicaEngine.acquireSearcher("test")) {
            TopDocs topDocs = searcher.search(new MatchAllDocsQuery(), 10);
            assertEquals(1, topDocs.totalHits.value);
        }
    }

    public void testRetryWithAutogeneratedIdsAndWrongOrderWorksAndNoDuplicateDocs() throws IOException {

        final ParsedDocument doc = testParsedDocument(
            "1",
            null,
            testDocumentWithTextField(),
            new BytesArray("{}".getBytes(Charset.defaultCharset())),
            null
        );
        boolean isRetry = true;
        long autoGeneratedIdTimestamp = 0;

        Engine.Index firstIndexRequest = new Engine.Index(
            newUid(doc),
            doc,
            UNASSIGNED_SEQ_NO,
            1,
            randomBoolean() ? Versions.MATCH_DELETED : Versions.MATCH_ANY,
            VersionType.INTERNAL,
            PRIMARY,
            System.nanoTime(),
            autoGeneratedIdTimestamp,
            isRetry,
            UNASSIGNED_SEQ_NO,
            0
        );
        Engine.IndexResult result = engine.index(firstIndexRequest);
        assertThat(result.getVersion(), equalTo(1L));

        Engine.Index firstIndexRequestReplica = new Engine.Index(
            newUid(doc),
            doc,
            result.getSeqNo(),
            firstIndexRequest.primaryTerm(),
            result.getVersion(),
            null,
            REPLICA,
            System.nanoTime(),
            autoGeneratedIdTimestamp,
            isRetry,
            UNASSIGNED_SEQ_NO,
            0
        );
        Engine.IndexResult indexReplicaResult = replicaEngine.index(firstIndexRequestReplica);
        assertThat(indexReplicaResult.getVersion(), equalTo(1L));

        isRetry = false;
        Engine.Index secondIndexRequest = new Engine.Index(
            newUid(doc),
            doc,
            UNASSIGNED_SEQ_NO,
            1,
            Versions.MATCH_DELETED,
            VersionType.INTERNAL,
            PRIMARY,
            System.nanoTime(),
            autoGeneratedIdTimestamp,
            isRetry,
            UNASSIGNED_SEQ_NO,
            0
        );
        Engine.IndexResult indexResult = engine.index(secondIndexRequest);
        assertFalse(indexResult.isCreated());
        engine.refresh("test");
        try (Engine.Searcher searcher = engine.acquireSearcher("test")) {
            TopDocs topDocs = searcher.search(new MatchAllDocsQuery(), 10);
            assertEquals(1, topDocs.totalHits.value);
        }

        Engine.Index secondIndexRequestReplica = new Engine.Index(
            newUid(doc),
            doc,
            result.getSeqNo(),
            secondIndexRequest.primaryTerm(),
            result.getVersion(),
            null,
            REPLICA,
            System.nanoTime(),
            autoGeneratedIdTimestamp,
            isRetry,
            UNASSIGNED_SEQ_NO,
            0
        );
        replicaEngine.index(secondIndexRequestReplica);
        replicaEngine.refresh("test");
        try (Engine.Searcher searcher = replicaEngine.acquireSearcher("test")) {
            TopDocs topDocs = searcher.search(new MatchAllDocsQuery(), 10);
            assertEquals(1, topDocs.totalHits.value);
        }
    }

    public Engine.Index randomAppendOnly(ParsedDocument doc, boolean retry, final long autoGeneratedIdTimestamp) {
        if (randomBoolean()) {
            return appendOnlyPrimary(doc, retry, autoGeneratedIdTimestamp);
        } else {
            return appendOnlyReplica(doc, retry, autoGeneratedIdTimestamp, 0);
        }
    }

    public Engine.Index appendOnlyPrimary(ParsedDocument doc, boolean retry, final long autoGeneratedIdTimestamp, boolean create) {
        return new Engine.Index(
            newUid(doc),
            doc,
            UNASSIGNED_SEQ_NO,
            1,
            create ? Versions.MATCH_DELETED : Versions.MATCH_ANY,
            VersionType.INTERNAL,
            Engine.Operation.Origin.PRIMARY,
            System.nanoTime(),
            autoGeneratedIdTimestamp,
            retry,
            UNASSIGNED_SEQ_NO,
            0
        );
    }

    public Engine.Index appendOnlyPrimary(ParsedDocument doc, boolean retry, final long autoGeneratedIdTimestamp) {
        return appendOnlyPrimary(doc, retry, autoGeneratedIdTimestamp, randomBoolean());
    }

    public Engine.Index appendOnlyReplica(ParsedDocument doc, boolean retry, final long autoGeneratedIdTimestamp, final long seqNo) {
        return new Engine.Index(
            newUid(doc),
            doc,
            seqNo,
            2,
            1,
            null,
            Engine.Operation.Origin.REPLICA,
            System.nanoTime(),
            autoGeneratedIdTimestamp,
            retry,
            UNASSIGNED_SEQ_NO,
            0
        );
    }

    public void testRetryConcurrently() throws InterruptedException, IOException {
        Thread[] thread = new Thread[randomIntBetween(3, 5)];
        int numDocs = randomIntBetween(1000, 10000);
        List<Engine.Index> docs = new ArrayList<>();
        final boolean primary = randomBoolean();
        final boolean create = randomBoolean();
        for (int i = 0; i < numDocs; i++) {
            final ParsedDocument doc = testParsedDocument(
                Integer.toString(i),
                null,
                testDocumentWithTextField(),
                new BytesArray("{}".getBytes(Charset.defaultCharset())),
                null
            );
            final Engine.Index originalIndex;
            final Engine.Index retryIndex;
            if (primary) {
                originalIndex = appendOnlyPrimary(doc, false, i, create);
                retryIndex = appendOnlyPrimary(doc, true, i, create);
            } else {
                originalIndex = appendOnlyReplica(doc, false, i, i * 2);
                retryIndex = appendOnlyReplica(doc, true, i, i * 2);
            }
            docs.add(originalIndex);
            docs.add(retryIndex);
        }
        Collections.shuffle(docs, random());
        CountDownLatch startGun = new CountDownLatch(thread.length);
        AtomicInteger offset = new AtomicInteger(-1);
        for (int i = 0; i < thread.length; i++) {
            thread[i] = new Thread(() -> {
                startGun.countDown();
                try {
                    startGun.await();
                } catch (InterruptedException e) {
                    throw new AssertionError(e);
                }
                int docOffset;
                while ((docOffset = offset.incrementAndGet()) < docs.size()) {
                    try {
                        engine.index(docs.get(docOffset));
                    } catch (IOException e) {
                        throw new AssertionError(e);
                    }
                }
            });
            thread[i].start();
        }
        for (int i = 0; i < thread.length; i++) {
            thread[i].join();
        }
        engine.refresh("test");
        try (Engine.Searcher searcher = engine.acquireSearcher("test")) {
            int count = searcher.count(new MatchAllDocsQuery());
            assertEquals(numDocs, count);
        }
        if (create || primary == false) {
            assertLuceneOperations(engine, numDocs, 0, 0);
        }
    }

    public void testEngineMaxTimestampIsInitialized() throws IOException {

        final AtomicLong globalCheckpoint = new AtomicLong(SequenceNumbers.NO_OPS_PERFORMED);
        final long timestamp1 = Math.abs(randomNonNegativeLong());
        final Path storeDir = createTempDir();
        final Path translogDir = createTempDir();
        final long timestamp2 = randomNonNegativeLong();
        final long maxTimestamp12 = Math.max(timestamp1, timestamp2);
        final Function<Store, EngineConfig> configSupplier = store -> config(
            defaultSettings,
            store,
            translogDir,
            NoMergePolicy.INSTANCE,
            null,
            null,
            globalCheckpoint::get
        );
        try (Store store = createStore(newFSDirectory(storeDir)); Engine engine = createEngine(configSupplier.apply(store))) {
            assertEquals(IndexRequest.UNSET_AUTO_GENERATED_TIMESTAMP, engine.segmentsStats(false, false).getMaxUnsafeAutoIdTimestamp());
            final ParsedDocument doc = testParsedDocument(
                "1",
                null,
                testDocumentWithTextField(),
                new BytesArray("{}".getBytes(Charset.defaultCharset())),
                null
            );
            engine.index(appendOnlyPrimary(doc, true, timestamp1));
            assertEquals(timestamp1, engine.segmentsStats(false, false).getMaxUnsafeAutoIdTimestamp());
        }
        try (Store store = createStore(newFSDirectory(storeDir)); InternalEngine engine = new InternalEngine(configSupplier.apply(store))) {
            assertEquals(IndexRequest.UNSET_AUTO_GENERATED_TIMESTAMP, engine.segmentsStats(false, false).getMaxUnsafeAutoIdTimestamp());
            engine.recoverFromTranslog(translogHandler, Long.MAX_VALUE);
            assertEquals(timestamp1, engine.segmentsStats(false, false).getMaxUnsafeAutoIdTimestamp());
            final ParsedDocument doc = testParsedDocument(
                "1",
                null,
                testDocumentWithTextField(),
                new BytesArray("{}".getBytes(Charset.defaultCharset())),
                null
            );
            engine.index(appendOnlyPrimary(doc, true, timestamp2, false));
            assertEquals(maxTimestamp12, engine.segmentsStats(false, false).getMaxUnsafeAutoIdTimestamp());
            globalCheckpoint.set(1); // make sure flush cleans up commits for later.
            engine.flush();
        }
        try (Store store = createStore(newFSDirectory(storeDir))) {
            if (randomBoolean() || true) {
                final String translogUUID = Translog.createEmptyTranslog(
                    translogDir,
                    SequenceNumbers.NO_OPS_PERFORMED,
                    shardId,
                    primaryTerm.get()
                );
                store.associateIndexWithNewTranslog(translogUUID);
            }
            try (Engine engine = new InternalEngine(configSupplier.apply(store))) {
                assertEquals(maxTimestamp12, engine.segmentsStats(false, false).getMaxUnsafeAutoIdTimestamp());
            }
        }
    }

    public void testAppendConcurrently() throws InterruptedException, IOException {
        Thread[] thread = new Thread[randomIntBetween(3, 5)];
        int numDocs = randomIntBetween(1000, 10000);
        assertEquals(0, engine.getNumVersionLookups());
        assertEquals(0, engine.getNumIndexVersionsLookups());
        boolean primary = randomBoolean();
        List<Engine.Index> docs = new ArrayList<>();
        for (int i = 0; i < numDocs; i++) {
            final ParsedDocument doc = testParsedDocument(
                Integer.toString(i),
                null,
                testDocumentWithTextField(),
                new BytesArray("{}".getBytes(Charset.defaultCharset())),
                null
            );
            Engine.Index index = primary ? appendOnlyPrimary(doc, false, i) : appendOnlyReplica(doc, false, i, i);
            docs.add(index);
        }
        Collections.shuffle(docs, random());
        CountDownLatch startGun = new CountDownLatch(thread.length);

        AtomicInteger offset = new AtomicInteger(-1);
        for (int i = 0; i < thread.length; i++) {
            thread[i] = new Thread() {
                @Override
                public void run() {
                    startGun.countDown();
                    try {
                        startGun.await();
                    } catch (InterruptedException e) {
                        throw new AssertionError(e);
                    }
                    assertThat(engine.getVersionMap().values(), empty());
                    int docOffset;
                    while ((docOffset = offset.incrementAndGet()) < docs.size()) {
                        try {
                            engine.index(docs.get(docOffset));
                        } catch (IOException e) {
                            throw new AssertionError(e);
                        }
                    }
                }
            };
            thread[i].start();
        }
        try (Engine.Searcher searcher = engine.acquireSearcher("test", Engine.SearcherScope.INTERNAL)) {
            assertEquals("unexpected refresh", 0, searcher.getIndexReader().maxDoc());
        }
        for (int i = 0; i < thread.length; i++) {
            thread[i].join();
        }

        engine.refresh("test");
        try (Engine.Searcher searcher = engine.acquireSearcher("test")) {
            int count = searcher.count(new MatchAllDocsQuery());
            assertEquals(docs.size(), count);
        }
        assertEquals(0, engine.getNumVersionLookups());
        assertEquals(0, engine.getNumIndexVersionsLookups());
        assertThat(
            engine.getMaxSeenAutoIdTimestamp(),
            equalTo(docs.stream().mapToLong(Engine.Index::getAutoGeneratedIdTimestamp).max().getAsLong())
        );
        assertLuceneOperations(engine, numDocs, 0, 0);
    }

    public static long getNumVersionLookups(InternalEngine engine) { // for other tests to access this
        return engine.getNumVersionLookups();
    }

    public static long getNumIndexVersionsLookups(InternalEngine engine) { // for other tests to access this
        return engine.getNumIndexVersionsLookups();
    }

    public void testFailEngineOnRandomIO() throws IOException, InterruptedException {
        MockDirectoryWrapper wrapper = newMockDirectory();
        final Path translogPath = createTempDir("testFailEngineOnRandomIO");
        try (Store store = createStore(wrapper)) {
            CyclicBarrier join = new CyclicBarrier(2);
            CountDownLatch start = new CountDownLatch(1);
            AtomicInteger controller = new AtomicInteger(0);
            EngineConfig config = config(defaultSettings, store, translogPath, newMergePolicy(), new ReferenceManager.RefreshListener() {
                @Override
                public void beforeRefresh() throws IOException {}

                @Override
                public void afterRefresh(boolean didRefresh) throws IOException {
                    int i = controller.incrementAndGet();
                    if (i == 1) {
                        throw new MockDirectoryWrapper.FakeIOException();
                    } else if (i == 2) {
                        try {
                            start.await();
                        } catch (InterruptedException e) {
                            throw new AssertionError(e);
                        }
                        throw new ElasticsearchException("something completely different");
                    }
                }
            });
            InternalEngine internalEngine = createEngine(config);
            int docId = 0;
            final ParsedDocument doc = testParsedDocument(
                Integer.toString(docId),
                null,
                testDocumentWithTextField(),
                new BytesArray("{}".getBytes(Charset.defaultCharset())),
                null
            );

            Engine.Index index = randomBoolean() ? indexForDoc(doc) : randomAppendOnly(doc, false, docId);
            internalEngine.index(index);
            Runnable r = () -> {
                try {
                    join.await();
                } catch (Exception e) {
                    throw new AssertionError(e);
                }
                try {
                    internalEngine.refresh("test");
                    fail();
                } catch (AlreadyClosedException ex) {
                    if (ex.getCause() != null) {
                        assertTrue(ex.toString(), ex.getCause() instanceof MockDirectoryWrapper.FakeIOException);
                    }
                } catch (RefreshFailedEngineException ex) {
                    // fine
                } finally {
                    start.countDown();
                }

            };
            Thread t = new Thread(r);
            Thread t1 = new Thread(r);
            t.start();
            t1.start();
            t.join();
            t1.join();
            assertTrue(internalEngine.isClosed.get());
            assertTrue(internalEngine.failedEngine.get() instanceof MockDirectoryWrapper.FakeIOException);
        }
    }

    public void testSequenceIDs() throws Exception {
        Tuple<Long, Long> seqID = getSequenceID(engine, new Engine.Get(false, false, "1"));
        // Non-existent doc returns no seqnum and no primary term
        assertThat(seqID.v1(), equalTo(UNASSIGNED_SEQ_NO));
        assertThat(seqID.v2(), equalTo(0L));

        // create a document
        LuceneDocument document = testDocumentWithTextField();
        document.add(new Field(SourceFieldMapper.NAME, BytesReference.toBytes(B_1), SourceFieldMapper.Defaults.FIELD_TYPE));
        ParsedDocument doc = testParsedDocument("1", null, document, B_1, null);
        engine.index(indexForDoc(doc));
        engine.refresh("test");

        seqID = getSequenceID(engine, newGet(false, doc));
        logger.info("--> got seqID: {}", seqID);
        assertThat(seqID.v1(), equalTo(0L));
        assertThat(seqID.v2(), equalTo(primaryTerm.get()));

        // Index the same document again
        document = testDocumentWithTextField();
        document.add(new Field(SourceFieldMapper.NAME, BytesReference.toBytes(B_1), SourceFieldMapper.Defaults.FIELD_TYPE));
        doc = testParsedDocument("1", null, document, B_1, null);
        engine.index(indexForDoc(doc));
        engine.refresh("test");

        seqID = getSequenceID(engine, newGet(false, doc));
        logger.info("--> got seqID: {}", seqID);
        assertThat(seqID.v1(), equalTo(1L));
        assertThat(seqID.v2(), equalTo(primaryTerm.get()));

        // Index the same document for the third time, this time changing the primary term
        document = testDocumentWithTextField();
        document.add(new Field(SourceFieldMapper.NAME, BytesReference.toBytes(B_1), SourceFieldMapper.Defaults.FIELD_TYPE));
        doc = testParsedDocument("1", null, document, B_1, null);
        engine.index(
            new Engine.Index(
                newUid(doc),
                doc,
                UNASSIGNED_SEQ_NO,
                3,
                Versions.MATCH_ANY,
                VersionType.INTERNAL,
                Engine.Operation.Origin.PRIMARY,
                System.nanoTime(),
                -1,
                false,
                UNASSIGNED_SEQ_NO,
                0
            )
        );
        engine.refresh("test");

        seqID = getSequenceID(engine, newGet(false, doc));
        logger.info("--> got seqID: {}", seqID);
        assertThat(seqID.v1(), equalTo(2L));
        assertThat(seqID.v2(), equalTo(3L));

        // we can query by the _seq_no
        Engine.Searcher searchResult = engine.acquireSearcher("test");
        MatcherAssert.assertThat(searchResult, EngineSearcherTotalHitsMatcher.engineSearcherTotalHits(1));
        MatcherAssert.assertThat(
            searchResult,
            EngineSearcherTotalHitsMatcher.engineSearcherTotalHits(LongPoint.newExactQuery("_seq_no", 2), 1)
        );
        searchResult.close();
    }

    public void testLookupSeqNoByIdInLucene() throws Exception {
        int numOps = between(10, 100);
        long seqNo = 0;
        List<Engine.Operation> operations = new ArrayList<>(numOps);
        for (int i = 0; i < numOps; i++) {
            String id = Integer.toString(between(1, 50));
            boolean isIndexing = randomBoolean();
            int copies = frequently() ? 1 : between(2, 4);
            for (int c = 0; c < copies; c++) {
                final ParsedDocument doc = EngineTestCase.createParsedDoc(id, idFieldType, null);
                if (isIndexing) {
                    operations.add(
                        new Engine.Index(
                            EngineTestCase.newUid(doc),
                            doc,
                            seqNo,
                            primaryTerm.get(),
                            i,
                            null,
                            Engine.Operation.Origin.REPLICA,
                            threadPool.relativeTimeInMillis(),
                            -1,
                            true,
                            UNASSIGNED_SEQ_NO,
                            0L
                        )
                    );
                } else {
                    operations.add(
                        new Engine.Delete(
                            doc.id(),
                            EngineTestCase.newUid(doc),
                            seqNo,
                            primaryTerm.get(),
                            i,
                            null,
                            Engine.Operation.Origin.REPLICA,
                            threadPool.relativeTimeInMillis(),
                            UNASSIGNED_SEQ_NO,
                            0L
                        )
                    );
                }
            }
            seqNo++;
            if (rarely()) {
                seqNo++;
            }
        }
        Randomness.shuffle(operations);
        Map<String, Engine.Operation> latestOps = new HashMap<>(); // id -> latest seq_no
        try (
            Store store = createStore();
            InternalEngine engine = createEngine(config(defaultSettings, store, createTempDir(), newMergePolicy(), null))
        ) {
            CheckedRunnable<IOException> lookupAndCheck = () -> {
                try (Engine.Searcher searcher = engine.acquireSearcher("test", Engine.SearcherScope.INTERNAL)) {
                    Map<String, Long> liveOps = latestOps.entrySet()
                        .stream()
                        .filter(e -> e.getValue().operationType() == Engine.Operation.TYPE.INDEX)
                        .collect(Collectors.toMap(e -> e.getKey(), e -> e.getValue().seqNo()));
                    assertThat(getDocIds(engine, true).stream().collect(Collectors.toMap(e -> e.id(), e -> e.seqNo())), equalTo(liveOps));
                    for (String id : latestOps.keySet()) {
                        String msg = "latestOps=" + latestOps + " op=" + id;
                        DocIdAndSeqNo docIdAndSeqNo = VersionsAndSeqNoResolver.loadDocIdAndSeqNo(searcher.getIndexReader(), newUid(id));
                        if (liveOps.containsKey(id) == false) {
                            assertNull(msg, docIdAndSeqNo);
                        } else {
                            assertNotNull(msg, docIdAndSeqNo);
                            assertThat(msg, docIdAndSeqNo.seqNo, equalTo(latestOps.get(id).seqNo()));
                        }
                    }
                    String notFoundId = randomValueOtherThanMany(liveOps::containsKey, () -> Long.toString(randomNonNegativeLong()));
                    assertNull(VersionsAndSeqNoResolver.loadDocIdAndSeqNo(searcher.getIndexReader(), newUid(notFoundId)));
                }
            };
            for (Engine.Operation op : operations) {
                if (op instanceof Engine.Index) {
                    engine.index((Engine.Index) op);
                    if (latestOps.containsKey(op.id()) == false || latestOps.get(op.id()).seqNo() < op.seqNo()) {
                        latestOps.put(op.id(), op);
                    }
                } else if (op instanceof Engine.Delete) {
                    engine.delete((Engine.Delete) op);
                    if (latestOps.containsKey(op.id()) == false || latestOps.get(op.id()).seqNo() < op.seqNo()) {
                        latestOps.put(op.id(), op);
                    }
                }
                if (randomInt(100) < 10) {
                    engine.refresh("test");
                    lookupAndCheck.run();
                }
                if (rarely()) {
                    engine.flush(false, true);
                    lookupAndCheck.run();
                }
            }
            engine.refresh("test");
            lookupAndCheck.run();
        }
    }

    /**
     * A sequence number generator that will generate a sequence number and if {@code stall} is set to true will wait on the barrier and the
     * referenced latch before returning. If the local checkpoint should advance (because {@code stall} is false, then the value of
     * {@code expectedLocalCheckpoint} is set accordingly.
     *
     * @param latchReference          to latch the thread for the purpose of stalling
     * @param barrier                 to signal the thread has generated a new sequence number
     * @param stall                   whether or not the thread should stall
     * @param expectedLocalCheckpoint the expected local checkpoint after generating a new sequence
     *                                number
     * @return a sequence number generator
     */
    private ToLongBiFunction<Engine, Engine.Operation> getStallingSeqNoGenerator(
        final AtomicReference<CountDownLatch> latchReference,
        final CyclicBarrier barrier,
        final AtomicBoolean stall,
        final AtomicLong expectedLocalCheckpoint
    ) {
        return (engine, operation) -> {
            final long seqNo = generateNewSeqNo(engine);
            final CountDownLatch latch = latchReference.get();
            if (stall.get()) {
                try {
                    barrier.await();
                    latch.await();
                } catch (BrokenBarrierException | InterruptedException e) {
                    throw new RuntimeException(e);
                }
            } else {
                if (expectedLocalCheckpoint.get() + 1 == seqNo) {
                    expectedLocalCheckpoint.set(seqNo);
                }
            }
            return seqNo;
        };
    }

    public void testSequenceNumberAdvancesToMaxSeqOnEngineOpenOnPrimary() throws BrokenBarrierException, InterruptedException, IOException {
        engine.close();
        final int docs = randomIntBetween(1, 32);
        InternalEngine initialEngine = null;
        try {
            final AtomicReference<CountDownLatch> latchReference = new AtomicReference<>(new CountDownLatch(1));
            final CyclicBarrier barrier = new CyclicBarrier(2);
            final AtomicBoolean stall = new AtomicBoolean();
            final AtomicLong expectedLocalCheckpoint = new AtomicLong(SequenceNumbers.NO_OPS_PERFORMED);
            final List<Thread> threads = new ArrayList<>();
            initialEngine = createEngine(
                defaultSettings,
                store,
                primaryTranslogDir,
                newMergePolicy(),
                null,
                LocalCheckpointTracker::new,
                null,
                getStallingSeqNoGenerator(latchReference, barrier, stall, expectedLocalCheckpoint)
            );
            final InternalEngine finalInitialEngine = initialEngine;
            for (int i = 0; i < docs; i++) {
                final String id = Integer.toString(i);
                final ParsedDocument doc = testParsedDocument(id, null, testDocumentWithTextField(), SOURCE, null);

                stall.set(randomBoolean());
                final Thread thread = new Thread(() -> {
                    try {
                        finalInitialEngine.index(indexForDoc(doc));
                    } catch (IOException e) {
                        throw new AssertionError(e);
                    }
                });
                thread.start();
                if (stall.get()) {
                    threads.add(thread);
                    barrier.await();
                } else {
                    thread.join();
                }
            }

            assertThat(initialEngine.getProcessedLocalCheckpoint(), equalTo(expectedLocalCheckpoint.get()));
            assertThat(initialEngine.getSeqNoStats(-1).getMaxSeqNo(), equalTo((long) (docs - 1)));
            initialEngine.flush(true, true);
            assertEquals(initialEngine.getProcessedLocalCheckpoint(), initialEngine.getPersistedLocalCheckpoint());

            latchReference.get().countDown();
            for (final Thread thread : threads) {
                thread.join();
            }
        } finally {
            IOUtils.close(initialEngine);
        }
        try (InternalEngine recoveringEngine = new InternalEngine(initialEngine.config())) {
            recoveringEngine.recoverFromTranslog(translogHandler, Long.MAX_VALUE);
            recoveringEngine.fillSeqNoGaps(2);
            assertEquals(recoveringEngine.getProcessedLocalCheckpoint(), recoveringEngine.getPersistedLocalCheckpoint());
            assertThat(recoveringEngine.getProcessedLocalCheckpoint(), greaterThanOrEqualTo((long) (docs - 1)));
        }
    }

    /** java docs */
    public void testOutOfOrderSequenceNumbersWithVersionConflict() throws IOException {
        final List<Engine.Operation> operations = new ArrayList<>();

        final int numberOfOperations = randomIntBetween(16, 32);
        final AtomicLong sequenceNumber = new AtomicLong();
        final Engine.Operation.Origin origin = randomFrom(LOCAL_TRANSLOG_RECOVERY, PEER_RECOVERY, PRIMARY, REPLICA);
        final LongSupplier sequenceNumberSupplier = origin == PRIMARY ? () -> UNASSIGNED_SEQ_NO : sequenceNumber::getAndIncrement;
        final Supplier<ParsedDocument> doc = () -> {
            final LuceneDocument document = testDocumentWithTextField();
            document.add(new Field(SourceFieldMapper.NAME, BytesReference.toBytes(B_1), SourceFieldMapper.Defaults.FIELD_TYPE));
            return testParsedDocument("1", null, document, B_1, null);
        };
        final Term uid = newUid("1");
        final BiFunction<String, Engine.SearcherScope, Engine.Searcher> searcherFactory = engine::acquireSearcher;
        for (int i = 0; i < numberOfOperations; i++) {
            if (randomBoolean()) {
                final Engine.Index index = new Engine.Index(
                    uid,
                    doc.get(),
                    sequenceNumberSupplier.getAsLong(),
                    1,
                    i,
                    origin == PRIMARY ? VersionType.EXTERNAL : null,
                    origin,
                    System.nanoTime(),
                    IndexRequest.UNSET_AUTO_GENERATED_TIMESTAMP,
                    false,
                    UNASSIGNED_SEQ_NO,
                    0
                );
                operations.add(index);
            } else {
                final Engine.Delete delete = new Engine.Delete(
                    "1",
                    uid,
                    sequenceNumberSupplier.getAsLong(),
                    1,
                    i,
                    origin == PRIMARY ? VersionType.EXTERNAL : null,
                    origin,
                    System.nanoTime(),
                    UNASSIGNED_SEQ_NO,
                    0
                );
                operations.add(delete);
            }
        }

        final boolean exists = operations.get(operations.size() - 1) instanceof Engine.Index;
        Randomness.shuffle(operations);

        for (final Engine.Operation operation : operations) {
            if (operation instanceof Engine.Index) {
                engine.index((Engine.Index) operation);
            } else {
                engine.delete((Engine.Delete) operation);
            }
        }

        final long expectedLocalCheckpoint;
        if (origin == PRIMARY) {
            // we can only advance as far as the number of operations that did not conflict
            int count = 0;

            // each time the version increments as we walk the list, that counts as a successful operation
            long version = -1;
            for (int i = 0; i < numberOfOperations; i++) {
                if (operations.get(i).version() >= version) {
                    count++;
                    version = operations.get(i).version();
                }
            }

            // sequence numbers start at zero, so the expected local checkpoint is the number of successful operations minus one
            expectedLocalCheckpoint = count - 1;
        } else {
            expectedLocalCheckpoint = numberOfOperations - 1;
        }

        assertThat(engine.getProcessedLocalCheckpoint(), equalTo(expectedLocalCheckpoint));
        MapperService mapperService = createMapperService();
        try (
            Engine.GetResult result = engine.get(
                new Engine.Get(true, false, "1"),
                mapperService.mappingLookup(),
                mapperService.documentParser(),
                randomSearcherWrapper()
            )
        ) {
            assertThat(result.exists(), equalTo(exists));
        }
    }

    /**
     * Test that we do not leak out information on a deleted doc due to it existing in version map. There are at least 2 cases:
     * <ul>
     *     <li>Guessing the deleted seqNo makes the operation succeed</li>
     *     <li>Providing any other seqNo leaks info that the doc was deleted (and its SeqNo)</li>
     * </ul>
     */
    public void testVersionConflictIgnoreDeletedDoc() throws IOException {
        ParsedDocument doc = testParsedDocument("1", null, testDocument(), new BytesArray("{}".getBytes(Charset.defaultCharset())), null);
        engine.delete(new Engine.Delete("1", newUid("1"), 1));
        for (long seqNo : new long[] { 0, 1, randomNonNegativeLong() }) {
            assertDeletedVersionConflict(
                engine.index(
                    new Engine.Index(
                        newUid("1"),
                        doc,
                        UNASSIGNED_SEQ_NO,
                        1,
                        Versions.MATCH_ANY,
                        VersionType.INTERNAL,
                        PRIMARY,
                        randomNonNegativeLong(),
                        IndexRequest.UNSET_AUTO_GENERATED_TIMESTAMP,
                        false,
                        seqNo,
                        1
                    )
                ),
                "update: " + seqNo
            );

            assertDeletedVersionConflict(
                engine.delete(
                    new Engine.Delete(
                        "1",
                        newUid("1"),
                        UNASSIGNED_SEQ_NO,
                        1,
                        Versions.MATCH_ANY,
                        VersionType.INTERNAL,
                        PRIMARY,
                        randomNonNegativeLong(),
                        seqNo,
                        1
                    )
                ),
                "delete: " + seqNo
            );
        }
    }

    private void assertDeletedVersionConflict(Engine.Result result, String operation) {
        assertNotNull("Must have failure for " + operation, result.getFailure());
        assertThat(operation, result.getFailure(), Matchers.instanceOf(VersionConflictEngineException.class));
        VersionConflictEngineException exception = (VersionConflictEngineException) result.getFailure();
        assertThat(operation, exception.getMessage(), containsString("but no document was found"));
        assertThat(exception.getStackTrace(), emptyArray());
    }

    /*
     * This test tests that a no-op does not generate a new sequence number, that no-ops can advance the local checkpoint, and that no-ops
     * are correctly added to the translog.
     */
    public void testNoOps() throws IOException {
        engine.close();
        InternalEngine noOpEngine = null;
        final int maxSeqNo = randomIntBetween(0, 128);
        final int localCheckpoint = randomIntBetween(0, maxSeqNo);
        try {
            final BiFunction<Long, Long, LocalCheckpointTracker> supplier = (ms, lcp) -> new LocalCheckpointTracker(
                maxSeqNo,
                localCheckpoint
            );
            EngineConfig noopEngineConfig = copy(
                engine.config(),
                new SoftDeletesRetentionMergePolicy(
                    Lucene.SOFT_DELETES_FIELD,
                    () -> new MatchAllDocsQuery(),
                    engine.config().getMergePolicy()
                )
            );
            noOpEngine = new InternalEngine(noopEngineConfig, IndexWriter.MAX_DOCS, supplier) {
                @Override
                protected long doGenerateSeqNoForOperation(Operation operation) {
                    throw new UnsupportedOperationException();
                }
            };
            noOpEngine.recoverFromTranslog(translogHandler, Long.MAX_VALUE);
            final int gapsFilled = noOpEngine.fillSeqNoGaps(primaryTerm.get());
            final String reason = "filling gaps";
            noOpEngine.noOp(new Engine.NoOp(maxSeqNo + 1, primaryTerm.get(), LOCAL_TRANSLOG_RECOVERY, System.nanoTime(), reason));
            assertThat(noOpEngine.getProcessedLocalCheckpoint(), equalTo((long) (maxSeqNo + 1)));
            assertThat(noOpEngine.getTranslog().stats().getUncommittedOperations(), equalTo(gapsFilled));
            noOpEngine.noOp(
                new Engine.NoOp(maxSeqNo + 2, primaryTerm.get(), randomFrom(PRIMARY, REPLICA, PEER_RECOVERY), System.nanoTime(), reason)
            );
            assertThat(noOpEngine.getProcessedLocalCheckpoint(), equalTo((long) (maxSeqNo + 2)));
            assertThat(noOpEngine.getTranslog().stats().getUncommittedOperations(), equalTo(gapsFilled + 1));
            // skip to the op that we added to the translog
            Translog.Operation op;
            Translog.Operation last = null;
            try (Translog.Snapshot snapshot = noOpEngine.getTranslog().newSnapshot()) {
                while ((op = snapshot.next()) != null) {
                    last = op;
                }
            }
            assertNotNull(last);
            assertThat(last, instanceOf(Translog.NoOp.class));
            final Translog.NoOp noOp = (Translog.NoOp) last;
            assertThat(noOp.seqNo(), equalTo((long) (maxSeqNo + 2)));
            assertThat(noOp.primaryTerm(), equalTo(primaryTerm.get()));
            assertThat(noOp.reason(), equalTo(reason));
            if (engine.engineConfig.getIndexSettings().isSoftDeleteEnabled()) {
                List<Translog.Operation> operationsFromLucene = readAllOperationsInLucene(noOpEngine);
                assertThat(operationsFromLucene, hasSize(maxSeqNo + 2 - localCheckpoint)); // fills n gap and 2 manual noop.
                for (int i = 0; i < operationsFromLucene.size(); i++) {
                    assertThat(
                        operationsFromLucene.get(i),
                        equalTo(new Translog.NoOp(localCheckpoint + 1 + i, primaryTerm.get(), "filling gaps"))
                    );
                }
                assertConsistentHistoryBetweenTranslogAndLuceneIndex(noOpEngine);
            }
        } finally {
            IOUtils.close(noOpEngine);
        }
    }

    /**
     * Verifies that a segment containing only no-ops can be used to look up _version and _seqno.
     */
    public void testSegmentContainsOnlyNoOps() throws Exception {
        final long seqNo = randomLongBetween(0, 1000);
        final long term = this.primaryTerm.get();
        Engine.NoOpResult noOpResult = engine.noOp(
            new Engine.NoOp(seqNo, term, randomFrom(Engine.Operation.Origin.values()), randomNonNegativeLong(), "test")
        );
        assertThat(noOpResult.getFailure(), nullValue());
        assertThat(noOpResult.getSeqNo(), equalTo(seqNo));
        assertThat(noOpResult.getTerm(), equalTo(term));
        engine.refresh("test");
        Engine.DeleteResult deleteResult = engine.delete(replicaDeleteForDoc("id", 1, seqNo + between(1, 1000), randomNonNegativeLong()));
        assertThat(deleteResult.getFailure(), nullValue());
        engine.refresh("test");
    }

    /**
     * A simple test to check that random combination of operations can coexist in segments and be lookup.
     * This is needed as some fields in Lucene may not exist if a segment misses operation types and this code is to check for that.
     * For example, a segment containing only no-ops does not have neither _uid or _version.
     */
    public void testRandomOperations() throws Exception {
        int numOps = between(10, 100);
        for (int i = 0; i < numOps; i++) {
            String id = Integer.toString(randomIntBetween(1, 10));
            ParsedDocument doc = createParsedDoc(id, idFieldType, null);
            Engine.Operation.TYPE type = randomFrom(Engine.Operation.TYPE.values());
            switch (type) {
                case INDEX -> {
                    Engine.IndexResult index = engine.index(replicaIndexForDoc(doc, between(1, 100), i, randomBoolean()));
                    assertThat(index.getFailure(), nullValue());
                }
                case DELETE -> {
                    Engine.DeleteResult delete = engine.delete(replicaDeleteForDoc(doc.id(), between(1, 100), i, randomNonNegativeLong()));
                    assertThat(delete.getFailure(), nullValue());
                }
                case NO_OP -> {
                    long seqNo = i;
                    Engine.NoOpResult noOp = engine.noOp(
                        new Engine.NoOp(seqNo, primaryTerm.get(), randomFrom(Engine.Operation.Origin.values()), randomNonNegativeLong(), "")
                    );
                    assertThat(noOp.getTerm(), equalTo(primaryTerm.get()));
                    assertThat(noOp.getSeqNo(), equalTo(seqNo));
                    assertThat(noOp.getFailure(), nullValue());
                }
                default -> throw new IllegalStateException("Invalid op [" + type + "]");
            }
            if (randomBoolean()) {
                engine.refresh("test");
            }
            if (randomBoolean()) {
                engine.flush();
            }
            if (randomBoolean()) {
                boolean flush = randomBoolean();
                boolean onlyExpungeDeletes = randomBoolean();
                int maxNumSegments = randomIntBetween(-1, 10);
                try {
                    engine.forceMerge(flush, maxNumSegments, onlyExpungeDeletes, UUIDs.randomBase64UUID());
                } catch (IllegalArgumentException e) {
                    assertThat(e.getMessage(), containsString("only_expunge_deletes and max_num_segments are mutually exclusive"));
                    assertThat(onlyExpungeDeletes, is(true));
                    assertThat(maxNumSegments, greaterThan(-1));
                }
            }
        }
        if (engine.engineConfig.getIndexSettings().isSoftDeleteEnabled()) {
            List<Translog.Operation> operations = readAllOperationsInLucene(engine);
            assertThat(operations, hasSize(numOps));
        }
    }

    public void testMinGenerationForSeqNo() throws IOException, BrokenBarrierException, InterruptedException {
        engine.close();
        final int numberOfTriplets = randomIntBetween(1, 32);
        InternalEngine actualEngine = null;
        try {
            final AtomicReference<CountDownLatch> latchReference = new AtomicReference<>();
            final CyclicBarrier barrier = new CyclicBarrier(2);
            final AtomicBoolean stall = new AtomicBoolean();
            final AtomicLong expectedLocalCheckpoint = new AtomicLong(SequenceNumbers.NO_OPS_PERFORMED);
            final Map<Thread, CountDownLatch> threads = new LinkedHashMap<>();
            actualEngine = createEngine(
                defaultSettings,
                store,
                primaryTranslogDir,
                newMergePolicy(),
                null,
                LocalCheckpointTracker::new,
                null,
                getStallingSeqNoGenerator(latchReference, barrier, stall, expectedLocalCheckpoint)
            );
            final InternalEngine finalActualEngine = actualEngine;
            final Translog translog = finalActualEngine.getTranslog();
            final long generation = finalActualEngine.getTranslog().currentFileGeneration();
            for (int i = 0; i < numberOfTriplets; i++) {
                /*
                 * Index three documents with the first and last landing in the same generation and the middle document being stalled until
                 * a later generation.
                 */
                stall.set(false);
                index(finalActualEngine, 3 * i);

                final CountDownLatch latch = new CountDownLatch(1);
                latchReference.set(latch);
                final int skipId = 3 * i + 1;
                stall.set(true);
                final Thread thread = new Thread(() -> {
                    try {
                        index(finalActualEngine, skipId);
                    } catch (IOException e) {
                        throw new AssertionError(e);
                    }
                });
                thread.start();
                threads.put(thread, latch);
                barrier.await();

                stall.set(false);
                index(finalActualEngine, 3 * i + 2);
                finalActualEngine.flush();

                /*
                 * This sequence number landed in the last generation, but the lower and upper bounds for an earlier generation straddle
                 * this sequence number.
                 */
                assertThat(translog.getMinGenerationForSeqNo(3 * i + 1).translogFileGeneration, equalTo(i + generation));
            }

            int i = 0;
            for (final Map.Entry<Thread, CountDownLatch> entry : threads.entrySet()) {
                final Map<String, String> userData = finalActualEngine.commitStats().getUserData();
                assertThat(userData.get(SequenceNumbers.LOCAL_CHECKPOINT_KEY), equalTo(Long.toString(3 * i)));
                entry.getValue().countDown();
                entry.getKey().join();
                finalActualEngine.flush();
                i++;
            }

        } finally {
            IOUtils.close(actualEngine);
        }
    }

    private void index(final InternalEngine engine, final int id) throws IOException {
        final String docId = Integer.toString(id);
        final ParsedDocument doc = testParsedDocument(docId, null, testDocumentWithTextField(), SOURCE, null);
        engine.index(indexForDoc(doc));
    }

    /**
     * Return a tuple representing the sequence ID for the given {@code Get}
     * operation. The first value in the tuple is the sequence number, the
     * second is the primary term.
     */
    private Tuple<Long, Long> getSequenceID(Engine engine, Engine.Get get) throws EngineException {
        try (Engine.Searcher searcher = engine.acquireSearcher("get", Engine.SearcherScope.INTERNAL)) {
            final long primaryTerm;
            final long seqNo;
            DocIdAndSeqNo docIdAndSeqNo = VersionsAndSeqNoResolver.loadDocIdAndSeqNo(searcher.getIndexReader(), get.uid());
            if (docIdAndSeqNo == null) {
                primaryTerm = UNASSIGNED_PRIMARY_TERM;
                seqNo = UNASSIGNED_SEQ_NO;
            } else {
                seqNo = docIdAndSeqNo.seqNo;
                NumericDocValues primaryTerms = docIdAndSeqNo.context.reader().getNumericDocValues(SeqNoFieldMapper.PRIMARY_TERM_NAME);
                if (primaryTerms == null || primaryTerms.advanceExact(docIdAndSeqNo.docId) == false) {
                    throw new AssertionError("document does not have primary term [" + docIdAndSeqNo.docId + "]");
                }
                primaryTerm = primaryTerms.longValue();
            }
            return new Tuple<>(seqNo, primaryTerm);
        } catch (Exception e) {
            throw new EngineException(shardId, "unable to retrieve sequence id", e);
        }
    }

    public void testRestoreLocalHistoryFromTranslog() throws IOException {
        final AtomicLong globalCheckpoint = new AtomicLong(SequenceNumbers.NO_OPS_PERFORMED);
        try (Store store = createStore()) {
            final ArrayList<Long> seqNos = new ArrayList<>();
            final int numOps = randomIntBetween(0, 1024);
            for (int i = 0; i < numOps; i++) {
                if (rarely()) {
                    continue;
                }
                seqNos.add((long) i);
            }
            Randomness.shuffle(seqNos);
            final EngineConfig engineConfig;
            final SeqNoStats prevSeqNoStats;
            final List<DocIdSeqNoAndSource> prevDocs;
            try (InternalEngine engine = createEngine(store, createTempDir(), globalCheckpoint::get)) {
                engineConfig = engine.config();
                for (final long seqNo : seqNos) {
                    final String id = Long.toString(seqNo);
                    final ParsedDocument doc = testParsedDocument(id, null, testDocumentWithTextField(), SOURCE, null);
                    engine.index(replicaIndexForDoc(doc, 1, seqNo, false));
                    if (rarely()) {
                        engine.rollTranslogGeneration();
                    }
                    if (rarely()) {
                        engine.flush();
                    }
                }
                globalCheckpoint.set(randomLongBetween(SequenceNumbers.NO_OPS_PERFORMED, engine.getPersistedLocalCheckpoint()));
                engine.syncTranslog();
                prevSeqNoStats = engine.getSeqNoStats(globalCheckpoint.get());
                prevDocs = getDocIds(engine, true);
            }
            try (InternalEngine engine = new InternalEngine(engineConfig)) {
                final long currentTranslogGeneration = engine.getTranslog().currentFileGeneration();
                engine.recoverFromTranslog(translogHandler, globalCheckpoint.get());
                engine.restoreLocalHistoryFromTranslog(translogHandler);
                assertThat(getDocIds(engine, true), equalTo(prevDocs));
                SeqNoStats seqNoStats = engine.getSeqNoStats(globalCheckpoint.get());
                assertThat(seqNoStats.getLocalCheckpoint(), equalTo(prevSeqNoStats.getLocalCheckpoint()));
                assertThat(seqNoStats.getMaxSeqNo(), equalTo(prevSeqNoStats.getMaxSeqNo()));
                assertThat(
                    "restore from local translog must not add operations to translog",
                    engine.getTranslog().totalOperationsByMinGen(currentTranslogGeneration),
                    equalTo(0)
                );
            }
            assertConsistentHistoryBetweenTranslogAndLuceneIndex(engine);
        }
    }

    public void testFillUpSequenceIdGapsOnRecovery() throws IOException {
        final int docs = randomIntBetween(1, 32);
        int numDocsOnReplica = 0;
        long maxSeqIDOnReplica = -1;
        long checkpointOnReplica;
        try {
            for (int i = 0; i < docs; i++) {
                final String docId = Integer.toString(i);
                final ParsedDocument doc = testParsedDocument(docId, null, testDocumentWithTextField(), SOURCE, null);
                Engine.Index primaryResponse = indexForDoc(doc);
                Engine.IndexResult indexResult = engine.index(primaryResponse);
                if (randomBoolean()) {
                    numDocsOnReplica++;
                    maxSeqIDOnReplica = indexResult.getSeqNo();
                    replicaEngine.index(replicaIndexForDoc(doc, 1, indexResult.getSeqNo(), false));
                }
            }
            engine.syncTranslog(); // to advance local checkpoint
            replicaEngine.syncTranslog(); // to advance local checkpoint
            checkpointOnReplica = replicaEngine.getProcessedLocalCheckpoint();
        } finally {
            IOUtils.close(replicaEngine);
        }

        boolean flushed = false;
        AtomicLong globalCheckpoint = new AtomicLong(SequenceNumbers.NO_OPS_PERFORMED);
        InternalEngine recoveringEngine = null;
        try {
            assertEquals(docs - 1, engine.getSeqNoStats(-1).getMaxSeqNo());
            assertEquals(docs - 1, engine.getProcessedLocalCheckpoint());
            assertEquals(maxSeqIDOnReplica, replicaEngine.getSeqNoStats(-1).getMaxSeqNo());
            assertEquals(checkpointOnReplica, replicaEngine.getProcessedLocalCheckpoint());
            recoveringEngine = new InternalEngine(copy(replicaEngine.config(), globalCheckpoint::get));
            assertEquals(numDocsOnReplica, getTranslog(recoveringEngine).stats().getUncommittedOperations());
            recoveringEngine.recoverFromTranslog(translogHandler, Long.MAX_VALUE);
            assertEquals(maxSeqIDOnReplica, recoveringEngine.getSeqNoStats(-1).getMaxSeqNo());
            assertEquals(checkpointOnReplica, recoveringEngine.getProcessedLocalCheckpoint());
            assertEquals((maxSeqIDOnReplica + 1) - numDocsOnReplica, recoveringEngine.fillSeqNoGaps(2));

            // now snapshot the tlog and ensure the primary term is updated
            try (Translog.Snapshot snapshot = getTranslog(recoveringEngine).newSnapshot()) {
                assertTrue((maxSeqIDOnReplica + 1) - numDocsOnReplica <= snapshot.totalOperations());
                Translog.Operation operation;
                while ((operation = snapshot.next()) != null) {
                    if (operation.opType() == Translog.Operation.Type.NO_OP) {
                        assertEquals(2, operation.primaryTerm());
                    } else {
                        assertEquals(primaryTerm.get(), operation.primaryTerm());
                    }

                }
                assertEquals(maxSeqIDOnReplica, recoveringEngine.getSeqNoStats(-1).getMaxSeqNo());
                assertEquals(maxSeqIDOnReplica, recoveringEngine.getProcessedLocalCheckpoint());
                if ((flushed = randomBoolean())) {
                    globalCheckpoint.set(recoveringEngine.getSeqNoStats(-1).getMaxSeqNo());
                    getTranslog(recoveringEngine).sync();
                    recoveringEngine.flush(true, true);
                }
            }
        } finally {
            IOUtils.close(recoveringEngine);
        }

        // now do it again to make sure we preserve values etc.
        try {
            recoveringEngine = new InternalEngine(copy(replicaEngine.config(), globalCheckpoint::get));
            if (flushed) {
                assertThat(recoveringEngine.getTranslogStats().getUncommittedOperations(), equalTo(0));
            }
            recoveringEngine.recoverFromTranslog(translogHandler, Long.MAX_VALUE);
            assertEquals(maxSeqIDOnReplica, recoveringEngine.getSeqNoStats(-1).getMaxSeqNo());
            assertEquals(maxSeqIDOnReplica, recoveringEngine.getProcessedLocalCheckpoint());
            assertEquals(0, recoveringEngine.fillSeqNoGaps(3));
            assertEquals(maxSeqIDOnReplica, recoveringEngine.getSeqNoStats(-1).getMaxSeqNo());
            assertEquals(maxSeqIDOnReplica, recoveringEngine.getProcessedLocalCheckpoint());
        } finally {
            IOUtils.close(recoveringEngine);
        }
    }

    public void assertSameReader(Engine.Searcher left, Engine.Searcher right) {
        List<LeafReaderContext> leftLeaves = ElasticsearchDirectoryReader.unwrap(left.getDirectoryReader()).leaves();
        List<LeafReaderContext> rightLeaves = ElasticsearchDirectoryReader.unwrap(right.getDirectoryReader()).leaves();
        assertEquals(rightLeaves.size(), leftLeaves.size());
        for (int i = 0; i < leftLeaves.size(); i++) {
            assertSame(leftLeaves.get(i).reader(), rightLeaves.get(i).reader());
        }
    }

    public void assertNotSameReader(Engine.Searcher left, Engine.Searcher right) {
        List<LeafReaderContext> leftLeaves = ElasticsearchDirectoryReader.unwrap(left.getDirectoryReader()).leaves();
        List<LeafReaderContext> rightLeaves = ElasticsearchDirectoryReader.unwrap(right.getDirectoryReader()).leaves();
        if (rightLeaves.size() == leftLeaves.size()) {
            for (int i = 0; i < leftLeaves.size(); i++) {
                if (leftLeaves.get(i).reader() != rightLeaves.get(i).reader()) {
                    return; // all is well
                }
            }
            fail("readers are same");
        }
    }

    public void testRefreshScopedSearcher() throws IOException {
        try (
            Store store = createStore();
            InternalEngine engine =
                // disable merges to make sure that the reader doesn't change unexpectedly during the test
                createEngine(defaultSettings, store, createTempDir(), NoMergePolicy.INSTANCE)
        ) {
            engine.refresh("warm_up");
            try (
                Engine.Searcher getSearcher = engine.acquireSearcher("test", Engine.SearcherScope.INTERNAL);
                Engine.Searcher searchSearcher = engine.acquireSearcher("test", Engine.SearcherScope.EXTERNAL)
            ) {
                assertSameReader(getSearcher, searchSearcher);
            }
            for (int i = 0; i < 10; i++) {
                final String docId = Integer.toString(i);
                final ParsedDocument doc = testParsedDocument(docId, null, testDocumentWithTextField(), SOURCE, null);
                Engine.Index primaryResponse = indexForDoc(doc);
                engine.index(primaryResponse);
            }
            assertTrue(engine.refreshNeeded());
            engine.refresh("test", Engine.SearcherScope.INTERNAL, true);
            try (
                Engine.Searcher getSearcher = engine.acquireSearcher("test", Engine.SearcherScope.INTERNAL);
                Engine.Searcher searchSearcher = engine.acquireSearcher("test", Engine.SearcherScope.EXTERNAL)
            ) {
                assertEquals(10, getSearcher.getIndexReader().numDocs());
                assertEquals(0, searchSearcher.getIndexReader().numDocs());
                assertNotSameReader(getSearcher, searchSearcher);
            }
            engine.refresh("test", Engine.SearcherScope.EXTERNAL, true);

            try (
                Engine.Searcher getSearcher = engine.acquireSearcher("test", Engine.SearcherScope.INTERNAL);
                Engine.Searcher searchSearcher = engine.acquireSearcher("test", Engine.SearcherScope.EXTERNAL)
            ) {
                assertEquals(10, getSearcher.getIndexReader().numDocs());
                assertEquals(10, searchSearcher.getIndexReader().numDocs());
                assertSameReader(getSearcher, searchSearcher);
            }

            // now ensure external refreshes are reflected on the internal reader
            final String docId = Integer.toString(10);
            final ParsedDocument doc = testParsedDocument(docId, null, testDocumentWithTextField(), SOURCE, null);
            Engine.Index primaryResponse = indexForDoc(doc);
            engine.index(primaryResponse);

            engine.refresh("test", Engine.SearcherScope.EXTERNAL, true);

            try (
                Engine.Searcher getSearcher = engine.acquireSearcher("test", Engine.SearcherScope.INTERNAL);
                Engine.Searcher searchSearcher = engine.acquireSearcher("test", Engine.SearcherScope.EXTERNAL)
            ) {
                assertEquals(11, getSearcher.getIndexReader().numDocs());
                assertEquals(11, searchSearcher.getIndexReader().numDocs());
                assertSameReader(getSearcher, searchSearcher);
            }

            try (Engine.Searcher searcher = engine.acquireSearcher("test", Engine.SearcherScope.INTERNAL)) {
                engine.refresh("test", Engine.SearcherScope.INTERNAL, true);
                try (Engine.Searcher nextSearcher = engine.acquireSearcher("test", Engine.SearcherScope.INTERNAL)) {
                    assertSame(searcher.getIndexReader(), nextSearcher.getIndexReader());
                }
            }

            try (Engine.Searcher searcher = engine.acquireSearcher("test", Engine.SearcherScope.EXTERNAL)) {
                engine.refresh("test", Engine.SearcherScope.EXTERNAL, true);
                try (Engine.Searcher nextSearcher = engine.acquireSearcher("test", Engine.SearcherScope.EXTERNAL)) {
                    assertSame(searcher.getIndexReader(), nextSearcher.getIndexReader());
                }
            }
        }
    }

    public void testSeqNoGenerator() throws IOException {
        engine.close();
        final long seqNo = randomIntBetween(Math.toIntExact(SequenceNumbers.NO_OPS_PERFORMED), Integer.MAX_VALUE);
        final BiFunction<Long, Long, LocalCheckpointTracker> localCheckpointTrackerSupplier = (ms, lcp) -> new LocalCheckpointTracker(
            SequenceNumbers.NO_OPS_PERFORMED,
            SequenceNumbers.NO_OPS_PERFORMED
        );
        final AtomicLong seqNoGenerator = new AtomicLong(seqNo);
        try (
            Engine e = createEngine(
                defaultSettings,
                store,
                primaryTranslogDir,
                newMergePolicy(),
                null,
                localCheckpointTrackerSupplier,
                null,
                (engine, operation) -> seqNoGenerator.getAndIncrement()
            )
        ) {
            final String id = "id";
            final Field uidField = new Field(
                "_id",
                id,
                randomBoolean() ? ProvidedIdFieldMapper.Defaults.FIELD_TYPE : TsidExtractingIdFieldMapper.FIELD_TYPE
            );
            final Field versionField = new NumericDocValuesField("_version", 0);
            final SeqNoFieldMapper.SequenceIDFields seqID = SeqNoFieldMapper.SequenceIDFields.emptySeqID();
            final LuceneDocument document = new LuceneDocument();
            document.add(uidField);
            document.add(versionField);
            document.add(seqID.seqNo);
            document.add(seqID.seqNoDocValue);
            document.add(seqID.primaryTerm);
            final BytesReference source = new BytesArray(new byte[] { 1 });
            final ParsedDocument parsedDocument = new ParsedDocument(
                versionField,
                seqID,
                id,
                "routing",
                Collections.singletonList(document),
                source,
                XContentType.JSON,
                null
            );

            final Engine.Index index = new Engine.Index(
                new Term("_id", parsedDocument.id()),
                parsedDocument,
                UNASSIGNED_SEQ_NO,
                randomIntBetween(1, 8),
                Versions.NOT_FOUND,
                VersionType.INTERNAL,
                Engine.Operation.Origin.PRIMARY,
                System.nanoTime(),
                IndexRequest.UNSET_AUTO_GENERATED_TIMESTAMP,
                randomBoolean(),
                UNASSIGNED_SEQ_NO,
                0
            );
            final Engine.IndexResult indexResult = e.index(index);
            assertThat(indexResult.getSeqNo(), equalTo(seqNo));
            assertThat(seqNoGenerator.get(), equalTo(seqNo + 1));

            final Engine.Delete delete = new Engine.Delete(
                id,
                new Term("_id", parsedDocument.id()),
                UNASSIGNED_SEQ_NO,
                randomIntBetween(1, 8),
                Versions.MATCH_ANY,
                VersionType.INTERNAL,
                Engine.Operation.Origin.PRIMARY,
                System.nanoTime(),
                UNASSIGNED_SEQ_NO,
                0
            );
            final Engine.DeleteResult deleteResult = e.delete(delete);
            assertThat(deleteResult.getSeqNo(), equalTo(seqNo + 1));
            assertThat(seqNoGenerator.get(), equalTo(seqNo + 2));
        }
    }

    public void testKeepTranslogAfterGlobalCheckpoint() throws Exception {
        IOUtils.close(engine, store);
        final Path translogPath = createTempDir();
        store = createStore();
        final AtomicLong globalCheckpoint = new AtomicLong(SequenceNumbers.NO_OPS_PERFORMED);
        store.createEmpty();
        final String translogUUID = Translog.createEmptyTranslog(translogPath, globalCheckpoint.get(), shardId, primaryTerm.get());
        store.associateIndexWithNewTranslog(translogUUID);

        final EngineConfig engineConfig = config(
            defaultSettings,
            store,
            translogPath,
            NoMergePolicy.INSTANCE,
            null,
            null,
            () -> globalCheckpoint.get()
        );
        final AtomicLong lastSyncedGlobalCheckpointBeforeCommit = new AtomicLong(Translog.readGlobalCheckpoint(translogPath, translogUUID));
        try (InternalEngine engine = new InternalEngine(engineConfig) {
            @Override
            protected void commitIndexWriter(IndexWriter writer, Translog translog) throws IOException {
                lastSyncedGlobalCheckpointBeforeCommit.set(Translog.readGlobalCheckpoint(translogPath, translogUUID));
                // Advance the global checkpoint during the flush to create a lag between a persisted global checkpoint in the translog
                // (this value is visible to the deletion policy) and an in memory global checkpoint in the SequenceNumbersService.
                if (rarely()) {
                    globalCheckpoint.set(randomLongBetween(globalCheckpoint.get(), getPersistedLocalCheckpoint()));
                }
                super.commitIndexWriter(writer, translog);
            }
        }) {
            engine.recoverFromTranslog(translogHandler, Long.MAX_VALUE);
            int numDocs = scaledRandomIntBetween(10, 100);
            for (int docId = 0; docId < numDocs; docId++) {
                LuceneDocument document = testDocumentWithTextField();
                document.add(new Field(SourceFieldMapper.NAME, BytesReference.toBytes(B_1), SourceFieldMapper.Defaults.FIELD_TYPE));
                engine.index(indexForDoc(testParsedDocument(Integer.toString(docId), null, document, B_1, null)));
                if (frequently()) {
                    globalCheckpoint.set(randomLongBetween(globalCheckpoint.get(), engine.getPersistedLocalCheckpoint()));
                    engine.syncTranslog();
                }
                if (frequently()) {
                    engine.flush(randomBoolean(), true);
                    final List<IndexCommit> commits = DirectoryReader.listCommits(store.directory());
                    // Keep only one safe commit as the oldest commit.
                    final IndexCommit safeCommit = commits.get(0);
                    if (lastSyncedGlobalCheckpointBeforeCommit.get() == UNASSIGNED_SEQ_NO) {
                        // If the global checkpoint is still unassigned, we keep an empty(eg. initial) commit as a safe commit.
                        assertThat(
                            Long.parseLong(safeCommit.getUserData().get(SequenceNumbers.MAX_SEQ_NO)),
                            equalTo(SequenceNumbers.NO_OPS_PERFORMED)
                        );
                    } else {
                        assertThat(
                            Long.parseLong(safeCommit.getUserData().get(SequenceNumbers.MAX_SEQ_NO)),
                            lessThanOrEqualTo(lastSyncedGlobalCheckpointBeforeCommit.get())
                        );
                    }
                    for (int i = 1; i < commits.size(); i++) {
                        assertThat(
                            Long.parseLong(commits.get(i).getUserData().get(SequenceNumbers.MAX_SEQ_NO)),
                            greaterThan(lastSyncedGlobalCheckpointBeforeCommit.get())
                        );
                    }
                    // Make sure we keep all translog operations after the local checkpoint of the safe commit.
                    long localCheckpointFromSafeCommit = Long.parseLong(safeCommit.getUserData().get(SequenceNumbers.LOCAL_CHECKPOINT_KEY));
                    try (Translog.Snapshot snapshot = getTranslog(engine).newSnapshot()) {
                        assertThat(snapshot, SnapshotMatchers.containsSeqNoRange(localCheckpointFromSafeCommit + 1, docId));
                    }
                }
            }
        }
    }

    public void testConcurrentAppendUpdateAndRefresh() throws InterruptedException, IOException {
        int numDocs = scaledRandomIntBetween(100, 1000);
        CountDownLatch latch = new CountDownLatch(2);
        AtomicBoolean done = new AtomicBoolean(false);
        AtomicInteger numDeletes = new AtomicInteger();
        Thread thread = new Thread(() -> {
            try {
                latch.countDown();
                latch.await();
                for (int j = 0; j < numDocs; j++) {
                    String docID = Integer.toString(j);
                    ParsedDocument doc = testParsedDocument(
                        docID,
                        null,
                        testDocumentWithTextField(),
                        new BytesArray("{}".getBytes(Charset.defaultCharset())),
                        null
                    );
                    Engine.Index operation = appendOnlyPrimary(doc, false, 1);
                    engine.index(operation);
                    if (rarely()) {
                        engine.delete(new Engine.Delete(operation.id(), operation.uid(), primaryTerm.get()));
                        numDeletes.incrementAndGet();
                    } else {
                        doc = testParsedDocument(
                            docID,
                            null,
                            testDocumentWithTextField("updated"),
                            new BytesArray("{}".getBytes(Charset.defaultCharset())),
                            null
                        );
                        Engine.Index update = indexForDoc(doc);
                        engine.index(update);
                    }
                }
            } catch (Exception e) {
                throw new AssertionError(e);
            } finally {
                done.set(true);
            }
        });
        thread.start();
        latch.countDown();
        latch.await();
        while (done.get() == false) {
            engine.refresh("test", Engine.SearcherScope.INTERNAL, true);
        }
        thread.join();
        engine.refresh("test", Engine.SearcherScope.INTERNAL, true);
        try (Engine.Searcher searcher = engine.acquireSearcher("test", Engine.SearcherScope.INTERNAL)) {
            TopDocs search = searcher.search(new MatchAllDocsQuery(), searcher.getIndexReader().numDocs());
            for (int i = 0; i < search.scoreDocs.length; i++) {
                org.apache.lucene.document.Document luceneDoc = searcher.doc(search.scoreDocs[i].doc);
                assertEquals("updated", luceneDoc.get("value"));
            }
            int totalNumDocs = numDocs - numDeletes.get();
            assertEquals(totalNumDocs, searcher.getIndexReader().numDocs());
        }
    }

    public void testAcquireIndexCommit() throws Exception {
        IOUtils.close(engine, store);
        store = createStore();
        final AtomicLong globalCheckpoint = new AtomicLong(SequenceNumbers.NO_OPS_PERFORMED);
        final Engine.IndexCommitRef snapshot;
        final boolean closeSnapshotBeforeEngine = randomBoolean();
        final int expectedDocs;
        try (InternalEngine engine = createEngine(store, createTempDir(), globalCheckpoint::get)) {
            int numDocs = between(1, 20);
            for (int i = 0; i < numDocs; i++) {
                index(engine, i);
            }
            if (randomBoolean()) {
                globalCheckpoint.set(numDocs - 1);
            }
            final boolean flushFirst = randomBoolean();
            final boolean safeCommit = randomBoolean();
            if (safeCommit) {
                snapshot = engine.acquireSafeIndexCommit();
            } else {
                snapshot = engine.acquireLastIndexCommit(flushFirst);
            }
            expectedDocs = flushFirst && safeCommit == false ? numDocs : 0;
            int moreDocs = between(1, 20);
            for (int i = 0; i < moreDocs; i++) {
                index(engine, numDocs + i);
            }
            globalCheckpoint.set(numDocs + moreDocs - 1);
            engine.flush();
            // check that we can still read the commit that we captured
            try (IndexReader reader = DirectoryReader.open(snapshot.getIndexCommit())) {
                assertThat(reader.numDocs(), equalTo(expectedDocs));
            }
            assertThat(DirectoryReader.listCommits(engine.store.directory()), hasSize(2));

            if (closeSnapshotBeforeEngine) {
                snapshot.close();
                // check it's clean up
                engine.flush(true, true);
                assertThat(DirectoryReader.listCommits(engine.store.directory()), hasSize(1));
            }
        }

        if (randomBoolean()) {
            IOUtils.close(store);
        }

        if (closeSnapshotBeforeEngine == false) {
            // check that we can still read the commit that we captured
            try (DirectoryReader reader = DirectoryReader.open(snapshot.getIndexCommit())) {
                assertThat(reader.numDocs(), equalTo(expectedDocs));
            } finally {
                snapshot.close();
            }
        }
    }

    public void testCleanUpCommitsWhenGlobalCheckpointAdvanced() throws Exception {
        IOUtils.close(engine, store);
        final AtomicLong globalCheckpoint = new AtomicLong(SequenceNumbers.NO_OPS_PERFORMED);
        try (
            Store store = createStore();
            InternalEngine engine = createEngine(
                config(defaultSettings, store, createTempDir(), newMergePolicy(), null, null, globalCheckpoint::get)
            )
        ) {
            final int numDocs = scaledRandomIntBetween(10, 100);
            for (int docId = 0; docId < numDocs; docId++) {
                index(engine, docId);
                if (rarely()) {
                    engine.flush(randomBoolean(), true);
                }
            }
            engine.flush(false, randomBoolean());
            globalCheckpoint.set(randomLongBetween(globalCheckpoint.get(), engine.getPersistedLocalCheckpoint()));
            engine.syncTranslog();
            List<IndexCommit> commits = DirectoryReader.listCommits(store.directory());
            assertThat(
                Long.parseLong(commits.get(0).getUserData().get(SequenceNumbers.MAX_SEQ_NO)),
                lessThanOrEqualTo(globalCheckpoint.get())
            );
            for (int i = 1; i < commits.size(); i++) {
                assertThat(
                    Long.parseLong(commits.get(i).getUserData().get(SequenceNumbers.MAX_SEQ_NO)),
                    greaterThan(globalCheckpoint.get())
                );
            }
            // Global checkpoint advanced enough - only the last commit is kept.
            globalCheckpoint.set(randomLongBetween(engine.getPersistedLocalCheckpoint(), Long.MAX_VALUE));
            engine.syncTranslog();
            assertThat(DirectoryReader.listCommits(store.directory()), contains(commits.get(commits.size() - 1)));
            assertThat(engine.getTranslog().totalOperations(), equalTo(0));
        }
    }

    public void testCleanupCommitsWhenReleaseSnapshot() throws Exception {
        IOUtils.close(engine, store);
        store = createStore();
        final AtomicLong globalCheckpoint = new AtomicLong(SequenceNumbers.NO_OPS_PERFORMED);
        try (InternalEngine engine = createEngine(store, createTempDir(), globalCheckpoint::get)) {
            final int numDocs = scaledRandomIntBetween(10, 100);
            for (int docId = 0; docId < numDocs; docId++) {
                index(engine, docId);
                if (frequently()) {
                    engine.flush(randomBoolean(), true);
                }
            }
            engine.flush(false, randomBoolean());
            int numSnapshots = between(1, 10);
            final List<Engine.IndexCommitRef> snapshots = new ArrayList<>();
            for (int i = 0; i < numSnapshots; i++) {
                snapshots.add(engine.acquireSafeIndexCommit()); // taking snapshots from the safe commit.
            }
            globalCheckpoint.set(engine.getPersistedLocalCheckpoint());
            engine.syncTranslog();
            final List<IndexCommit> commits = DirectoryReader.listCommits(store.directory());
            for (int i = 0; i < numSnapshots - 1; i++) {
                snapshots.get(i).close();
                // pending snapshots - should not release any commit.
                assertThat(DirectoryReader.listCommits(store.directory()), equalTo(commits));
            }
            snapshots.get(numSnapshots - 1).close(); // release the last snapshot - delete all except the last commit
            assertThat(DirectoryReader.listCommits(store.directory()), hasSize(1));
        }
    }

    public void testShouldPeriodicallyFlush() throws Exception {
        assertThat("Empty engine does not need flushing", engine.shouldPeriodicallyFlush(), equalTo(false));
        // A new engine may have more than one empty translog files - the test should account this extra.
        final Translog translog = engine.getTranslog();
        final IntSupplier uncommittedTranslogOperationsSinceLastCommit = () -> {
            long localCheckpoint = Long.parseLong(engine.getLastCommittedSegmentInfos().userData.get(SequenceNumbers.LOCAL_CHECKPOINT_KEY));
            return translog.totalOperationsByMinGen(translog.getMinGenerationForSeqNo(localCheckpoint + 1).translogFileGeneration);
        };
        final long extraTranslogSizeInNewEngine = engine.getTranslog().stats().getUncommittedSizeInBytes()
            - Translog.DEFAULT_HEADER_SIZE_IN_BYTES;
        int numDocs = between(10, 100);
        for (int id = 0; id < numDocs; id++) {
            final ParsedDocument doc = testParsedDocument(Integer.toString(id), null, testDocumentWithTextField(), SOURCE, null);
            engine.index(indexForDoc(doc));
        }
        assertThat("Not exceeded translog flush threshold yet", engine.shouldPeriodicallyFlush(), equalTo(false));
        long flushThreshold = RandomNumbers.randomLongBetween(
            random(),
            120,
            engine.getTranslog().stats().getUncommittedSizeInBytes() - extraTranslogSizeInNewEngine
        );
        final IndexSettings indexSettings = engine.config().getIndexSettings();
        final IndexMetadata indexMetadata = IndexMetadata.builder(indexSettings.getIndexMetadata())
            .settings(
                Settings.builder()
                    .put(indexSettings.getSettings())
                    .put(IndexSettings.INDEX_TRANSLOG_FLUSH_THRESHOLD_SIZE_SETTING.getKey(), flushThreshold + "b")
            )
            .build();
        indexSettings.updateIndexMetadata(indexMetadata);
        engine.onSettingsChanged();
        assertThat(uncommittedTranslogOperationsSinceLastCommit.getAsInt(), equalTo(numDocs));
        assertThat(engine.shouldPeriodicallyFlush(), equalTo(true));
        engine.flush();
        assertThat(uncommittedTranslogOperationsSinceLastCommit.getAsInt(), equalTo(0));
        // Stale operations skipped by Lucene but added to translog - still able to flush
        for (int id = 0; id < numDocs; id++) {
            final ParsedDocument doc = testParsedDocument(Integer.toString(id), null, testDocumentWithTextField(), SOURCE, null);
            final Engine.IndexResult result = engine.index(replicaIndexForDoc(doc, 1L, id, false));
            assertThat(result.isCreated(), equalTo(false));
        }
        SegmentInfos lastCommitInfo = engine.getLastCommittedSegmentInfos();
        assertThat(uncommittedTranslogOperationsSinceLastCommit.getAsInt(), equalTo(numDocs));
        assertThat(engine.shouldPeriodicallyFlush(), equalTo(true));
        engine.flush(false, false);
        assertThat(engine.getLastCommittedSegmentInfos(), not(sameInstance(lastCommitInfo)));
        assertThat(uncommittedTranslogOperationsSinceLastCommit.getAsInt(), equalTo(0));
        // If the new index commit still points to the same translog generation as the current index commit,
        // we should not enable the periodically flush condition; otherwise we can get into an infinite loop of flushes.
        generateNewSeqNo(engine); // create a gap here
        for (int id = 0; id < numDocs; id++) {
            if (randomBoolean()) {
                translog.rollGeneration();
            }
            final ParsedDocument doc = testParsedDocument("new" + id, null, testDocumentWithTextField(), SOURCE, null);
            engine.index(replicaIndexForDoc(doc, 2L, generateNewSeqNo(engine), false));
            if (engine.shouldPeriodicallyFlush()) {
                engine.flush();
                assertThat(engine.getLastCommittedSegmentInfos(), not(sameInstance(lastCommitInfo)));
                assertThat(engine.shouldPeriodicallyFlush(), equalTo(false));
            }
        }
    }

    public void testShouldPeriodicallyFlushAfterMerge() throws Exception {
        engine.close();
        // Do not use MockRandomMergePolicy as it can cause a force merge performing two merges.
        engine = createEngine(copy(engine.config(), newMergePolicy(random(), false)));
        assertThat("Empty engine does not need flushing", engine.shouldPeriodicallyFlush(), equalTo(false));
        ParsedDocument doc = testParsedDocument(Integer.toString(0), null, testDocumentWithTextField(), SOURCE, null);
        engine.index(indexForDoc(doc));
        engine.refresh("test");
        assertThat("Not exceeded translog flush threshold yet", engine.shouldPeriodicallyFlush(), equalTo(false));
        final IndexSettings indexSettings = engine.config().getIndexSettings();
        final IndexMetadata indexMetadata = IndexMetadata.builder(indexSettings.getIndexMetadata())
            .settings(
                Settings.builder()
                    .put(indexSettings.getSettings())
                    .put(IndexSettings.INDEX_FLUSH_AFTER_MERGE_THRESHOLD_SIZE_SETTING.getKey(), "0b")
            )
            .build();
        indexSettings.updateIndexMetadata(indexMetadata);
        engine.onSettingsChanged();
        assertThat(engine.getTranslog().stats().getUncommittedOperations(), equalTo(1));
        assertThat(engine.shouldPeriodicallyFlush(), equalTo(false));
        doc = testParsedDocument(Integer.toString(1), null, testDocumentWithTextField(), SOURCE, null);
        engine.index(indexForDoc(doc));
        assertThat(engine.getTranslog().stats().getUncommittedOperations(), equalTo(2));
        engine.refresh("test");
        engine.forceMerge(false, 1, false, UUIDs.randomBase64UUID());
        assertBusy(() -> {
            // the merge listner runs concurrently after the force merge returned
            assertThat(engine.shouldPeriodicallyFlush(), equalTo(true));
        });
        engine.flush();
        assertThat(engine.shouldPeriodicallyFlush(), equalTo(false));
    }

    public void testStressShouldPeriodicallyFlush() throws Exception {
        final long flushThreshold = randomLongBetween(120, 5000);
        final long generationThreshold = randomLongBetween(1000, 5000);
        final IndexSettings indexSettings = engine.config().getIndexSettings();
        final IndexMetadata indexMetadata = IndexMetadata.builder(indexSettings.getIndexMetadata())
            .settings(
                Settings.builder()
                    .put(indexSettings.getSettings())
                    .put(IndexSettings.INDEX_TRANSLOG_GENERATION_THRESHOLD_SIZE_SETTING.getKey(), generationThreshold + "b")
                    .put(IndexSettings.INDEX_TRANSLOG_FLUSH_THRESHOLD_SIZE_SETTING.getKey(), flushThreshold + "b")
            )
            .build();
        indexSettings.updateIndexMetadata(indexMetadata);
        engine.onSettingsChanged();
        final int numOps = scaledRandomIntBetween(100, 10_000);
        for (int i = 0; i < numOps; i++) {
            final long localCheckPoint = engine.getProcessedLocalCheckpoint();
            final long seqno = randomLongBetween(Math.max(0, localCheckPoint), localCheckPoint + 5);
            final ParsedDocument doc = testParsedDocument(Long.toString(seqno), null, testDocumentWithTextField(), SOURCE, null);
            engine.index(replicaIndexForDoc(doc, 1L, seqno, false));
            if (rarely() && engine.getTranslog().shouldRollGeneration()) {
                engine.rollTranslogGeneration();
            }
            if (rarely() || engine.shouldPeriodicallyFlush()) {
                engine.flush();
                assertThat(engine.shouldPeriodicallyFlush(), equalTo(false));
            }
        }
    }

    public void testStressUpdateSameDocWhileGettingIt() throws IOException, InterruptedException {
        MapperService mapperService = createMapperService();
        MappingLookup mappingLookup = mapperService.mappingLookup();
        DocumentParser documentParser = mapperService.documentParser();
        final int iters = randomIntBetween(1, 1);
        for (int i = 0; i < iters; i++) {
            // this is a reproduction of https://github.com/elastic/elasticsearch/issues/28714
            try (Store store = createStore(); InternalEngine engine = createEngine(store, createTempDir())) {
                final IndexSettings indexSettings = engine.config().getIndexSettings();
                final IndexMetadata indexMetadata = IndexMetadata.builder(indexSettings.getIndexMetadata())
                    .settings(
                        Settings.builder()
                            .put(indexSettings.getSettings())
                            .put(IndexSettings.INDEX_GC_DELETES_SETTING.getKey(), TimeValue.timeValueMillis(1))
                    )
                    .build();
                engine.engineConfig.getIndexSettings().updateIndexMetadata(indexMetadata);
                engine.onSettingsChanged();
                ParsedDocument document = testParsedDocument(Integer.toString(0), null, testDocumentWithTextField(), SOURCE, null);
                final Engine.Index doc = new Engine.Index(
                    newUid(document),
                    document,
                    UNASSIGNED_SEQ_NO,
                    0,
                    Versions.MATCH_ANY,
                    VersionType.INTERNAL,
                    Engine.Operation.Origin.PRIMARY,
                    System.nanoTime(),
                    IndexRequest.UNSET_AUTO_GENERATED_TIMESTAMP,
                    false,
                    UNASSIGNED_SEQ_NO,
                    0
                );
                // first index an append only document and then delete it. such that we have it in the tombstones
                engine.index(doc);
                engine.delete(new Engine.Delete(doc.id(), doc.uid(), primaryTerm.get()));

                // now index more append only docs and refresh so we re-enabel the optimization for unsafe version map
                ParsedDocument document1 = testParsedDocument(Integer.toString(1), null, testDocumentWithTextField(), SOURCE, null);
                engine.index(
                    new Engine.Index(
                        newUid(document1),
                        document1,
                        UNASSIGNED_SEQ_NO,
                        0,
                        Versions.MATCH_ANY,
                        VersionType.INTERNAL,
                        Engine.Operation.Origin.PRIMARY,
                        System.nanoTime(),
                        IndexRequest.UNSET_AUTO_GENERATED_TIMESTAMP,
                        false,
                        UNASSIGNED_SEQ_NO,
                        0
                    )
                );
                engine.refresh("test");
                ParsedDocument document2 = testParsedDocument(Integer.toString(2), null, testDocumentWithTextField(), SOURCE, null);
                engine.index(
                    new Engine.Index(
                        newUid(document2),
                        document2,
                        UNASSIGNED_SEQ_NO,
                        0,
                        Versions.MATCH_ANY,
                        VersionType.INTERNAL,
                        Engine.Operation.Origin.PRIMARY,
                        System.nanoTime(),
                        IndexRequest.UNSET_AUTO_GENERATED_TIMESTAMP,
                        false,
                        UNASSIGNED_SEQ_NO,
                        0
                    )
                );
                engine.refresh("test");
                ParsedDocument document3 = testParsedDocument(Integer.toString(3), null, testDocumentWithTextField(), SOURCE, null);
                final Engine.Index doc3 = new Engine.Index(
                    newUid(document3),
                    document3,
                    UNASSIGNED_SEQ_NO,
                    0,
                    Versions.MATCH_ANY,
                    VersionType.INTERNAL,
                    Engine.Operation.Origin.PRIMARY,
                    System.nanoTime(),
                    IndexRequest.UNSET_AUTO_GENERATED_TIMESTAMP,
                    false,
                    UNASSIGNED_SEQ_NO,
                    0
                );
                engine.index(doc3);
                engine.engineConfig.setEnableGcDeletes(true);
                // once we are here the version map is unsafe again and we need to do a refresh inside the get calls to ensure we
                // de-optimize. We also enabled GCDeletes which now causes pruning tombstones inside that refresh that is done internally
                // to ensure we de-optimize. One get call will purne and the other will try to lock the version map concurrently while
                // holding the lock that pruneTombstones needs and we have a deadlock
                CountDownLatch awaitStarted = new CountDownLatch(1);
                Thread thread = new Thread(() -> {
                    awaitStarted.countDown();
                    try (
                        Engine.GetResult getResult = engine.get(
                            new Engine.Get(true, false, doc3.id()),
                            mappingLookup,
                            documentParser,
                            searcher -> searcher
                        )
                    ) {
                        assertTrue(getResult.exists());
                    }
                });
                thread.start();
                awaitStarted.await();
                try (
                    Engine.GetResult getResult = engine.get(
                        new Engine.Get(true, false, doc.id()),
                        mappingLookup,
                        documentParser,
                        searcher -> SearcherHelper.wrapSearcher(searcher, r -> new MatchingDirectoryReader(r, new MatchAllDocsQuery()))
                    )
                ) {
                    assertFalse(getResult.exists());
                }
                thread.join();
            }
        }
    }

    public void testPruneOnlyDeletesAtMostLocalCheckpoint() throws Exception {
        final AtomicLong clock = new AtomicLong(0);
        threadPool = spy(threadPool);
        when(threadPool.relativeTimeInMillis()).thenAnswer(invocation -> clock.get());
        final long gcInterval = randomIntBetween(0, 10);
        final IndexSettings indexSettings = engine.config().getIndexSettings();
        final IndexMetadata indexMetadata = IndexMetadata.builder(indexSettings.getIndexMetadata())
            .settings(
                Settings.builder()
                    .put(indexSettings.getSettings())
                    .put(IndexSettings.INDEX_GC_DELETES_SETTING.getKey(), TimeValue.timeValueMillis(gcInterval).getStringRep())
            )
            .build();
        indexSettings.updateIndexMetadata(indexMetadata);
        try (Store store = createStore(); InternalEngine engine = createEngine(store, createTempDir())) {
            engine.config().setEnableGcDeletes(false);
            for (int i = 0, docs = scaledRandomIntBetween(0, 10); i < docs; i++) {
                index(engine, i);
            }
            final long deleteBatch = between(10, 20);
            final long gapSeqNo = randomLongBetween(
                engine.getSeqNoStats(-1).getMaxSeqNo() + 1,
                engine.getSeqNoStats(-1).getMaxSeqNo() + deleteBatch
            );
            for (int i = 0; i < deleteBatch; i++) {
                final long seqno = generateNewSeqNo(engine);
                if (seqno != gapSeqNo) {
                    if (randomBoolean()) {
                        clock.incrementAndGet();
                    }
                    engine.delete(replicaDeleteForDoc(UUIDs.randomBase64UUID(), 1, seqno, threadPool.relativeTimeInMillis()));
                }
            }

            List<DeleteVersionValue> tombstones = new ArrayList<>(tombstonesInVersionMap(engine).values());
            engine.config().setEnableGcDeletes(true);
            // Prune tombstones whose seqno < gap_seqno and timestamp < clock-gcInterval.
            clock.set(randomLongBetween(gcInterval, deleteBatch + gcInterval));
            engine.refresh("test");
            tombstones.removeIf(v -> v.seqNo < gapSeqNo && v.time < clock.get() - gcInterval);
            assertThat(tombstonesInVersionMap(engine).values(), containsInAnyOrder(tombstones.toArray()));
            // Prune tombstones whose seqno at most the local checkpoint (eg. seqno < gap_seqno).
            clock.set(randomLongBetween(deleteBatch + gcInterval * 4 / 3, 100)); // Need a margin for gcInterval/4.
            engine.refresh("test");
            tombstones.removeIf(v -> v.seqNo < gapSeqNo);
            assertThat(tombstonesInVersionMap(engine).values(), containsInAnyOrder(tombstones.toArray()));
            // Fill the seqno gap - should prune all tombstones.
            clock.set(between(0, 100));
            if (randomBoolean()) {
                engine.index(
                    replicaIndexForDoc(testParsedDocument("d", null, testDocumentWithTextField(), SOURCE, null), 1, gapSeqNo, false)
                );
            } else {
                engine.delete(
                    replicaDeleteForDoc(UUIDs.randomBase64UUID(), Versions.MATCH_ANY, gapSeqNo, threadPool.relativeTimeInMillis())
                );
            }
            clock.set(randomLongBetween(100 + gcInterval * 4 / 3, Long.MAX_VALUE)); // Need a margin for gcInterval/4.
            engine.refresh("test");
            assertThat(tombstonesInVersionMap(engine).values(), empty());
        }
    }

    public void testTrimUnsafeCommits() throws Exception {
        final AtomicLong globalCheckpoint = new AtomicLong(SequenceNumbers.NO_OPS_PERFORMED);
        final int maxSeqNo = 40;
        final List<Long> seqNos = LongStream.rangeClosed(0, maxSeqNo).boxed().collect(Collectors.toCollection(ArrayList::new));
        Collections.shuffle(seqNos, random());
        try (Store store = createStore()) {
            EngineConfig config = config(defaultSettings, store, createTempDir(), newMergePolicy(), null, null, globalCheckpoint::get);
            final List<Long> commitMaxSeqNo = new ArrayList<>();
            final long minTranslogGen;
            try (InternalEngine engine = createEngine(config)) {
                for (int i = 0; i < seqNos.size(); i++) {
                    ParsedDocument doc = testParsedDocument(Long.toString(seqNos.get(i)), null, testDocument(), new BytesArray("{}"), null);
                    Engine.Index index = new Engine.Index(
                        newUid(doc),
                        doc,
                        seqNos.get(i),
                        0,
                        1,
                        null,
                        REPLICA,
                        System.nanoTime(),
                        -1,
                        false,
                        UNASSIGNED_SEQ_NO,
                        0
                    );
                    engine.index(index);
                    if (randomBoolean()) {
                        engine.flush();
                        final Long maxSeqNoInCommit = seqNos.subList(0, i + 1).stream().max(Long::compareTo).orElse(-1L);
                        commitMaxSeqNo.add(maxSeqNoInCommit);
                    }
                }
                globalCheckpoint.set(randomInt(maxSeqNo));
                engine.syncTranslog();
                minTranslogGen = engine.getTranslog().getMinFileGeneration();
            }

            store.trimUnsafeCommits(config.getTranslogConfig().getTranslogPath());
            long safeMaxSeqNo = commitMaxSeqNo.stream()
                .filter(s -> s <= globalCheckpoint.get())
                .reduce((s1, s2) -> s2) // get the last one.
                .orElse(SequenceNumbers.NO_OPS_PERFORMED);
            final List<IndexCommit> commits = DirectoryReader.listCommits(store.directory());
            assertThat(commits, hasSize(1));
            assertThat(commits.get(0).getUserData().get(SequenceNumbers.MAX_SEQ_NO), equalTo(Long.toString(safeMaxSeqNo)));
            try (IndexReader reader = DirectoryReader.open(commits.get(0))) {
                for (LeafReaderContext context : reader.leaves()) {
                    final NumericDocValues values = context.reader().getNumericDocValues(SeqNoFieldMapper.NAME);
                    if (values != null) {
                        for (int docID = 0; docID < context.reader().maxDoc(); docID++) {
                            if (values.advanceExact(docID) == false) {
                                throw new AssertionError("Document does not have a seq number: " + docID);
                            }
                            assertThat(values.longValue(), lessThanOrEqualTo(globalCheckpoint.get()));
                        }
                    }
                }
            }
        }
    }

    public void testLuceneHistoryOnPrimary() throws Exception {
        final List<Engine.Operation> operations = generateSingleDocHistory(
            false,
            randomFrom(VersionType.INTERNAL, VersionType.EXTERNAL),
            2,
            10,
            300,
            "1"
        );
        assertOperationHistoryInLucene(operations);
    }

    public void testLuceneHistoryOnReplica() throws Exception {
        final List<Engine.Operation> operations = generateSingleDocHistory(
            true,
            randomFrom(VersionType.INTERNAL, VersionType.EXTERNAL),
            2,
            10,
            300,
            "2"
        );
        Randomness.shuffle(operations);
        assertOperationHistoryInLucene(operations);
    }

    private void assertOperationHistoryInLucene(List<Engine.Operation> operations) throws IOException {
        final MergePolicy keepSoftDeleteDocsMP = new SoftDeletesRetentionMergePolicy(
            Lucene.SOFT_DELETES_FIELD,
            () -> new MatchAllDocsQuery(),
            engine.config().getMergePolicy()
        );
        Settings.Builder settings = Settings.builder()
            .put(defaultSettings.getSettings())
            .put(IndexSettings.INDEX_SOFT_DELETES_RETENTION_OPERATIONS_SETTING.getKey(), randomLongBetween(0, 10));
        final IndexMetadata indexMetadata = IndexMetadata.builder(defaultSettings.getIndexMetadata()).settings(settings).build();
        final IndexSettings indexSettings = IndexSettingsModule.newIndexSettings(indexMetadata);
        Set<Long> expectedSeqNos = new HashSet<>();
        try (
            Store store = createStore();
            Engine engine = createEngine(config(indexSettings, store, createTempDir(), keepSoftDeleteDocsMP, null))
        ) {
            for (Engine.Operation op : operations) {
                if (op instanceof Engine.Index) {
                    Engine.IndexResult indexResult = engine.index((Engine.Index) op);
                    assertThat(indexResult.getFailure(), nullValue());
                    expectedSeqNos.add(indexResult.getSeqNo());
                } else {
                    Engine.DeleteResult deleteResult = engine.delete((Engine.Delete) op);
                    assertThat(deleteResult.getFailure(), nullValue());
                    expectedSeqNos.add(deleteResult.getSeqNo());
                }
                if (rarely()) {
                    engine.refresh("test");
                }
                if (rarely()) {
                    engine.flush();
                }
                if (rarely()) {
                    engine.forceMerge(true, 1, false, UUIDs.randomBase64UUID());
                }
            }
            List<Translog.Operation> actualOps = readAllOperationsInLucene(engine);
            assertThat(actualOps.stream().map(o -> o.seqNo()).toList(), containsInAnyOrder(expectedSeqNos.toArray()));
            assertConsistentHistoryBetweenTranslogAndLuceneIndex(engine);
        }
    }

    public void testKeepMinRetainedSeqNoByMergePolicy() throws IOException {
        IOUtils.close(engine, store);
        Settings.Builder settings = Settings.builder()
            .put(defaultSettings.getSettings())
            .put(IndexSettings.INDEX_SOFT_DELETES_RETENTION_OPERATIONS_SETTING.getKey(), randomLongBetween(0, 10));
        final IndexMetadata indexMetadata = IndexMetadata.builder(defaultSettings.getIndexMetadata()).settings(settings).build();
        final IndexSettings indexSettings = IndexSettingsModule.newIndexSettings(indexMetadata);
        final AtomicLong globalCheckpoint = new AtomicLong(SequenceNumbers.NO_OPS_PERFORMED);
        final long primaryTerm = randomLongBetween(1, Long.MAX_VALUE);
        final AtomicLong retentionLeasesVersion = new AtomicLong();
        final AtomicReference<RetentionLeases> retentionLeasesHolder = new AtomicReference<>(
            new RetentionLeases(primaryTerm, retentionLeasesVersion.get(), Collections.emptyList())
        );
        final List<Engine.Operation> operations = generateSingleDocHistory(
            true,
            randomFrom(VersionType.INTERNAL, VersionType.EXTERNAL),
            2,
            10,
            300,
            "2"
        );
        Randomness.shuffle(operations);
        Set<Long> existingSeqNos = new HashSet<>();
        store = createStore();
        engine = createEngine(
            config(indexSettings, store, createTempDir(), newMergePolicy(), null, null, globalCheckpoint::get, retentionLeasesHolder::get)
        );
        assertThat(engine.getMinRetainedSeqNo(), equalTo(0L));
        long lastMinRetainedSeqNo = engine.getMinRetainedSeqNo();
        for (Engine.Operation op : operations) {
            final Engine.Result result;
            if (op instanceof Engine.Index) {
                result = engine.index((Engine.Index) op);
            } else {
                result = engine.delete((Engine.Delete) op);
            }
            existingSeqNos.add(result.getSeqNo());
            if (randomBoolean()) {
                engine.syncTranslog(); // advance persisted local checkpoint
                assertEquals(engine.getProcessedLocalCheckpoint(), engine.getPersistedLocalCheckpoint());
                globalCheckpoint.set(
                    randomLongBetween(globalCheckpoint.get(), engine.getLocalCheckpointTracker().getPersistedCheckpoint())
                );
            }
            if (randomBoolean()) {
                retentionLeasesVersion.incrementAndGet();
                final int length = randomIntBetween(0, 8);
                final List<RetentionLease> leases = new ArrayList<>(length);
                for (int i = 0; i < length; i++) {
                    final String id = randomAlphaOfLength(8);
                    final long retainingSequenceNumber = randomLongBetween(0, Math.max(0, globalCheckpoint.get()));
                    final long timestamp = randomLongBetween(0L, Long.MAX_VALUE);
                    final String source = randomAlphaOfLength(8);
                    leases.add(new RetentionLease(id, retainingSequenceNumber, timestamp, source));
                }
                retentionLeasesHolder.set(new RetentionLeases(primaryTerm, retentionLeasesVersion.get(), leases));
            }
            if (rarely()) {
                settings.put(IndexSettings.INDEX_SOFT_DELETES_RETENTION_OPERATIONS_SETTING.getKey(), randomLongBetween(0, 10));
                indexSettings.updateIndexMetadata(IndexMetadata.builder(defaultSettings.getIndexMetadata()).settings(settings).build());
                engine.onSettingsChanged();
            }
            if (rarely()) {
                engine.refresh("test");
            }
            if (rarely()) {
                engine.flush(true, true);
                assertThat(
                    Long.parseLong(engine.getLastCommittedSegmentInfos().userData.get(Engine.MIN_RETAINED_SEQNO)),
                    equalTo(engine.getMinRetainedSeqNo())
                );
            }
            if (rarely()) {
                engine.forceMerge(randomBoolean(), 1, false, UUIDs.randomBase64UUID());
            }
            try (Closeable ignored = engine.acquireHistoryRetentionLock()) {
                long minRetainSeqNos = engine.getMinRetainedSeqNo();
                assertThat(minRetainSeqNos, lessThanOrEqualTo(globalCheckpoint.get() + 1));
                Long[] expectedOps = existingSeqNos.stream().filter(seqno -> seqno >= minRetainSeqNos).toArray(Long[]::new);
                Set<Long> actualOps = readAllOperationsInLucene(engine).stream().map(Translog.Operation::seqNo).collect(Collectors.toSet());
                assertThat(actualOps, containsInAnyOrder(expectedOps));
            }
            try (Engine.IndexCommitRef commitRef = engine.acquireSafeIndexCommit()) {
                IndexCommit safeCommit = commitRef.getIndexCommit();
                if (safeCommit.getUserData().containsKey(Engine.MIN_RETAINED_SEQNO)) {
                    lastMinRetainedSeqNo = Long.parseLong(safeCommit.getUserData().get(Engine.MIN_RETAINED_SEQNO));
                }
            }
        }
        if (randomBoolean()) {
            engine.close();
        } else {
            engine.flushAndClose();
        }
        try (InternalEngine recoveringEngine = new InternalEngine(engine.config())) {
            assertThat(recoveringEngine.getMinRetainedSeqNo(), equalTo(lastMinRetainedSeqNo));
        }
    }

    public void testLastRefreshCheckpoint() throws Exception {
        AtomicBoolean done = new AtomicBoolean();
        Thread[] refreshThreads = new Thread[between(1, 8)];
        CountDownLatch latch = new CountDownLatch(refreshThreads.length);
        for (int i = 0; i < refreshThreads.length; i++) {
            latch.countDown();
            refreshThreads[i] = new Thread(() -> {
                while (done.get() == false) {
                    long checkPointBeforeRefresh = engine.getProcessedLocalCheckpoint();
                    engine.refresh("test", randomFrom(Engine.SearcherScope.values()), true);
                    assertThat(engine.lastRefreshedCheckpoint(), greaterThanOrEqualTo(checkPointBeforeRefresh));
                }
            });
            refreshThreads[i].start();
        }
        latch.await();
        List<Engine.Operation> ops = generateSingleDocHistory(true, VersionType.EXTERNAL, 1, 10, 1000, "1");
        concurrentlyApplyOps(ops, engine);
        done.set(true);
        for (Thread thread : refreshThreads) {
            thread.join();
        }
        engine.refresh("test");
        assertThat(engine.lastRefreshedCheckpoint(), equalTo(engine.getProcessedLocalCheckpoint()));
    }

    public void testLuceneSnapshotRefreshesOnlyOnce() throws Exception {
        final long maxSeqNo = randomLongBetween(10, 50);
        final AtomicLong refreshCounter = new AtomicLong();
        try (
            Store store = createStore();
            InternalEngine engine = createEngine(
                config(defaultSettings, store, createTempDir(), newMergePolicy(), null, new ReferenceManager.RefreshListener() {
                    @Override
                    public void beforeRefresh() {
                        refreshCounter.incrementAndGet();
                    }

                    @Override
                    public void afterRefresh(boolean didRefresh) {

                    }
                }, null, () -> SequenceNumbers.NO_OPS_PERFORMED, new NoneCircuitBreakerService())
            )
        ) {
            for (long seqNo = 0; seqNo <= maxSeqNo; seqNo++) {
                final ParsedDocument doc = testParsedDocument(
                    "id_" + seqNo,
                    null,
                    testDocumentWithTextField("test"),
                    new BytesArray("{}".getBytes(Charset.defaultCharset())),
                    null
                );
                engine.index(replicaIndexForDoc(doc, 1, seqNo, randomBoolean()));
            }

            final long initialRefreshCount = refreshCounter.get();
            final Thread[] snapshotThreads = new Thread[between(1, 3)];
            CountDownLatch latch = new CountDownLatch(1);
            for (int i = 0; i < snapshotThreads.length; i++) {
                final long min = randomLongBetween(0, maxSeqNo - 5);
                final long max = randomLongBetween(min, maxSeqNo);
                snapshotThreads[i] = new Thread(new AbstractRunnable() {
                    @Override
                    public void onFailure(Exception e) {
                        throw new AssertionError(e);
                    }

                    @Override
                    protected void doRun() throws Exception {
                        latch.await();
                        if (randomBoolean()) {
                            try (
                                Translog.Snapshot ignored = engine.newChangesSnapshot(
                                    "test",
                                    min,
                                    max,
                                    true,
                                    randomBoolean(),
                                    randomBoolean()
                                )
                            ) {}
                        } else {
                            engine.countChanges("test", min, max);
                        }
                    }
                });
                snapshotThreads[i].start();
            }
            latch.countDown();
            for (Thread thread : snapshotThreads) {
                thread.join();
            }
            assertThat(refreshCounter.get(), equalTo(initialRefreshCount + 1L));
            assertThat(engine.lastRefreshedCheckpoint(), equalTo(maxSeqNo));
        }
    }

    public void testAcquireSearcherOnClosingEngine() throws Exception {
        engine.close();
        expectThrows(AlreadyClosedException.class, () -> engine.acquireSearcher("test", Engine.SearcherScope.INTERNAL));
    }

    public void testNoOpOnClosingEngine() throws Exception {
        engine.close();
        try (
            Store store = createStore();
            InternalEngine engine = createEngine(config(defaultSettings, store, createTempDir(), NoMergePolicy.INSTANCE, null))
        ) {
            engine.close();
            expectThrows(
                AlreadyClosedException.class,
                () -> engine.noOp(new Engine.NoOp(2, primaryTerm.get(), LOCAL_TRANSLOG_RECOVERY, System.nanoTime(), "reason"))
            );
        }
    }

    public void testSoftDeleteOnClosingEngine() throws Exception {
        engine.close();
        try (
            Store store = createStore();
            InternalEngine engine = createEngine(config(defaultSettings, store, createTempDir(), NoMergePolicy.INSTANCE, null))
        ) {
            engine.close();
            expectThrows(AlreadyClosedException.class, () -> engine.delete(replicaDeleteForDoc("test", 42, 7, System.nanoTime())));
        }
    }

    public void testTrackMaxSeqNoOfUpdatesOrDeletesOnPrimary() throws Exception {
        engine.close();
        Set<String> liveDocIds = new HashSet<>();
        engine = new InternalEngine(engine.config());
        assertThat(engine.getMaxSeqNoOfUpdatesOrDeletes(), equalTo(-1L));
        int numOps = between(1, 500);
        for (int i = 0; i < numOps; i++) {
            long currentMaxSeqNoOfUpdates = engine.getMaxSeqNoOfUpdatesOrDeletes();
            ParsedDocument doc = createParsedDoc(Integer.toString(between(1, 100)), idFieldType, null);
            if (randomBoolean()) {
                Engine.IndexResult result = engine.index(indexForDoc(doc));
                if (liveDocIds.add(doc.id()) == false) {
                    assertThat(
                        "update operations on primary must advance max_seq_no_of_updates",
                        engine.getMaxSeqNoOfUpdatesOrDeletes(),
                        equalTo(Math.max(currentMaxSeqNoOfUpdates, result.getSeqNo()))
                    );
                } else {
                    assertThat(
                        "append operations should not advance max_seq_no_of_updates",
                        engine.getMaxSeqNoOfUpdatesOrDeletes(),
                        equalTo(currentMaxSeqNoOfUpdates)
                    );
                }
            } else {
                Engine.DeleteResult result = engine.delete(new Engine.Delete(doc.id(), newUid(doc.id()), primaryTerm.get()));
                liveDocIds.remove(doc.id());
                assertThat(
                    "delete operations on primary must advance max_seq_no_of_updates",
                    engine.getMaxSeqNoOfUpdatesOrDeletes(),
                    equalTo(Math.max(currentMaxSeqNoOfUpdates, result.getSeqNo()))
                );
            }
        }
    }

    public void testRebuildLocalCheckpointTrackerAndVersionMap() throws Exception {
        final AtomicLong globalCheckpoint = new AtomicLong(SequenceNumbers.NO_OPS_PERFORMED);
        Path translogPath = createTempDir();
        List<Engine.Operation> operations = generateHistoryOnReplica(between(1, 500), randomBoolean(), randomBoolean(), randomBoolean());
        List<List<Engine.Operation>> commits = new ArrayList<>();
        commits.add(new ArrayList<>());
        try (Store store = createStore()) {
            EngineConfig config = config(defaultSettings, store, translogPath, NoMergePolicy.INSTANCE, null, null, globalCheckpoint::get);
            final List<DocIdSeqNoAndSource> docs;
            try (InternalEngine engine = createEngine(config)) {
                List<Engine.Operation> flushedOperations = new ArrayList<>();
                for (Engine.Operation op : operations) {
                    flushedOperations.add(op);
                    applyOperation(engine, op);
                    if (randomBoolean()) {
                        engine.syncTranslog();
                        globalCheckpoint.set(randomLongBetween(globalCheckpoint.get(), engine.getPersistedLocalCheckpoint()));
                    }
                    if (randomInt(100) < 10) {
                        engine.refresh("test");
                    }
                    if (randomInt(100) < 5) {
                        engine.flush(true, true);
                        flushedOperations.sort(Comparator.comparing(Engine.Operation::seqNo));
                        commits.add(new ArrayList<>(flushedOperations));
                    }
                }
                docs = getDocIds(engine, true);
            }
            List<Engine.Operation> operationsInSafeCommit = null;
            for (int i = commits.size() - 1; i >= 0; i--) {
                if (commits.get(i).stream().allMatch(op -> op.seqNo() <= globalCheckpoint.get())) {
                    operationsInSafeCommit = commits.get(i);
                    break;
                }
            }
            assertThat(operationsInSafeCommit, notNullValue());
            try (InternalEngine engine = new InternalEngine(config)) { // do not recover from translog
                final Map<BytesRef, Engine.Operation> deletesAfterCheckpoint = new HashMap<>();
                for (Engine.Operation op : operationsInSafeCommit) {
                    if (op instanceof Engine.NoOp == false && op.seqNo() > engine.getPersistedLocalCheckpoint()) {
                        deletesAfterCheckpoint.put(new Term(IdFieldMapper.NAME, Uid.encodeId(op.id())).bytes(), op);
                    }
                }
                deletesAfterCheckpoint.values().removeIf(o -> o instanceof Engine.Delete == false);
                final Map<BytesRef, VersionValue> versionMap = engine.getVersionMap();
                for (BytesRef uid : deletesAfterCheckpoint.keySet()) {
                    final VersionValue versionValue = versionMap.get(uid);
                    final Engine.Operation op = deletesAfterCheckpoint.get(uid);
                    final String msg = versionValue
                        + " vs "
                        + "op["
                        + op.operationType()
                        + "id="
                        + op.id()
                        + " seqno="
                        + op.seqNo()
                        + " term="
                        + op.primaryTerm()
                        + "]";
                    assertThat(versionValue, instanceOf(DeleteVersionValue.class));
                    assertThat(msg, versionValue.seqNo, equalTo(op.seqNo()));
                    assertThat(msg, versionValue.term, equalTo(op.primaryTerm()));
                    assertThat(msg, versionValue.version, equalTo(op.version()));
                }
                assertThat(versionMap.keySet(), equalTo(deletesAfterCheckpoint.keySet()));
                final LocalCheckpointTracker tracker = engine.getLocalCheckpointTracker();
                final Set<Long> seqNosInSafeCommit = operationsInSafeCommit.stream().map(op -> op.seqNo()).collect(Collectors.toSet());
                for (Engine.Operation op : operations) {
                    assertThat(
                        "seq_no=" + op.seqNo() + " max_seq_no=" + tracker.getMaxSeqNo() + "checkpoint=" + tracker.getProcessedCheckpoint(),
                        tracker.hasProcessed(op.seqNo()),
                        equalTo(seqNosInSafeCommit.contains(op.seqNo()))
                    );
                }
                engine.recoverFromTranslog(translogHandler, Long.MAX_VALUE);
                assertThat(getDocIds(engine, true), equalTo(docs));
            }
        }
    }

    public void testRecoverFromHardDeletesIndex() throws Exception {
        IndexWriterFactory hardDeletesWriter = (directory, iwc) -> new IndexWriter(directory, iwc) {
            boolean isTombstone(Iterable<? extends IndexableField> doc) {
                return StreamSupport.stream(doc.spliterator(), false).anyMatch(d -> d.name().equals(Lucene.SOFT_DELETES_FIELD));
            }

            @Override
            public long addDocument(Iterable<? extends IndexableField> doc) throws IOException {
                if (isTombstone(doc)) {
                    return 0;
                }
                return super.addDocument(doc);
            }

            @Override
            public long addDocuments(Iterable<? extends Iterable<? extends IndexableField>> docs) throws IOException {
                if (StreamSupport.stream(docs.spliterator(), false).anyMatch(this::isTombstone)) {
                    return 0;
                }
                return super.addDocuments(docs);
            }

            @Override
            public long softUpdateDocument(Term term, Iterable<? extends IndexableField> doc, Field... softDeletes) throws IOException {
                if (isTombstone(doc)) {
                    return super.deleteDocuments(term);
                } else {
                    return super.updateDocument(term, doc);
                }
            }

            @Override
            public long softUpdateDocuments(Term term, Iterable<? extends Iterable<? extends IndexableField>> docs, Field... softDeletes)
                throws IOException {
                if (StreamSupport.stream(docs.spliterator(), false).anyMatch(this::isTombstone)) {
                    return super.deleteDocuments(term);
                } else {
                    return super.updateDocuments(term, docs);
                }
            }
        };
        final AtomicLong globalCheckpoint = new AtomicLong(SequenceNumbers.NO_OPS_PERFORMED);
        Path translogPath = createTempDir();
        List<Engine.Operation> operations = generateHistoryOnReplica(between(1, 500), randomBoolean(), randomBoolean(), randomBoolean());
        final IndexMetadata indexMetadata = IndexMetadata.builder(defaultSettings.getIndexMetadata())
            .settings(
                Settings.builder()
                    .put(defaultSettings.getSettings())
                    .put(IndexMetadata.SETTING_VERSION_CREATED, VersionUtils.randomPreviousCompatibleVersion(random(), Version.V_8_0_0))
                    .put(IndexSettings.INDEX_SOFT_DELETES_SETTING.getKey(), false)
            )
            .build();
        final IndexSettings indexSettings = IndexSettingsModule.newIndexSettings(indexMetadata);
        try (Store store = createStore()) {
            EngineConfig config = config(indexSettings, store, translogPath, NoMergePolicy.INSTANCE, null, null, globalCheckpoint::get);
            final List<DocIdSeqNoAndSource> docs;
            try (
                InternalEngine hardDeletesEngine = createEngine(
                    indexSettings,
                    store,
                    translogPath,
                    newMergePolicy(),
                    hardDeletesWriter,
                    null,
                    globalCheckpoint::get
                )
            ) {
                for (Engine.Operation op : operations) {
                    applyOperation(hardDeletesEngine, op);
                    if (randomBoolean()) {
                        hardDeletesEngine.syncTranslog();
                        globalCheckpoint.set(randomLongBetween(globalCheckpoint.get(), hardDeletesEngine.getPersistedLocalCheckpoint()));
                    }
                    if (randomInt(100) < 10) {
                        hardDeletesEngine.refresh("test");
                    }
                    if (randomInt(100) < 5) {
                        hardDeletesEngine.flush(true, true);
                    }
                }
                docs = getDocIds(hardDeletesEngine, true);
            }
            // We need to remove min_retained_seq_no commit tag as the actual hard-deletes engine does not have it.
            store.trimUnsafeCommits(translogPath);
            Map<String, String> userData = new HashMap<>(store.readLastCommittedSegmentsInfo().userData);
            userData.remove(Engine.MIN_RETAINED_SEQNO);
            IndexWriterConfig indexWriterConfig = new IndexWriterConfig(null).setOpenMode(IndexWriterConfig.OpenMode.APPEND)
                .setIndexCreatedVersionMajor(Version.CURRENT.luceneVersion.major)
                .setSoftDeletesField(Lucene.SOFT_DELETES_FIELD)
                .setCommitOnClose(false)
                .setMergePolicy(NoMergePolicy.INSTANCE);
            try (IndexWriter writer = new IndexWriter(store.directory(), indexWriterConfig)) {
                writer.setLiveCommitData(userData.entrySet());
                writer.commit();
            }
            try (InternalEngine softDeletesEngine = new InternalEngine(config)) { // do not recover from translog
                assertThat(softDeletesEngine.getLastCommittedSegmentInfos().userData, equalTo(userData));
                assertThat(softDeletesEngine.getVersionMap().keySet(), empty());
                softDeletesEngine.recoverFromTranslog(translogHandler, Long.MAX_VALUE);
                if (randomBoolean()) {
                    engine.forceMerge(randomBoolean(), 1, false, UUIDs.randomBase64UUID());
                }
                assertThat(getDocIds(softDeletesEngine, true), equalTo(docs));
                assertConsistentHistoryBetweenTranslogAndLuceneIndex(softDeletesEngine);
            }
        }
    }

    void assertLuceneOperations(InternalEngine engine, long expectedAppends, long expectedUpdates, long expectedDeletes) {
        String message = "Lucene operations mismatched;"
            + " appends [actual:"
            + engine.getNumDocAppends()
            + ", expected:"
            + expectedAppends
            + "],"
            + " updates [actual:"
            + engine.getNumDocUpdates()
            + ", expected:"
            + expectedUpdates
            + "],"
            + " deletes [actual:"
            + engine.getNumDocDeletes()
            + ", expected:"
            + expectedDeletes
            + "]";
        assertThat(message, engine.getNumDocAppends(), equalTo(expectedAppends));
        assertThat(message, engine.getNumDocUpdates(), equalTo(expectedUpdates));
        assertThat(message, engine.getNumDocDeletes(), equalTo(expectedDeletes));
    }

    public void testStoreHonorsLuceneVersion() throws IOException {
        for (Version createdVersion : Arrays.asList(
            Version.CURRENT,
            VersionUtils.getPreviousMinorVersion(),
            VersionUtils.getFirstVersion()
        )) {
            Settings settings = Settings.builder().put(indexSettings()).put(IndexMetadata.SETTING_VERSION_CREATED, createdVersion).build();
            IndexSettings indexSettings = IndexSettingsModule.newIndexSettings("test", settings);
            try (
                Store store = createStore(indexSettings, newDirectory());
                InternalEngine engine = createEngine(config(indexSettings, store, createTempDir(), NoMergePolicy.INSTANCE, null))
            ) {
                ParsedDocument doc = testParsedDocument("1", null, new LuceneDocument(), new BytesArray("{}".getBytes("UTF-8")), null);
                engine.index(appendOnlyPrimary(doc, false, 1));
                engine.refresh("test");
                try (Engine.Searcher searcher = engine.acquireSearcher("test")) {
                    LeafReader leafReader = getOnlyLeafReader(searcher.getIndexReader());
                    assertEquals(createdVersion.luceneVersion.major, leafReader.getMetaData().getCreatedVersionMajor());
                }
            }
        }
    }

    public void testMaxSeqNoInCommitUserData() throws Exception {
        AtomicBoolean running = new AtomicBoolean(true);
        Thread rollTranslog = new Thread(() -> {
            while (running.get() && engine.getTranslog().currentFileGeneration() < 500) {
                engine.rollTranslogGeneration(); // make adding operations to translog slower
            }
        });
        rollTranslog.start();

        Thread indexing = new Thread(() -> {
            long seqNo = 0;
            while (running.get() && seqNo <= 1000) {
                try {
                    String id = Long.toString(between(1, 50));
                    if (randomBoolean()) {
                        ParsedDocument doc = testParsedDocument(id, null, testDocumentWithTextField(), SOURCE, null);
                        engine.index(replicaIndexForDoc(doc, 1L, seqNo, false));
                    } else {
                        engine.delete(replicaDeleteForDoc(id, 1L, seqNo, 0L));
                    }
                    seqNo++;
                } catch (IOException e) {
                    throw new AssertionError(e);
                }
            }
        });
        indexing.start();

        int numCommits = between(5, 20);
        for (int i = 0; i < numCommits; i++) {
            engine.flush(false, true);
        }
        running.set(false);
        indexing.join();
        rollTranslog.join();
        assertMaxSeqNoInCommitUserData(engine);
    }

    public void testRefreshAndCloseEngineConcurrently() throws Exception {
        AtomicBoolean stopped = new AtomicBoolean();
        Semaphore indexedDocs = new Semaphore(0);
        Thread indexer = new Thread(() -> {
            while (stopped.get() == false) {
                String id = Integer.toString(randomIntBetween(1, 100));
                try {
                    engine.index(indexForDoc(createParsedDoc(id, idFieldType, null)));
                    indexedDocs.release();
                } catch (IOException e) {
                    throw new AssertionError(e);
                } catch (AlreadyClosedException e) {
                    return;
                }
            }
        });

        Thread refresher = new Thread(() -> {
            while (stopped.get() == false) {
                try {
                    engine.refresh("test", randomFrom(Engine.SearcherScope.values()), randomBoolean());
                } catch (AlreadyClosedException e) {
                    return;
                }
            }
        });
        indexer.start();
        refresher.start();
        indexedDocs.acquire(randomIntBetween(1, 100));
        try {
            if (randomBoolean()) {
                engine.failEngine("test", new IOException("simulated error"));
            } else {
                engine.close();
            }
        } finally {
            stopped.set(true);
            indexer.join();
            refresher.join();
        }
    }

    public void testPruneAwayDeletedButRetainedIds() throws Exception {
        IOUtils.close(engine, store);
        store = createStore(defaultSettings, newDirectory());
        LogDocMergePolicy policy = new LogDocMergePolicy();
        policy.setMinMergeDocs(10000);
        try (InternalEngine engine = createEngine(defaultSettings, store, createTempDir(), policy)) {
            int numDocs = between(1, 20);
            for (int i = 0; i < numDocs; i++) {
                index(engine, i);
            }
            engine.forceMerge(true, 1, false, UUIDs.randomBase64UUID());
            engine.delete(new Engine.Delete("0", newUid("0"), primaryTerm.get()));
            engine.refresh("test");
            // now we have 2 segments since we now added a tombstone plus the old segment with the delete
            try (Engine.Searcher searcher = engine.acquireSearcher("test")) {
                IndexReader reader = searcher.getIndexReader();
                assertEquals(2, reader.leaves().size());
                LeafReaderContext leafReaderContext = reader.leaves().get(0);
                LeafReader leafReader = leafReaderContext.reader();
                assertEquals("the delete and the tombstone", 1, leafReader.numDeletedDocs());
                assertEquals(numDocs, leafReader.maxDoc());
                Terms id = leafReader.terms("_id");
                assertNotNull(id);
                assertEquals("deleted IDs are NOT YET pruned away", reader.numDocs() + 1, id.size());
                TermsEnum iterator = id.iterator();
                assertTrue(iterator.seekExact(Uid.encodeId("0")));
            }

            // lets force merge the tombstone and the original segment and make sure the doc is still there but the ID term is gone
            engine.forceMerge(true, 1, false, UUIDs.randomBase64UUID());
            engine.refresh("test");
            try (Engine.Searcher searcher = engine.acquireSearcher("test")) {
                IndexReader reader = searcher.getIndexReader();
                assertEquals(1, reader.leaves().size());
                LeafReaderContext leafReaderContext = reader.leaves().get(0);
                LeafReader leafReader = leafReaderContext.reader();
                assertEquals("the delete and the tombstone", 2, leafReader.numDeletedDocs());
                assertEquals(numDocs + 1, leafReader.maxDoc());
                Terms id = leafReader.terms("_id");
                if (numDocs == 1) {
                    assertNull(id); // everything is pruned away
                    assertEquals(0, leafReader.numDocs());
                } else {
                    assertNotNull(id);
                    assertEquals("deleted IDs are pruned away", reader.numDocs(), id.size());
                    TermsEnum iterator = id.iterator();
                    assertFalse(iterator.seekExact(Uid.encodeId("0")));
                }
            }
        }
    }

    public void testRecoverFromLocalTranslog() throws Exception {
        final AtomicLong globalCheckpoint = new AtomicLong(SequenceNumbers.NO_OPS_PERFORMED);
        Path translogPath = createTempDir();
        List<Engine.Operation> operations = generateHistoryOnReplica(between(1, 500), randomBoolean(), randomBoolean(), randomBoolean());
        try (Store store = createStore()) {
            EngineConfig config = config(defaultSettings, store, translogPath, newMergePolicy(), null, null, globalCheckpoint::get);
            final List<DocIdSeqNoAndSource> docs;
            try (InternalEngine engine = createEngine(config)) {
                for (Engine.Operation op : operations) {
                    applyOperation(engine, op);
                    if (randomBoolean()) {
                        engine.syncTranslog();
                        globalCheckpoint.set(randomLongBetween(globalCheckpoint.get(), engine.getPersistedLocalCheckpoint()));
                    }
                    if (randomInt(100) < 10) {
                        engine.refresh("test");
                    }
                    if (randomInt(100) < 5) {
                        engine.flush();
                    }
                    if (randomInt(100) < 5) {
                        engine.forceMerge(randomBoolean(), 1, false, UUIDs.randomBase64UUID());
                    }
                }
                if (randomBoolean()) {
                    // engine is flushed properly before shutting down.
                    engine.syncTranslog();
                    globalCheckpoint.set(engine.getPersistedLocalCheckpoint());
                    engine.flush();
                }
                docs = getDocIds(engine, true);
            }
            try (InternalEngine engine = new InternalEngine(config)) {
                engine.recoverFromTranslog(translogHandler, Long.MAX_VALUE);
                assertThat(getDocIds(engine, randomBoolean()), equalTo(docs));
                if (engine.getSeqNoStats(globalCheckpoint.get()).getMaxSeqNo() == globalCheckpoint.get()) {
                    assertThat(
                        "engine should trim all unreferenced translog after recovery",
                        engine.getTranslog().getMinFileGeneration(),
                        equalTo(engine.getTranslog().currentFileGeneration())
                    );
                }
            }
        }
    }

    private Map<BytesRef, DeleteVersionValue> tombstonesInVersionMap(InternalEngine engine) {
        return engine.getVersionMap()
            .entrySet()
            .stream()
            .filter(e -> e.getValue() instanceof DeleteVersionValue)
            .collect(Collectors.toMap(e -> e.getKey(), e -> (DeleteVersionValue) e.getValue()));
    }

    public void testTreatDocumentFailureAsFatalError() throws Exception {
        AtomicReference<IOException> addDocException = new AtomicReference<>();
        IndexWriterFactory indexWriterFactory = (dir, iwc) -> new IndexWriter(dir, iwc) {
            @Override
            public long addDocument(Iterable<? extends IndexableField> doc) throws IOException {
                final IOException ex = addDocException.getAndSet(null);
                if (ex != null) {
                    throw ex;
                }
                return super.addDocument(doc);
            }
        };
        try (
            Store store = createStore();
            InternalEngine engine = createEngine(defaultSettings, store, createTempDir(), NoMergePolicy.INSTANCE, indexWriterFactory)
        ) {
            final ParsedDocument doc = testParsedDocument("1", null, testDocumentWithTextField(), SOURCE, null);
            Engine.Operation.Origin origin = randomFrom(REPLICA, LOCAL_RESET, PEER_RECOVERY);
            Engine.Index index = new Engine.Index(
                newUid(doc),
                doc,
                randomNonNegativeLong(),
                primaryTerm.get(),
                randomNonNegativeLong(),
                null,
                origin,
                System.nanoTime(),
                -1,
                false,
                UNASSIGNED_SEQ_NO,
                UNASSIGNED_PRIMARY_TERM
            );
            addDocException.set(new IOException("simulated"));
            expectThrows(IOException.class, () -> engine.index(index));
            assertTrue(engine.isClosed.get());
            assertNotNull(engine.failedEngine.get());
        }
    }

    /**
     * We can trim translog on primary promotion and peer recovery based on the fact we add operations with either
     * REPLICA or PEER_RECOVERY origin to translog although they already exist in the engine (i.e. hasProcessed() == true).
     * If we decide not to add those already-processed operations to translog, we need to study carefully the consequence
     * of the translog trimming in these two places.
     */
    public void testAlwaysRecordReplicaOrPeerRecoveryOperationsToTranslog() throws Exception {
        List<Engine.Operation> operations = generateHistoryOnReplica(between(1, 100), randomBoolean(), randomBoolean(), randomBoolean());
        applyOperations(engine, operations);
        Set<Long> seqNos = operations.stream().map(Engine.Operation::seqNo).collect(Collectors.toSet());
        try (Translog.Snapshot snapshot = getTranslog(engine).newSnapshot()) {
            assertThat(snapshot.totalOperations(), equalTo(operations.size()));
            assertThat(
                TestTranslog.drainSnapshot(snapshot, false).stream().map(Translog.Operation::seqNo).collect(Collectors.toSet()),
                equalTo(seqNos)
            );
        }
        primaryTerm.set(randomLongBetween(primaryTerm.get(), Long.MAX_VALUE));
        engine.rollTranslogGeneration();
        engine.trimOperationsFromTranslog(primaryTerm.get(), NO_OPS_PERFORMED); // trim everything in translog
        try (Translog.Snapshot snapshot = getTranslog(engine).newSnapshot()) {
            assertThat(snapshot.totalOperations(), equalTo(0));
            assertNull(snapshot.next());
        }
        applyOperations(engine, operations);
        try (Translog.Snapshot snapshot = getTranslog(engine).newSnapshot()) {
            assertThat(snapshot.totalOperations(), equalTo(operations.size()));
            assertThat(
                TestTranslog.drainSnapshot(snapshot, false).stream().map(Translog.Operation::seqNo).collect(Collectors.toSet()),
                equalTo(seqNos)
            );
        }
    }

    public void testNoOpFailure() throws IOException {
        engine.close();
        try (Store store = createStore(); Engine engine = createEngine((dir, iwc) -> new IndexWriter(dir, iwc) {

            @Override
            public long addDocument(Iterable<? extends IndexableField> doc) throws IOException {
                throw new IllegalArgumentException("fatal");
            }

        }, null, null, config(defaultSettings, store, createTempDir(), NoMergePolicy.INSTANCE, null))) {
            final Engine.NoOp op = new Engine.NoOp(0, 0, PRIMARY, System.currentTimeMillis(), "test");
            final IllegalArgumentException e = expectThrows(IllegalArgumentException.class, () -> engine.noOp(op));
            assertThat(e.getMessage(), equalTo("fatal"));
            assertTrue(engine.isClosed.get());
            assertThat(engine.failedEngine.get(), not(nullValue()));
            assertThat(engine.failedEngine.get(), instanceOf(IllegalArgumentException.class));
            assertThat(engine.failedEngine.get().getMessage(), equalTo("fatal"));
        }
    }

    public void testDeleteFailureDocAlreadyDeleted() throws IOException {
        runTestDeleteFailure(InternalEngine::delete);
    }

    public void testDeleteFailure() throws IOException {
        runTestDeleteFailure((engine, op) -> {});
    }

    private void runTestDeleteFailure(final CheckedBiConsumer<InternalEngine, Engine.Delete, IOException> consumer) throws IOException {
        engine.close();
        final AtomicReference<ThrowingIndexWriter> iw = new AtomicReference<>();
        try (Store store = createStore(); InternalEngine engine = createEngine((dir, iwc) -> {
            iw.set(new ThrowingIndexWriter(dir, iwc));
            return iw.get();
        }, null, null, config(defaultSettings, store, createTempDir(), NoMergePolicy.INSTANCE, null))) {
            engine.index(new Engine.Index(newUid("0"), primaryTerm.get(), InternalEngineTests.createParsedDoc("0", idFieldType, null)));
            final Engine.Delete op = new Engine.Delete("0", newUid("0"), primaryTerm.get());
            consumer.accept(engine, op);
            iw.get().setThrowFailure(() -> new IllegalArgumentException("fatal"));
            final IllegalArgumentException e = expectThrows(IllegalArgumentException.class, () -> engine.delete(op));
            assertThat(e.getMessage(), equalTo("fatal"));
            assertTrue(engine.isClosed.get());
            assertThat(engine.failedEngine.get(), not(nullValue()));
            assertThat(engine.failedEngine.get(), instanceOf(IllegalArgumentException.class));
            assertThat(engine.failedEngine.get().getMessage(), equalTo("fatal"));
        }
    }

    public void testIndexThrottling() throws Exception {
        final Engine.Index indexWithThrottlingCheck = spy(indexForDoc(createParsedDoc("1", idFieldType, null)));
        final Engine.Index indexWithoutThrottlingCheck = spy(indexForDoc(createParsedDoc("2", idFieldType, null)));
        doAnswer(invocation -> {
            try {
                assertTrue(engine.throttleLockIsHeldByCurrentThread());
                return invocation.callRealMethod();
            } catch (InterruptedException ex) {
                throw new RuntimeException(ex);
            }
        }).when(indexWithThrottlingCheck).startTime();
        doAnswer(invocation -> {
            try {
                assertFalse(engine.throttleLockIsHeldByCurrentThread());
                return invocation.callRealMethod();
            } catch (InterruptedException ex) {
                throw new RuntimeException(ex);
            }
        }).when(indexWithoutThrottlingCheck).startTime();
        engine.activateThrottling();
        engine.index(indexWithThrottlingCheck);
        engine.deactivateThrottling();
        engine.index(indexWithoutThrottlingCheck);
        verify(indexWithThrottlingCheck, atLeastOnce()).startTime();
        verify(indexWithoutThrottlingCheck, atLeastOnce()).startTime();
    }

    public void testRealtimeGetOnlyRefreshIfNeeded() throws Exception {
        MapperService mapperService = createMapperService();
        final AtomicInteger refreshCount = new AtomicInteger();
        final ReferenceManager.RefreshListener refreshListener = new ReferenceManager.RefreshListener() {
            @Override
            public void beforeRefresh() {

            }

            @Override
            public void afterRefresh(boolean didRefresh) {
                if (didRefresh) {
                    refreshCount.incrementAndGet();
                }
            }
        };
        try (Store store = createStore()) {
            final EngineConfig config = config(
                defaultSettings,
                store,
                createTempDir(),
                newMergePolicy(),
                null,
                refreshListener,
                null,
                null,
                engine.config().getCircuitBreakerService()
            );
            try (InternalEngine engine = createEngine(config)) {
                int numDocs = randomIntBetween(10, 100);
                Set<String> ids = new HashSet<>();
                for (int i = 0; i < numDocs; i++) {
                    String id = Integer.toString(i);
                    engine.index(indexForDoc(createParsedDoc(id, idFieldType, null)));
                    ids.add(id);
                }
                final int refreshCountBeforeGet = refreshCount.get();
                Thread[] getters = new Thread[randomIntBetween(1, 4)];
                Phaser phaser = new Phaser(getters.length + 1);
                for (int t = 0; t < getters.length; t++) {
                    getters[t] = new Thread(() -> {
                        phaser.arriveAndAwaitAdvance();
                        int iters = randomIntBetween(1, 10);
                        for (int i = 0; i < iters; i++) {
                            ParsedDocument doc = createParsedDoc(randomFrom(ids), idFieldType, null);
                            try (
                                Engine.GetResult getResult = engine.get(
                                    newGet(true, doc),
                                    mapperService.mappingLookup(),
                                    mapperService.documentParser(),
                                    randomSearcherWrapper()
                                )
                            ) {
                                assertThat(getResult.exists(), equalTo(true));
                                assertThat(getResult.docIdAndVersion(), notNullValue());
                            }
                        }
                    });
                    getters[t].start();
                }
                phaser.arriveAndAwaitAdvance();
                for (int i = 0; i < numDocs; i++) {
                    engine.index(indexForDoc(createParsedDoc("more-" + i, idFieldType, null)));
                }
                for (Thread getter : getters) {
                    getter.join();
                }
                assertThat(refreshCount.get(), lessThanOrEqualTo(refreshCountBeforeGet + 1));
            }
        }
    }

    public void testRefreshDoesNotBlockClosing() throws Exception {
        final CountDownLatch refreshStarted = new CountDownLatch(1);
        final CountDownLatch engineClosed = new CountDownLatch(1);
        final ReferenceManager.RefreshListener refreshListener = new ReferenceManager.RefreshListener() {

            @Override
            public void beforeRefresh() {
                refreshStarted.countDown();
                try {
                    engineClosed.await();
                } catch (InterruptedException e) {
                    throw new AssertionError(e);
                }
            }

            @Override
            public void afterRefresh(boolean didRefresh) {
                assertFalse(didRefresh);
            }
        };
        try (Store store = createStore()) {
            final EngineConfig config = config(
                defaultSettings,
                store,
                createTempDir(),
                newMergePolicy(),
                null,
                refreshListener,
                null,
                null,
                engine.config().getCircuitBreakerService()
            );
            try (InternalEngine engine = createEngine(config)) {
                if (randomBoolean()) {
                    engine.index(indexForDoc(createParsedDoc("id", idFieldType, null)));
                }
                threadPool.executor(ThreadPool.Names.REFRESH)
                    .execute(
                        () -> expectThrows(
                            AlreadyClosedException.class,
                            () -> engine.refresh("test", randomFrom(Engine.SearcherScope.values()), true)
                        )
                    );
                refreshStarted.await();
                engine.close();
                engineClosed.countDown();
            }
        }
    }

    public void testNotWarmUpSearcherInEngineCtor() throws Exception {
        try (Store store = createStore()) {
            List<ElasticsearchDirectoryReader> warmedUpReaders = new ArrayList<>();
            Engine.Warmer warmer = reader -> {
                assertNotNull(reader);
                assertThat(reader, not(in(warmedUpReaders)));
                warmedUpReaders.add(reader);
            };
            EngineConfig config = engine.config();
            final TranslogConfig translogConfig = new TranslogConfig(
                config.getTranslogConfig().getShardId(),
                createTempDir(),
                config.getTranslogConfig().getIndexSettings(),
                config.getTranslogConfig().getBigArrays()
            );
            EngineConfig configWithWarmer = new EngineConfig(
                config.getShardId(),
                config.getThreadPool(),
                config.getIndexSettings(),
                warmer,
                store,
                config.getMergePolicy(),
                config.getAnalyzer(),
                config.getSimilarity(),
                new CodecService(null),
                config.getEventListener(),
                config.getQueryCache(),
                config.getQueryCachingPolicy(),
                translogConfig,
                config.getFlushMergesAfter(),
                config.getExternalRefreshListener(),
                config.getInternalRefreshListener(),
                config.getIndexSort(),
                config.getCircuitBreakerService(),
                config.getGlobalCheckpointSupplier(),
                config.retentionLeasesSupplier(),
                config.getPrimaryTermSupplier(),
                config.getSnapshotCommitSupplier(),
                config.getLeafSorter()
            );
            try (InternalEngine engine = createEngine(configWithWarmer)) {
                assertThat(warmedUpReaders, empty());
                assertThat(
                    expectThrows(Throwable.class, () -> engine.acquireSearcher("test")).getMessage(),
                    equalTo("searcher was not warmed up yet for source[test]")
                );
                int times = randomIntBetween(1, 10);
                for (int i = 0; i < times; i++) {
                    engine.refresh("test");
                }
                assertThat(warmedUpReaders, hasSize(1));
                try (Engine.Searcher internalSearcher = engine.acquireSearcher("test", Engine.SearcherScope.INTERNAL)) {
                    try (Engine.Searcher externalSearcher = engine.acquireSearcher("test", Engine.SearcherScope.EXTERNAL)) {
                        assertSame(internalSearcher.getDirectoryReader(), externalSearcher.getDirectoryReader());
                        assertSame(warmedUpReaders.get(0), externalSearcher.getDirectoryReader());
                    }
                }
                index(engine, randomInt());
                if (randomBoolean()) {
                    engine.refresh("test", Engine.SearcherScope.INTERNAL, true);
                    assertThat(warmedUpReaders, hasSize(1));
                    try (Engine.Searcher internalSearcher = engine.acquireSearcher("test", Engine.SearcherScope.INTERNAL)) {
                        try (Engine.Searcher externalSearcher = engine.acquireSearcher("test", Engine.SearcherScope.EXTERNAL)) {
                            assertNotSame(internalSearcher.getDirectoryReader(), externalSearcher.getDirectoryReader());
                        }
                    }
                }
                engine.refresh("test");
                assertThat(warmedUpReaders, hasSize(2));
                try (Engine.Searcher internalSearcher = engine.acquireSearcher("test", Engine.SearcherScope.INTERNAL)) {
                    try (Engine.Searcher externalSearcher = engine.acquireSearcher("test", Engine.SearcherScope.EXTERNAL)) {
                        assertSame(internalSearcher.getDirectoryReader(), externalSearcher.getDirectoryReader());
                        assertSame(warmedUpReaders.get(1), externalSearcher.getDirectoryReader());
                    }
                }
            }
        }
    }

    public void testProducesStoredFieldsReader() throws Exception {
        // Make sure that the engine produces a SequentialStoredFieldsLeafReader.
        // This is required for optimizations on SourceLookup to work, which is in-turn useful for runtime fields.
        ParsedDocument doc = testParsedDocument(
            "1",
            null,
            testDocumentWithTextField("test"),
            new BytesArray("{}".getBytes(Charset.defaultCharset())),
            null
        );
        Engine.Index operation = randomBoolean()
            ? appendOnlyPrimary(doc, false, 1)
            : appendOnlyReplica(doc, false, 1, randomIntBetween(0, 5));
        engine.index(operation);
        engine.refresh("test");
        try (Engine.Searcher searcher = engine.acquireSearcher("test")) {
            IndexReader reader = searcher.getIndexReader();
            assertThat(reader.leaves().size(), Matchers.greaterThanOrEqualTo(1));
            for (LeafReaderContext context : reader.leaves()) {
                assertThat(context.reader(), Matchers.instanceOf(SequentialStoredFieldsLeafReader.class));
                SequentialStoredFieldsLeafReader lf = (SequentialStoredFieldsLeafReader) context.reader();
                assertNotNull(lf.getSequentialStoredFieldsReader());
            }
        }
    }

    public void testMaxDocsOnPrimary() throws Exception {
        engine.close();
        int maxDocs = randomIntBetween(1, 100);
        setIndexWriterMaxDocs(maxDocs);
        try {
            engine = new InternalTestEngine(engine.config(), maxDocs, LocalCheckpointTracker::new);
            int numDocs = between(maxDocs + 1, maxDocs * 2);
            List<Engine.Operation> operations = new ArrayList<>(numDocs);
            for (int i = 0; i < numDocs; i++) {
                final String id = Integer.toString(randomInt(numDocs));
                if (randomBoolean()) {
                    operations.add(indexForDoc(createParsedDoc(id, idFieldType, null)));
                } else {
                    operations.add(new Engine.Delete(id, newUid(id), primaryTerm.get()));
                }
            }
            for (int i = 0; i < numDocs; i++) {
                final long maxSeqNo = engine.getLocalCheckpointTracker().getMaxSeqNo();
                final Engine.Result result = applyOperation(engine, operations.get(i));
                if (i < maxDocs) {
                    assertThat(result.getResultType(), equalTo(Engine.Result.Type.SUCCESS));
                    assertNull(result.getFailure());
                    assertThat(engine.getLocalCheckpointTracker().getMaxSeqNo(), equalTo(maxSeqNo + 1L));
                } else {
                    assertThat(result.getResultType(), equalTo(Engine.Result.Type.FAILURE));
                    assertNotNull(result.getFailure());
                    assertThat(
                        result.getFailure().getMessage(),
                        containsString("Number of documents in the index can't exceed [" + maxDocs + "]")
                    );
                    assertThat(result.getSeqNo(), equalTo(UNASSIGNED_SEQ_NO));
                    assertThat(engine.getLocalCheckpointTracker().getMaxSeqNo(), equalTo(maxSeqNo));
                }
                assertFalse(engine.isClosed.get());
            }
        } finally {
            restoreIndexWriterMaxDocs();
        }
    }

    public void testMaxDocsOnReplica() throws Exception {
        engine.close();
        int maxDocs = randomIntBetween(1, 100);
        setIndexWriterMaxDocs(maxDocs);
        try {
            engine = new InternalTestEngine(engine.config(), maxDocs, LocalCheckpointTracker::new);
            int numDocs = between(maxDocs + 1, maxDocs * 2);
            List<Engine.Operation> operations = generateHistoryOnReplica(numDocs, randomBoolean(), randomBoolean(), randomBoolean());
            final IllegalArgumentException error = expectThrows(IllegalArgumentException.class, () -> {
                for (Engine.Operation op : operations) {
                    applyOperation(engine, op);
                }
            });
            assertThat(error.getMessage(), containsString("number of documents in the index cannot exceed " + maxDocs));
            assertTrue(engine.isClosed.get());
        } finally {
            restoreIndexWriterMaxDocs();
        }
    }

    public void testCurrentVersionIsCommitted() throws IOException {
        final AtomicLong globalCheckpoint = new AtomicLong(SequenceNumbers.NO_OPS_PERFORMED);
        try (Store store = createStore()) {
            EngineConfig config = config(defaultSettings, store, createTempDir(), newMergePolicy(), null, null, globalCheckpoint::get);

            store.createEmpty();
            final String translogUUID = Translog.createEmptyTranslog(
                config.getTranslogConfig().getTranslogPath(),
                SequenceNumbers.NO_OPS_PERFORMED,
                shardId,
                primaryTerm.get()
            );
            store.associateIndexWithNewTranslog(translogUUID);

            try (InternalEngine engine = createEngine(config)) {
                engine.flush(true, true);
                Map<String, String> userData = engine.getLastCommittedSegmentInfos().getUserData();
                assertThat(userData, hasKey(ES_VERSION));
                assertThat(userData.get(ES_VERSION), is(equalTo(Version.CURRENT.toString())));
            }
        }
    }

    public void testTrimUnsafeCommitHasESVersionInUserData() throws IOException {
        final AtomicLong globalCheckpoint = new AtomicLong(SequenceNumbers.NO_OPS_PERFORMED);
        final int maxSeqNo = 40;
        final List<Long> seqNos = LongStream.rangeClosed(1, maxSeqNo).boxed().collect(Collectors.toCollection(ArrayList::new));
        Collections.shuffle(seqNos, random());
        try (Store store = createStore()) {
            EngineConfig config = config(
                defaultSettings,
                store,
                createTempDir(),
                NoMergePolicy.INSTANCE,
                null,
                null,
                globalCheckpoint::get
            );

            try (InternalEngine engine = createEngine(config)) {
                for (Long seqNo : seqNos) {
                    ParsedDocument doc = testParsedDocument(Long.toString(seqNo), null, testDocument(), new BytesArray("{}"), null);
                    Engine.Index index = new Engine.Index(
                        newUid(doc),
                        doc,
                        seqNo,
                        0,
                        1,
                        null,
                        REPLICA,
                        System.nanoTime(),
                        -1,
                        false,
                        UNASSIGNED_SEQ_NO,
                        0
                    );
                    engine.index(index);
                    engine.flush();
                }
                globalCheckpoint.set(1);
                engine.syncTranslog();
            }

            // Create a new commit with an old ES_VERSION value to ensure that this gets
            // overwritten in store.trimUnsafeCommits
            SegmentInfos committedSegmentsInfo = store.readLastCommittedSegmentsInfo();
            IndexWriterConfig indexWriterConfig = indexWriterConfigWithNoMerging(null).setSoftDeletesField(Lucene.SOFT_DELETES_FIELD)
                .setCommitOnClose(false)
                .setIndexDeletionPolicy(NoDeletionPolicy.INSTANCE);
            try (IndexWriter indexWriter = new IndexWriter(store.directory(), indexWriterConfig)) {
                Map<String, String> commitUserDataWithOlderVersion = new HashMap<>(committedSegmentsInfo.userData);
                commitUserDataWithOlderVersion.put(ES_VERSION, Version.V_7_0_0.toString());
                indexWriter.setLiveCommitData(commitUserDataWithOlderVersion.entrySet());
                indexWriter.commit();
            }

            Map<String, String> userDataBeforeTrimUnsafeCommits = store.readLastCommittedSegmentsInfo().getUserData();
            assertThat(userDataBeforeTrimUnsafeCommits, hasKey(ES_VERSION));
            assertThat(userDataBeforeTrimUnsafeCommits.get(ES_VERSION), is(equalTo(Version.V_7_0_0.toString())));

            store.trimUnsafeCommits(config.getTranslogConfig().getTranslogPath());

            Map<String, String> userDataAfterTrimUnsafeCommits = store.readLastCommittedSegmentsInfo().getUserData();
            assertThat(userDataAfterTrimUnsafeCommits, hasKey(ES_VERSION));
            assertThat(userDataAfterTrimUnsafeCommits.get(ES_VERSION), is(equalTo(Version.CURRENT.toString())));
        }
    }
}<|MERGE_RESOLUTION|>--- conflicted
+++ resolved
@@ -2517,102 +2517,10 @@
 
     // #5891: make sure IndexWriter's infoStream output is
     // sent to lucene.iw with log level TRACE:
-<<<<<<< HEAD
-    //
-    // public void testIndexWriterInfoStream() throws IllegalAccessException, IOException {
-    // assumeFalse("who tests the tester?", VERBOSE);
-    // Appender mockAppender = new MockAppender("testIndexWriterInfoStream");
-    //// mockAppender.start();
-    //
-    // Logger rootLogger = LogManager.getRootLogger();
-    // Level savedLevel = rootLogger.getLevel();
-    // AppenderUtils.addAppender(rootLogger, mockAppender);
-    // LogLevelUtil.setLevel(rootLogger, Level.DEBUG);
-    // rootLogger = LogManager.getRootLogger();
-    //
-    // try {
-    // // First, with DEBUG, which should NOT log IndexWriter output:
-    // ParsedDocument doc = testParsedDocument("1", null, testDocumentWithTextField(), B_1, null);
-    // engine.index(indexForDoc(doc));
-    // engine.flush();
-    // assertFalse(mockAppender.sawIndexWriterMessage);
-    //
-    // // Again, with TRACE, which should log IndexWriter output:
-    // LogLevelUtil.setLevel(rootLogger, Level.TRACE);
-    // engine.index(indexForDoc(doc));
-    // engine.flush();
-    // assertTrue(mockAppender.sawIndexWriterMessage);
-    // engine.close();
-    // } finally {
-    // AppenderUtils.removeAppender(rootLogger, mockAppender);
-    //// mockAppender.stop();
-    // LogLevelUtil.setLevel(rootLogger, savedLevel);
-    // }
-    // }
-    //
-    // private static class MockMTAppender extends AbstractAppender {
-    // private final List<String> messages = Collections.synchronizedList(new ArrayList<>());
-    //
-    // List<String> messages() {
-    // return messages;
-    // }
-    //
-    // MockMTAppender(final String name) throws IllegalAccessException {
-    // super(name, RegexFilter.createFilter(".*(\n.*)*", new String[0], false, null, null), null);
-    // }
-    //
-    // @Override
-    // public void append(LogEvent event) {
-    // final String formattedMessage = event.getMessage().getFormattedMessage();
-    // if (event.getLevel() == Level.TRACE && formattedMessage.startsWith("merge thread")) {
-    // messages.add(formattedMessage);
-    // }
-    // }
-    // }
-    //
-    // public void testMergeThreadLogging() throws IllegalAccessException, IOException {
-    // MockMTAppender mockAppender = new MockMTAppender("testMergeThreadLogging");
-    // mockAppender.start();
-    //
-    // Logger rootLogger = LogManager.getRootLogger();
-    // Level savedLevel = rootLogger.getLevel();
-    // Loggers.addAppender(rootLogger, mockAppender);
-    // LogLevelUtil.setLevel(rootLogger, Level.TRACE);
-    //
-    // LogMergePolicy lmp = newLogMergePolicy();
-    // lmp.setMergeFactor(2);
-    // try (Store store = createStore()) {
-    // InternalEngine engine = createEngine(defaultSettings, store, createTempDir(), lmp); // fmp
-    // engine.index(indexForDoc(testParsedDocument("1", null, testDocument(), B_1, null)));
-    // engine.index(indexForDoc(testParsedDocument("2", null, testDocument(), B_1, null)));
-    // engine.index(indexForDoc(testParsedDocument("3", null, testDocument(), B_1, null)));
-    // engine.index(indexForDoc(testParsedDocument("4", null, testDocument(), B_1, null)));
-    // engine.forceMerge(true, 1, false, UUIDs.randomBase64UUID());
-    // engine.flushAndClose();
-    //
-    // long merges = engine.getMergeStats().getTotal();
-    // if (merges > 0) {
-    // List<String> threadMsgs = mockAppender.messages()
-    // .stream()
-    // .filter(line -> line.startsWith("merge thread"))
-    // .collect(Collectors.toList());
-    // assertThat("messages:" + threadMsgs + ", merges=" + merges, threadMsgs.size(), greaterThanOrEqualTo(2));
-    // assertThat(
-    // threadMsgs,
-    // containsInRelativeOrder(matchesRegex("^merge thread .* start$"), matchesRegex("^merge thread .* merge segment.*$"))
-    // );
-    // }
-    // } finally {
-    // Loggers.removeAppender(rootLogger, mockAppender);
-    // mockAppender.stop();
-    // LogLevelUtil.setLevel(rootLogger, savedLevel);
-    // }
-    // }
-=======
     /*
     public void testIndexWriterInfoStream() throws IllegalAccessException, IOException {
         assumeFalse("who tests the tester?", VERBOSE);
-        MockAppender mockAppender = new MockAppender("testIndexWriterInfoStream");
+        Appender mockAppender = new MockAppender("testIndexWriterInfoStream");
         mockAppender.start();
 
         Logger rootLogger = LogManager.getRootLogger();
@@ -2697,7 +2605,6 @@
         }
     }
     */
->>>>>>> 15782978
 
     public void testSeqNoAndCheckpoints() throws IOException, InterruptedException {
         final int opCount = randomIntBetween(1, 256);
