/*
 * Licensed to Elasticsearch under one or more contributor
 * license agreements. See the NOTICE file distributed with
 * this work for additional information regarding copyright
 * ownership. Elasticsearch licenses this file to you under
 * the Apache License, Version 2.0 (the "License"); you may
 * not use this file except in compliance with the License.
 * You may obtain a copy of the License at
 *
 *    http://www.apache.org/licenses/LICENSE-2.0
 *
 * Unless required by applicable law or agreed to in writing,
 * software distributed under the License is distributed on an
 * "AS IS" BASIS, WITHOUT WARRANTIES OR CONDITIONS OF ANY
 * KIND, either express or implied.  See the License for the
 * specific language governing permissions and limitations
 * under the License.
 */

package org.elasticsearch.index.engine;

import com.carrotsearch.hppc.cursors.ObjectObjectCursor;
import com.carrotsearch.randomizedtesting.generators.RandomNumbers;
import org.apache.logging.log4j.Level;
import org.apache.logging.log4j.LogManager;
import org.apache.logging.log4j.Logger;
import org.apache.logging.log4j.core.LogEvent;
import org.apache.logging.log4j.core.appender.AbstractAppender;
import org.apache.logging.log4j.core.filter.RegexFilter;
import org.apache.lucene.codecs.lucene50.Lucene50StoredFieldsFormat;
import org.apache.lucene.document.Field;
import org.apache.lucene.document.LongPoint;
import org.apache.lucene.document.NumericDocValuesField;
import org.apache.lucene.document.StoredField;
import org.apache.lucene.document.TextField;
import org.apache.lucene.index.DirectoryReader;
import org.apache.lucene.index.IndexCommit;
import org.apache.lucene.index.IndexReader;
import org.apache.lucene.index.IndexWriter;
import org.apache.lucene.index.IndexWriterConfig;
import org.apache.lucene.index.IndexableField;
import org.apache.lucene.index.LeafReader;
import org.apache.lucene.index.LeafReaderContext;
import org.apache.lucene.index.LiveIndexWriterConfig;
import org.apache.lucene.index.LogByteSizeMergePolicy;
import org.apache.lucene.index.LogDocMergePolicy;
import org.apache.lucene.index.NoMergePolicy;
import org.apache.lucene.index.NumericDocValues;
import org.apache.lucene.index.PointValues;
import org.apache.lucene.index.SegmentInfos;
import org.apache.lucene.index.Term;
import org.apache.lucene.index.TieredMergePolicy;
import org.apache.lucene.search.IndexSearcher;
import org.apache.lucene.search.MatchAllDocsQuery;
import org.apache.lucene.search.ReferenceManager;
import org.apache.lucene.search.Sort;
import org.apache.lucene.search.SortedSetSortField;
import org.apache.lucene.search.TermQuery;
import org.apache.lucene.search.TopDocs;
import org.apache.lucene.search.TotalHitCountCollector;
import org.apache.lucene.store.AlreadyClosedException;
import org.apache.lucene.store.Directory;
import org.apache.lucene.store.Lock;
import org.apache.lucene.store.MockDirectoryWrapper;
import org.apache.lucene.util.Bits;
import org.apache.lucene.util.BytesRef;
import org.apache.lucene.util.FixedBitSet;
import org.apache.lucene.util.IOUtils;
import org.elasticsearch.ElasticsearchException;
import org.elasticsearch.Version;
import org.elasticsearch.action.index.IndexRequest;
import org.elasticsearch.action.support.TransportActions;
import org.elasticsearch.cluster.metadata.IndexMetaData;
import org.elasticsearch.cluster.routing.IndexShardRoutingTable;
import org.elasticsearch.cluster.routing.ShardRouting;
import org.elasticsearch.cluster.routing.ShardRoutingState;
import org.elasticsearch.cluster.routing.TestShardRouting;
import org.elasticsearch.common.Randomness;
import org.elasticsearch.common.Strings;
import org.elasticsearch.common.bytes.BytesArray;
import org.elasticsearch.common.bytes.BytesReference;
import org.elasticsearch.common.collect.Tuple;
import org.elasticsearch.common.logging.ServerLoggers;
import org.elasticsearch.common.logging.Loggers;
import org.elasticsearch.common.lucene.Lucene;
import org.elasticsearch.common.lucene.index.ElasticsearchDirectoryReader;
import org.elasticsearch.common.lucene.uid.Versions;
import org.elasticsearch.common.lucene.uid.VersionsAndSeqNoResolver;
import org.elasticsearch.common.lucene.uid.VersionsAndSeqNoResolver.DocIdAndSeqNo;
import org.elasticsearch.common.settings.Settings;
import org.elasticsearch.common.unit.TimeValue;
import org.elasticsearch.common.util.BigArrays;
import org.elasticsearch.common.util.concurrent.AbstractRunnable;
import org.elasticsearch.common.util.concurrent.ConcurrentCollections;
import org.elasticsearch.common.xcontent.XContentType;
import org.elasticsearch.index.IndexSettings;
import org.elasticsearch.index.VersionType;
import org.elasticsearch.index.codec.CodecService;
import org.elasticsearch.index.engine.Engine.Searcher;
import org.elasticsearch.index.fieldvisitor.FieldsVisitor;
import org.elasticsearch.index.mapper.ContentPath;
import org.elasticsearch.index.mapper.IdFieldMapper;
import org.elasticsearch.index.mapper.Mapper.BuilderContext;
import org.elasticsearch.index.mapper.Mapping;
import org.elasticsearch.index.mapper.MetadataFieldMapper;
import org.elasticsearch.index.mapper.ParseContext;
import org.elasticsearch.index.mapper.ParseContext.Document;
import org.elasticsearch.index.mapper.ParsedDocument;
import org.elasticsearch.index.mapper.RootObjectMapper;
import org.elasticsearch.index.mapper.SeqNoFieldMapper;
import org.elasticsearch.index.mapper.SourceFieldMapper;
import org.elasticsearch.index.seqno.GlobalCheckpointTracker;
import org.elasticsearch.index.seqno.LocalCheckpointTracker;
import org.elasticsearch.index.seqno.SequenceNumbers;
import org.elasticsearch.index.shard.IndexSearcherWrapper;
import org.elasticsearch.index.shard.ShardId;
import org.elasticsearch.index.shard.ShardUtils;
import org.elasticsearch.index.store.DirectoryUtils;
import org.elasticsearch.index.store.Store;
import org.elasticsearch.index.translog.SnapshotMatchers;
import org.elasticsearch.index.translog.Translog;
import org.elasticsearch.index.translog.TranslogConfig;
import org.elasticsearch.indices.breaker.NoneCircuitBreakerService;
import org.elasticsearch.test.IndexSettingsModule;
import org.hamcrest.MatcherAssert;
import org.hamcrest.Matchers;

import java.io.IOException;
import java.io.UncheckedIOException;
import java.nio.charset.Charset;
import java.nio.file.Files;
import java.nio.file.Path;
import java.util.ArrayList;
import java.util.Arrays;
import java.util.Base64;
import java.util.Collections;
import java.util.Comparator;
import java.util.HashMap;
import java.util.HashSet;
import java.util.LinkedHashMap;
import java.util.List;
import java.util.Map;
import java.util.Queue;
import java.util.Set;
import java.util.concurrent.BrokenBarrierException;
import java.util.concurrent.CountDownLatch;
import java.util.concurrent.CyclicBarrier;
import java.util.concurrent.TimeUnit;
import java.util.concurrent.atomic.AtomicBoolean;
import java.util.concurrent.atomic.AtomicInteger;
import java.util.concurrent.atomic.AtomicLong;
import java.util.concurrent.atomic.AtomicReference;
import java.util.function.BiFunction;
import java.util.function.LongSupplier;
import java.util.function.Supplier;
import java.util.function.ToLongBiFunction;
import java.util.stream.Collectors;
import java.util.stream.LongStream;

import static java.util.Collections.emptyMap;
import static java.util.Collections.shuffle;
import static org.elasticsearch.index.engine.Engine.Operation.Origin.LOCAL_TRANSLOG_RECOVERY;
import static org.elasticsearch.index.engine.Engine.Operation.Origin.PEER_RECOVERY;
import static org.elasticsearch.index.engine.Engine.Operation.Origin.PRIMARY;
import static org.elasticsearch.index.engine.Engine.Operation.Origin.REPLICA;
import static org.elasticsearch.index.translog.TranslogDeletionPolicies.createTranslogDeletionPolicy;
import static org.hamcrest.CoreMatchers.instanceOf;
<<<<<<< HEAD
=======
import static org.hamcrest.CoreMatchers.sameInstance;
>>>>>>> b47b399f
import static org.hamcrest.Matchers.contains;
import static org.hamcrest.Matchers.equalTo;
import static org.hamcrest.Matchers.everyItem;
import static org.hamcrest.Matchers.greaterThan;
import static org.hamcrest.Matchers.greaterThanOrEqualTo;
import static org.hamcrest.Matchers.hasKey;
import static org.hamcrest.Matchers.hasSize;
import static org.hamcrest.Matchers.lessThanOrEqualTo;
import static org.hamcrest.Matchers.not;
import static org.hamcrest.Matchers.notNullValue;
import static org.hamcrest.Matchers.nullValue;

public class InternalEngineTests extends EngineTestCase {

    public void testVersionMapAfterAutoIDDocument() throws IOException {
        ParsedDocument doc = testParsedDocument("1", null, testDocumentWithTextField("test"),
            new BytesArray("{}".getBytes(Charset.defaultCharset())), null);
        Engine.Index operation = randomBoolean() ?
            appendOnlyPrimary(doc, false, 1)
            : appendOnlyReplica(doc, false, 1, randomIntBetween(0, 5));
        engine.index(operation);
        assertFalse(engine.isSafeAccessRequired());
        doc = testParsedDocument("1", null, testDocumentWithTextField("updated"),
            new BytesArray("{}".getBytes(Charset.defaultCharset())), null);
        Engine.Index update = indexForDoc(doc);
        engine.index(update);
        assertTrue(engine.isSafeAccessRequired());
        assertEquals(1, engine.getVersionMapSize());
        try (Engine.Searcher searcher = engine.acquireSearcher("test")) {
            assertEquals(0, searcher.reader().numDocs());
        }

        try (Engine.Searcher searcher = engine.acquireSearcher("test", Engine.SearcherScope.INTERNAL)) {
            assertEquals(1, searcher.reader().numDocs());
            TopDocs search = searcher.searcher().search(new MatchAllDocsQuery(), 1);
            org.apache.lucene.document.Document luceneDoc = searcher.searcher().doc(search.scoreDocs[0].doc);
            assertEquals("test", luceneDoc.get("value"));
        }

        // now lets make this document visible
        engine.refresh("test");
        if (randomBoolean()) { // random empty refresh
            engine.refresh("test");
        }
        assertTrue("safe access should be required we carried it over", engine.isSafeAccessRequired());
        try (Engine.Searcher searcher = engine.acquireSearcher("test")) {
            assertEquals(1, searcher.reader().numDocs());
            TopDocs search = searcher.searcher().search(new MatchAllDocsQuery(), 1);
            org.apache.lucene.document.Document luceneDoc = searcher.searcher().doc(search.scoreDocs[0].doc);
            assertEquals("updated", luceneDoc.get("value"));
        }

        doc = testParsedDocument("2", null, testDocumentWithTextField("test"),
            new BytesArray("{}".getBytes(Charset.defaultCharset())), null);
        operation = randomBoolean() ?
            appendOnlyPrimary(doc, false, 1)
            : appendOnlyReplica(doc, false, 1, engine.getLocalCheckpointTracker().generateSeqNo());
        engine.index(operation);
        assertTrue("safe access should be required", engine.isSafeAccessRequired());
        assertEquals(1, engine.getVersionMapSize()); // now we add this to the map
        engine.refresh("test");
        if (randomBoolean()) { // randomly refresh here again
            engine.refresh("test");
        }
        try (Engine.Searcher searcher = engine.acquireSearcher("test")) {
            assertEquals(2, searcher.reader().numDocs());
        }
        assertFalse("safe access should NOT be required last indexing round was only append only", engine.isSafeAccessRequired());
        engine.delete(new Engine.Delete(operation.type(), operation.id(), operation.uid()));
        assertTrue("safe access should be required", engine.isSafeAccessRequired());
        engine.refresh("test");
        assertTrue("safe access should be required", engine.isSafeAccessRequired());
        try (Engine.Searcher searcher = engine.acquireSearcher("test")) {
            assertEquals(1, searcher.reader().numDocs());
        }
    }

    public void testSegments() throws Exception {
        try (Store store = createStore();
             InternalEngine engine = createEngine(defaultSettings, store, createTempDir(), NoMergePolicy.INSTANCE)) {
            List<Segment> segments = engine.segments(false);
            assertThat(segments.isEmpty(), equalTo(true));
            assertThat(engine.segmentsStats(false).getCount(), equalTo(0L));
            assertThat(engine.segmentsStats(false).getMemoryInBytes(), equalTo(0L));

            // create two docs and refresh
            ParsedDocument doc = testParsedDocument("1", null, testDocumentWithTextField(), B_1, null);
            Engine.Index first = indexForDoc(doc);
            Engine.IndexResult firstResult = engine.index(first);
            ParsedDocument doc2 = testParsedDocument("2", null, testDocumentWithTextField(), B_2, null);
            Engine.Index second = indexForDoc(doc2);
            Engine.IndexResult secondResult = engine.index(second);
            assertThat(secondResult.getTranslogLocation(), greaterThan(firstResult.getTranslogLocation()));
            engine.refresh("test");

            segments = engine.segments(false);
            assertThat(segments.size(), equalTo(1));
            SegmentsStats stats = engine.segmentsStats(false);
            assertThat(stats.getCount(), equalTo(1L));
            assertThat(stats.getTermsMemoryInBytes(), greaterThan(0L));
            assertThat(stats.getStoredFieldsMemoryInBytes(), greaterThan(0L));
            assertThat(stats.getTermVectorsMemoryInBytes(), equalTo(0L));
            assertThat(stats.getNormsMemoryInBytes(), greaterThan(0L));
            assertThat(stats.getDocValuesMemoryInBytes(), greaterThan(0L));
            assertThat(segments.get(0).isCommitted(), equalTo(false));
            assertThat(segments.get(0).isSearch(), equalTo(true));
            assertThat(segments.get(0).getNumDocs(), equalTo(2));
            assertThat(segments.get(0).getDeletedDocs(), equalTo(0));
            assertThat(segments.get(0).isCompound(), equalTo(true));
            assertThat(segments.get(0).ramTree, nullValue());
            assertThat(segments.get(0).getAttributes().keySet(), Matchers.contains(Lucene50StoredFieldsFormat.MODE_KEY));

            engine.flush();

            segments = engine.segments(false);
            assertThat(segments.size(), equalTo(1));
            assertThat(engine.segmentsStats(false).getCount(), equalTo(1L));
            assertThat(segments.get(0).isCommitted(), equalTo(true));
            assertThat(segments.get(0).isSearch(), equalTo(true));
            assertThat(segments.get(0).getNumDocs(), equalTo(2));
            assertThat(segments.get(0).getDeletedDocs(), equalTo(0));
            assertThat(segments.get(0).isCompound(), equalTo(true));

            ParsedDocument doc3 = testParsedDocument("3", null, testDocumentWithTextField(), B_3, null);
            engine.index(indexForDoc(doc3));
            engine.refresh("test");

            segments = engine.segments(false);
            assertThat(segments.size(), equalTo(2));
            assertThat(engine.segmentsStats(false).getCount(), equalTo(2L));
            assertThat(engine.segmentsStats(false).getTermsMemoryInBytes(), greaterThan(stats.getTermsMemoryInBytes()));
            assertThat(engine.segmentsStats(false).getStoredFieldsMemoryInBytes(), greaterThan(stats.getStoredFieldsMemoryInBytes()));
            assertThat(engine.segmentsStats(false).getTermVectorsMemoryInBytes(), equalTo(0L));
            assertThat(engine.segmentsStats(false).getNormsMemoryInBytes(), greaterThan(stats.getNormsMemoryInBytes()));
            assertThat(engine.segmentsStats(false).getDocValuesMemoryInBytes(), greaterThan(stats.getDocValuesMemoryInBytes()));
            assertThat(segments.get(0).getGeneration() < segments.get(1).getGeneration(), equalTo(true));
            assertThat(segments.get(0).isCommitted(), equalTo(true));
            assertThat(segments.get(0).isSearch(), equalTo(true));
            assertThat(segments.get(0).getNumDocs(), equalTo(2));
            assertThat(segments.get(0).getDeletedDocs(), equalTo(0));
            assertThat(segments.get(0).isCompound(), equalTo(true));


            assertThat(segments.get(1).isCommitted(), equalTo(false));
            assertThat(segments.get(1).isSearch(), equalTo(true));
            assertThat(segments.get(1).getNumDocs(), equalTo(1));
            assertThat(segments.get(1).getDeletedDocs(), equalTo(0));
            assertThat(segments.get(1).isCompound(), equalTo(true));


            engine.delete(new Engine.Delete("test", "1", newUid(doc)));
            engine.refresh("test");

            segments = engine.segments(false);
            assertThat(segments.size(), equalTo(2));
            assertThat(engine.segmentsStats(false).getCount(), equalTo(2L));
            assertThat(segments.get(0).getGeneration() < segments.get(1).getGeneration(), equalTo(true));
            assertThat(segments.get(0).isCommitted(), equalTo(true));
            assertThat(segments.get(0).isSearch(), equalTo(true));
            assertThat(segments.get(0).getNumDocs(), equalTo(1));
            assertThat(segments.get(0).getDeletedDocs(), equalTo(1));
            assertThat(segments.get(0).isCompound(), equalTo(true));

            assertThat(segments.get(1).isCommitted(), equalTo(false));
            assertThat(segments.get(1).isSearch(), equalTo(true));
            assertThat(segments.get(1).getNumDocs(), equalTo(1));
            assertThat(segments.get(1).getDeletedDocs(), equalTo(0));
            assertThat(segments.get(1).isCompound(), equalTo(true));

            engine.onSettingsChanged();
            ParsedDocument doc4 = testParsedDocument("4", null, testDocumentWithTextField(), B_3, null);
            engine.index(indexForDoc(doc4));
            engine.refresh("test");

            segments = engine.segments(false);
            assertThat(segments.size(), equalTo(3));
            assertThat(engine.segmentsStats(false).getCount(), equalTo(3L));
            assertThat(segments.get(0).getGeneration() < segments.get(1).getGeneration(), equalTo(true));
            assertThat(segments.get(0).isCommitted(), equalTo(true));
            assertThat(segments.get(0).isSearch(), equalTo(true));
            assertThat(segments.get(0).getNumDocs(), equalTo(1));
            assertThat(segments.get(0).getDeletedDocs(), equalTo(1));
            assertThat(segments.get(0).isCompound(), equalTo(true));

            assertThat(segments.get(1).isCommitted(), equalTo(false));
            assertThat(segments.get(1).isSearch(), equalTo(true));
            assertThat(segments.get(1).getNumDocs(), equalTo(1));
            assertThat(segments.get(1).getDeletedDocs(), equalTo(0));
            assertThat(segments.get(1).isCompound(), equalTo(true));

            assertThat(segments.get(2).isCommitted(), equalTo(false));
            assertThat(segments.get(2).isSearch(), equalTo(true));
            assertThat(segments.get(2).getNumDocs(), equalTo(1));
            assertThat(segments.get(2).getDeletedDocs(), equalTo(0));
            assertThat(segments.get(2).isCompound(), equalTo(true));

            // internal refresh - lets make sure we see those segments in the stats
            ParsedDocument doc5 = testParsedDocument("5", null, testDocumentWithTextField(), B_3, null);
            engine.index(indexForDoc(doc5));
            engine.refresh("test", Engine.SearcherScope.INTERNAL);

            segments = engine.segments(false);
            assertThat(segments.size(), equalTo(4));
            assertThat(engine.segmentsStats(false).getCount(), equalTo(4L));
            assertThat(segments.get(0).getGeneration() < segments.get(1).getGeneration(), equalTo(true));
            assertThat(segments.get(0).isCommitted(), equalTo(true));
            assertThat(segments.get(0).isSearch(), equalTo(true));
            assertThat(segments.get(0).getNumDocs(), equalTo(1));
            assertThat(segments.get(0).getDeletedDocs(), equalTo(1));
            assertThat(segments.get(0).isCompound(), equalTo(true));

            assertThat(segments.get(1).isCommitted(), equalTo(false));
            assertThat(segments.get(1).isSearch(), equalTo(true));
            assertThat(segments.get(1).getNumDocs(), equalTo(1));
            assertThat(segments.get(1).getDeletedDocs(), equalTo(0));
            assertThat(segments.get(1).isCompound(), equalTo(true));

            assertThat(segments.get(2).isCommitted(), equalTo(false));
            assertThat(segments.get(2).isSearch(), equalTo(true));
            assertThat(segments.get(2).getNumDocs(), equalTo(1));
            assertThat(segments.get(2).getDeletedDocs(), equalTo(0));
            assertThat(segments.get(2).isCompound(), equalTo(true));

            assertThat(segments.get(3).isCommitted(), equalTo(false));
            assertThat(segments.get(3).isSearch(), equalTo(false));
            assertThat(segments.get(3).getNumDocs(), equalTo(1));
            assertThat(segments.get(3).getDeletedDocs(), equalTo(0));
            assertThat(segments.get(3).isCompound(), equalTo(true));

            // now refresh the external searcher and make sure it has the new segment
            engine.refresh("test");
            segments = engine.segments(false);
            assertThat(segments.size(), equalTo(4));
            assertThat(engine.segmentsStats(false).getCount(), equalTo(4L));
            assertThat(segments.get(0).getGeneration() < segments.get(1).getGeneration(), equalTo(true));
            assertThat(segments.get(0).isCommitted(), equalTo(true));
            assertThat(segments.get(0).isSearch(), equalTo(true));
            assertThat(segments.get(0).getNumDocs(), equalTo(1));
            assertThat(segments.get(0).getDeletedDocs(), equalTo(1));
            assertThat(segments.get(0).isCompound(), equalTo(true));

            assertThat(segments.get(1).isCommitted(), equalTo(false));
            assertThat(segments.get(1).isSearch(), equalTo(true));
            assertThat(segments.get(1).getNumDocs(), equalTo(1));
            assertThat(segments.get(1).getDeletedDocs(), equalTo(0));
            assertThat(segments.get(1).isCompound(), equalTo(true));

            assertThat(segments.get(2).isCommitted(), equalTo(false));
            assertThat(segments.get(2).isSearch(), equalTo(true));
            assertThat(segments.get(2).getNumDocs(), equalTo(1));
            assertThat(segments.get(2).getDeletedDocs(), equalTo(0));
            assertThat(segments.get(2).isCompound(), equalTo(true));

            assertThat(segments.get(3).isCommitted(), equalTo(false));
            assertThat(segments.get(3).isSearch(), equalTo(true));
            assertThat(segments.get(3).getNumDocs(), equalTo(1));
            assertThat(segments.get(3).getDeletedDocs(), equalTo(0));
            assertThat(segments.get(3).isCompound(), equalTo(true));
        }
    }

    public void testVerboseSegments() throws Exception {
        try (Store store = createStore();
             Engine engine = createEngine(defaultSettings, store, createTempDir(), NoMergePolicy.INSTANCE)) {
            List<Segment> segments = engine.segments(true);
            assertThat(segments.isEmpty(), equalTo(true));

            ParsedDocument doc = testParsedDocument("1", null, testDocumentWithTextField(), B_1, null);
            engine.index(indexForDoc(doc));
            engine.refresh("test");

            segments = engine.segments(true);
            assertThat(segments.size(), equalTo(1));
            assertThat(segments.get(0).ramTree, notNullValue());

            ParsedDocument doc2 = testParsedDocument("2", null, testDocumentWithTextField(), B_2, null);
            engine.index(indexForDoc(doc2));
            engine.refresh("test");
            ParsedDocument doc3 = testParsedDocument("3", null, testDocumentWithTextField(), B_3, null);
            engine.index(indexForDoc(doc3));
            engine.refresh("test");

            segments = engine.segments(true);
            assertThat(segments.size(), equalTo(3));
            assertThat(segments.get(0).ramTree, notNullValue());
            assertThat(segments.get(1).ramTree, notNullValue());
            assertThat(segments.get(2).ramTree, notNullValue());
        }
    }

    public void testSegmentsWithMergeFlag() throws Exception {
        try (Store store = createStore();
             Engine engine = createEngine(defaultSettings, store, createTempDir(), new TieredMergePolicy())) {
            ParsedDocument doc = testParsedDocument("1", null, testDocument(), B_1, null);
            Engine.Index index = indexForDoc(doc);
            engine.index(index);
            engine.flush();
            assertThat(engine.segments(false).size(), equalTo(1));
            index = indexForDoc(testParsedDocument("2", null, testDocument(), B_1, null));
            engine.index(index);
            engine.flush();
            List<Segment> segments = engine.segments(false);
            assertThat(segments.size(), equalTo(2));
            for (Segment segment : segments) {
                assertThat(segment.getMergeId(), nullValue());
            }
            index = indexForDoc(testParsedDocument("3", null, testDocument(), B_1, null));
            engine.index(index);
            engine.flush();
            segments = engine.segments(false);
            assertThat(segments.size(), equalTo(3));
            for (Segment segment : segments) {
                assertThat(segment.getMergeId(), nullValue());
            }

            index = indexForDoc(doc);
            engine.index(index);
            engine.flush();
            final long gen1 = store.readLastCommittedSegmentsInfo().getGeneration();
            // now, optimize and wait for merges, see that we have no merge flag
            engine.forceMerge(true);

            for (Segment segment : engine.segments(false)) {
                assertThat(segment.getMergeId(), nullValue());
            }
            // we could have multiple underlying merges, so the generation may increase more than once
            assertTrue(store.readLastCommittedSegmentsInfo().getGeneration() > gen1);

            final boolean flush = randomBoolean();
            final long gen2 = store.readLastCommittedSegmentsInfo().getGeneration();
            engine.forceMerge(flush);
            for (Segment segment : engine.segments(false)) {
                assertThat(segment.getMergeId(), nullValue());
            }

            if (flush) {
                // we should have had just 1 merge, so last generation should be exact
                assertEquals(gen2, store.readLastCommittedSegmentsInfo().getLastGeneration());
            }
        }
    }

    public void testSegmentsWithIndexSort() throws Exception {
        Sort indexSort = new Sort(new SortedSetSortField("_type", false));
        try (Store store = createStore();
             Engine engine =
                     createEngine(defaultSettings, store, createTempDir(), NoMergePolicy.INSTANCE, null, null, null, indexSort, null)) {
            List<Segment> segments = engine.segments(true);
            assertThat(segments.isEmpty(), equalTo(true));

            ParsedDocument doc = testParsedDocument("1", null, testDocumentWithTextField(), B_1, null);
            engine.index(indexForDoc(doc));
            engine.refresh("test");

            segments = engine.segments(false);
            assertThat(segments.size(), equalTo(1));
            assertThat(segments.get(0).getSegmentSort(), equalTo(indexSort));

            ParsedDocument doc2 = testParsedDocument("2", null, testDocumentWithTextField(), B_2, null);
            engine.index(indexForDoc(doc2));
            engine.refresh("test");
            ParsedDocument doc3 = testParsedDocument("3", null, testDocumentWithTextField(), B_3, null);
            engine.index(indexForDoc(doc3));
            engine.refresh("test");

            segments = engine.segments(true);
            assertThat(segments.size(), equalTo(3));
            assertThat(segments.get(0).getSegmentSort(), equalTo(indexSort));
            assertThat(segments.get(1).getSegmentSort(), equalTo(indexSort));
            assertThat(segments.get(2).getSegmentSort(), equalTo(indexSort));
        }
    }

    public void testSegmentsStatsIncludingFileSizes() throws Exception {
        try (Store store = createStore();
             Engine engine = createEngine(defaultSettings, store, createTempDir(), NoMergePolicy.INSTANCE)) {
            assertThat(engine.segmentsStats(true).getFileSizes().size(), equalTo(0));

            ParsedDocument doc = testParsedDocument("1", null, testDocumentWithTextField(), B_1, null);
            engine.index(indexForDoc(doc));
            engine.refresh("test");

            SegmentsStats stats = engine.segmentsStats(true);
            assertThat(stats.getFileSizes().size(), greaterThan(0));
            assertThat(() -> stats.getFileSizes().valuesIt(), everyItem(greaterThan(0L)));

            ObjectObjectCursor<String, Long> firstEntry = stats.getFileSizes().iterator().next();

            ParsedDocument doc2 = testParsedDocument("2", null, testDocumentWithTextField(), B_2, null);
            engine.index(indexForDoc(doc2));
            engine.refresh("test");

            assertThat(engine.segmentsStats(true).getFileSizes().get(firstEntry.key), greaterThan(firstEntry.value));
        }
    }

    public void testCommitStats() throws IOException {
        final AtomicLong maxSeqNo = new AtomicLong(SequenceNumbers.NO_OPS_PERFORMED);
        final AtomicLong localCheckpoint = new AtomicLong(SequenceNumbers.NO_OPS_PERFORMED);
        final AtomicLong globalCheckpoint = new AtomicLong(SequenceNumbers.UNASSIGNED_SEQ_NO);
        try (
            Store store = createStore();
            InternalEngine engine = createEngine(store, createTempDir(), (maxSeq, localCP) -> new LocalCheckpointTracker(
                            maxSeq,
                            localCP) {
                        @Override
                        public long getMaxSeqNo() {
                            return maxSeqNo.get();
                        }

                        @Override
                        public long getCheckpoint() {
                            return localCheckpoint.get();
                        }
                    }
            )) {
            CommitStats stats1 = engine.commitStats();
            assertThat(stats1.getGeneration(), greaterThan(0L));
            assertThat(stats1.getId(), notNullValue());
            assertThat(stats1.getUserData(), hasKey(Translog.TRANSLOG_GENERATION_KEY));
            assertThat(stats1.getUserData(), hasKey(SequenceNumbers.LOCAL_CHECKPOINT_KEY));
            assertThat(
                Long.parseLong(stats1.getUserData().get(SequenceNumbers.LOCAL_CHECKPOINT_KEY)),
                equalTo(SequenceNumbers.NO_OPS_PERFORMED));

            assertThat(stats1.getUserData(), hasKey(SequenceNumbers.MAX_SEQ_NO));
            assertThat(
                Long.parseLong(stats1.getUserData().get(SequenceNumbers.MAX_SEQ_NO)),
                equalTo(SequenceNumbers.NO_OPS_PERFORMED));

            maxSeqNo.set(rarely() ? SequenceNumbers.NO_OPS_PERFORMED : randomIntBetween(0, 1024));
            localCheckpoint.set(
                rarely() || maxSeqNo.get() == SequenceNumbers.NO_OPS_PERFORMED ?
                    SequenceNumbers.NO_OPS_PERFORMED : randomIntBetween(0, 1024));
            globalCheckpoint.set(rarely() || localCheckpoint.get() == SequenceNumbers.NO_OPS_PERFORMED ?
                SequenceNumbers.UNASSIGNED_SEQ_NO : randomIntBetween(0, (int) localCheckpoint.get()));

            engine.flush(true, true);

            CommitStats stats2 = engine.commitStats();
            assertThat(stats2.getGeneration(), greaterThan(stats1.getGeneration()));
            assertThat(stats2.getId(), notNullValue());
            assertThat(stats2.getId(), not(equalTo(stats1.getId())));
            assertThat(stats2.getUserData(), hasKey(Translog.TRANSLOG_GENERATION_KEY));
            assertThat(stats2.getUserData(), hasKey(Translog.TRANSLOG_UUID_KEY));
            assertThat(
                stats2.getUserData().get(Translog.TRANSLOG_GENERATION_KEY),
                not(equalTo(stats1.getUserData().get(Translog.TRANSLOG_GENERATION_KEY))));
            assertThat(stats2.getUserData().get(Translog.TRANSLOG_UUID_KEY), equalTo(stats1.getUserData().get(Translog.TRANSLOG_UUID_KEY)));
            assertThat(Long.parseLong(stats2.getUserData().get(SequenceNumbers.LOCAL_CHECKPOINT_KEY)), equalTo(localCheckpoint.get()));
            assertThat(stats2.getUserData(), hasKey(SequenceNumbers.MAX_SEQ_NO));
            assertThat(Long.parseLong(stats2.getUserData().get(SequenceNumbers.MAX_SEQ_NO)), equalTo(maxSeqNo.get()));
        }
    }

    public void testIndexSearcherWrapper() throws Exception {
        final AtomicInteger counter = new AtomicInteger();
        IndexSearcherWrapper wrapper = new IndexSearcherWrapper() {

            @Override
            public DirectoryReader wrap(DirectoryReader reader) {
                counter.incrementAndGet();
                return reader;
            }

            @Override
            public IndexSearcher wrap(IndexSearcher searcher) throws EngineException {
                counter.incrementAndGet();
                return searcher;
            }
        };
        Store store = createStore();
        Path translog = createTempDir("translog-test");
        InternalEngine engine = createEngine(store, translog);
        engine.close();

        engine = new InternalEngine(copy(engine.config(), EngineConfig.OpenMode.OPEN_INDEX_AND_TRANSLOG));
        assertTrue(engine.isRecovering());
        engine.recoverFromTranslog();
        Engine.Searcher searcher = wrapper.wrap(engine.acquireSearcher("test"));
        assertThat(counter.get(), equalTo(2));
        searcher.close();
        IOUtils.close(store, engine);
    }

    public void testFlushIsDisabledDuringTranslogRecovery() throws IOException {
        assertFalse(engine.isRecovering());
        ParsedDocument doc = testParsedDocument("1", null, testDocumentWithTextField(), SOURCE, null);
        engine.index(indexForDoc(doc));
        engine.close();

        engine = new InternalEngine(copy(engine.config(), EngineConfig.OpenMode.OPEN_INDEX_AND_TRANSLOG));
        expectThrows(IllegalStateException.class, () -> engine.flush(true, true));
        assertTrue(engine.isRecovering());
        engine.recoverFromTranslog();
        assertFalse(engine.isRecovering());
        doc = testParsedDocument("2", null, testDocumentWithTextField(), SOURCE, null);
        engine.index(indexForDoc(doc));
        engine.flush();
    }

    public void testTranslogMultipleOperationsSameDocument() throws IOException {
        final int ops = randomIntBetween(1, 32);
        Engine initialEngine;
        final List<Engine.Operation> operations = new ArrayList<>();
        try {
            initialEngine = engine;
            for (int i = 0; i < ops; i++) {
                final ParsedDocument doc = testParsedDocument("1", null, testDocumentWithTextField(), SOURCE, null);
                if (randomBoolean()) {
                    final Engine.Index operation = new Engine.Index(newUid(doc), doc, SequenceNumbers.UNASSIGNED_SEQ_NO, 0, i, VersionType.EXTERNAL, Engine.Operation.Origin.PRIMARY, System.nanoTime(), -1, false);
                    operations.add(operation);
                    initialEngine.index(operation);
                } else {
                    final Engine.Delete operation = new Engine.Delete("test", "1", newUid(doc), SequenceNumbers.UNASSIGNED_SEQ_NO, 0, i, VersionType.EXTERNAL, Engine.Operation.Origin.PRIMARY, System.nanoTime());
                    operations.add(operation);
                    initialEngine.delete(operation);
                }
            }
        } finally {
            IOUtils.close(engine);
        }

        Engine recoveringEngine = null;
        try {
            recoveringEngine = new InternalEngine(copy(engine.config(), EngineConfig.OpenMode.OPEN_INDEX_AND_TRANSLOG));
            recoveringEngine.recoverFromTranslog();
            try (Engine.Searcher searcher = recoveringEngine.acquireSearcher("test")) {
                final TotalHitCountCollector collector = new TotalHitCountCollector();
                searcher.searcher().search(new MatchAllDocsQuery(), collector);
                assertThat(collector.getTotalHits(), equalTo(operations.get(operations.size() - 1) instanceof Engine.Delete ? 0 : 1));
            }
        } finally {
            IOUtils.close(recoveringEngine);
        }
    }

    public void testTranslogRecoveryDoesNotReplayIntoTranslog() throws IOException {
        final int docs = randomIntBetween(1, 32);
        Engine initialEngine = null;
        try {
            initialEngine = engine;
            for (int i = 0; i < docs; i++) {
                final String id = Integer.toString(i);
                final ParsedDocument doc = testParsedDocument(id, null, testDocumentWithTextField(), SOURCE, null);
                initialEngine.index(indexForDoc(doc));
            }
        } finally {
            IOUtils.close(initialEngine);
        }

        Engine recoveringEngine = null;
        try {
            final AtomicBoolean flushed = new AtomicBoolean();
            recoveringEngine = new InternalEngine(copy(initialEngine.config(), EngineConfig.OpenMode.OPEN_INDEX_AND_TRANSLOG)) {
                @Override
                public CommitId flush(boolean force, boolean waitIfOngoing) throws EngineException {
                    assertThat(getTranslog().uncommittedOperations(), equalTo(docs));
                    final CommitId commitId = super.flush(force, waitIfOngoing);
                    flushed.set(true);
                    return commitId;
                }
            };

            assertThat(recoveringEngine.getTranslog().uncommittedOperations(), equalTo(docs));
            recoveringEngine.recoverFromTranslog();
            assertTrue(flushed.get());
        } finally {
            IOUtils.close(recoveringEngine);
        }
    }

    public void testTranslogRecoveryWithMultipleGenerations() throws IOException {
        final int docs = randomIntBetween(1, 4096);
        final List<Long> seqNos = LongStream.range(0, docs).boxed().collect(Collectors.toList());
        Randomness.shuffle(seqNos);
        Engine initialEngine = null;
        Engine recoveringEngine = null;
        Store store = createStore();
        final AtomicInteger counter = new AtomicInteger();
        try {
            initialEngine = createEngine(
                    store,
                    createTempDir(),
                    LocalCheckpointTracker::new,
                    (engine, operation) -> seqNos.get(counter.getAndIncrement()));
            for (int i = 0; i < docs; i++) {
                final String id = Integer.toString(i);
                final ParsedDocument doc = testParsedDocument(id, null, testDocumentWithTextField(), SOURCE, null);
                initialEngine.index(indexForDoc(doc));
                if (rarely()) {
                    initialEngine.getTranslog().rollGeneration();
                } else if (rarely()) {
                    initialEngine.flush();
                }
            }
            initialEngine.close();
            recoveringEngine = new InternalEngine(copy(initialEngine.config(), EngineConfig.OpenMode.OPEN_INDEX_AND_TRANSLOG));
            recoveringEngine.recoverFromTranslog();
            try (Engine.Searcher searcher = recoveringEngine.acquireSearcher("test")) {
                TopDocs topDocs = searcher.searcher().search(new MatchAllDocsQuery(), docs);
                assertEquals(docs, topDocs.totalHits);
            }
        } finally {
            IOUtils.close(initialEngine, recoveringEngine, store);
        }
    }

    public void testConcurrentGetAndFlush() throws Exception {
        ParsedDocument doc = testParsedDocument("1", null, testDocumentWithTextField(), B_1, null);
        engine.index(indexForDoc(doc));

        final AtomicReference<Engine.GetResult> latestGetResult = new AtomicReference<>();
        final BiFunction<String, Engine.SearcherScope, Searcher> searcherFactory = engine::acquireSearcher;
        latestGetResult.set(engine.get(newGet(true, doc), searcherFactory));
        final AtomicBoolean flushFinished = new AtomicBoolean(false);
        final CyclicBarrier barrier = new CyclicBarrier(2);
        Thread getThread = new Thread(() -> {
            try {
                barrier.await();
            } catch (InterruptedException | BrokenBarrierException e) {
                throw new RuntimeException(e);
            }
            while (flushFinished.get() == false) {
                Engine.GetResult previousGetResult = latestGetResult.get();
                if (previousGetResult != null) {
                    previousGetResult.release();
                }
                latestGetResult.set(engine.get(newGet(true, doc), searcherFactory));
                if (latestGetResult.get().exists() == false) {
                    break;
                }
            }
        });
        getThread.start();
        barrier.await();
        engine.flush();
        flushFinished.set(true);
        getThread.join();
        assertTrue(latestGetResult.get().exists());
        latestGetResult.get().release();
    }

    public void testSimpleOperations() throws Exception {
        Engine.Searcher searchResult = engine.acquireSearcher("test");
        MatcherAssert.assertThat(searchResult, EngineSearcherTotalHitsMatcher.engineSearcherTotalHits(0));
        searchResult.close();

        final BiFunction<String, Engine.SearcherScope, Searcher> searcherFactory = engine::acquireSearcher;

        // create a document
        Document document = testDocumentWithTextField();
        document.add(new Field(SourceFieldMapper.NAME, BytesReference.toBytes(B_1), SourceFieldMapper.Defaults.FIELD_TYPE));
        ParsedDocument doc = testParsedDocument("1", null, document, B_1, null);
        engine.index(indexForDoc(doc));

        // its not there...
        searchResult = engine.acquireSearcher("test");
        MatcherAssert.assertThat(searchResult, EngineSearcherTotalHitsMatcher.engineSearcherTotalHits(0));
        MatcherAssert.assertThat(searchResult, EngineSearcherTotalHitsMatcher.engineSearcherTotalHits(new TermQuery(new Term("value", "test")), 0));
        searchResult.close();

        // but, not there non realtime
        Engine.GetResult getResult = engine.get(newGet(false, doc), searcherFactory);
        assertThat(getResult.exists(), equalTo(false));
        getResult.release();

        // but, we can still get it (in realtime)
        getResult = engine.get(newGet(true, doc), searcherFactory);
        assertThat(getResult.exists(), equalTo(true));
        assertThat(getResult.docIdAndVersion(), notNullValue());
        getResult.release();

        // but not real time is not yet visible
        getResult = engine.get(newGet(false, doc), searcherFactory);
        assertThat(getResult.exists(), equalTo(false));
        getResult.release();


        // refresh and it should be there
        engine.refresh("test");

        // now its there...
        searchResult = engine.acquireSearcher("test");
        MatcherAssert.assertThat(searchResult, EngineSearcherTotalHitsMatcher.engineSearcherTotalHits(1));
        MatcherAssert.assertThat(searchResult, EngineSearcherTotalHitsMatcher.engineSearcherTotalHits(new TermQuery(new Term("value", "test")), 1));
        searchResult.close();

        // also in non realtime
        getResult = engine.get(newGet(false, doc), searcherFactory);
        assertThat(getResult.exists(), equalTo(true));
        assertThat(getResult.docIdAndVersion(), notNullValue());
        getResult.release();

        // now do an update
        document = testDocument();
        document.add(new TextField("value", "test1", Field.Store.YES));
        document.add(new Field(SourceFieldMapper.NAME, BytesReference.toBytes(B_2), SourceFieldMapper.Defaults.FIELD_TYPE));
        doc = testParsedDocument("1", null, document, B_2, null);
        engine.index(indexForDoc(doc));

        // its not updated yet...
        searchResult = engine.acquireSearcher("test");
        MatcherAssert.assertThat(searchResult, EngineSearcherTotalHitsMatcher.engineSearcherTotalHits(1));
        MatcherAssert.assertThat(searchResult, EngineSearcherTotalHitsMatcher.engineSearcherTotalHits(new TermQuery(new Term("value", "test")), 1));
        MatcherAssert.assertThat(searchResult, EngineSearcherTotalHitsMatcher.engineSearcherTotalHits(new TermQuery(new Term("value", "test1")), 0));
        searchResult.close();

        // but, we can still get it (in realtime)
        getResult = engine.get(newGet(true, doc), searcherFactory);
        assertThat(getResult.exists(), equalTo(true));
        assertThat(getResult.docIdAndVersion(), notNullValue());
        getResult.release();

        // refresh and it should be updated
        engine.refresh("test");

        searchResult = engine.acquireSearcher("test");
        MatcherAssert.assertThat(searchResult, EngineSearcherTotalHitsMatcher.engineSearcherTotalHits(1));
        MatcherAssert.assertThat(searchResult, EngineSearcherTotalHitsMatcher.engineSearcherTotalHits(new TermQuery(new Term("value", "test")), 0));
        MatcherAssert.assertThat(searchResult, EngineSearcherTotalHitsMatcher.engineSearcherTotalHits(new TermQuery(new Term("value", "test1")), 1));
        searchResult.close();

        // now delete
        engine.delete(new Engine.Delete("test", "1", newUid(doc)));

        // its not deleted yet
        searchResult = engine.acquireSearcher("test");
        MatcherAssert.assertThat(searchResult, EngineSearcherTotalHitsMatcher.engineSearcherTotalHits(1));
        MatcherAssert.assertThat(searchResult, EngineSearcherTotalHitsMatcher.engineSearcherTotalHits(new TermQuery(new Term("value", "test")), 0));
        MatcherAssert.assertThat(searchResult, EngineSearcherTotalHitsMatcher.engineSearcherTotalHits(new TermQuery(new Term("value", "test1")), 1));
        searchResult.close();

        // but, get should not see it (in realtime)
        getResult = engine.get(newGet(true, doc), searcherFactory);
        assertThat(getResult.exists(), equalTo(false));
        getResult.release();

        // refresh and it should be deleted
        engine.refresh("test");

        searchResult = engine.acquireSearcher("test");
        MatcherAssert.assertThat(searchResult, EngineSearcherTotalHitsMatcher.engineSearcherTotalHits(0));
        MatcherAssert.assertThat(searchResult, EngineSearcherTotalHitsMatcher.engineSearcherTotalHits(new TermQuery(new Term("value", "test")), 0));
        MatcherAssert.assertThat(searchResult, EngineSearcherTotalHitsMatcher.engineSearcherTotalHits(new TermQuery(new Term("value", "test1")), 0));
        searchResult.close();

        // add it back
        document = testDocumentWithTextField();
        document.add(new Field(SourceFieldMapper.NAME, BytesReference.toBytes(B_1), SourceFieldMapper.Defaults.FIELD_TYPE));
        doc = testParsedDocument("1", null, document, B_1, null);
        engine.index(new Engine.Index(newUid(doc), doc, Versions.MATCH_DELETED));

        // its not there...
        searchResult = engine.acquireSearcher("test");
        MatcherAssert.assertThat(searchResult, EngineSearcherTotalHitsMatcher.engineSearcherTotalHits(0));
        MatcherAssert.assertThat(searchResult, EngineSearcherTotalHitsMatcher.engineSearcherTotalHits(new TermQuery(new Term("value", "test")), 0));
        MatcherAssert.assertThat(searchResult, EngineSearcherTotalHitsMatcher.engineSearcherTotalHits(new TermQuery(new Term("value", "test1")), 0));
        searchResult.close();

        // refresh and it should be there
        engine.refresh("test");

        // now its there...
        searchResult = engine.acquireSearcher("test");
        MatcherAssert.assertThat(searchResult, EngineSearcherTotalHitsMatcher.engineSearcherTotalHits(1));
        MatcherAssert.assertThat(searchResult, EngineSearcherTotalHitsMatcher.engineSearcherTotalHits(new TermQuery(new Term("value", "test")), 1));
        MatcherAssert.assertThat(searchResult, EngineSearcherTotalHitsMatcher.engineSearcherTotalHits(new TermQuery(new Term("value", "test1")), 0));
        searchResult.close();

        // now flush
        engine.flush();

        // and, verify get (in real time)
        getResult = engine.get(newGet(true, doc), searcherFactory);
        assertThat(getResult.exists(), equalTo(true));
        assertThat(getResult.docIdAndVersion(), notNullValue());
        getResult.release();

        // make sure we can still work with the engine
        // now do an update
        document = testDocument();
        document.add(new TextField("value", "test1", Field.Store.YES));
        doc = testParsedDocument("1", null, document, B_1, null);
        engine.index(indexForDoc(doc));

        // its not updated yet...
        searchResult = engine.acquireSearcher("test");
        MatcherAssert.assertThat(searchResult, EngineSearcherTotalHitsMatcher.engineSearcherTotalHits(1));
        MatcherAssert.assertThat(searchResult, EngineSearcherTotalHitsMatcher.engineSearcherTotalHits(new TermQuery(new Term("value", "test")), 1));
        MatcherAssert.assertThat(searchResult, EngineSearcherTotalHitsMatcher.engineSearcherTotalHits(new TermQuery(new Term("value", "test1")), 0));
        searchResult.close();

        // refresh and it should be updated
        engine.refresh("test");

        searchResult = engine.acquireSearcher("test");
        MatcherAssert.assertThat(searchResult, EngineSearcherTotalHitsMatcher.engineSearcherTotalHits(1));
        MatcherAssert.assertThat(searchResult, EngineSearcherTotalHitsMatcher.engineSearcherTotalHits(new TermQuery(new Term("value", "test")), 0));
        MatcherAssert.assertThat(searchResult, EngineSearcherTotalHitsMatcher.engineSearcherTotalHits(new TermQuery(new Term("value", "test1")), 1));
        searchResult.close();
    }

    public void testSearchResultRelease() throws Exception {
        Engine.Searcher searchResult = engine.acquireSearcher("test");
        MatcherAssert.assertThat(searchResult, EngineSearcherTotalHitsMatcher.engineSearcherTotalHits(0));
        searchResult.close();

        // create a document
        ParsedDocument doc = testParsedDocument("1", null, testDocumentWithTextField(), B_1, null);
        engine.index(indexForDoc(doc));

        // its not there...
        searchResult = engine.acquireSearcher("test");
        MatcherAssert.assertThat(searchResult, EngineSearcherTotalHitsMatcher.engineSearcherTotalHits(0));
        MatcherAssert.assertThat(searchResult, EngineSearcherTotalHitsMatcher.engineSearcherTotalHits(new TermQuery(new Term("value", "test")), 0));
        searchResult.close();

        // refresh and it should be there
        engine.refresh("test");

        // now its there...
        searchResult = engine.acquireSearcher("test");
        MatcherAssert.assertThat(searchResult, EngineSearcherTotalHitsMatcher.engineSearcherTotalHits(1));
        MatcherAssert.assertThat(searchResult, EngineSearcherTotalHitsMatcher.engineSearcherTotalHits(new TermQuery(new Term("value", "test")), 1));
        // don't release the search result yet...

        // delete, refresh and do a new search, it should not be there
        engine.delete(new Engine.Delete("test", "1", newUid(doc)));
        engine.refresh("test");
        Engine.Searcher updateSearchResult = engine.acquireSearcher("test");
        MatcherAssert.assertThat(updateSearchResult, EngineSearcherTotalHitsMatcher.engineSearcherTotalHits(0));
        updateSearchResult.close();

        // the non release search result should not see the deleted yet...
        MatcherAssert.assertThat(searchResult, EngineSearcherTotalHitsMatcher.engineSearcherTotalHits(1));
        MatcherAssert.assertThat(searchResult, EngineSearcherTotalHitsMatcher.engineSearcherTotalHits(new TermQuery(new Term("value", "test")), 1));
        searchResult.close();
    }

    public void testCommitAdvancesMinTranslogForRecovery() throws IOException {
        IOUtils.close(engine, store);
        final Path translogPath = createTempDir();
        store = createStore();
        final AtomicLong globalCheckpoint = new AtomicLong(SequenceNumbers.UNASSIGNED_SEQ_NO);
        final LongSupplier globalCheckpointSupplier = () -> globalCheckpoint.get();
        engine = new InternalEngine(config(defaultSettings, store, translogPath, newMergePolicy(), null, null, globalCheckpointSupplier));
        ParsedDocument doc = testParsedDocument("1", null, testDocumentWithTextField(), B_1, null);
        engine.index(indexForDoc(doc));
        boolean inSync = randomBoolean();
        if (inSync) {
            globalCheckpoint.set(engine.getLocalCheckpointTracker().getCheckpoint());
        }

        engine.flush();
        assertThat(engine.getTranslog().currentFileGeneration(), equalTo(2L));
        assertThat(engine.getTranslog().getDeletionPolicy().getMinTranslogGenerationForRecovery(), equalTo(inSync ? 2L : 1L));
        assertThat(engine.getTranslog().getDeletionPolicy().getTranslogGenerationOfLastCommit(), equalTo(2L));

        engine.flush();
        assertThat(engine.getTranslog().currentFileGeneration(), equalTo(2L));
        assertThat(engine.getTranslog().getDeletionPolicy().getMinTranslogGenerationForRecovery(), equalTo(inSync ? 2L : 1L));
        assertThat(engine.getTranslog().getDeletionPolicy().getTranslogGenerationOfLastCommit(), equalTo(2L));

        engine.flush(true, true);
        assertThat(engine.getTranslog().currentFileGeneration(), equalTo(3L));
        assertThat(engine.getTranslog().getDeletionPolicy().getMinTranslogGenerationForRecovery(), equalTo(inSync ? 3L : 1L));
        assertThat(engine.getTranslog().getDeletionPolicy().getTranslogGenerationOfLastCommit(), equalTo(3L));

        globalCheckpoint.set(engine.getLocalCheckpointTracker().getCheckpoint());
        engine.flush(true, true);
        assertThat(engine.getTranslog().currentFileGeneration(), equalTo(4L));
        assertThat(engine.getTranslog().getDeletionPolicy().getMinTranslogGenerationForRecovery(), equalTo(4L));
        assertThat(engine.getTranslog().getDeletionPolicy().getTranslogGenerationOfLastCommit(), equalTo(4L));
    }

    public void testSyncedFlush() throws IOException {
        try (Store store = createStore();
             Engine engine = new InternalEngine(config(defaultSettings, store, createTempDir(), new LogByteSizeMergePolicy(), null))) {
            final String syncId = randomUnicodeOfCodepointLengthBetween(10, 20);
            ParsedDocument doc = testParsedDocument("1", null, testDocumentWithTextField(), B_1, null);
            engine.index(indexForDoc(doc));
            Engine.CommitId commitID = engine.flush();
            assertThat(commitID, equalTo(new Engine.CommitId(store.readLastCommittedSegmentsInfo().getId())));
            byte[] wrongBytes = Base64.getDecoder().decode(commitID.toString());
            wrongBytes[0] = (byte) ~wrongBytes[0];
            Engine.CommitId wrongId = new Engine.CommitId(wrongBytes);
            assertEquals("should fail to sync flush with wrong id (but no docs)", engine.syncFlush(syncId + "1", wrongId),
                Engine.SyncedFlushResult.COMMIT_MISMATCH);
            engine.index(indexForDoc(doc));
            assertEquals("should fail to sync flush with right id but pending doc", engine.syncFlush(syncId + "2", commitID),
                Engine.SyncedFlushResult.PENDING_OPERATIONS);
            commitID = engine.flush();
            assertEquals("should succeed to flush commit with right id and no pending doc", engine.syncFlush(syncId, commitID),
                Engine.SyncedFlushResult.SUCCESS);
            assertEquals(store.readLastCommittedSegmentsInfo().getUserData().get(Engine.SYNC_COMMIT_ID), syncId);
            assertEquals(engine.getLastCommittedSegmentInfos().getUserData().get(Engine.SYNC_COMMIT_ID), syncId);
        }
    }

    public void testRenewSyncFlush() throws Exception {
        final int iters = randomIntBetween(2, 5); // run this a couple of times to get some coverage
        for (int i = 0; i < iters; i++) {
            try (Store store = createStore();
                 InternalEngine engine = new InternalEngine(config(defaultSettings, store, createTempDir(),
                     new LogDocMergePolicy(), null))) {
                final String syncId = randomUnicodeOfCodepointLengthBetween(10, 20);
                Engine.Index doc1 = indexForDoc(testParsedDocument("1", null, testDocumentWithTextField(), B_1, null));
                engine.index(doc1);
                assertEquals(engine.getLastWriteNanos(), doc1.startTime());
                engine.flush();
                Engine.Index doc2 = indexForDoc(testParsedDocument("2", null, testDocumentWithTextField(), B_1, null));
                engine.index(doc2);
                assertEquals(engine.getLastWriteNanos(), doc2.startTime());
                engine.flush();
                final boolean forceMergeFlushes = randomBoolean();
                final ParsedDocument parsedDoc3 = testParsedDocument("3", null, testDocumentWithTextField(), B_1, null);
                if (forceMergeFlushes) {
                    engine.index(new Engine.Index(newUid(parsedDoc3), parsedDoc3, SequenceNumbers.UNASSIGNED_SEQ_NO, 0, Versions.MATCH_ANY, VersionType.INTERNAL, Engine.Operation.Origin.PRIMARY, System.nanoTime() - engine.engineConfig.getFlushMergesAfter().nanos(), -1, false));
                } else {
                    engine.index(indexForDoc(parsedDoc3));
                }
                Engine.CommitId commitID = engine.flush();
                assertEquals("should succeed to flush commit with right id and no pending doc", engine.syncFlush(syncId, commitID),
                    Engine.SyncedFlushResult.SUCCESS);
                assertEquals(3, engine.segments(false).size());

                engine.forceMerge(forceMergeFlushes, 1, false, false, false);
                if (forceMergeFlushes == false) {
                    engine.refresh("make all segments visible");
                    assertEquals(4, engine.segments(false).size());
                    assertEquals(store.readLastCommittedSegmentsInfo().getUserData().get(Engine.SYNC_COMMIT_ID), syncId);
                    assertEquals(engine.getLastCommittedSegmentInfos().getUserData().get(Engine.SYNC_COMMIT_ID), syncId);
                    assertTrue(engine.tryRenewSyncCommit());
                    assertEquals(1, engine.segments(false).size());
                } else {
                    engine.refresh("test");
                    assertBusy(() -> assertEquals(1, engine.segments(false).size()));
                }
                assertEquals(store.readLastCommittedSegmentsInfo().getUserData().get(Engine.SYNC_COMMIT_ID), syncId);
                assertEquals(engine.getLastCommittedSegmentInfos().getUserData().get(Engine.SYNC_COMMIT_ID), syncId);

                if (randomBoolean()) {
                    Engine.Index doc4 = indexForDoc(testParsedDocument("4", null, testDocumentWithTextField(), B_1, null));
                    engine.index(doc4);
                    assertEquals(engine.getLastWriteNanos(), doc4.startTime());
                } else {
                    Engine.Delete delete = new Engine.Delete(doc1.type(), doc1.id(), doc1.uid());
                    engine.delete(delete);
                    assertEquals(engine.getLastWriteNanos(), delete.startTime());
                }
                assertFalse(engine.tryRenewSyncCommit());
                engine.flush(false, true); // we might hit a concurrent flush from a finishing merge here - just wait if ongoing...
                assertNull(store.readLastCommittedSegmentsInfo().getUserData().get(Engine.SYNC_COMMIT_ID));
                assertNull(engine.getLastCommittedSegmentInfos().getUserData().get(Engine.SYNC_COMMIT_ID));
            }
        }
    }

    public void testSyncedFlushSurvivesEngineRestart() throws IOException {
        final AtomicLong globalCheckpoint = new AtomicLong(SequenceNumbers.UNASSIGNED_SEQ_NO);
        IOUtils.close(store, engine);
        store = createStore();
        engine = createEngine(store, primaryTranslogDir, globalCheckpoint::get);
        final String syncId = randomUnicodeOfCodepointLengthBetween(10, 20);
        ParsedDocument doc = testParsedDocument("1", null, testDocumentWithTextField(), new BytesArray("{}"), null);
        engine.index(indexForDoc(doc));
        globalCheckpoint.set(0L);
        final Engine.CommitId commitID = engine.flush();
        assertEquals("should succeed to flush commit with right id and no pending doc", engine.syncFlush(syncId, commitID),
            Engine.SyncedFlushResult.SUCCESS);
        assertEquals(store.readLastCommittedSegmentsInfo().getUserData().get(Engine.SYNC_COMMIT_ID), syncId);
        assertEquals(engine.getLastCommittedSegmentInfos().getUserData().get(Engine.SYNC_COMMIT_ID), syncId);
        EngineConfig config = engine.config();
        if (randomBoolean()) {
            engine.close();
        } else {
            engine.flushAndClose();
        }
        engine = new InternalEngine(copy(config, randomFrom(EngineConfig.OpenMode.OPEN_INDEX_AND_TRANSLOG, EngineConfig.OpenMode.OPEN_INDEX_CREATE_TRANSLOG)));

        if (engine.config().getOpenMode() == EngineConfig.OpenMode.OPEN_INDEX_AND_TRANSLOG && randomBoolean()) {
            engine.recoverFromTranslog();
        }
        assertEquals(engine.config().getOpenMode().toString(), engine.getLastCommittedSegmentInfos().getUserData().get(Engine.SYNC_COMMIT_ID), syncId);
    }

    public void testSyncedFlushVanishesOnReplay() throws IOException {
        final String syncId = randomUnicodeOfCodepointLengthBetween(10, 20);
        ParsedDocument doc = testParsedDocument("1", null, testDocumentWithTextField(), new BytesArray("{}"), null);
        engine.index(indexForDoc(doc));
        final Engine.CommitId commitID = engine.flush();
        assertEquals("should succeed to flush commit with right id and no pending doc", engine.syncFlush(syncId, commitID),
            Engine.SyncedFlushResult.SUCCESS);
        assertEquals(store.readLastCommittedSegmentsInfo().getUserData().get(Engine.SYNC_COMMIT_ID), syncId);
        assertEquals(engine.getLastCommittedSegmentInfos().getUserData().get(Engine.SYNC_COMMIT_ID), syncId);
        doc = testParsedDocument("2", null, testDocumentWithTextField(), new BytesArray("{}"), null);
        engine.index(indexForDoc(doc));
        EngineConfig config = engine.config();
        engine.close();
        engine = new InternalEngine(copy(config, EngineConfig.OpenMode.OPEN_INDEX_AND_TRANSLOG));
        engine.recoverFromTranslog();
        assertNull("Sync ID must be gone since we have a document to replay", engine.getLastCommittedSegmentInfos().getUserData().get(Engine.SYNC_COMMIT_ID));
    }

    public void testVersioningNewCreate() throws IOException {
        ParsedDocument doc = testParsedDocument("1", null, testDocument(), B_1, null);
        Engine.Index create = new Engine.Index(newUid(doc), doc, Versions.MATCH_DELETED);
        Engine.IndexResult indexResult = engine.index(create);
        assertThat(indexResult.getVersion(), equalTo(1L));

        create = new Engine.Index(newUid(doc), doc, indexResult.getSeqNo(), create.primaryTerm(), indexResult.getVersion(),
            create.versionType().versionTypeForReplicationAndRecovery(), REPLICA, 0, -1, false);
        indexResult = replicaEngine.index(create);
        assertThat(indexResult.getVersion(), equalTo(1L));
    }

    public void testReplicatedVersioningWithFlush() throws IOException {
        ParsedDocument doc = testParsedDocument("1", null, testDocument(), B_1, null);
        Engine.Index create = new Engine.Index(newUid(doc), doc, Versions.MATCH_DELETED);
        Engine.IndexResult indexResult = engine.index(create);
        assertThat(indexResult.getVersion(), equalTo(1L));
        assertTrue(indexResult.isCreated());


        create = new Engine.Index(newUid(doc), doc, indexResult.getSeqNo(), create.primaryTerm(), indexResult.getVersion(),
            create.versionType().versionTypeForReplicationAndRecovery(), REPLICA, 0, -1, false);
        indexResult = replicaEngine.index(create);
        assertThat(indexResult.getVersion(), equalTo(1L));
        assertTrue(indexResult.isCreated());

        if (randomBoolean()) {
            engine.flush();
        }
        if (randomBoolean()) {
            replicaEngine.flush();
        }

        Engine.Index update = new Engine.Index(newUid(doc), doc, 1);
        Engine.IndexResult updateResult = engine.index(update);
        assertThat(updateResult.getVersion(), equalTo(2L));
        assertFalse(updateResult.isCreated());


        update = new Engine.Index(newUid(doc), doc, updateResult.getSeqNo(), update.primaryTerm(), updateResult.getVersion(),
            update.versionType().versionTypeForReplicationAndRecovery(), REPLICA, 0, -1, false);
        updateResult = replicaEngine.index(update);
        assertThat(updateResult.getVersion(), equalTo(2L));
        assertFalse(updateResult.isCreated());
        replicaEngine.refresh("test");
        try (Searcher searcher = replicaEngine.acquireSearcher("test")) {
            assertEquals(1, searcher.getDirectoryReader().numDocs());
        }

        engine.refresh("test");
        try (Searcher searcher = engine.acquireSearcher("test")) {
            assertEquals(1, searcher.getDirectoryReader().numDocs());
        }
    }

    /**
     * simulates what an upsert / update API does
     */
    public void testVersionedUpdate() throws IOException {
        final BiFunction<String, Engine.SearcherScope, Searcher> searcherFactory = engine::acquireSearcher;

        ParsedDocument doc = testParsedDocument("1", null, testDocument(), B_1, null);
        Engine.Index create = new Engine.Index(newUid(doc), doc, Versions.MATCH_DELETED);
        Engine.IndexResult indexResult = engine.index(create);
        assertThat(indexResult.getVersion(), equalTo(1L));
        try (Engine.GetResult get = engine.get(new Engine.Get(true, doc.type(), doc.id(), create.uid()), searcherFactory)) {
            assertEquals(1, get.version());
        }

        Engine.Index update_1 = new Engine.Index(newUid(doc), doc, 1);
        Engine.IndexResult update_1_result = engine.index(update_1);
        assertThat(update_1_result.getVersion(), equalTo(2L));

        try (Engine.GetResult get = engine.get(new Engine.Get(true, doc.type(), doc.id(), create.uid()), searcherFactory)) {
            assertEquals(2, get.version());
        }

        Engine.Index update_2 = new Engine.Index(newUid(doc), doc, 2);
        Engine.IndexResult update_2_result = engine.index(update_2);
        assertThat(update_2_result.getVersion(), equalTo(3L));

        try (Engine.GetResult get = engine.get(new Engine.Get(true, doc.type(), doc.id(), create.uid()), searcherFactory)) {
            assertEquals(3, get.version());
        }

    }

    public void testVersioningNewIndex() throws IOException {
        ParsedDocument doc = testParsedDocument("1", null, testDocument(), B_1, null);
        Engine.Index index = indexForDoc(doc);
        Engine.IndexResult indexResult = engine.index(index);
        assertThat(indexResult.getVersion(), equalTo(1L));

        index = new Engine.Index(newUid(doc), doc, indexResult.getSeqNo(), index.primaryTerm(), indexResult.getVersion(), index.versionType().versionTypeForReplicationAndRecovery(), REPLICA, 0, -1, false);
        indexResult = replicaEngine.index(index);
        assertThat(indexResult.getVersion(), equalTo(1L));
    }

    public void testForceMerge() throws IOException {
        try (Store store = createStore();
             Engine engine = new InternalEngine(config(defaultSettings, store, createTempDir(),
                 new LogByteSizeMergePolicy(), null))) { // use log MP here we test some behavior in ESMP
            int numDocs = randomIntBetween(10, 100);
            for (int i = 0; i < numDocs; i++) {
                ParsedDocument doc = testParsedDocument(Integer.toString(i), null, testDocument(), B_1, null);
                Engine.Index index = indexForDoc(doc);
                engine.index(index);
                engine.refresh("test");
            }
            try (Engine.Searcher test = engine.acquireSearcher("test")) {
                assertEquals(numDocs, test.reader().numDocs());
            }
            engine.forceMerge(true, 1, false, false, false);
            engine.refresh("test");
            assertEquals(engine.segments(true).size(), 1);

            ParsedDocument doc = testParsedDocument(Integer.toString(0), null, testDocument(), B_1, null);
            Engine.Index index = indexForDoc(doc);
            engine.delete(new Engine.Delete(index.type(), index.id(), index.uid()));
            engine.forceMerge(true, 10, true, false, false); //expunge deletes
            engine.refresh("test");

            assertEquals(engine.segments(true).size(), 1);
            try (Engine.Searcher test = engine.acquireSearcher("test")) {
                assertEquals(numDocs - 1, test.reader().numDocs());
                assertEquals(engine.config().getMergePolicy().toString(), numDocs - 1, test.reader().maxDoc());
            }

            doc = testParsedDocument(Integer.toString(1), null, testDocument(), B_1, null);
            index = indexForDoc(doc);
            engine.delete(new Engine.Delete(index.type(), index.id(), index.uid()));
            engine.forceMerge(true, 10, false, false, false); //expunge deletes
            engine.refresh("test");
            assertEquals(engine.segments(true).size(), 1);
            try (Engine.Searcher test = engine.acquireSearcher("test")) {
                assertEquals(numDocs - 2, test.reader().numDocs());
                assertEquals(numDocs - 1, test.reader().maxDoc());
            }
        }
    }

    public void testForceMergeAndClose() throws IOException, InterruptedException {
        int numIters = randomIntBetween(2, 10);
        for (int j = 0; j < numIters; j++) {
            try (Store store = createStore()) {
                final InternalEngine engine = createEngine(store, createTempDir());
                final CountDownLatch startGun = new CountDownLatch(1);
                final CountDownLatch indexed = new CountDownLatch(1);

                Thread thread = new Thread() {
                    @Override
                    public void run() {
                        try {
                            try {
                                startGun.await();
                            } catch (InterruptedException e) {
                                throw new RuntimeException(e);
                            }
                            int i = 0;
                            while (true) {
                                int numDocs = randomIntBetween(1, 20);
                                for (int j = 0; j < numDocs; j++) {
                                    i++;
                                    ParsedDocument doc = testParsedDocument(Integer.toString(i), null, testDocument(), B_1, null);
                                    Engine.Index index = indexForDoc(doc);
                                    engine.index(index);
                                }
                                engine.refresh("test");
                                indexed.countDown();
                                try {
                                    engine.forceMerge(randomBoolean(), 1, false, randomBoolean(), randomBoolean());
                                } catch (IOException e) {
                                    return;
                                }
                            }
                        } catch (AlreadyClosedException ex) {
                            // fine
                        } catch (IOException e) {
                            throw new AssertionError(e);
                        }
                    }
                };

                thread.start();
                startGun.countDown();
                int someIters = randomIntBetween(1, 10);
                for (int i = 0; i < someIters; i++) {
                    engine.forceMerge(randomBoolean(), 1, false, randomBoolean(), randomBoolean());
                }
                indexed.await();
                IOUtils.close(engine);
                thread.join();
            }
        }

    }

    public void testVersioningCreateExistsException() throws IOException {
        ParsedDocument doc = testParsedDocument("1", null, testDocument(), B_1, null);
        Engine.Index create = new Engine.Index(newUid(doc), doc, SequenceNumbers.UNASSIGNED_SEQ_NO, 0, Versions.MATCH_DELETED, VersionType.INTERNAL, PRIMARY, 0, -1, false);
        Engine.IndexResult indexResult = engine.index(create);
        assertThat(indexResult.getVersion(), equalTo(1L));

        create = new Engine.Index(newUid(doc), doc, SequenceNumbers.UNASSIGNED_SEQ_NO, 0, Versions.MATCH_DELETED, VersionType.INTERNAL, PRIMARY, 0, -1, false);
        indexResult = engine.index(create);
        assertTrue(indexResult.hasFailure());
        assertThat(indexResult.getFailure(), instanceOf(VersionConflictEngineException.class));
    }

    protected List<Engine.Operation> generateSingleDocHistory(boolean forReplica, VersionType versionType,
                                                              boolean partialOldPrimary, long primaryTerm,
                                                              int minOpCount, int maxOpCount) {
        final int numOfOps = randomIntBetween(minOpCount, maxOpCount);
        final List<Engine.Operation> ops = new ArrayList<>();
        final Term id = newUid("1");
        final int startWithSeqNo;
        if (partialOldPrimary) {
            startWithSeqNo = randomBoolean() ? numOfOps - 1 : randomIntBetween(0, numOfOps - 1);
        } else {
            startWithSeqNo = 0;
        }
        final String valuePrefix = forReplica ? "r_" : "p_";
        final boolean incrementTermWhenIntroducingSeqNo = randomBoolean();
        for (int i = 0; i < numOfOps; i++) {
            final Engine.Operation op;
            final long version;
            switch (versionType) {
                case INTERNAL:
                    version = forReplica ? i : Versions.MATCH_ANY;
                    break;
                case EXTERNAL:
                    version = i;
                    break;
                case EXTERNAL_GTE:
                    version = randomBoolean() ? Math.max(i - 1, 0) : i;
                    break;
                case FORCE:
                    version = randomNonNegativeLong();
                    break;
                default:
                    throw new UnsupportedOperationException("unknown version type: " + versionType);
            }
            if (randomBoolean()) {
                op = new Engine.Index(id, testParsedDocument("1", null, testDocumentWithTextField(valuePrefix + i), B_1, null),
                    forReplica && i >= startWithSeqNo ? i * 2 : SequenceNumbers.UNASSIGNED_SEQ_NO,
                    forReplica && i >= startWithSeqNo && incrementTermWhenIntroducingSeqNo ? primaryTerm + 1 : primaryTerm,
                    version,
                    forReplica ? versionType.versionTypeForReplicationAndRecovery() : versionType,
                    forReplica ? REPLICA : PRIMARY,
                    System.currentTimeMillis(), -1, false
                );
            } else {
                op = new Engine.Delete("test", "1", id,
                    forReplica && i >= startWithSeqNo ? i * 2 : SequenceNumbers.UNASSIGNED_SEQ_NO,
                    forReplica && i >= startWithSeqNo && incrementTermWhenIntroducingSeqNo ? primaryTerm + 1 : primaryTerm,
                    version,
                    forReplica ? versionType.versionTypeForReplicationAndRecovery() : versionType,
                    forReplica ? REPLICA : PRIMARY,
                    System.currentTimeMillis());
            }
            ops.add(op);
        }
        return ops;
    }

    public void testOutOfOrderDocsOnReplica() throws IOException {
        final List<Engine.Operation> ops = generateSingleDocHistory(true,
            randomFrom(VersionType.INTERNAL, VersionType.EXTERNAL, VersionType.EXTERNAL_GTE, VersionType.FORCE), false, 2, 2, 20);
        assertOpsOnReplica(ops, replicaEngine, true);
    }

    private void assertOpsOnReplica(List<Engine.Operation> ops, InternalEngine replicaEngine, boolean shuffleOps) throws IOException {
        final Engine.Operation lastOp = ops.get(ops.size() - 1);
        final String lastFieldValue;
        if (lastOp instanceof Engine.Index) {
            Engine.Index index = (Engine.Index) lastOp;
            lastFieldValue = index.docs().get(0).get("value");
        } else {
            // delete
            lastFieldValue = null;
        }
        if (shuffleOps) {
            int firstOpWithSeqNo = 0;
            while (firstOpWithSeqNo < ops.size() && ops.get(firstOpWithSeqNo).seqNo() < 0) {
                firstOpWithSeqNo++;
            }
            // shuffle ops but make sure legacy ops are first
            shuffle(ops.subList(0, firstOpWithSeqNo), random());
            shuffle(ops.subList(firstOpWithSeqNo, ops.size()), random());
        }
        boolean firstOp = true;
        for (Engine.Operation op : ops) {
            logger.info("performing [{}], v [{}], seq# [{}], term [{}]",
                op.operationType().name().charAt(0), op.version(), op.seqNo(), op.primaryTerm());
            if (op instanceof Engine.Index) {
                Engine.IndexResult result = replicaEngine.index((Engine.Index) op);
                // replicas don't really care to about creation status of documents
                // this allows to ignore the case where a document was found in the live version maps in
                // a delete state and return false for the created flag in favor of code simplicity
                // as deleted or not. This check is just signal regression so a decision can be made if it's
                // intentional
                assertThat(result.isCreated(), equalTo(firstOp));
                assertThat(result.getVersion(), equalTo(op.version()));
                assertThat(result.hasFailure(), equalTo(false));

            } else {
                Engine.DeleteResult result = replicaEngine.delete((Engine.Delete) op);
                // Replicas don't really care to about found status of documents
                // this allows to ignore the case where a document was found in the live version maps in
                // a delete state and return true for the found flag in favor of code simplicity
                // his check is just signal regression so a decision can be made if it's
                // intentional
                assertThat(result.isFound(), equalTo(firstOp == false));
                assertThat(result.getVersion(), equalTo(op.version()));
                assertThat(result.hasFailure(), equalTo(false));
            }
            if (randomBoolean()) {
                engine.refresh("test");
            }
            if (randomBoolean()) {
                engine.flush();
                engine.refresh("test");
            }
            firstOp = false;
        }

        assertVisibleCount(replicaEngine, lastFieldValue == null ? 0 : 1);
        if (lastFieldValue != null) {
            try (Searcher searcher = replicaEngine.acquireSearcher("test")) {
                final TotalHitCountCollector collector = new TotalHitCountCollector();
                searcher.searcher().search(new TermQuery(new Term("value", lastFieldValue)), collector);
                assertThat(collector.getTotalHits(), equalTo(1));
            }
        }
    }

    public void testConcurrentOutOfDocsOnReplica() throws IOException, InterruptedException {
        final List<Engine.Operation> ops = generateSingleDocHistory(true, randomFrom(VersionType.INTERNAL, VersionType.EXTERNAL), false, 2, 100, 300);
        final Engine.Operation lastOp = ops.get(ops.size() - 1);
        final String lastFieldValue;
        if (lastOp instanceof Engine.Index) {
            Engine.Index index = (Engine.Index) lastOp;
            lastFieldValue = index.docs().get(0).get("value");
        } else {
            // delete
            lastFieldValue = null;
        }
        shuffle(ops, random());
        concurrentlyApplyOps(ops, engine);

        assertVisibleCount(engine, lastFieldValue == null ? 0 : 1);
        if (lastFieldValue != null) {
            try (Searcher searcher = engine.acquireSearcher("test")) {
                final TotalHitCountCollector collector = new TotalHitCountCollector();
                searcher.searcher().search(new TermQuery(new Term("value", lastFieldValue)), collector);
                assertThat(collector.getTotalHits(), equalTo(1));
            }
        }
    }

    private void concurrentlyApplyOps(List<Engine.Operation> ops, InternalEngine engine) throws InterruptedException {
        Thread[] thread = new Thread[randomIntBetween(3, 5)];
        CountDownLatch startGun = new CountDownLatch(thread.length);
        AtomicInteger offset = new AtomicInteger(-1);
        for (int i = 0; i < thread.length; i++) {
            thread[i] = new Thread(() -> {
                startGun.countDown();
                try {
                    startGun.await();
                } catch (InterruptedException e) {
                    throw new AssertionError(e);
                }
                int docOffset;
                while ((docOffset = offset.incrementAndGet()) < ops.size()) {
                    try {
                        final Engine.Operation op = ops.get(docOffset);
                        if (op instanceof Engine.Index) {
                            engine.index((Engine.Index) op);
                        } else {
                            engine.delete((Engine.Delete) op);
                        }
                        if ((docOffset + 1) % 4 == 0) {
                            engine.refresh("test");
                        }
                    } catch (IOException e) {
                        throw new AssertionError(e);
                    }
                }
            });
            thread[i].start();
        }
        for (int i = 0; i < thread.length; i++) {
            thread[i].join();
        }
    }

    public void testInternalVersioningOnPrimary() throws IOException {
        final List<Engine.Operation> ops = generateSingleDocHistory(false, VersionType.INTERNAL, false, 2, 2, 20);
        assertOpsOnPrimary(ops, Versions.NOT_FOUND, true, engine);
    }

    private int assertOpsOnPrimary(List<Engine.Operation> ops, long currentOpVersion, boolean docDeleted, InternalEngine engine)
        throws IOException {
        String lastFieldValue = null;
        int opsPerformed = 0;
        long lastOpVersion = currentOpVersion;
        BiFunction<Long, Engine.Index, Engine.Index> indexWithVersion = (version, index) -> new Engine.Index(index.uid(), index.parsedDoc(),
            index.seqNo(), index.primaryTerm(), version, index.versionType(), index.origin(), index.startTime(),
            index.getAutoGeneratedIdTimestamp(), index.isRetry());
        BiFunction<Long, Engine.Delete, Engine.Delete> delWithVersion = (version, delete) -> new Engine.Delete(delete.type(), delete.id(),
            delete.uid(), delete.seqNo(), delete.primaryTerm(), version, delete.versionType(), delete.origin(), delete.startTime());
        for (Engine.Operation op : ops) {
            final boolean versionConflict = rarely();
            final boolean versionedOp = versionConflict || randomBoolean();
            final long conflictingVersion = docDeleted || randomBoolean() ?
                lastOpVersion + (randomBoolean() ? 1 : -1) :
                Versions.MATCH_DELETED;
            final long correctVersion = docDeleted && randomBoolean() ? Versions.MATCH_DELETED : lastOpVersion;
            logger.info("performing [{}]{}{}",
                op.operationType().name().charAt(0),
                versionConflict ? " (conflict " + conflictingVersion + ")" : "",
                versionedOp ? " (versioned " + correctVersion + ")" : "");
            if (op instanceof Engine.Index) {
                final Engine.Index index = (Engine.Index) op;
                if (versionConflict) {
                    // generate a conflict
                    Engine.IndexResult result = engine.index(indexWithVersion.apply(conflictingVersion, index));
                    assertThat(result.isCreated(), equalTo(false));
                    assertThat(result.getVersion(), equalTo(lastOpVersion));
                    assertThat(result.hasFailure(), equalTo(true));
                    assertThat(result.getFailure(), instanceOf(VersionConflictEngineException.class));
                } else {
                    Engine.IndexResult result = engine.index(versionedOp ? indexWithVersion.apply(correctVersion, index) : index);
                    assertThat(result.isCreated(), equalTo(docDeleted));
                    assertThat(result.getVersion(), equalTo(Math.max(lastOpVersion + 1, 1)));
                    assertThat(result.hasFailure(), equalTo(false));
                    assertThat(result.getFailure(), nullValue());
                    lastFieldValue = index.docs().get(0).get("value");
                    docDeleted = false;
                    lastOpVersion = result.getVersion();
                    opsPerformed++;
                }
            } else {
                final Engine.Delete delete = (Engine.Delete) op;
                if (versionConflict) {
                    // generate a conflict
                    Engine.DeleteResult result = engine.delete(delWithVersion.apply(conflictingVersion, delete));
                    assertThat(result.isFound(), equalTo(docDeleted == false));
                    assertThat(result.getVersion(), equalTo(lastOpVersion));
                    assertThat(result.hasFailure(), equalTo(true));
                    assertThat(result.getFailure(), instanceOf(VersionConflictEngineException.class));
                } else {
                    Engine.DeleteResult result = engine.delete(versionedOp ? delWithVersion.apply(correctVersion, delete) : delete);
                    assertThat(result.isFound(), equalTo(docDeleted == false));
                    assertThat(result.getVersion(), equalTo(Math.max(lastOpVersion + 1, 1)));
                    assertThat(result.hasFailure(), equalTo(false));
                    assertThat(result.getFailure(), nullValue());
                    docDeleted = true;
                    lastOpVersion = result.getVersion();
                    opsPerformed++;
                }
            }
            if (randomBoolean()) {
                // refresh and take the chance to check everything is ok so far
                assertVisibleCount(engine, docDeleted ? 0 : 1);
                // even if doc is not not deleted, lastFieldValue can still be null if this is the
                // first op and it failed.
                if (docDeleted == false && lastFieldValue != null) {
                    try (Searcher searcher = engine.acquireSearcher("test")) {
                        final TotalHitCountCollector collector = new TotalHitCountCollector();
                        searcher.searcher().search(new TermQuery(new Term("value", lastFieldValue)), collector);
                        assertThat(collector.getTotalHits(), equalTo(1));
                    }
                }
            }
            if (randomBoolean()) {
                engine.flush();
                engine.refresh("test");
            }

            if (rarely()) {
                // simulate GC deletes
                engine.refresh("gc_simulation", Engine.SearcherScope.INTERNAL);
                engine.clearDeletedTombstones();
                if (docDeleted) {
                    lastOpVersion = Versions.NOT_FOUND;
                }
            }
        }

        assertVisibleCount(engine, docDeleted ? 0 : 1);
        if (docDeleted == false) {
            try (Searcher searcher = engine.acquireSearcher("test")) {
                final TotalHitCountCollector collector = new TotalHitCountCollector();
                searcher.searcher().search(new TermQuery(new Term("value", lastFieldValue)), collector);
                assertThat(collector.getTotalHits(), equalTo(1));
            }
        }
        return opsPerformed;
    }

    public void testNonInternalVersioningOnPrimary() throws IOException {
        final Set<VersionType> nonInternalVersioning = new HashSet<>(Arrays.asList(VersionType.values()));
        nonInternalVersioning.remove(VersionType.INTERNAL);
        final VersionType versionType = randomFrom(nonInternalVersioning);
        final List<Engine.Operation> ops = generateSingleDocHistory(false, versionType, false, 2, 2, 20);
        final Engine.Operation lastOp = ops.get(ops.size() - 1);
        final String lastFieldValue;
        if (lastOp instanceof Engine.Index) {
            Engine.Index index = (Engine.Index) lastOp;
            lastFieldValue = index.docs().get(0).get("value");
        } else {
            // delete
            lastFieldValue = null;
        }
        // other version types don't support out of order processing.
        if (versionType == VersionType.EXTERNAL) {
            shuffle(ops, random());
        }
        long highestOpVersion = Versions.NOT_FOUND;
        long seqNo = -1;
        boolean docDeleted = true;
        for (Engine.Operation op : ops) {
            logger.info("performing [{}], v [{}], seq# [{}], term [{}]",
                op.operationType().name().charAt(0), op.version(), op.seqNo(), op.primaryTerm());
            if (op instanceof Engine.Index) {
                final Engine.Index index = (Engine.Index) op;
                Engine.IndexResult result = engine.index(index);
                if (op.versionType().isVersionConflictForWrites(highestOpVersion, op.version(), docDeleted) == false) {
                    seqNo++;
                    assertThat(result.getSeqNo(), equalTo(seqNo));
                    assertThat(result.isCreated(), equalTo(docDeleted));
                    assertThat(result.getVersion(), equalTo(op.version()));
                    assertThat(result.hasFailure(), equalTo(false));
                    assertThat(result.getFailure(), nullValue());
                    docDeleted = false;
                    highestOpVersion = op.version();
                } else {
                    assertThat(result.isCreated(), equalTo(false));
                    assertThat(result.getVersion(), equalTo(highestOpVersion));
                    assertThat(result.hasFailure(), equalTo(true));
                    assertThat(result.getFailure(), instanceOf(VersionConflictEngineException.class));
                }
            } else {
                final Engine.Delete delete = (Engine.Delete) op;
                Engine.DeleteResult result = engine.delete(delete);
                if (op.versionType().isVersionConflictForWrites(highestOpVersion, op.version(), docDeleted) == false) {
                    seqNo++;
                    assertThat(result.getSeqNo(), equalTo(seqNo));
                    assertThat(result.isFound(), equalTo(docDeleted == false));
                    assertThat(result.getVersion(), equalTo(op.version()));
                    assertThat(result.hasFailure(), equalTo(false));
                    assertThat(result.getFailure(), nullValue());
                    docDeleted = true;
                    highestOpVersion = op.version();
                } else {
                    assertThat(result.isFound(), equalTo(docDeleted == false));
                    assertThat(result.getVersion(), equalTo(highestOpVersion));
                    assertThat(result.hasFailure(), equalTo(true));
                    assertThat(result.getFailure(), instanceOf(VersionConflictEngineException.class));
                }
            }
            if (randomBoolean()) {
                engine.refresh("test");
            }
            if (randomBoolean()) {
                engine.flush();
                engine.refresh("test");
            }
        }

        assertVisibleCount(engine, docDeleted ? 0 : 1);
        if (docDeleted == false) {
            logger.info("searching for [{}]", lastFieldValue);
            try (Searcher searcher = engine.acquireSearcher("test")) {
                final TotalHitCountCollector collector = new TotalHitCountCollector();
                searcher.searcher().search(new TermQuery(new Term("value", lastFieldValue)), collector);
                assertThat(collector.getTotalHits(), equalTo(1));
            }
        }
    }

    public void testVersioningPromotedReplica() throws IOException {
        final List<Engine.Operation> replicaOps = generateSingleDocHistory(true, VersionType.INTERNAL, false, 1, 2, 20);
        List<Engine.Operation> primaryOps = generateSingleDocHistory(false, VersionType.INTERNAL, false, 2, 2, 20);
        Engine.Operation lastReplicaOp = replicaOps.get(replicaOps.size() - 1);
        final boolean deletedOnReplica = lastReplicaOp instanceof Engine.Delete;
        final long finalReplicaVersion = lastReplicaOp.version();
        final long finalReplicaSeqNo = lastReplicaOp.seqNo();
        assertOpsOnReplica(replicaOps, replicaEngine, true);
        final int opsOnPrimary = assertOpsOnPrimary(primaryOps, finalReplicaVersion, deletedOnReplica, replicaEngine);
        final long currentSeqNo = getSequenceID(replicaEngine,
            new Engine.Get(false, "type", lastReplicaOp.uid().text(), lastReplicaOp.uid())).v1();
        try (Searcher searcher = engine.acquireSearcher("test")) {
            final TotalHitCountCollector collector = new TotalHitCountCollector();
            searcher.searcher().search(new MatchAllDocsQuery(), collector);
            if (collector.getTotalHits() > 0) {
                // last op wasn't delete
                assertThat(currentSeqNo, equalTo(finalReplicaSeqNo + opsOnPrimary));
            }
        }
    }

    public void testConcurrentExternalVersioningOnPrimary() throws IOException, InterruptedException {
        final List<Engine.Operation> ops = generateSingleDocHistory(false, VersionType.EXTERNAL, false, 2, 100, 300);
        final Engine.Operation lastOp = ops.get(ops.size() - 1);
        final String lastFieldValue;
        if (lastOp instanceof Engine.Index) {
            Engine.Index index = (Engine.Index) lastOp;
            lastFieldValue = index.docs().get(0).get("value");
        } else {
            // delete
            lastFieldValue = null;
        }
        shuffle(ops, random());
        concurrentlyApplyOps(ops, engine);

        assertVisibleCount(engine, lastFieldValue == null ? 0 : 1);
        if (lastFieldValue != null) {
            try (Searcher searcher = engine.acquireSearcher("test")) {
                final TotalHitCountCollector collector = new TotalHitCountCollector();
                searcher.searcher().search(new TermQuery(new Term("value", lastFieldValue)), collector);
                assertThat(collector.getTotalHits(), equalTo(1));
            }
        }
    }

    public void testConcurrentGetAndSetOnPrimary() throws IOException, InterruptedException {
        Thread[] thread = new Thread[randomIntBetween(3, 5)];
        CountDownLatch startGun = new CountDownLatch(thread.length);
        final int opsPerThread = randomIntBetween(10, 20);
        class OpAndVersion {
            final long version;
            final String removed;
            final String added;

            OpAndVersion(long version, String removed, String added) {
                this.version = version;
                this.removed = removed;
                this.added = added;
            }
        }
        final AtomicInteger idGenerator = new AtomicInteger();
        final Queue<OpAndVersion> history = ConcurrentCollections.newQueue();
        ParsedDocument doc = testParsedDocument("1", null, testDocument(), bytesArray(""), null);
        final Term uidTerm = newUid(doc);
        engine.index(indexForDoc(doc));
        final BiFunction<String, Engine.SearcherScope, Searcher> searcherFactory = engine::acquireSearcher;
        for (int i = 0; i < thread.length; i++) {
            thread[i] = new Thread(() -> {
                startGun.countDown();
                try {
                    startGun.await();
                } catch (InterruptedException e) {
                    throw new AssertionError(e);
                }
                for (int op = 0; op < opsPerThread; op++) {
                    try (Engine.GetResult get = engine.get(new Engine.Get(true, doc.type(), doc.id(), uidTerm), searcherFactory)) {
                        FieldsVisitor visitor = new FieldsVisitor(true);
                        get.docIdAndVersion().context.reader().document(get.docIdAndVersion().docId, visitor);
                        List<String> values = new ArrayList<>(Strings.commaDelimitedListToSet(visitor.source().utf8ToString()));
                        String removed = op % 3 == 0 && values.size() > 0 ? values.remove(0) : null;
                        String added = "v_" + idGenerator.incrementAndGet();
                        values.add(added);
                        Engine.Index index = new Engine.Index(uidTerm,
                            testParsedDocument("1", null, testDocument(),
                                bytesArray(Strings.collectionToCommaDelimitedString(values)), null),
                            SequenceNumbers.UNASSIGNED_SEQ_NO, 2,
                            get.version(), VersionType.INTERNAL,
                            PRIMARY, System.currentTimeMillis(), -1, false);
                        Engine.IndexResult indexResult = engine.index(index);
                        if (indexResult.hasFailure() == false) {
                            history.add(new OpAndVersion(indexResult.getVersion(), removed, added));
                        }

                    } catch (IOException e) {
                        throw new AssertionError(e);
                    }
                }
            });
            thread[i].start();
        }
        for (int i = 0; i < thread.length; i++) {
            thread[i].join();
        }
        List<OpAndVersion> sortedHistory = new ArrayList<>(history);
        sortedHistory.sort(Comparator.comparing(o -> o.version));
        Set<String> currentValues = new HashSet<>();
        for (int i = 0; i < sortedHistory.size(); i++) {
            OpAndVersion op = sortedHistory.get(i);
            if (i > 0) {
                assertThat("duplicate version", op.version, not(equalTo(sortedHistory.get(i - 1).version)));
            }
            boolean exists = op.removed == null ? true : currentValues.remove(op.removed);
            assertTrue(op.removed + " should exist", exists);
            exists = currentValues.add(op.added);
            assertTrue(op.added + " should not exist", exists);
        }

        try (Engine.GetResult get = engine.get(new Engine.Get(true, doc.type(), doc.id(), uidTerm), searcherFactory)) {
            FieldsVisitor visitor = new FieldsVisitor(true);
            get.docIdAndVersion().context.reader().document(get.docIdAndVersion().docId, visitor);
            List<String> values = Arrays.asList(Strings.commaDelimitedListToStringArray(visitor.source().utf8ToString()));
            assertThat(currentValues, equalTo(new HashSet<>(values)));
        }
    }

    public void testBasicCreatedFlag() throws IOException {
        ParsedDocument doc = testParsedDocument("1", null, testDocument(), B_1, null);
        Engine.Index index = indexForDoc(doc);
        Engine.IndexResult indexResult = engine.index(index);
        assertTrue(indexResult.isCreated());

        index = indexForDoc(doc);
        indexResult = engine.index(index);
        assertFalse(indexResult.isCreated());

        engine.delete(new Engine.Delete("doc", "1", newUid(doc)));

        index = indexForDoc(doc);
        indexResult = engine.index(index);
        assertTrue(indexResult.isCreated());
    }

    private static class MockAppender extends AbstractAppender {
        public boolean sawIndexWriterMessage;

        public boolean sawIndexWriterIFDMessage;

        MockAppender(final String name) throws IllegalAccessException {
            super(name, RegexFilter.createFilter(".*(\n.*)*", new String[0], false, null, null), null);
        }

        @Override
        public void append(LogEvent event) {
            final String formattedMessage = event.getMessage().getFormattedMessage();
            if (event.getLevel() == Level.TRACE && event.getMarker().getName().contains("[index][0] ")) {
                if (event.getLoggerName().endsWith(".IW") &&
                    formattedMessage.contains("IW: now apply all deletes")) {
                    sawIndexWriterMessage = true;
                }
                if (event.getLoggerName().endsWith(".IFD")) {
                    sawIndexWriterIFDMessage = true;
                }
            }
        }
    }

    // #5891: make sure IndexWriter's infoStream output is
    // sent to lucene.iw with log level TRACE:

    public void testIndexWriterInfoStream() throws IllegalAccessException, IOException {
        assumeFalse("who tests the tester?", VERBOSE);
        MockAppender mockAppender = new MockAppender("testIndexWriterInfoStream");
        mockAppender.start();

        Logger rootLogger = LogManager.getRootLogger();
        Level savedLevel = rootLogger.getLevel();
        ServerLoggers.addAppender(rootLogger, mockAppender);
        ServerLoggers.setLevel(rootLogger, Level.DEBUG);
        rootLogger = LogManager.getRootLogger();

        try {
            // First, with DEBUG, which should NOT log IndexWriter output:
            ParsedDocument doc = testParsedDocument("1", null, testDocumentWithTextField(), B_1, null);
            engine.index(indexForDoc(doc));
            engine.flush();
            assertFalse(mockAppender.sawIndexWriterMessage);

            // Again, with TRACE, which should log IndexWriter output:
            ServerLoggers.setLevel(rootLogger, Level.TRACE);
            engine.index(indexForDoc(doc));
            engine.flush();
            assertTrue(mockAppender.sawIndexWriterMessage);

        } finally {
            ServerLoggers.removeAppender(rootLogger, mockAppender);
            mockAppender.stop();
            ServerLoggers.setLevel(rootLogger, savedLevel);
        }
    }

    public void testSeqNoAndCheckpoints() throws IOException {
        final int opCount = randomIntBetween(1, 256);
        long primarySeqNo = SequenceNumbers.NO_OPS_PERFORMED;
        final String[] ids = new String[]{"1", "2", "3"};
        final Set<String> indexedIds = new HashSet<>();
        long localCheckpoint = SequenceNumbers.NO_OPS_PERFORMED;
        long replicaLocalCheckpoint = SequenceNumbers.NO_OPS_PERFORMED;
        final long globalCheckpoint;
        long maxSeqNo = SequenceNumbers.NO_OPS_PERFORMED;
        InternalEngine initialEngine = null;

        try {
            initialEngine = engine;
            final ShardRouting primary = TestShardRouting.newShardRouting("test", shardId.id(), "node1", null, true,
                ShardRoutingState.STARTED, allocationId);
            final ShardRouting replica = TestShardRouting.newShardRouting(shardId, "node2", false, ShardRoutingState.STARTED);
            GlobalCheckpointTracker gcpTracker = (GlobalCheckpointTracker) initialEngine.config().getGlobalCheckpointSupplier();
            gcpTracker.updateFromMaster(1L, new HashSet<>(Arrays.asList(primary.allocationId().getId(),
                replica.allocationId().getId())),
                new IndexShardRoutingTable.Builder(shardId).addShard(primary).addShard(replica).build(), Collections.emptySet());
            gcpTracker.activatePrimaryMode(primarySeqNo);
            for (int op = 0; op < opCount; op++) {
                final String id;
                // mostly index, sometimes delete
                if (rarely() && indexedIds.isEmpty() == false) {
                    // we have some docs indexed, so delete one of them
                    id = randomFrom(indexedIds);
                    final Engine.Delete delete = new Engine.Delete(
                        "test", id, newUid(id), SequenceNumbers.UNASSIGNED_SEQ_NO, 0,
                        rarely() ? 100 : Versions.MATCH_ANY, VersionType.INTERNAL, PRIMARY, 0);
                    final Engine.DeleteResult result = initialEngine.delete(delete);
                    if (!result.hasFailure()) {
                        assertThat(result.getSeqNo(), equalTo(primarySeqNo + 1));
                        assertThat(initialEngine.getLocalCheckpointTracker().getMaxSeqNo(), equalTo(primarySeqNo + 1));
                        indexedIds.remove(id);
                        primarySeqNo++;
                    } else {
                        assertThat(result.getSeqNo(), equalTo(SequenceNumbers.UNASSIGNED_SEQ_NO));
                        assertThat(initialEngine.getLocalCheckpointTracker().getMaxSeqNo(), equalTo(primarySeqNo));
                    }
                } else {
                    // index a document
                    id = randomFrom(ids);
                    ParsedDocument doc = testParsedDocument(id, null, testDocumentWithTextField(), SOURCE, null);
                    final Engine.Index index = new Engine.Index(newUid(doc), doc,
                        SequenceNumbers.UNASSIGNED_SEQ_NO, 0,
                        rarely() ? 100 : Versions.MATCH_ANY, VersionType.INTERNAL,
                        PRIMARY, 0, -1, false);
                    final Engine.IndexResult result = initialEngine.index(index);
                    if (!result.hasFailure()) {
                        assertThat(result.getSeqNo(), equalTo(primarySeqNo + 1));
                        assertThat(initialEngine.getLocalCheckpointTracker().getMaxSeqNo(), equalTo(primarySeqNo + 1));
                        indexedIds.add(id);
                        primarySeqNo++;
                    } else {
                        assertThat(result.getSeqNo(), equalTo(SequenceNumbers.UNASSIGNED_SEQ_NO));
                        assertThat(initialEngine.getLocalCheckpointTracker().getMaxSeqNo(), equalTo(primarySeqNo));
                    }
                }

                if (randomInt(10) < 3) {
                    // only update rarely as we do it every doc
                    replicaLocalCheckpoint = randomIntBetween(Math.toIntExact(replicaLocalCheckpoint), Math.toIntExact(primarySeqNo));
                }
                gcpTracker.updateLocalCheckpoint(primary.allocationId().getId(),
                    initialEngine.getLocalCheckpointTracker().getCheckpoint());
                gcpTracker.updateLocalCheckpoint(replica.allocationId().getId(), replicaLocalCheckpoint);

                if (rarely()) {
                    localCheckpoint = primarySeqNo;
                    maxSeqNo = primarySeqNo;
                    initialEngine.flush(true, true);
                }
            }

            logger.info("localcheckpoint {}, global {}", replicaLocalCheckpoint, primarySeqNo);
            globalCheckpoint = gcpTracker.getGlobalCheckpoint();

            assertEquals(primarySeqNo, initialEngine.getLocalCheckpointTracker().getMaxSeqNo());
            assertEquals(primarySeqNo, initialEngine.getLocalCheckpointTracker().getCheckpoint());
            assertThat(globalCheckpoint, equalTo(replicaLocalCheckpoint));

            assertThat(
                Long.parseLong(initialEngine.commitStats().getUserData().get(SequenceNumbers.LOCAL_CHECKPOINT_KEY)),
                equalTo(localCheckpoint));
            initialEngine.getTranslog().sync(); // to guarantee the global checkpoint is written to the translog checkpoint
            assertThat(
                initialEngine.getTranslog().getLastSyncedGlobalCheckpoint(),
                equalTo(globalCheckpoint));
            assertThat(
                Long.parseLong(initialEngine.commitStats().getUserData().get(SequenceNumbers.MAX_SEQ_NO)),
                equalTo(maxSeqNo));

        } finally {
            IOUtils.close(initialEngine);
        }

        InternalEngine recoveringEngine = null;
        try {
            recoveringEngine = new InternalEngine(copy(initialEngine.config(), EngineConfig.OpenMode.OPEN_INDEX_AND_TRANSLOG));
            recoveringEngine.recoverFromTranslog();

            assertEquals(primarySeqNo, recoveringEngine.getLocalCheckpointTracker().getMaxSeqNo());
            assertThat(
                Long.parseLong(recoveringEngine.commitStats().getUserData().get(SequenceNumbers.LOCAL_CHECKPOINT_KEY)),
                equalTo(primarySeqNo));
            assertThat(
                recoveringEngine.getTranslog().getLastSyncedGlobalCheckpoint(),
                equalTo(globalCheckpoint));
            assertThat(
                Long.parseLong(recoveringEngine.commitStats().getUserData().get(SequenceNumbers.MAX_SEQ_NO)),
                // after recovering from translog, all docs have been flushed to Lucene segments, so here we will assert
                // that the committed max seq no is equivalent to what the current primary seq no is, as all data
                // we have assigned sequence numbers to should be in the commit
                equalTo(primarySeqNo));
            assertThat(recoveringEngine.getLocalCheckpointTracker().getCheckpoint(), equalTo(primarySeqNo));
            assertThat(recoveringEngine.getLocalCheckpointTracker().getMaxSeqNo(), equalTo(primarySeqNo));
            assertThat(recoveringEngine.getLocalCheckpointTracker().generateSeqNo(), equalTo(primarySeqNo + 1));
        } finally {
            IOUtils.close(recoveringEngine);
        }
    }

    // this test writes documents to the engine while concurrently flushing/commit
    // and ensuring that the commit points contain the correct sequence number data
    public void testConcurrentWritesAndCommits() throws Exception {
        List<Engine.IndexCommitRef> commits = new ArrayList<>();
        try (Store store = createStore();
             InternalEngine engine = new InternalEngine(config(defaultSettings, store, createTempDir(), newMergePolicy(), null))) {

            final int numIndexingThreads = scaledRandomIntBetween(2, 4);
            final int numDocsPerThread = randomIntBetween(500, 1000);
            final CyclicBarrier barrier = new CyclicBarrier(numIndexingThreads + 1);
            final List<Thread> indexingThreads = new ArrayList<>();
            final CountDownLatch doneLatch = new CountDownLatch(numIndexingThreads);
            // create N indexing threads to index documents simultaneously
            for (int threadNum = 0; threadNum < numIndexingThreads; threadNum++) {
                final int threadIdx = threadNum;
                Thread indexingThread = new Thread(() -> {
                    try {
                        barrier.await(); // wait for all threads to start at the same time
                        // index random number of docs
                        for (int i = 0; i < numDocsPerThread; i++) {
                            final String id = "thread" + threadIdx + "#" + i;
                            ParsedDocument doc = testParsedDocument(id, null, testDocument(), B_1, null);
                            engine.index(indexForDoc(doc));
                        }
                    } catch (Exception e) {
                        throw new RuntimeException(e);
                    } finally {
                        doneLatch.countDown();
                    }

                });
                indexingThreads.add(indexingThread);
            }

            // start the indexing threads
            for (Thread thread : indexingThreads) {
                thread.start();
            }
            barrier.await(); // wait for indexing threads to all be ready to start
            int commitLimit = randomIntBetween(10, 20);
            long sleepTime = 1;
            // create random commit points
            boolean doneIndexing;
            do {
                doneIndexing = doneLatch.await(sleepTime, TimeUnit.MILLISECONDS);
                commits.add(engine.acquireIndexCommit(false, true));
                if (commits.size() > commitLimit) { // don't keep on piling up too many commits
                    IOUtils.close(commits.remove(randomIntBetween(0, commits.size()-1)));
                    // we increase the wait time to make sure we eventually if things are slow wait for threads to finish.
                    // this will reduce pressure on disks and will allow threads to make progress without piling up too many commits
                    sleepTime = sleepTime * 2;
                }
            } while (doneIndexing == false);

            // now, verify all the commits have the correct docs according to the user commit data
            long prevLocalCheckpoint = SequenceNumbers.NO_OPS_PERFORMED;
            long prevMaxSeqNo = SequenceNumbers.NO_OPS_PERFORMED;
            for (Engine.IndexCommitRef commitRef : commits) {
                final IndexCommit commit = commitRef.getIndexCommit();
                Map<String, String> userData = commit.getUserData();
                long localCheckpoint = userData.containsKey(SequenceNumbers.LOCAL_CHECKPOINT_KEY) ?
                    Long.parseLong(userData.get(SequenceNumbers.LOCAL_CHECKPOINT_KEY)) :
                    SequenceNumbers.NO_OPS_PERFORMED;
                long maxSeqNo = userData.containsKey(SequenceNumbers.MAX_SEQ_NO) ?
                    Long.parseLong(userData.get(SequenceNumbers.MAX_SEQ_NO)) :
                    SequenceNumbers.UNASSIGNED_SEQ_NO;
                // local checkpoint and max seq no shouldn't go backwards
                assertThat(localCheckpoint, greaterThanOrEqualTo(prevLocalCheckpoint));
                assertThat(maxSeqNo, greaterThanOrEqualTo(prevMaxSeqNo));
                try (IndexReader reader = DirectoryReader.open(commit)) {
                    Long highest = getHighestSeqNo(reader);
                    final long highestSeqNo;
                    if (highest != null) {
                        highestSeqNo = highest.longValue();
                    } else {
                        highestSeqNo = SequenceNumbers.NO_OPS_PERFORMED;
                    }
                    // make sure localCheckpoint <= highest seq no found <= maxSeqNo
                    assertThat(highestSeqNo, greaterThanOrEqualTo(localCheckpoint));
                    assertThat(highestSeqNo, lessThanOrEqualTo(maxSeqNo));
                    // make sure all sequence numbers up to and including the local checkpoint are in the index
                    FixedBitSet seqNosBitSet = getSeqNosSet(reader, highestSeqNo);
                    for (int i = 0; i <= localCheckpoint; i++) {
                        assertTrue("local checkpoint [" + localCheckpoint + "], _seq_no [" + i + "] should be indexed",
                            seqNosBitSet.get(i));
                    }
                }
                prevLocalCheckpoint = localCheckpoint;
                prevMaxSeqNo = maxSeqNo;
            }
        } finally {
            IOUtils.close(commits);
        }
    }

    private static Long getHighestSeqNo(final IndexReader reader) throws IOException {
        final String fieldName = SeqNoFieldMapper.NAME;
        long size = PointValues.size(reader, fieldName);
        if (size == 0) {
            return null;
        }
        byte[] max = PointValues.getMaxPackedValue(reader, fieldName);
        return LongPoint.decodeDimension(max, 0);
    }

    private static FixedBitSet getSeqNosSet(final IndexReader reader, final long highestSeqNo) throws IOException {
        // _seq_no are stored as doc values for the time being, so this is how we get them
        // (as opposed to using an IndexSearcher or IndexReader)
        final FixedBitSet bitSet = new FixedBitSet((int) highestSeqNo + 1);
        final List<LeafReaderContext> leaves = reader.leaves();
        if (leaves.isEmpty()) {
            return bitSet;
        }

        for (int i = 0; i < leaves.size(); i++) {
            final LeafReader leaf = leaves.get(i).reader();
            final NumericDocValues values = leaf.getNumericDocValues(SeqNoFieldMapper.NAME);
            if (values == null) {
                continue;
            }
            final Bits bits = leaf.getLiveDocs();
            for (int docID = 0; docID < leaf.maxDoc(); docID++) {
                if (bits == null || bits.get(docID)) {
                    if (values.advanceExact(docID) == false) {
                        throw new AssertionError("Document does not have a seq number: " + docID);
                    }
                    final long seqNo = values.longValue();
                    assertFalse("should not have more than one document with the same seq_no[" + seqNo + "]", bitSet.get((int) seqNo));
                    bitSet.set((int) seqNo);
                }
            }
        }
        return bitSet;
    }

    // #8603: make sure we can separately log IFD's messages
    public void testIndexWriterIFDInfoStream() throws IllegalAccessException, IOException {
        assumeFalse("who tests the tester?", VERBOSE);
        MockAppender mockAppender = new MockAppender("testIndexWriterIFDInfoStream");
        mockAppender.start();

        final Logger iwIFDLogger = Loggers.getLogger("org.elasticsearch.index.engine.Engine.IFD");

        ServerLoggers.addAppender(iwIFDLogger, mockAppender);
        ServerLoggers.setLevel(iwIFDLogger, Level.DEBUG);

        try {
            // First, with DEBUG, which should NOT log IndexWriter output:
            ParsedDocument doc = testParsedDocument("1", null, testDocumentWithTextField(), B_1, null);
            engine.index(indexForDoc(doc));
            engine.flush();
            assertFalse(mockAppender.sawIndexWriterMessage);
            assertFalse(mockAppender.sawIndexWriterIFDMessage);

            // Again, with TRACE, which should only log IndexWriter IFD output:
            ServerLoggers.setLevel(iwIFDLogger, Level.TRACE);
            engine.index(indexForDoc(doc));
            engine.flush();
            assertFalse(mockAppender.sawIndexWriterMessage);
            assertTrue(mockAppender.sawIndexWriterIFDMessage);

        } finally {
            ServerLoggers.removeAppender(iwIFDLogger, mockAppender);
            mockAppender.stop();
            ServerLoggers.setLevel(iwIFDLogger, (Level) null);
        }
    }

    public void testEnableGcDeletes() throws Exception {
        try (Store store = createStore();
             Engine engine = new InternalEngine(config(defaultSettings, store, createTempDir(), newMergePolicy(), null))) {
            engine.config().setEnableGcDeletes(false);

            final BiFunction<String, Engine.SearcherScope, Searcher> searcherFactory = engine::acquireSearcher;

            // Add document
            Document document = testDocument();
            document.add(new TextField("value", "test1", Field.Store.YES));

            ParsedDocument doc = testParsedDocument("1", null, document, B_2, null);
            engine.index(new Engine.Index(newUid(doc), doc, SequenceNumbers.UNASSIGNED_SEQ_NO, 0, 1, VersionType.EXTERNAL, Engine.Operation.Origin.PRIMARY, System.nanoTime(), -1, false));

            // Delete document we just added:
            engine.delete(new Engine.Delete("test", "1", newUid(doc), SequenceNumbers.UNASSIGNED_SEQ_NO, 0, 10, VersionType.EXTERNAL, Engine.Operation.Origin.PRIMARY, System.nanoTime()));

            // Get should not find the document
            Engine.GetResult getResult = engine.get(newGet(true, doc), searcherFactory);
            assertThat(getResult.exists(), equalTo(false));

            // Give the gc pruning logic a chance to kick in
            Thread.sleep(1000);

            if (randomBoolean()) {
                engine.refresh("test");
            }

            // Delete non-existent document
            engine.delete(new Engine.Delete("test", "2", newUid("2"), SequenceNumbers.UNASSIGNED_SEQ_NO, 0, 10, VersionType.EXTERNAL, Engine.Operation.Origin.PRIMARY, System.nanoTime()));

            // Get should not find the document (we never indexed uid=2):
            getResult = engine.get(new Engine.Get(true, "type", "2", newUid("2")), searcherFactory);
            assertThat(getResult.exists(), equalTo(false));

            // Try to index uid=1 with a too-old version, should fail:
            Engine.Index index = new Engine.Index(newUid(doc), doc, SequenceNumbers.UNASSIGNED_SEQ_NO, 0, 2, VersionType.EXTERNAL, Engine.Operation.Origin.PRIMARY, System.nanoTime(), -1, false);
            Engine.IndexResult indexResult = engine.index(index);
            assertTrue(indexResult.hasFailure());
            assertThat(indexResult.getFailure(), instanceOf(VersionConflictEngineException.class));

            // Get should still not find the document
            getResult = engine.get(newGet(true, doc), searcherFactory);
            assertThat(getResult.exists(), equalTo(false));

            // Try to index uid=2 with a too-old version, should fail:
            Engine.Index index1 = new Engine.Index(newUid(doc), doc, SequenceNumbers.UNASSIGNED_SEQ_NO, 0, 2, VersionType.EXTERNAL, Engine.Operation.Origin.PRIMARY, System.nanoTime(), -1, false);
            indexResult = engine.index(index1);
            assertTrue(indexResult.hasFailure());
            assertThat(indexResult.getFailure(), instanceOf(VersionConflictEngineException.class));

            // Get should not find the document
            getResult = engine.get(newGet(true, doc), searcherFactory);
            assertThat(getResult.exists(), equalTo(false));
        }
    }

    public void testExtractShardId() {
        try (Engine.Searcher test = this.engine.acquireSearcher("test")) {
            ShardId shardId = ShardUtils.extractShardId(test.getDirectoryReader());
            assertNotNull(shardId);
            assertEquals(shardId, engine.config().getShardId());
        }
    }

    /**
     * Random test that throws random exception and ensures all references are
     * counted down / released and resources are closed.
     */
    public void testFailStart() throws IOException {
        // this test fails if any reader, searcher or directory is not closed - MDW FTW
        final int iters = scaledRandomIntBetween(10, 100);
        for (int i = 0; i < iters; i++) {
            MockDirectoryWrapper wrapper = newMockDirectory();
            wrapper.setFailOnOpenInput(randomBoolean());
            wrapper.setAllowRandomFileNotFoundException(randomBoolean());
            wrapper.setRandomIOExceptionRate(randomDouble());
            wrapper.setRandomIOExceptionRateOnOpen(randomDouble());
            final Path translogPath = createTempDir("testFailStart");
            try (Store store = createStore(wrapper)) {
                int refCount = store.refCount();
                assertTrue("refCount: " + store.refCount(), store.refCount() > 0);
                InternalEngine holder;
                try {
                    holder = createEngine(store, translogPath);
                } catch (EngineCreationFailureException ex) {
                    assertEquals(store.refCount(), refCount);
                    continue;
                }
                assertEquals(store.refCount(), refCount + 1);
                final int numStarts = scaledRandomIntBetween(1, 5);
                for (int j = 0; j < numStarts; j++) {
                    try {
                        assertEquals(store.refCount(), refCount + 1);
                        holder.close();
                        holder = createEngine(store, translogPath);
                        assertEquals(store.refCount(), refCount + 1);
                    } catch (EngineCreationFailureException ex) {
                        // all is fine
                        assertEquals(store.refCount(), refCount);
                        break;
                    }
                }
                holder.close();
                assertEquals(store.refCount(), refCount);
            }
        }
    }

    public void testSettings() {
        CodecService codecService = new CodecService(null, logger);
        LiveIndexWriterConfig currentIndexWriterConfig = engine.getCurrentIndexWriterConfig();

        assertEquals(engine.config().getCodec().getName(), codecService.codec(codecName).getName());
        assertEquals(currentIndexWriterConfig.getCodec().getName(), codecService.codec(codecName).getName());
    }

    public void testMissingTranslog() throws IOException {
        // test that we can force start the engine , even if the translog is missing.
        engine.close();
        // fake a new translog, causing the engine to point to a missing one.
        Translog translog = createTranslog();
        long id = translog.currentFileGeneration();
        translog.close();
        IOUtils.rm(translog.location().resolve(Translog.getFilename(id)));
        try {
            engine = createEngine(store, primaryTranslogDir);
            fail("engine shouldn't start without a valid translog id");
        } catch (EngineCreationFailureException ex) {
            // expected
        }
        // now it should be OK.
        EngineConfig config = copy(config(defaultSettings, store, primaryTranslogDir, newMergePolicy(), null),
            EngineConfig.OpenMode.OPEN_INDEX_CREATE_TRANSLOG);
        engine = new InternalEngine(config);
    }

    public void testTranslogReplayWithFailure() throws IOException {
        final int numDocs = randomIntBetween(1, 10);
        for (int i = 0; i < numDocs; i++) {
            ParsedDocument doc = testParsedDocument(Integer.toString(i), null, testDocument(), new BytesArray("{}"), null);
            Engine.Index firstIndexRequest = new Engine.Index(newUid(doc), doc, SequenceNumbers.UNASSIGNED_SEQ_NO, 0, Versions.MATCH_DELETED, VersionType.INTERNAL, PRIMARY, System.nanoTime(), -1, false);
            Engine.IndexResult indexResult = engine.index(firstIndexRequest);
            assertThat(indexResult.getVersion(), equalTo(1L));
        }
        assertVisibleCount(engine, numDocs);
        engine.close();
        final MockDirectoryWrapper directory = DirectoryUtils.getLeaf(store.directory(), MockDirectoryWrapper.class);
        if (directory != null) {
            // since we rollback the IW we are writing the same segment files again after starting IW but MDW prevents
            // this so we have to disable the check explicitly
            boolean started = false;
            final int numIters = randomIntBetween(10, 20);
            for (int i = 0; i < numIters; i++) {
                directory.setRandomIOExceptionRateOnOpen(randomDouble());
                directory.setRandomIOExceptionRate(randomDouble());
                directory.setFailOnOpenInput(randomBoolean());
                directory.setAllowRandomFileNotFoundException(randomBoolean());
                try {
                    engine = createEngine(store, primaryTranslogDir);
                    started = true;
                    break;
                } catch (EngineException | IOException e) {
                }
            }

            directory.setRandomIOExceptionRateOnOpen(0.0);
            directory.setRandomIOExceptionRate(0.0);
            directory.setFailOnOpenInput(false);
            directory.setAllowRandomFileNotFoundException(false);
            if (started == false) {
                engine = createEngine(store, primaryTranslogDir);
            }
        } else {
            // no mock directory, no fun.
            engine = createEngine(store, primaryTranslogDir);
        }
        assertVisibleCount(engine, numDocs, false);
    }

    private static void assertVisibleCount(InternalEngine engine, int numDocs) throws IOException {
        assertVisibleCount(engine, numDocs, true);
    }

    private static void assertVisibleCount(InternalEngine engine, int numDocs, boolean refresh) throws IOException {
        if (refresh) {
            engine.refresh("test");
        }
        try (Searcher searcher = engine.acquireSearcher("test")) {
            final TotalHitCountCollector collector = new TotalHitCountCollector();
            searcher.searcher().search(new MatchAllDocsQuery(), collector);
            assertThat(collector.getTotalHits(), equalTo(numDocs));
        }
    }

    public void testTranslogCleanUpPostCommitCrash() throws Exception {
        IndexSettings indexSettings = new IndexSettings(defaultSettings.getIndexMetaData(), defaultSettings.getNodeSettings(),
            defaultSettings.getScopedSettings());
        IndexMetaData.Builder builder = IndexMetaData.builder(indexSettings.getIndexMetaData());
        builder.settings(Settings.builder().put(indexSettings.getSettings())
            .put(IndexSettings.INDEX_TRANSLOG_RETENTION_AGE_SETTING.getKey(), "-1")
            .put(IndexSettings.INDEX_TRANSLOG_RETENTION_SIZE_SETTING.getKey(), "-1")
        );
        indexSettings.updateIndexMetaData(builder.build());

        try (Store store = createStore()) {
            AtomicBoolean throwErrorOnCommit = new AtomicBoolean();
            final Path translogPath = createTempDir();
            final AtomicLong globalCheckpoint = new AtomicLong(SequenceNumbers.UNASSIGNED_SEQ_NO);
            final LongSupplier globalCheckpointSupplier = () -> globalCheckpoint.get();
            try (InternalEngine engine =
                     new InternalEngine(config(indexSettings, store, translogPath, newMergePolicy(), null, null,
                         globalCheckpointSupplier)) {

                @Override
                protected void commitIndexWriter(IndexWriter writer, Translog translog, String syncId) throws IOException {
                    super.commitIndexWriter(writer, translog, syncId);
                    if (throwErrorOnCommit.get()) {
                        throw new RuntimeException("power's out");
                    }
                }
            }) {
                final ParsedDocument doc1 = testParsedDocument("1", null, testDocumentWithTextField(), SOURCE, null);
                engine.index(indexForDoc(doc1));
                globalCheckpoint.set(engine.getLocalCheckpointTracker().getCheckpoint());
                throwErrorOnCommit.set(true);
                FlushFailedEngineException e = expectThrows(FlushFailedEngineException.class, engine::flush);
                assertThat(e.getCause().getMessage(), equalTo("power's out"));
            }
            try (InternalEngine engine =
                     new InternalEngine(config(indexSettings, store, translogPath, newMergePolicy(), null, null,
                         globalCheckpointSupplier))) {
                engine.recoverFromTranslog();
                assertVisibleCount(engine, 1);
                final long committedGen = Long.valueOf(
                    engine.getLastCommittedSegmentInfos().getUserData().get(Translog.TRANSLOG_GENERATION_KEY));
                for (int gen = 1; gen < committedGen; gen++) {
                    final Path genFile = translogPath.resolve(Translog.getFilename(gen));
                    assertFalse(genFile + " wasn't cleaned up", Files.exists(genFile));
                }
            }
        }
    }

    public void testSkipTranslogReplay() throws IOException {
        final int numDocs = randomIntBetween(1, 10);
        for (int i = 0; i < numDocs; i++) {
            ParsedDocument doc = testParsedDocument(Integer.toString(i), null, testDocument(), new BytesArray("{}"), null);
            Engine.Index firstIndexRequest = new Engine.Index(newUid(doc), doc, SequenceNumbers.UNASSIGNED_SEQ_NO, 0, Versions.MATCH_DELETED, VersionType.INTERNAL, PRIMARY, System.nanoTime(), -1, false);
            Engine.IndexResult indexResult = engine.index(firstIndexRequest);
            assertThat(indexResult.getVersion(), equalTo(1L));
        }
        assertVisibleCount(engine, numDocs);
        engine.close();
        engine = new InternalEngine(copy(engine.config(), EngineConfig.OpenMode.OPEN_INDEX_CREATE_TRANSLOG));
        try (Engine.Searcher searcher = engine.acquireSearcher("test")) {
            TopDocs topDocs = searcher.searcher().search(new MatchAllDocsQuery(), randomIntBetween(numDocs, numDocs + 10));
            assertThat(topDocs.totalHits, equalTo(0L));
        }
    }

    private Mapping dynamicUpdate() {
        BuilderContext context = new BuilderContext(
            Settings.builder().put(IndexMetaData.SETTING_VERSION_CREATED, Version.CURRENT).build(), new ContentPath());
        final RootObjectMapper root = new RootObjectMapper.Builder("some_type").build(context);
        return new Mapping(Version.CURRENT, root, new MetadataFieldMapper[0], emptyMap());
    }

    private Path[] filterExtraFSFiles(Path[] files) {
        List<Path> paths = new ArrayList<>();
        for (Path p : files) {
            if (p.getFileName().toString().startsWith("extra")) {
                continue;
            }
            paths.add(p);
        }
        return paths.toArray(new Path[0]);
    }

    public void testTranslogReplay() throws IOException {
        final LongSupplier inSyncGlobalCheckpointSupplier = () -> this.engine.getLocalCheckpointTracker().getCheckpoint();
        final int numDocs = randomIntBetween(1, 10);
        for (int i = 0; i < numDocs; i++) {
            ParsedDocument doc = testParsedDocument(Integer.toString(i), null, testDocument(), new BytesArray("{}"), null);
            Engine.Index firstIndexRequest = new Engine.Index(newUid(doc), doc, SequenceNumbers.UNASSIGNED_SEQ_NO, 0, Versions.MATCH_DELETED, VersionType.INTERNAL, PRIMARY, System.nanoTime(), -1, false);
            Engine.IndexResult indexResult = engine.index(firstIndexRequest);
            assertThat(indexResult.getVersion(), equalTo(1L));
        }
        assertVisibleCount(engine, numDocs);

        TranslogHandler parser = (TranslogHandler) engine.config().getTranslogRecoveryRunner();
        parser.mappingUpdate = dynamicUpdate();

        engine.close();
        engine = new InternalEngine(copy(engine.config(), EngineConfig.OpenMode.OPEN_INDEX_AND_TRANSLOG, inSyncGlobalCheckpointSupplier)); // we need to reuse the engine config unless the parser.mappingModified won't work
        engine.recoverFromTranslog();

        assertVisibleCount(engine, numDocs, false);
        parser = (TranslogHandler) engine.config().getTranslogRecoveryRunner();
        assertEquals(numDocs, parser.appliedOperations());
        if (parser.mappingUpdate != null) {
            assertEquals(1, parser.getRecoveredTypes().size());
            assertTrue(parser.getRecoveredTypes().containsKey("test"));
        } else {
            assertEquals(0, parser.getRecoveredTypes().size());
        }

        engine.close();
        engine = createEngine(store, primaryTranslogDir, inSyncGlobalCheckpointSupplier);
        assertVisibleCount(engine, numDocs, false);
        parser = (TranslogHandler) engine.config().getTranslogRecoveryRunner();
        assertEquals(0, parser.appliedOperations());

        final boolean flush = randomBoolean();
        int randomId = randomIntBetween(numDocs + 1, numDocs + 10);
        ParsedDocument doc = testParsedDocument(Integer.toString(randomId), null, testDocument(), new BytesArray("{}"), null);
        Engine.Index firstIndexRequest = new Engine.Index(newUid(doc), doc, SequenceNumbers.UNASSIGNED_SEQ_NO, 0, 1, VersionType.EXTERNAL, PRIMARY, System.nanoTime(), -1, false);
        Engine.IndexResult indexResult = engine.index(firstIndexRequest);
        assertThat(indexResult.getVersion(), equalTo(1L));
        if (flush) {
            engine.flush();
            engine.refresh("test");
        }

        doc = testParsedDocument(Integer.toString(randomId), null, testDocument(), new BytesArray("{}"), null);
        Engine.Index idxRequest = new Engine.Index(newUid(doc), doc, SequenceNumbers.UNASSIGNED_SEQ_NO, 0, 2, VersionType.EXTERNAL, PRIMARY, System.nanoTime(), -1, false);
        Engine.IndexResult result = engine.index(idxRequest);
        engine.refresh("test");
        assertThat(result.getVersion(), equalTo(2L));
        try (Engine.Searcher searcher = engine.acquireSearcher("test")) {
            TopDocs topDocs = searcher.searcher().search(new MatchAllDocsQuery(), numDocs + 1);
            assertThat(topDocs.totalHits, equalTo(numDocs + 1L));
        }

        engine.close();
        engine = createEngine(store, primaryTranslogDir, inSyncGlobalCheckpointSupplier);
        try (Engine.Searcher searcher = engine.acquireSearcher("test")) {
            TopDocs topDocs = searcher.searcher().search(new MatchAllDocsQuery(), numDocs + 1);
            assertThat(topDocs.totalHits, equalTo(numDocs + 1L));
        }
        parser = (TranslogHandler) engine.config().getTranslogRecoveryRunner();
        assertEquals(flush ? 1 : 2, parser.appliedOperations());
        engine.delete(new Engine.Delete("test", Integer.toString(randomId), newUid(doc)));
        if (randomBoolean()) {
            engine.refresh("test");
        } else {
            engine.close();
            engine = createEngine(store, primaryTranslogDir, inSyncGlobalCheckpointSupplier);
        }
        try (Engine.Searcher searcher = engine.acquireSearcher("test")) {
            TopDocs topDocs = searcher.searcher().search(new MatchAllDocsQuery(), numDocs);
            assertThat(topDocs.totalHits, equalTo((long) numDocs));
        }
    }

    public void testRecoverFromForeignTranslog() throws IOException {
        final int numDocs = randomIntBetween(1, 10);
        for (int i = 0; i < numDocs; i++) {
            ParsedDocument doc = testParsedDocument(Integer.toString(i), null, testDocument(), new BytesArray("{}"), null);
            Engine.Index firstIndexRequest = new Engine.Index(newUid(doc), doc, SequenceNumbers.UNASSIGNED_SEQ_NO, 0, Versions.MATCH_DELETED, VersionType.INTERNAL, PRIMARY, System.nanoTime(), -1, false);
            Engine.IndexResult index = engine.index(firstIndexRequest);
            assertThat(index.getVersion(), equalTo(1L));
        }
        assertVisibleCount(engine, numDocs);
        Translog.TranslogGeneration generation = engine.getTranslog().getGeneration();
        engine.close();

        Translog translog = new Translog(
            new TranslogConfig(shardId, createTempDir(), INDEX_SETTINGS, BigArrays.NON_RECYCLING_INSTANCE),
            null, createTranslogDeletionPolicy(INDEX_SETTINGS), () -> SequenceNumbers.UNASSIGNED_SEQ_NO);
        translog.add(new Translog.Index("test", "SomeBogusId", 0, "{}".getBytes(Charset.forName("UTF-8"))));
        assertEquals(generation.translogFileGeneration, translog.currentFileGeneration());
        translog.close();

        EngineConfig config = engine.config();
        /* create a TranslogConfig that has been created with a different UUID */
        TranslogConfig translogConfig = new TranslogConfig(shardId, translog.location(), config.getIndexSettings(),
            BigArrays.NON_RECYCLING_INSTANCE);

        EngineConfig brokenConfig = new EngineConfig(EngineConfig.OpenMode.OPEN_INDEX_AND_TRANSLOG, shardId, allocationId.getId(),
                threadPool, config.getIndexSettings(), null, store, newMergePolicy(), config.getAnalyzer(), config.getSimilarity(),
                new CodecService(null, logger), config.getEventListener(), IndexSearcher.getDefaultQueryCache(),
                IndexSearcher.getDefaultQueryCachingPolicy(), false, translogConfig, TimeValue.timeValueMinutes(5),
                config.getExternalRefreshListener(), config.getInternalRefreshListener(), null, config.getTranslogRecoveryRunner(),
                new NoneCircuitBreakerService(), () -> SequenceNumbers.UNASSIGNED_SEQ_NO);
        try {
            InternalEngine internalEngine = new InternalEngine(brokenConfig);
            fail("translog belongs to a different engine");
        } catch (EngineCreationFailureException ex) {
        }

        engine = createEngine(store, primaryTranslogDir); // and recover again!
        assertVisibleCount(engine, numDocs, false);
    }

    public void testHistoryUUIDIsSetIfMissing() throws IOException {
        final int numDocs = randomIntBetween(0, 3);
        for (int i = 0; i < numDocs; i++) {
            ParsedDocument doc = testParsedDocument(Integer.toString(i), null, testDocument(), new BytesArray("{}"), null);
            Engine.Index firstIndexRequest = new Engine.Index(newUid(doc), doc, SequenceNumbers.UNASSIGNED_SEQ_NO, 0, Versions.MATCH_DELETED, VersionType.INTERNAL, PRIMARY, System.nanoTime(), -1, false);
            Engine.IndexResult index = engine.index(firstIndexRequest);
            assertThat(index.getVersion(), equalTo(1L));
        }
        assertVisibleCount(engine, numDocs);
        engine.close();

        IndexWriterConfig iwc = new IndexWriterConfig(null)
            .setCommitOnClose(false)
            // we don't want merges to happen here - we call maybe merge on the engine
            // later once we stared it up otherwise we would need to wait for it here
            // we also don't specify a codec here and merges should use the engines for this index
            .setMergePolicy(NoMergePolicy.INSTANCE)
            .setOpenMode(IndexWriterConfig.OpenMode.APPEND);
        try (IndexWriter writer = new IndexWriter(store.directory(), iwc)) {
            Map<String, String> newCommitData = new HashMap<>();
            for (Map.Entry<String, String> entry: writer.getLiveCommitData()) {
                if (entry.getKey().equals(Engine.HISTORY_UUID_KEY) == false)  {
                    newCommitData.put(entry.getKey(), entry.getValue());
                }
            }
            writer.setLiveCommitData(newCommitData.entrySet());
            writer.commit();
        }

        final IndexSettings indexSettings = IndexSettingsModule.newIndexSettings("test", Settings.builder()
            .put(defaultSettings.getSettings())
            .put(IndexMetaData.SETTING_VERSION_CREATED, Version.V_6_0_0_beta1)
            .build());

        EngineConfig config = engine.config();

        EngineConfig newConfig = new EngineConfig(
            randomBoolean() ? EngineConfig.OpenMode.OPEN_INDEX_AND_TRANSLOG : EngineConfig.OpenMode.OPEN_INDEX_CREATE_TRANSLOG,
            shardId, allocationId.getId(),
            threadPool, indexSettings, null, store, newMergePolicy(), config.getAnalyzer(), config.getSimilarity(),
            new CodecService(null, logger), config.getEventListener(), IndexSearcher.getDefaultQueryCache(),
            IndexSearcher.getDefaultQueryCachingPolicy(), false, config.getTranslogConfig(), TimeValue.timeValueMinutes(5),
            config.getExternalRefreshListener(), config.getInternalRefreshListener(), null, config.getTranslogRecoveryRunner(),
            new NoneCircuitBreakerService(), () -> SequenceNumbers.UNASSIGNED_SEQ_NO);
        engine = new InternalEngine(newConfig);
        if (newConfig.getOpenMode() == EngineConfig.OpenMode.OPEN_INDEX_AND_TRANSLOG) {
            engine.recoverFromTranslog();
            assertVisibleCount(engine, numDocs, false);
        } else {
            assertVisibleCount(engine, 0, false);
        }
        assertThat(engine.getHistoryUUID(), notNullValue());
    }

    public void testHistoryUUIDCanBeForced() throws IOException {
        final int numDocs = randomIntBetween(0, 3);
        for (int i = 0; i < numDocs; i++) {
            ParsedDocument doc = testParsedDocument(Integer.toString(i), null, testDocument(), new BytesArray("{}"), null);
            Engine.Index firstIndexRequest = new Engine.Index(newUid(doc), doc, SequenceNumbers.UNASSIGNED_SEQ_NO, 0, Versions.MATCH_DELETED, VersionType.INTERNAL, PRIMARY, System.nanoTime(), -1, false);
            Engine.IndexResult index = engine.index(firstIndexRequest);
            assertThat(index.getVersion(), equalTo(1L));
        }
        assertVisibleCount(engine, numDocs);
        final String oldHistoryUUID = engine.getHistoryUUID();
        engine.close();
        EngineConfig config = engine.config();

        EngineConfig newConfig = new EngineConfig(
            randomBoolean() ? EngineConfig.OpenMode.CREATE_INDEX_AND_TRANSLOG : EngineConfig.OpenMode.OPEN_INDEX_CREATE_TRANSLOG,
            shardId, allocationId.getId(),
            threadPool, config.getIndexSettings(), null, store, newMergePolicy(), config.getAnalyzer(), config.getSimilarity(),
            new CodecService(null, logger), config.getEventListener(), IndexSearcher.getDefaultQueryCache(),
            IndexSearcher.getDefaultQueryCachingPolicy(), true, config.getTranslogConfig(), TimeValue.timeValueMinutes(5),
            config.getExternalRefreshListener(), config.getInternalRefreshListener(), null, config.getTranslogRecoveryRunner(),
            new NoneCircuitBreakerService(), () -> SequenceNumbers.UNASSIGNED_SEQ_NO);
        if (newConfig.getOpenMode() == EngineConfig.OpenMode.CREATE_INDEX_AND_TRANSLOG) {
            Lucene.cleanLuceneIndex(store.directory());
        }
        engine = new InternalEngine(newConfig);
        if (newConfig.getOpenMode() == EngineConfig.OpenMode.OPEN_INDEX_AND_TRANSLOG) {
            engine.recoverFromTranslog();
            assertVisibleCount(engine, numDocs, false);
        } else {
            assertVisibleCount(engine, 0, false);
        }
        assertThat(engine.getHistoryUUID(), not(equalTo(oldHistoryUUID)));
    }

    public void testShardNotAvailableExceptionWhenEngineClosedConcurrently() throws IOException, InterruptedException {
        AtomicReference<Exception> exception = new AtomicReference<>();
        String operation = randomFrom("optimize", "refresh", "flush");
        Thread mergeThread = new Thread() {
            @Override
            public void run() {
                boolean stop = false;
                logger.info("try with {}", operation);
                while (stop == false) {
                    try {
                        switch (operation) {
                            case "optimize": {
                                engine.forceMerge(true, 1, false, false, false);
                                break;
                            }
                            case "refresh": {
                                engine.refresh("test refresh");
                                break;
                            }
                            case "flush": {
                                engine.flush(true, false);
                                break;
                            }
                        }
                    } catch (Exception e) {
                        exception.set(e);
                        stop = true;
                    }
                }
            }
        };
        mergeThread.start();
        engine.close();
        mergeThread.join();
        logger.info("exception caught: ", exception.get());
        assertTrue("expected an Exception that signals shard is not available", TransportActions.isShardNotAvailableException(exception.get()));
    }

    /**
     * Tests that when the close method returns the engine is actually guaranteed to have cleaned up and that resources are closed
     */
    public void testConcurrentEngineClosed() throws BrokenBarrierException, InterruptedException {
        Thread[] closingThreads = new Thread[3];
        CyclicBarrier barrier = new CyclicBarrier(1 + closingThreads.length + 1);
        Thread failEngine = new Thread(new AbstractRunnable() {
            @Override
            public void onFailure(Exception e) {
                throw new AssertionError(e);
            }

            @Override
            protected void doRun() throws Exception {
                barrier.await();
                engine.failEngine("test", new RuntimeException("test"));
            }
        });
        failEngine.start();
        for (int i = 0;i < closingThreads.length ; i++) {
            boolean flushAndClose = randomBoolean();
            closingThreads[i] = new Thread(new AbstractRunnable() {
                @Override
                public void onFailure(Exception e) {
                    throw new AssertionError(e);
                }

                @Override
                protected void doRun() throws Exception {
                    barrier.await();
                    if (flushAndClose) {
                        engine.flushAndClose();
                    } else {
                        engine.close();
                    }
                    // try to acquire the writer lock - i.e., everything is closed, we need to synchronize
                    // to avoid races between closing threads
                    synchronized (closingThreads) {
                        try (Lock ignored = store.directory().obtainLock(IndexWriter.WRITE_LOCK_NAME)) {
                            // all good.
                        }
                    }
                }
            });
            closingThreads[i].setName("closingThread_" + i);
            closingThreads[i].start();
        }
        barrier.await();
        failEngine.join();
        for (Thread t : closingThreads) {
            t.join();
        }
    }

    public void testCurrentTranslogIDisCommitted() throws IOException {
        final AtomicLong globalCheckpoint = new AtomicLong(SequenceNumbers.UNASSIGNED_SEQ_NO);
        try (Store store = createStore()) {
            EngineConfig config = config(defaultSettings, store, createTempDir(), newMergePolicy(), null, null, globalCheckpoint::get);

            // create
            {
                ParsedDocument doc = testParsedDocument(Integer.toString(0), null, testDocument(), new BytesArray("{}"), null);
                Engine.Index firstIndexRequest = new Engine.Index(newUid(doc), doc, SequenceNumbers.UNASSIGNED_SEQ_NO, 0, Versions.MATCH_DELETED, VersionType.INTERNAL, PRIMARY, System.nanoTime(), -1, false);

                try (InternalEngine engine = new InternalEngine(copy(config, EngineConfig.OpenMode.CREATE_INDEX_AND_TRANSLOG))){
                    assertFalse(engine.isRecovering());
                    engine.index(firstIndexRequest);
                    globalCheckpoint.set(engine.getLocalCheckpointTracker().getCheckpoint());
                    expectThrows(IllegalStateException.class, () -> engine.recoverFromTranslog());
                    Map<String, String> userData = engine.getLastCommittedSegmentInfos().getUserData();
                    assertEquals("1", userData.get(Translog.TRANSLOG_GENERATION_KEY));
                    assertEquals(engine.getTranslog().getTranslogUUID(), userData.get(Translog.TRANSLOG_UUID_KEY));
                }
            }
            // open and recover tlog
            {
                for (int i = 0; i < 2; i++) {
                    try (InternalEngine engine = new InternalEngine(copy(config, EngineConfig.OpenMode.OPEN_INDEX_AND_TRANSLOG))) {
                        assertTrue(engine.isRecovering());
                        Map<String, String> userData = engine.getLastCommittedSegmentInfos().getUserData();
                        if (i == 0) {
                            assertEquals("1", userData.get(Translog.TRANSLOG_GENERATION_KEY));
                        } else {
                            assertEquals("3", userData.get(Translog.TRANSLOG_GENERATION_KEY));
                        }
                        assertEquals(engine.getTranslog().getTranslogUUID(), userData.get(Translog.TRANSLOG_UUID_KEY));
                        engine.recoverFromTranslog();
                        userData = engine.getLastCommittedSegmentInfos().getUserData();
                        assertEquals("3", userData.get(Translog.TRANSLOG_GENERATION_KEY));
                        assertEquals(engine.getTranslog().getTranslogUUID(), userData.get(Translog.TRANSLOG_UUID_KEY));
                    }
                }
            }
            // open index with new tlog
            {
                try (InternalEngine engine = new InternalEngine(copy(config, EngineConfig.OpenMode.OPEN_INDEX_CREATE_TRANSLOG))) {
                    Map<String, String> userData = engine.getLastCommittedSegmentInfos().getUserData();
                    assertEquals("1", userData.get(Translog.TRANSLOG_GENERATION_KEY));
                    assertEquals(engine.getTranslog().getTranslogUUID(), userData.get(Translog.TRANSLOG_UUID_KEY));
                    expectThrows(IllegalStateException.class, () -> engine.recoverFromTranslog());
                    assertEquals(1, engine.getTranslog().currentFileGeneration());
                    assertEquals(0L, engine.getTranslog().uncommittedOperations());
                }
            }

            // open and recover tlog with empty tlog
            {
                for (int i = 0; i < 2; i++) {
                    try (InternalEngine engine = new InternalEngine(copy(config, EngineConfig.OpenMode.OPEN_INDEX_AND_TRANSLOG))) {
                        Map<String, String> userData = engine.getLastCommittedSegmentInfos().getUserData();
                        assertEquals("1", userData.get(Translog.TRANSLOG_GENERATION_KEY));
                        assertEquals(engine.getTranslog().getTranslogUUID(), userData.get(Translog.TRANSLOG_UUID_KEY));
                        engine.recoverFromTranslog();
                        userData = engine.getLastCommittedSegmentInfos().getUserData();
                        assertEquals("no changes - nothing to commit", "1", userData.get(Translog.TRANSLOG_GENERATION_KEY));
                        assertEquals(engine.getTranslog().getTranslogUUID(), userData.get(Translog.TRANSLOG_UUID_KEY));
                    }
                }
            }
        }
    }

    private static class ThrowingIndexWriter extends IndexWriter {
        private AtomicReference<Supplier<Exception>> failureToThrow = new AtomicReference<>();

        ThrowingIndexWriter(Directory d, IndexWriterConfig conf) throws IOException {
            super(d, conf);
        }

        @Override
        public long addDocument(Iterable<? extends IndexableField> doc) throws IOException {
            maybeThrowFailure();
            return super.addDocument(doc);
        }

        private void maybeThrowFailure() throws IOException {
            if (failureToThrow.get() != null) {
                Exception failure = failureToThrow.get().get();
                if (failure instanceof RuntimeException) {
                    throw (RuntimeException) failure;
                } else if (failure instanceof IOException) {
                    throw (IOException) failure;
                } else {
                    assert false: "unsupported failure class: " + failure.getClass().getCanonicalName();
                }
            }
        }

        @Override
        public long deleteDocuments(Term... terms) throws IOException {
            maybeThrowFailure();
            return super.deleteDocuments(terms);
        }

        public void setThrowFailure(Supplier<Exception> failureSupplier) {
            failureToThrow.set(failureSupplier);
        }

        public void clearFailure() {
            failureToThrow.set(null);
        }
    }

    public void testHandleDocumentFailure() throws Exception {
        try (Store store = createStore()) {
            final ParsedDocument doc1 = testParsedDocument("1", null, testDocumentWithTextField(), B_1, null);
            final ParsedDocument doc2 = testParsedDocument("2", null, testDocumentWithTextField(), B_1, null);
            final ParsedDocument doc3 = testParsedDocument("3", null, testDocumentWithTextField(), B_1, null);

            AtomicReference<ThrowingIndexWriter> throwingIndexWriter = new AtomicReference<>();
            try (Engine engine = createEngine(defaultSettings, store, createTempDir(), NoMergePolicy.INSTANCE,
                (directory, iwc) -> {
                  throwingIndexWriter.set(new ThrowingIndexWriter(directory, iwc));
                  return throwingIndexWriter.get();
                })
            ) {
                // test document failure while indexing
                if (randomBoolean()) {
                    throwingIndexWriter.get().setThrowFailure(() -> new IOException("simulated"));
                } else {
                    throwingIndexWriter.get().setThrowFailure(() -> new IllegalArgumentException("simulated max token length"));
                }
                // test index with document failure
                Engine.IndexResult indexResult = engine.index(indexForDoc(doc1));
                assertNotNull(indexResult.getFailure());
                assertThat(indexResult.getSeqNo(), equalTo(0L));
                assertThat(indexResult.getVersion(), equalTo(Versions.MATCH_ANY));
                assertNotNull(indexResult.getTranslogLocation());

                throwingIndexWriter.get().clearFailure();
                indexResult = engine.index(indexForDoc(doc1));
                assertThat(indexResult.getSeqNo(), equalTo(1L));
                assertThat(indexResult.getVersion(), equalTo(1L));
                assertNull(indexResult.getFailure());
                assertNotNull(indexResult.getTranslogLocation());
                engine.index(indexForDoc(doc2));

                // test failure while deleting
                // all these simulated exceptions are not fatal to the IW so we treat them as document failures
                final Engine.DeleteResult deleteResult;
                if (randomBoolean()) {
                    throwingIndexWriter.get().setThrowFailure(() -> new IOException("simulated"));
                    deleteResult = engine.delete(new Engine.Delete("test", "1", newUid(doc1)));
                    assertThat(deleteResult.getFailure(), instanceOf(IOException.class));
                } else {
                    throwingIndexWriter.get().setThrowFailure(() -> new IllegalArgumentException("simulated max token length"));
                    deleteResult = engine.delete(new Engine.Delete("test", "1", newUid(doc1)));
                    assertThat(deleteResult.getFailure(),
                        instanceOf(IllegalArgumentException.class));
                }
                assertThat(deleteResult.getVersion(), equalTo(2L));
                assertThat(deleteResult.getSeqNo(), equalTo(3L));

                // test non document level failure is thrown
                if (randomBoolean()) {
                    // simulate close by corruption
                    throwingIndexWriter.get().setThrowFailure(null);
                    UncheckedIOException uncheckedIOException = expectThrows(UncheckedIOException.class, () -> {
                        Engine.Index index = indexForDoc(doc3);
                        index.parsedDoc().rootDoc().add(new StoredField("foo", "bar") {
                            // this is a hack to add a failure during store document which triggers a tragic event
                            // and in turn fails the engine
                            @Override
                            public BytesRef binaryValue() {
                                throw new UncheckedIOException(new MockDirectoryWrapper.FakeIOException());
                            }
                        });
                        engine.index(index);
                    });
                    assertTrue(uncheckedIOException.getCause() instanceof MockDirectoryWrapper.FakeIOException);
                } else {
                    // normal close
                    engine.close();
                }
                // now the engine is closed check we respond correctly
                try {
                    if (randomBoolean()) {
                        engine.index(indexForDoc(doc1));
                    } else {
                        engine.delete(new Engine.Delete("test", "", newUid(doc1)));
                    }
                    fail("engine should be closed");
                } catch (Exception e) {
                    assertThat(e, instanceOf(AlreadyClosedException.class));
                }
            }
        }
    }

    public void testDoubleDeliveryPrimary() throws IOException {
        final ParsedDocument doc = testParsedDocument("1", null, testDocumentWithTextField(), new BytesArray("{}".getBytes(Charset.defaultCharset())), null);
        Engine.Index operation = appendOnlyPrimary(doc, false, 1);
        Engine.Index retry = appendOnlyPrimary(doc, true, 1);
        if (randomBoolean()) {
            Engine.IndexResult indexResult = engine.index(operation);
            assertFalse(engine.indexWriterHasDeletions());
            assertEquals(0, engine.getNumVersionLookups());
            assertNotNull(indexResult.getTranslogLocation());
            Engine.IndexResult retryResult = engine.index(retry);
            assertTrue(engine.indexWriterHasDeletions());
            assertEquals(0, engine.getNumVersionLookups());
            assertNotNull(retryResult.getTranslogLocation());
            assertTrue(retryResult.getTranslogLocation().compareTo(indexResult.getTranslogLocation()) > 0);
        } else {
            Engine.IndexResult retryResult = engine.index(retry);
            assertTrue(engine.indexWriterHasDeletions());
            assertEquals(0, engine.getNumVersionLookups());
            assertNotNull(retryResult.getTranslogLocation());
            Engine.IndexResult indexResult = engine.index(operation);
            assertTrue(engine.indexWriterHasDeletions());
            assertEquals(0, engine.getNumVersionLookups());
            assertNotNull(retryResult.getTranslogLocation());
            assertTrue(retryResult.getTranslogLocation().compareTo(indexResult.getTranslogLocation()) < 0);
        }

        engine.refresh("test");
        try (Engine.Searcher searcher = engine.acquireSearcher("test")) {
            TopDocs topDocs = searcher.searcher().search(new MatchAllDocsQuery(), 10);
            assertEquals(1, topDocs.totalHits);
        }
        operation = appendOnlyPrimary(doc, false, 1);
        retry = appendOnlyPrimary(doc, true, 1);
        if (randomBoolean()) {
            Engine.IndexResult indexResult = engine.index(operation);
            assertNotNull(indexResult.getTranslogLocation());
            Engine.IndexResult retryResult = engine.index(retry);
            assertNotNull(retryResult.getTranslogLocation());
            assertTrue(retryResult.getTranslogLocation().compareTo(indexResult.getTranslogLocation()) > 0);
        } else {
            Engine.IndexResult retryResult = engine.index(retry);
            assertNotNull(retryResult.getTranslogLocation());
            Engine.IndexResult indexResult = engine.index(operation);
            assertNotNull(retryResult.getTranslogLocation());
            assertTrue(retryResult.getTranslogLocation().compareTo(indexResult.getTranslogLocation()) < 0);
        }

        engine.refresh("test");
        try (Engine.Searcher searcher = engine.acquireSearcher("test")) {
            TopDocs topDocs = searcher.searcher().search(new MatchAllDocsQuery(), 10);
            assertEquals(1, topDocs.totalHits);
        }
    }

    public void testDoubleDeliveryReplicaAppendingAndDeleteOnly() throws IOException {
        final ParsedDocument doc = testParsedDocument("1", null, testDocumentWithTextField(),
            new BytesArray("{}".getBytes(Charset.defaultCharset())), null);
        Engine.Index operation = appendOnlyReplica(doc, false, 1, randomIntBetween(0, 5));
        Engine.Index retry = appendOnlyReplica(doc, true, 1, randomIntBetween(0, 5));
        Engine.Delete delete = new Engine.Delete(operation.type(), operation.id(), operation.uid(),
            Math.max(retry.seqNo(), operation.seqNo())+1, operation.primaryTerm(), operation.version()+1, operation.versionType(),
            REPLICA, operation.startTime()+1);
        // operations with a seq# equal or lower to the local checkpoint are not indexed to lucene
        // and the version lookup is skipped
        final boolean belowLckp = operation.seqNo() == 0 && retry.seqNo() == 0;
        if (randomBoolean()) {
            Engine.IndexResult indexResult = engine.index(operation);
            assertFalse(engine.indexWriterHasDeletions());
            assertEquals(0, engine.getNumVersionLookups());
            assertNotNull(indexResult.getTranslogLocation());
            engine.delete(delete);
            assertEquals(1, engine.getNumVersionLookups());
            assertTrue(engine.indexWriterHasDeletions());
            Engine.IndexResult retryResult = engine.index(retry);
            assertEquals(belowLckp ? 1 : 2, engine.getNumVersionLookups());
            assertNotNull(retryResult.getTranslogLocation());
            assertTrue(retryResult.getTranslogLocation().compareTo(indexResult.getTranslogLocation()) > 0);
        } else {
            Engine.IndexResult retryResult = engine.index(retry);
            assertFalse(engine.indexWriterHasDeletions());
            assertEquals(1, engine.getNumVersionLookups());
            assertNotNull(retryResult.getTranslogLocation());
            engine.delete(delete);
            assertTrue(engine.indexWriterHasDeletions());
            assertEquals(2, engine.getNumVersionLookups());
            Engine.IndexResult indexResult = engine.index(operation);
            assertEquals(belowLckp ? 2 : 3, engine.getNumVersionLookups());
            assertNotNull(retryResult.getTranslogLocation());
            assertTrue(retryResult.getTranslogLocation().compareTo(indexResult.getTranslogLocation()) < 0);
        }

        engine.refresh("test");
        try (Engine.Searcher searcher = engine.acquireSearcher("test")) {
            TopDocs topDocs = searcher.searcher().search(new MatchAllDocsQuery(), 10);
            assertEquals(0, topDocs.totalHits);
        }
    }

    public void testDoubleDeliveryReplicaAppendingOnly() throws IOException {
        final ParsedDocument doc = testParsedDocument("1", null, testDocumentWithTextField(),
            new BytesArray("{}".getBytes(Charset.defaultCharset())), null);
        Engine.Index operation = appendOnlyReplica(doc, false, 1, randomIntBetween(0, 5));
        Engine.Index retry = appendOnlyReplica(doc, true, 1, randomIntBetween(0, 5));
        // operations with a seq# equal or lower to the local checkpoint are not indexed to lucene
        // and the version lookup is skipped
        final boolean belowLckp = operation.seqNo() == 0 && retry.seqNo() == 0;
        if (randomBoolean()) {
            Engine.IndexResult indexResult = engine.index(operation);
            assertFalse(engine.indexWriterHasDeletions());
            assertEquals(0, engine.getNumVersionLookups());
            assertNotNull(indexResult.getTranslogLocation());
            Engine.IndexResult retryResult = engine.index(retry);
            assertEquals(retry.seqNo() > operation.seqNo(), engine.indexWriterHasDeletions());
            assertEquals(belowLckp ? 0 : 1, engine.getNumVersionLookups());
            assertNotNull(retryResult.getTranslogLocation());
            assertTrue(retryResult.getTranslogLocation().compareTo(indexResult.getTranslogLocation()) > 0);
        } else {
            Engine.IndexResult retryResult = engine.index(retry);
            assertFalse(engine.indexWriterHasDeletions());
            assertEquals(1, engine.getNumVersionLookups());
            assertNotNull(retryResult.getTranslogLocation());
            Engine.IndexResult indexResult = engine.index(operation);
            assertEquals(operation.seqNo() > retry.seqNo(), engine.indexWriterHasDeletions());
            assertEquals(belowLckp ? 1 : 2, engine.getNumVersionLookups());
            assertNotNull(retryResult.getTranslogLocation());
            assertTrue(retryResult.getTranslogLocation().compareTo(indexResult.getTranslogLocation()) < 0);
        }

        engine.refresh("test");
        try (Engine.Searcher searcher = engine.acquireSearcher("test")) {
            TopDocs topDocs = searcher.searcher().search(new MatchAllDocsQuery(), 10);
            assertEquals(1, topDocs.totalHits);
        }
        operation = randomAppendOnly(doc, false, 1);
        retry = randomAppendOnly(doc, true, 1);
        if (randomBoolean()) {
            Engine.IndexResult indexResult = engine.index(operation);
            assertNotNull(indexResult.getTranslogLocation());
            Engine.IndexResult retryResult = engine.index(retry);
            assertNotNull(retryResult.getTranslogLocation());
            assertTrue(retryResult.getTranslogLocation().compareTo(indexResult.getTranslogLocation()) > 0);
        } else {
            Engine.IndexResult retryResult = engine.index(retry);
            assertNotNull(retryResult.getTranslogLocation());
            Engine.IndexResult indexResult = engine.index(operation);
            assertNotNull(retryResult.getTranslogLocation());
            assertTrue(retryResult.getTranslogLocation().compareTo(indexResult.getTranslogLocation()) < 0);
        }

        engine.refresh("test");
        try (Engine.Searcher searcher = engine.acquireSearcher("test")) {
            TopDocs topDocs = searcher.searcher().search(new MatchAllDocsQuery(), 10);
            assertEquals(1, topDocs.totalHits);
        }
    }

    public void testDoubleDeliveryReplica() throws IOException {
        final ParsedDocument doc = testParsedDocument("1", null, testDocumentWithTextField(),
            new BytesArray("{}".getBytes(Charset.defaultCharset())), null);
        Engine.Index operation = replicaIndexForDoc(doc, 1, 20, false);
        Engine.Index duplicate = replicaIndexForDoc(doc, 1, 20, true);
        if (randomBoolean()) {
            Engine.IndexResult indexResult = engine.index(operation);
            assertFalse(engine.indexWriterHasDeletions());
            assertEquals(1, engine.getNumVersionLookups());
            assertNotNull(indexResult.getTranslogLocation());
            if (randomBoolean()) {
                engine.refresh("test");
            }
            Engine.IndexResult retryResult = engine.index(duplicate);
            assertFalse(engine.indexWriterHasDeletions());
            assertEquals(2, engine.getNumVersionLookups());
            assertNotNull(retryResult.getTranslogLocation());
            assertTrue(retryResult.getTranslogLocation().compareTo(indexResult.getTranslogLocation()) > 0);
        } else {
            Engine.IndexResult retryResult = engine.index(duplicate);
            assertFalse(engine.indexWriterHasDeletions());
            assertEquals(1, engine.getNumVersionLookups());
            assertNotNull(retryResult.getTranslogLocation());
            if (randomBoolean()) {
                engine.refresh("test");
            }
            Engine.IndexResult indexResult = engine.index(operation);
            assertFalse(engine.indexWriterHasDeletions());
            assertEquals(2, engine.getNumVersionLookups());
            assertNotNull(retryResult.getTranslogLocation());
            assertTrue(retryResult.getTranslogLocation().compareTo(indexResult.getTranslogLocation()) < 0);
        }

        engine.refresh("test");
        try (Engine.Searcher searcher = engine.acquireSearcher("test")) {
            TopDocs topDocs = searcher.searcher().search(new MatchAllDocsQuery(), 10);
            assertEquals(1, topDocs.totalHits);
        }
        engine.refresh("test");
        try (Engine.Searcher searcher = engine.acquireSearcher("test")) {
            TopDocs topDocs = searcher.searcher().search(new MatchAllDocsQuery(), 10);
            assertEquals(1, topDocs.totalHits);
        }
    }

    public void testRetryWithAutogeneratedIdWorksAndNoDuplicateDocs() throws IOException {

        final ParsedDocument doc = testParsedDocument("1", null, testDocumentWithTextField(), new BytesArray("{}".getBytes(Charset.defaultCharset())), null);
        boolean isRetry = false;
        long autoGeneratedIdTimestamp = 0;

        Engine.Index index = new Engine.Index(newUid(doc), doc, SequenceNumbers.UNASSIGNED_SEQ_NO, 0, Versions.MATCH_ANY, VersionType.INTERNAL, PRIMARY, System.nanoTime(), autoGeneratedIdTimestamp, isRetry);
        Engine.IndexResult indexResult = engine.index(index);
        assertThat(indexResult.getVersion(), equalTo(1L));

        index = new Engine.Index(newUid(doc), doc, indexResult.getSeqNo(), index.primaryTerm(), indexResult.getVersion(), index.versionType().versionTypeForReplicationAndRecovery(), REPLICA, System.nanoTime(), autoGeneratedIdTimestamp, isRetry);
        indexResult = replicaEngine.index(index);
        assertThat(indexResult.getVersion(), equalTo(1L));

        isRetry = true;
        index = new Engine.Index(newUid(doc), doc, SequenceNumbers.UNASSIGNED_SEQ_NO, 0, Versions.MATCH_ANY, VersionType.INTERNAL, PRIMARY, System.nanoTime(), autoGeneratedIdTimestamp, isRetry);
        indexResult = engine.index(index);
        assertThat(indexResult.getVersion(), equalTo(1L));
        engine.refresh("test");
        try (Engine.Searcher searcher = engine.acquireSearcher("test")) {
            TopDocs topDocs = searcher.searcher().search(new MatchAllDocsQuery(), 10);
            assertEquals(1, topDocs.totalHits);
        }

        index = new Engine.Index(newUid(doc), doc, indexResult.getSeqNo(), index.primaryTerm(), indexResult.getVersion(), index.versionType().versionTypeForReplicationAndRecovery(), REPLICA, System.nanoTime(), autoGeneratedIdTimestamp, isRetry);
        indexResult = replicaEngine.index(index);
        assertThat(indexResult.hasFailure(), equalTo(false));
        replicaEngine.refresh("test");
        try (Engine.Searcher searcher = replicaEngine.acquireSearcher("test")) {
            TopDocs topDocs = searcher.searcher().search(new MatchAllDocsQuery(), 10);
            assertEquals(1, topDocs.totalHits);
        }
    }

    public void testRetryWithAutogeneratedIdsAndWrongOrderWorksAndNoDuplicateDocs() throws IOException {

        final ParsedDocument doc = testParsedDocument("1", null, testDocumentWithTextField(), new BytesArray("{}".getBytes(Charset.defaultCharset())), null);
        boolean isRetry = true;
        long autoGeneratedIdTimestamp = 0;

        Engine.Index firstIndexRequest = new Engine.Index(newUid(doc), doc, SequenceNumbers.UNASSIGNED_SEQ_NO, 0, Versions.MATCH_ANY, VersionType.INTERNAL, PRIMARY, System.nanoTime(), autoGeneratedIdTimestamp, isRetry);
        Engine.IndexResult result = engine.index(firstIndexRequest);
        assertThat(result.getVersion(), equalTo(1L));

        Engine.Index firstIndexRequestReplica = new Engine.Index(newUid(doc), doc, result.getSeqNo(), firstIndexRequest.primaryTerm(), result.getVersion(), firstIndexRequest.versionType().versionTypeForReplicationAndRecovery(), REPLICA, System.nanoTime(), autoGeneratedIdTimestamp, isRetry);
        Engine.IndexResult indexReplicaResult = replicaEngine.index(firstIndexRequestReplica);
        assertThat(indexReplicaResult.getVersion(), equalTo(1L));

        isRetry = false;
        Engine.Index secondIndexRequest = new Engine.Index(newUid(doc), doc, SequenceNumbers.UNASSIGNED_SEQ_NO, 0, Versions.MATCH_ANY, VersionType.INTERNAL, PRIMARY, System.nanoTime(), autoGeneratedIdTimestamp, isRetry);
        Engine.IndexResult indexResult = engine.index(secondIndexRequest);
        assertTrue(indexResult.isCreated());
        engine.refresh("test");
        try (Engine.Searcher searcher = engine.acquireSearcher("test")) {
            TopDocs topDocs = searcher.searcher().search(new MatchAllDocsQuery(), 10);
            assertEquals(1, topDocs.totalHits);
        }

        Engine.Index secondIndexRequestReplica = new Engine.Index(newUid(doc), doc, result.getSeqNo(), secondIndexRequest.primaryTerm(), result.getVersion(), firstIndexRequest.versionType().versionTypeForReplicationAndRecovery(), REPLICA, System.nanoTime(), autoGeneratedIdTimestamp, isRetry);
        replicaEngine.index(secondIndexRequestReplica);
        replicaEngine.refresh("test");
        try (Engine.Searcher searcher = replicaEngine.acquireSearcher("test")) {
            TopDocs topDocs = searcher.searcher().search(new MatchAllDocsQuery(), 10);
            assertEquals(1, topDocs.totalHits);
        }
    }

    public Engine.Index randomAppendOnly(ParsedDocument doc, boolean retry, final long autoGeneratedIdTimestamp) {
        if (randomBoolean()) {
            return appendOnlyPrimary(doc, retry, autoGeneratedIdTimestamp);
        } else {
            return appendOnlyReplica(doc, retry, autoGeneratedIdTimestamp, 0);
        }
    }

    public Engine.Index appendOnlyPrimary(ParsedDocument doc, boolean retry, final long autoGeneratedIdTimestamp) {
        return new Engine.Index(newUid(doc), doc, SequenceNumbers.UNASSIGNED_SEQ_NO, 0, Versions.MATCH_ANY,
            VersionType.INTERNAL, Engine.Operation.Origin.PRIMARY, System.nanoTime(), autoGeneratedIdTimestamp, retry);
    }

    public Engine.Index appendOnlyReplica(ParsedDocument doc, boolean retry, final long autoGeneratedIdTimestamp, final long seqNo) {
        return new Engine.Index(newUid(doc), doc, seqNo, 2, 1, VersionType.EXTERNAL,
            Engine.Operation.Origin.REPLICA, System.nanoTime(), autoGeneratedIdTimestamp, retry);
    }

    public void testRetryConcurrently() throws InterruptedException, IOException {
        Thread[] thread = new Thread[randomIntBetween(3, 5)];
        int numDocs = randomIntBetween(1000, 10000);
        List<Engine.Index> docs = new ArrayList<>();
        final boolean primary = randomBoolean();
        for (int i = 0; i < numDocs; i++) {
            final ParsedDocument doc = testParsedDocument(Integer.toString(i), null, testDocumentWithTextField(), new BytesArray("{}".getBytes(Charset.defaultCharset())), null);
            final Engine.Index originalIndex;
            final Engine.Index retryIndex;
            if (primary) {
               originalIndex = appendOnlyPrimary(doc, false, i);
               retryIndex = appendOnlyPrimary(doc, true, i);
            } else {
                originalIndex = appendOnlyReplica(doc, false, i, i * 2);
                retryIndex = appendOnlyReplica(doc, true, i, i * 2);
            }
            docs.add(originalIndex);
            docs.add(retryIndex);
        }
        Collections.shuffle(docs, random());
        CountDownLatch startGun = new CountDownLatch(thread.length);
        AtomicInteger offset = new AtomicInteger(-1);
        for (int i = 0; i < thread.length; i++) {
            thread[i] = new Thread(() -> {
                startGun.countDown();
                try {
                    startGun.await();
                } catch (InterruptedException e) {
                    throw new AssertionError(e);
                }
                int docOffset;
                while ((docOffset = offset.incrementAndGet()) < docs.size()) {
                    try {
                        engine.index(docs.get(docOffset));
                    } catch (IOException e) {
                        throw new AssertionError(e);
                    }
                }
            });
            thread[i].start();
        }
        for (int i = 0; i < thread.length; i++) {
            thread[i].join();
        }
        if (primary) {
            assertEquals(0, engine.getNumVersionLookups());
            assertEquals(0, engine.getNumIndexVersionsLookups());
        } else {
            // we don't really know what order the operations will arrive and thus can't predict how many
            // version lookups will be needed
            assertThat(engine.getNumIndexVersionsLookups(), lessThanOrEqualTo(engine.getNumVersionLookups()));
        }
        engine.refresh("test");
        try (Engine.Searcher searcher = engine.acquireSearcher("test")) {
            TopDocs topDocs = searcher.searcher().search(new MatchAllDocsQuery(), 10);
            assertEquals(numDocs, topDocs.totalHits);
        }
        if (primary) {
            // primaries rely on lucene dedup and may index the same document twice
            assertTrue(engine.indexWriterHasDeletions());
        } else {
            // replicas rely on seq# based dedup and in this setup (same seq#) should never rely on lucene
            assertFalse(engine.indexWriterHasDeletions());
        }
    }

    public void testEngineMaxTimestampIsInitialized() throws IOException {

        final long timestamp1 = Math.abs(randomNonNegativeLong());
        final Path storeDir = createTempDir();
        final Path translogDir = createTempDir();
        final long timestamp2 = randomNonNegativeLong();
        final long maxTimestamp12 = Math.max(timestamp1, timestamp2);
        try (Store store = createStore(newFSDirectory(storeDir));
             Engine engine = new InternalEngine(config(defaultSettings, store, translogDir, NoMergePolicy.INSTANCE, null))) {
            assertEquals(IndexRequest.UNSET_AUTO_GENERATED_TIMESTAMP, engine.segmentsStats(false).getMaxUnsafeAutoIdTimestamp());
            final ParsedDocument doc = testParsedDocument("1", null, testDocumentWithTextField(),
                new BytesArray("{}".getBytes(Charset.defaultCharset())), null);
            engine.index(appendOnlyPrimary(doc, true, timestamp1));
            assertEquals(timestamp1, engine.segmentsStats(false).getMaxUnsafeAutoIdTimestamp());
        }
        try (Store store = createStore(newFSDirectory(storeDir));
             Engine engine = new InternalEngine(config(defaultSettings, store, translogDir, NoMergePolicy.INSTANCE, null))) {
            assertEquals(IndexRequest.UNSET_AUTO_GENERATED_TIMESTAMP, engine.segmentsStats(false).getMaxUnsafeAutoIdTimestamp());
            engine.recoverFromTranslog();
            assertEquals(timestamp1, engine.segmentsStats(false).getMaxUnsafeAutoIdTimestamp());
            final ParsedDocument doc = testParsedDocument("1", null, testDocumentWithTextField(),
                new BytesArray("{}".getBytes(Charset.defaultCharset())), null);
            engine.index(appendOnlyPrimary(doc, true, timestamp2));
            assertEquals(maxTimestamp12, engine.segmentsStats(false).getMaxUnsafeAutoIdTimestamp());
            engine.flush();
        }
        try (Store store = createStore(newFSDirectory(storeDir));
             Engine engine = new InternalEngine(
                 copy(config(defaultSettings, store, translogDir, NoMergePolicy.INSTANCE, null),
                     randomFrom(EngineConfig.OpenMode.OPEN_INDEX_AND_TRANSLOG, EngineConfig.OpenMode.OPEN_INDEX_CREATE_TRANSLOG)))) {
            assertEquals(maxTimestamp12, engine.segmentsStats(false).getMaxUnsafeAutoIdTimestamp());
        }
    }

    public void testAppendConcurrently() throws InterruptedException, IOException {
        Thread[] thread = new Thread[randomIntBetween(3, 5)];
        int numDocs = randomIntBetween(1000, 10000);
        assertEquals(0, engine.getNumVersionLookups());
        assertEquals(0, engine.getNumIndexVersionsLookups());
        boolean primary = randomBoolean();
        List<Engine.Index> docs = new ArrayList<>();
        for (int i = 0; i < numDocs; i++) {
            final ParsedDocument doc = testParsedDocument(Integer.toString(i), null, testDocumentWithTextField(), new BytesArray("{}".getBytes(Charset.defaultCharset())), null);
            Engine.Index index = primary ? appendOnlyPrimary(doc, false, i) : appendOnlyReplica(doc, false, i, i);
            docs.add(index);
        }
        Collections.shuffle(docs, random());
        CountDownLatch startGun = new CountDownLatch(thread.length);

        AtomicInteger offset = new AtomicInteger(-1);
        for (int i = 0; i < thread.length; i++) {
            thread[i] = new Thread() {
                @Override
                public void run() {
                    startGun.countDown();
                    try {
                        startGun.await();
                    } catch (InterruptedException e) {
                        throw new AssertionError(e);
                    }
                    assertEquals(0, engine.getVersionMapSize());
                    int docOffset;
                    while ((docOffset = offset.incrementAndGet()) < docs.size()) {
                        try {
                            engine.index(docs.get(docOffset));
                        } catch (IOException e) {
                            throw new AssertionError(e);
                        }
                    }
                }
            };
            thread[i].start();
        }
        try (Engine.Searcher searcher = engine.acquireSearcher("test", Engine.SearcherScope.INTERNAL)) {
            assertEquals("unexpected refresh", 0, searcher.reader().maxDoc());
        }
        for (int i = 0; i < thread.length; i++) {
            thread[i].join();
        }

        engine.refresh("test");
        try (Engine.Searcher searcher = engine.acquireSearcher("test")) {
            TopDocs topDocs = searcher.searcher().search(new MatchAllDocsQuery(), 10);
            assertEquals(docs.size(), topDocs.totalHits);
        }
        assertEquals(0, engine.getNumVersionLookups());
        assertEquals(0, engine.getNumIndexVersionsLookups());
        assertFalse(engine.indexWriterHasDeletions());

    }

    public static long getNumVersionLookups(InternalEngine engine) { // for other tests to access this
        return engine.getNumVersionLookups();
    }

    public static long getNumIndexVersionsLookups(InternalEngine engine) { // for other tests to access this
        return engine.getNumIndexVersionsLookups();
    }

    public void testFailEngineOnRandomIO() throws IOException, InterruptedException {
        MockDirectoryWrapper wrapper = newMockDirectory();
        final Path translogPath = createTempDir("testFailEngineOnRandomIO");
        try (Store store = createStore(wrapper)) {
            CyclicBarrier join = new CyclicBarrier(2);
            CountDownLatch start = new CountDownLatch(1);
            AtomicInteger controller = new AtomicInteger(0);
            EngineConfig config = config(defaultSettings, store, translogPath, newMergePolicy(), new ReferenceManager.RefreshListener() {
                    @Override
                    public void beforeRefresh() throws IOException {
                    }

                    @Override
                    public void afterRefresh(boolean didRefresh) throws IOException {
                        int i = controller.incrementAndGet();
                        if (i == 1) {
                            throw new MockDirectoryWrapper.FakeIOException();
                        } else if (i == 2) {
                            try {
                                start.await();
                            } catch (InterruptedException e) {
                                throw new AssertionError(e);
                            }
                            throw new ElasticsearchException("something completely different");
                        }
                    }
                });
            InternalEngine internalEngine = new InternalEngine(config);
            int docId = 0;
            final ParsedDocument doc = testParsedDocument(Integer.toString(docId), null,
                testDocumentWithTextField(), new BytesArray("{}".getBytes(Charset.defaultCharset())), null);

            Engine.Index index = randomBoolean() ? indexForDoc(doc) : randomAppendOnly(doc, false, docId);
            internalEngine.index(index);
            Runnable r = () ->  {
                try {
                    join.await();
                } catch (Exception e) {
                    throw new AssertionError(e);
                }
                try {
                    internalEngine.refresh("test");
                    fail();
                } catch (AlreadyClosedException ex) {
                    if (ex.getCause() != null) {
                        assertTrue(ex.toString(), ex.getCause() instanceof MockDirectoryWrapper.FakeIOException);
                    }
                } catch (RefreshFailedEngineException ex) {
                    // fine
                } finally {
                    start.countDown();
                }

            };
            Thread t = new Thread(r);
            Thread t1 = new Thread(r);
            t.start();
            t1.start();
            t.join();
            t1.join();
            assertTrue(internalEngine.isClosed.get());
            assertTrue(internalEngine.failedEngine.get() instanceof MockDirectoryWrapper.FakeIOException);
        }
    }

    public void testSequenceIDs() throws Exception {
        Tuple<Long, Long> seqID = getSequenceID(engine, new Engine.Get(false, "type", "2", newUid("1")));
        // Non-existent doc returns no seqnum and no primary term
        assertThat(seqID.v1(), equalTo(SequenceNumbers.UNASSIGNED_SEQ_NO));
        assertThat(seqID.v2(), equalTo(0L));

        // create a document
        Document document = testDocumentWithTextField();
        document.add(new Field(SourceFieldMapper.NAME, BytesReference.toBytes(B_1), SourceFieldMapper.Defaults.FIELD_TYPE));
        ParsedDocument doc = testParsedDocument("1", null, document, B_1, null);
        engine.index(indexForDoc(doc));
        engine.refresh("test");

        seqID = getSequenceID(engine, newGet(false, doc));
        logger.info("--> got seqID: {}", seqID);
        assertThat(seqID.v1(), equalTo(0L));
        assertThat(seqID.v2(), equalTo(2L));

        // Index the same document again
        document = testDocumentWithTextField();
        document.add(new Field(SourceFieldMapper.NAME, BytesReference.toBytes(B_1), SourceFieldMapper.Defaults.FIELD_TYPE));
        doc = testParsedDocument("1", null, document, B_1, null);
        engine.index(indexForDoc(doc));
        engine.refresh("test");

        seqID = getSequenceID(engine, newGet(false, doc));
        logger.info("--> got seqID: {}", seqID);
        assertThat(seqID.v1(), equalTo(1L));
        assertThat(seqID.v2(), equalTo(2L));

        // Index the same document for the third time, this time changing the primary term
        document = testDocumentWithTextField();
        document.add(new Field(SourceFieldMapper.NAME, BytesReference.toBytes(B_1), SourceFieldMapper.Defaults.FIELD_TYPE));
        doc = testParsedDocument("1", null, document, B_1, null);
        engine.index(new Engine.Index(newUid(doc), doc, SequenceNumbers.UNASSIGNED_SEQ_NO, 3,
                        Versions.MATCH_ANY, VersionType.INTERNAL, Engine.Operation.Origin.PRIMARY,
                        System.nanoTime(), -1, false));
        engine.refresh("test");

        seqID = getSequenceID(engine, newGet(false, doc));
        logger.info("--> got seqID: {}", seqID);
        assertThat(seqID.v1(), equalTo(2L));
        assertThat(seqID.v2(), equalTo(3L));

        // we can query by the _seq_no
        Engine.Searcher searchResult = engine.acquireSearcher("test");
        MatcherAssert.assertThat(searchResult, EngineSearcherTotalHitsMatcher.engineSearcherTotalHits(1));
        MatcherAssert.assertThat(searchResult, EngineSearcherTotalHitsMatcher.engineSearcherTotalHits(LongPoint.newExactQuery("_seq_no", 2), 1));
        searchResult.close();
    }

    /**
     * A sequence number generator that will generate a sequence number and if {@code stall} is set to true will wait on the barrier and the
     * referenced latch before returning. If the local checkpoint should advance (because {@code stall} is false, then the value of
     * {@code expectedLocalCheckpoint} is set accordingly.
     *
     * @param latchReference          to latch the thread for the purpose of stalling
     * @param barrier                 to signal the thread has generated a new sequence number
     * @param stall                   whether or not the thread should stall
     * @param expectedLocalCheckpoint the expected local checkpoint after generating a new sequence
     *                                number
     * @return a sequence number generator
     */
    private ToLongBiFunction<Engine, Engine.Operation> getStallingSeqNoGenerator(
            final AtomicReference<CountDownLatch> latchReference,
            final CyclicBarrier barrier,
            final AtomicBoolean stall,
            final AtomicLong expectedLocalCheckpoint) {
        return (engine, operation) -> {
            final long seqNo = engine.getLocalCheckpointTracker().generateSeqNo();
            final CountDownLatch latch = latchReference.get();
            if (stall.get()) {
                try {
                    barrier.await();
                    latch.await();
                } catch (BrokenBarrierException | InterruptedException e) {
                    throw new RuntimeException(e);
                }
            } else {
                if (expectedLocalCheckpoint.get() + 1 == seqNo) {
                    expectedLocalCheckpoint.set(seqNo);
                }
            }
            return seqNo;
        };
    }

    public void testSequenceNumberAdvancesToMaxSeqOnEngineOpenOnPrimary() throws BrokenBarrierException, InterruptedException, IOException {
        engine.close();
        final int docs = randomIntBetween(1, 32);
        InternalEngine initialEngine = null;
        try {
            final AtomicReference<CountDownLatch> latchReference = new AtomicReference<>(new CountDownLatch(1));
            final CyclicBarrier barrier = new CyclicBarrier(2);
            final AtomicBoolean stall = new AtomicBoolean();
            final AtomicLong expectedLocalCheckpoint = new AtomicLong(SequenceNumbers.NO_OPS_PERFORMED);
            final List<Thread> threads = new ArrayList<>();
            initialEngine =
                    createEngine(defaultSettings, store, primaryTranslogDir, newMergePolicy(), null, LocalCheckpointTracker::new, null, getStallingSeqNoGenerator(latchReference, barrier, stall, expectedLocalCheckpoint));
            final InternalEngine finalInitialEngine = initialEngine;
            for (int i = 0; i < docs; i++) {
                final String id = Integer.toString(i);
                final ParsedDocument doc = testParsedDocument(id, null, testDocumentWithTextField(), SOURCE, null);

                stall.set(randomBoolean());
                final Thread thread = new Thread(() -> {
                    try {
                        finalInitialEngine.index(indexForDoc(doc));
                    } catch (IOException e) {
                        throw new AssertionError(e);
                    }
                });
                thread.start();
                if (stall.get()) {
                    threads.add(thread);
                    barrier.await();
                } else {
                    thread.join();
                }
            }

            assertThat(initialEngine.getLocalCheckpointTracker().getCheckpoint(), equalTo(expectedLocalCheckpoint.get()));
            assertThat(initialEngine.getLocalCheckpointTracker().getMaxSeqNo(), equalTo((long) (docs - 1)));
            initialEngine.flush(true, true);

            latchReference.get().countDown();
            for (final Thread thread : threads) {
                thread.join();
            }
        } finally {
            IOUtils.close(initialEngine);
        }

        try (Engine recoveringEngine =
                 new InternalEngine(copy(initialEngine.config(), EngineConfig.OpenMode.OPEN_INDEX_AND_TRANSLOG))) {
            recoveringEngine.recoverFromTranslog();
            recoveringEngine.fillSeqNoGaps(2);
            assertThat(recoveringEngine.getLocalCheckpointTracker().getCheckpoint(), greaterThanOrEqualTo((long) (docs - 1)));
        }
    }

    public void testSequenceNumberAdvancesToMaxSeqNoOnEngineOpenOnReplica() throws IOException {
        final long v = 1;
        final VersionType t = VersionType.EXTERNAL;
        final long ts = IndexRequest.UNSET_AUTO_GENERATED_TIMESTAMP;
        final int docs = randomIntBetween(1, 32);
        InternalEngine initialEngine = null;
        try {
            initialEngine = engine;
            for (int i = 0; i < docs; i++) {
                final String id = Integer.toString(i);
                final ParsedDocument doc = testParsedDocument(id, null, testDocumentWithTextField(), SOURCE, null);
                final Term uid = newUid(doc);
                // create a gap at sequence number 3 * i + 1
                initialEngine.index(new Engine.Index(uid, doc, 3 * i, 1, v, t, REPLICA, System.nanoTime(), ts, false));
                initialEngine.delete(new Engine.Delete("type", id, uid, 3 * i + 2, 1, v, t, REPLICA, System.nanoTime()));
            }

            // bake the commit with the local checkpoint stuck at 0 and gaps all along the way up to the max sequence number
            assertThat(initialEngine.getLocalCheckpointTracker().getCheckpoint(), equalTo((long) 0));
            assertThat(initialEngine.getLocalCheckpointTracker().getMaxSeqNo(), equalTo((long) (3 * (docs - 1) + 2)));
            initialEngine.flush(true, true);

            for (int i = 0; i < docs; i++) {
                final String id = Integer.toString(i);
                final ParsedDocument doc = testParsedDocument(id, null, testDocumentWithTextField(), SOURCE, null);
                final Term uid = newUid(doc);
                initialEngine.index(new Engine.Index(uid, doc, 3 * i + 1, 1, v, t, REPLICA, System.nanoTime(), ts, false));
            }
        } finally {
            IOUtils.close(initialEngine);
        }

        try (Engine recoveringEngine =
                 new InternalEngine(copy(initialEngine.config(), EngineConfig.OpenMode.OPEN_INDEX_AND_TRANSLOG))) {
            recoveringEngine.recoverFromTranslog();
            recoveringEngine.fillSeqNoGaps(1);
            assertThat(recoveringEngine.getLocalCheckpointTracker().getCheckpoint(), greaterThanOrEqualTo((long) (3 * (docs - 1) + 2 - 1)));
        }
    }

    /** java docs */
    public void testOutOfOrderSequenceNumbersWithVersionConflict() throws IOException {
        final List<Engine.Operation> operations = new ArrayList<>();

        final int numberOfOperations = randomIntBetween(16, 32);
        final Document document = testDocumentWithTextField();
        final AtomicLong sequenceNumber = new AtomicLong();
        final Engine.Operation.Origin origin = randomFrom(LOCAL_TRANSLOG_RECOVERY, PEER_RECOVERY, PRIMARY, REPLICA);
        final LongSupplier sequenceNumberSupplier =
            origin == PRIMARY ? () -> SequenceNumbers.UNASSIGNED_SEQ_NO : sequenceNumber::getAndIncrement;
        document.add(new Field(SourceFieldMapper.NAME, BytesReference.toBytes(B_1), SourceFieldMapper.Defaults.FIELD_TYPE));
        final ParsedDocument doc = testParsedDocument("1", null, document, B_1, null);
        final Term uid = newUid(doc);
        final BiFunction<String, Engine.SearcherScope, Searcher> searcherFactory = engine::acquireSearcher;
        for (int i = 0; i < numberOfOperations; i++) {
            if (randomBoolean()) {
                final Engine.Index index = new Engine.Index(
                    uid,
                    doc,
                    sequenceNumberSupplier.getAsLong(),
                    1,
                    i,
                    VersionType.EXTERNAL,
                    origin,
                    System.nanoTime(),
                    IndexRequest.UNSET_AUTO_GENERATED_TIMESTAMP,
                    false);
                operations.add(index);
            } else {
                final Engine.Delete delete = new Engine.Delete(
                    "test",
                    "1",
                    uid,
                    sequenceNumberSupplier.getAsLong(),
                    1,
                    i,
                    VersionType.EXTERNAL,
                    origin,
                    System.nanoTime());
                operations.add(delete);
            }
        }

        final boolean exists = operations.get(operations.size() - 1) instanceof Engine.Index;
        Randomness.shuffle(operations);

        for (final Engine.Operation operation : operations) {
            if (operation instanceof Engine.Index) {
                engine.index((Engine.Index) operation);
            } else {
                engine.delete((Engine.Delete) operation);
            }
        }

        final long expectedLocalCheckpoint;
        if (origin == PRIMARY) {
            // we can only advance as far as the number of operations that did not conflict
            int count = 0;

            // each time the version increments as we walk the list, that counts as a successful operation
            long version = -1;
            for (int i = 0; i < numberOfOperations; i++) {
                if (operations.get(i).version() >= version) {
                    count++;
                    version = operations.get(i).version();
                }
            }

            // sequence numbers start at zero, so the expected local checkpoint is the number of successful operations minus one
            expectedLocalCheckpoint = count - 1;
        } else {
            expectedLocalCheckpoint = numberOfOperations - 1;
        }

        assertThat(engine.getLocalCheckpointTracker().getCheckpoint(), equalTo(expectedLocalCheckpoint));
        try (Engine.GetResult result = engine.get(new Engine.Get(true, "type", "2", uid), searcherFactory)) {
            assertThat(result.exists(), equalTo(exists));
        }
    }

    /*
     * This test tests that a no-op does not generate a new sequence number, that no-ops can advance the local checkpoint, and that no-ops
     * are correctly added to the translog.
     */
    public void testNoOps() throws IOException {
        engine.close();
        InternalEngine noOpEngine = null;
        final int maxSeqNo = randomIntBetween(0, 128);
        final int localCheckpoint = randomIntBetween(0, maxSeqNo);
        try {
            final BiFunction<Long, Long, LocalCheckpointTracker> supplier = (ms, lcp) -> new LocalCheckpointTracker(
                    maxSeqNo,
                    localCheckpoint);
            noOpEngine = new InternalEngine(copy(engine.config(), EngineConfig.OpenMode.OPEN_INDEX_AND_TRANSLOG), supplier) {
                @Override
                protected long doGenerateSeqNoForOperation(Operation operation) {
                    throw new UnsupportedOperationException();
                }
            };
            noOpEngine.recoverFromTranslog();
            final long primaryTerm = randomNonNegativeLong();
            final int gapsFilled = noOpEngine.fillSeqNoGaps(primaryTerm);
            final String reason = randomAlphaOfLength(16);
            noOpEngine.noOp(
                    new Engine.NoOp(
                            maxSeqNo + 1,
                            primaryTerm,
                            randomFrom(PRIMARY, REPLICA, PEER_RECOVERY, LOCAL_TRANSLOG_RECOVERY),
                            System.nanoTime(),
                            reason));
            assertThat(noOpEngine.getLocalCheckpointTracker().getCheckpoint(), equalTo((long) (maxSeqNo + 1)));
            assertThat(noOpEngine.getTranslog().uncommittedOperations(), equalTo(1 + gapsFilled));
            // skip to the op that we added to the translog
            Translog.Operation op;
            Translog.Operation last = null;
            try (Translog.Snapshot snapshot = noOpEngine.getTranslog().newSnapshot()) {
                while ((op = snapshot.next()) != null) {
                    last = op;
                }
            }
            assertNotNull(last);
            assertThat(last, instanceOf(Translog.NoOp.class));
            final Translog.NoOp noOp = (Translog.NoOp) last;
            assertThat(noOp.seqNo(), equalTo((long) (maxSeqNo + 1)));
            assertThat(noOp.primaryTerm(), equalTo(primaryTerm));
            assertThat(noOp.reason(), equalTo(reason));
        } finally {
            IOUtils.close(noOpEngine);
        }
    }

    public void testMinGenerationForSeqNo() throws IOException, BrokenBarrierException, InterruptedException {
        engine.close();
        final int numberOfTriplets = randomIntBetween(1, 32);
        InternalEngine actualEngine = null;
        try {
            final AtomicReference<CountDownLatch> latchReference = new AtomicReference<>();
            final CyclicBarrier barrier = new CyclicBarrier(2);
            final AtomicBoolean stall = new AtomicBoolean();
            final AtomicLong expectedLocalCheckpoint = new AtomicLong(SequenceNumbers.NO_OPS_PERFORMED);
            final Map<Thread, CountDownLatch> threads = new LinkedHashMap<>();
            actualEngine =
                    createEngine(defaultSettings, store, primaryTranslogDir, newMergePolicy(), null, LocalCheckpointTracker::new, null, getStallingSeqNoGenerator(latchReference, barrier, stall, expectedLocalCheckpoint));
            final InternalEngine finalActualEngine = actualEngine;
            final Translog translog = finalActualEngine.getTranslog();
            final long generation = finalActualEngine.getTranslog().currentFileGeneration();
            for (int i = 0; i < numberOfTriplets; i++) {
                /*
                 * Index three documents with the first and last landing in the same generation and the middle document being stalled until
                 * a later generation.
                 */
                stall.set(false);
                index(finalActualEngine, 3 * i);

                final CountDownLatch latch = new CountDownLatch(1);
                latchReference.set(latch);
                final int skipId = 3 * i + 1;
                stall.set(true);
                final Thread thread = new Thread(() -> {
                    try {
                        index(finalActualEngine, skipId);
                    } catch (IOException e) {
                        throw new AssertionError(e);
                    }
                });
                thread.start();
                threads.put(thread, latch);
                barrier.await();

                stall.set(false);
                index(finalActualEngine, 3 * i + 2);
                finalActualEngine.flush();

                /*
                 * This sequence number landed in the last generation, but the lower and upper bounds for an earlier generation straddle
                 * this sequence number.
                 */
                assertThat(translog.getMinGenerationForSeqNo(3 * i + 1).translogFileGeneration, equalTo(i + generation));
            }

            int i = 0;
            for (final Map.Entry<Thread, CountDownLatch> entry : threads.entrySet()) {
                final Map<String, String> userData = finalActualEngine.commitStats().getUserData();
                assertThat(userData.get(SequenceNumbers.LOCAL_CHECKPOINT_KEY), equalTo(Long.toString(3 * i)));
                assertThat(userData.get(Translog.TRANSLOG_GENERATION_KEY), equalTo(Long.toString(i + generation)));
                entry.getValue().countDown();
                entry.getKey().join();
                finalActualEngine.flush();
                i++;
            }

        } finally {
            IOUtils.close(actualEngine);
        }
    }

    private void index(final InternalEngine engine, final int id) throws IOException {
        final String docId = Integer.toString(id);
        final ParsedDocument doc =
                testParsedDocument(docId, null, testDocumentWithTextField(), SOURCE, null);
        engine.index(indexForDoc(doc));
    }

    /**
     * Return a tuple representing the sequence ID for the given {@code Get}
     * operation. The first value in the tuple is the sequence number, the
     * second is the primary term.
     */
    private Tuple<Long, Long> getSequenceID(Engine engine, Engine.Get get) throws EngineException {
        try (Searcher searcher = engine.acquireSearcher("get")) {
            final long primaryTerm;
            final long seqNo;
            DocIdAndSeqNo docIdAndSeqNo = VersionsAndSeqNoResolver.loadDocIdAndSeqNo(searcher.reader(), get.uid());
            if (docIdAndSeqNo == null) {
                primaryTerm = 0;
                seqNo = SequenceNumbers.UNASSIGNED_SEQ_NO;
            } else {
                seqNo = docIdAndSeqNo.seqNo;
                primaryTerm = VersionsAndSeqNoResolver.loadPrimaryTerm(docIdAndSeqNo, get.uid().field());
            }
            return new Tuple<>(seqNo, primaryTerm);
        } catch (Exception e) {
            throw new EngineException(shardId, "unable to retrieve sequence id", e);
        }
    }

    public void testRestoreLocalCheckpointFromTranslog() throws IOException {
        engine.close();
        InternalEngine actualEngine = null;
        try {
            final Set<Long> completedSeqNos = new HashSet<>();
            final BiFunction<Long, Long, LocalCheckpointTracker> supplier = (maxSeqNo, localCheckpoint) -> new LocalCheckpointTracker(
                    maxSeqNo,
                    localCheckpoint) {
                @Override
                public void markSeqNoAsCompleted(long seqNo) {
                    super.markSeqNoAsCompleted(seqNo);
                    completedSeqNos.add(seqNo);
                }
            };
            actualEngine = new InternalEngine(copy(engine.config(), EngineConfig.OpenMode.OPEN_INDEX_AND_TRANSLOG), supplier);
            final int operations = randomIntBetween(0, 1024);
            final Set<Long> expectedCompletedSeqNos = new HashSet<>();
            for (int i = 0; i < operations; i++) {
                if (rarely() && i < operations - 1) {
                    continue;
                }
                expectedCompletedSeqNos.add((long) i);
            }

            final ArrayList<Long> seqNos = new ArrayList<>(expectedCompletedSeqNos);
            Randomness.shuffle(seqNos);
            for (final long seqNo : seqNos) {
                final String id = Long.toString(seqNo);
                final ParsedDocument doc = testParsedDocument(id, null, testDocumentWithTextField(), SOURCE, null);
                final Term uid = newUid(doc);
                final long time = System.nanoTime();
                actualEngine.index(new Engine.Index(uid, doc, seqNo, 1, 1, VersionType.EXTERNAL, REPLICA, time, time, false));
                if (rarely()) {
                    actualEngine.rollTranslogGeneration();
                }
            }
            final long currentLocalCheckpoint = actualEngine.getLocalCheckpointTracker().getCheckpoint();
            final long resetLocalCheckpoint =
                    randomIntBetween(Math.toIntExact(SequenceNumbers.NO_OPS_PERFORMED), Math.toIntExact(currentLocalCheckpoint));
            actualEngine.getLocalCheckpointTracker().resetCheckpoint(resetLocalCheckpoint);
            completedSeqNos.clear();
            actualEngine.restoreLocalCheckpointFromTranslog();
            final Set<Long> intersection = new HashSet<>(expectedCompletedSeqNos);
            intersection.retainAll(LongStream.range(resetLocalCheckpoint + 1, operations).boxed().collect(Collectors.toSet()));
            assertThat(completedSeqNos, equalTo(intersection));
            assertThat(actualEngine.getLocalCheckpointTracker().getCheckpoint(), equalTo(currentLocalCheckpoint));
            assertThat(actualEngine.getLocalCheckpointTracker().generateSeqNo(), equalTo((long) operations));
        } finally {
            IOUtils.close(actualEngine);
        }
    }

    public void testFillUpSequenceIdGapsOnRecovery() throws IOException {
        final int docs = randomIntBetween(1, 32);
        int numDocsOnReplica = 0;
        long maxSeqIDOnReplica = -1;
        long checkpointOnReplica;
        try {
            for (int i = 0; i < docs; i++) {
                final String docId = Integer.toString(i);
                final ParsedDocument doc =
                        testParsedDocument(docId, null, testDocumentWithTextField(), SOURCE, null);
                Engine.Index primaryResponse = indexForDoc(doc);
                Engine.IndexResult indexResult = engine.index(primaryResponse);
                if (randomBoolean()) {
                    numDocsOnReplica++;
                    maxSeqIDOnReplica = indexResult.getSeqNo();
                    replicaEngine.index(replicaIndexForDoc(doc, 1, indexResult.getSeqNo(), false));
                }
            }
            checkpointOnReplica = replicaEngine.getLocalCheckpointTracker().getCheckpoint();
        } finally {
            IOUtils.close(replicaEngine);
        }


        boolean flushed = false;
        AtomicLong globalCheckpoint = new AtomicLong(SequenceNumbers.UNASSIGNED_SEQ_NO);
        Engine recoveringEngine = null;
        try {
            assertEquals(docs - 1, engine.getLocalCheckpointTracker().getMaxSeqNo());
            assertEquals(docs - 1, engine.getLocalCheckpointTracker().getCheckpoint());
            assertEquals(maxSeqIDOnReplica, replicaEngine.getLocalCheckpointTracker().getMaxSeqNo());
            assertEquals(checkpointOnReplica, replicaEngine.getLocalCheckpointTracker().getCheckpoint());
            recoveringEngine = new InternalEngine(copy(
                replicaEngine.config(), EngineConfig.OpenMode.OPEN_INDEX_AND_TRANSLOG, globalCheckpoint::get));
            assertEquals(numDocsOnReplica, recoveringEngine.getTranslog().uncommittedOperations());
            recoveringEngine.recoverFromTranslog();
            assertEquals(maxSeqIDOnReplica, recoveringEngine.getLocalCheckpointTracker().getMaxSeqNo());
            assertEquals(checkpointOnReplica, recoveringEngine.getLocalCheckpointTracker().getCheckpoint());
            assertEquals((maxSeqIDOnReplica + 1) - numDocsOnReplica, recoveringEngine.fillSeqNoGaps(2));

            // now snapshot the tlog and ensure the primary term is updated
            try (Translog.Snapshot snapshot = recoveringEngine.getTranslog().newSnapshot()) {
                assertTrue((maxSeqIDOnReplica + 1) - numDocsOnReplica <= snapshot.totalOperations());
                Translog.Operation operation;
                while ((operation = snapshot.next()) != null) {
                    if (operation.opType() == Translog.Operation.Type.NO_OP) {
                        assertEquals(2, operation.primaryTerm());
                    } else {
                        assertEquals(1, operation.primaryTerm());
                    }

                }
                assertEquals(maxSeqIDOnReplica, recoveringEngine.getLocalCheckpointTracker().getMaxSeqNo());
                assertEquals(maxSeqIDOnReplica, recoveringEngine.getLocalCheckpointTracker().getCheckpoint());
                if ((flushed = randomBoolean())) {
                    globalCheckpoint.set(recoveringEngine.getLocalCheckpointTracker().getMaxSeqNo());
                    recoveringEngine.getTranslog().sync();
                    recoveringEngine.flush(true, true);
                }
            }
        } finally {
            IOUtils.close(recoveringEngine);
        }

        // now do it again to make sure we preserve values etc.
        try {
            recoveringEngine = new InternalEngine(
                copy(replicaEngine.config(), EngineConfig.OpenMode.OPEN_INDEX_AND_TRANSLOG, globalCheckpoint::get));
            if (flushed) {
                assertEquals(0, recoveringEngine.getTranslog().uncommittedOperations());
            }
            recoveringEngine.recoverFromTranslog();
            assertEquals(maxSeqIDOnReplica, recoveringEngine.getLocalCheckpointTracker().getMaxSeqNo());
            assertEquals(maxSeqIDOnReplica, recoveringEngine.getLocalCheckpointTracker().getCheckpoint());
            assertEquals(0, recoveringEngine.fillSeqNoGaps(3));
            assertEquals(maxSeqIDOnReplica, recoveringEngine.getLocalCheckpointTracker().getMaxSeqNo());
            assertEquals(maxSeqIDOnReplica, recoveringEngine.getLocalCheckpointTracker().getCheckpoint());
        } finally {
            IOUtils.close(recoveringEngine);
        }
    }


    public void assertSameReader(Searcher left, Searcher right) {
        List<LeafReaderContext> leftLeaves = ElasticsearchDirectoryReader.unwrap(left.getDirectoryReader()).leaves();
        List<LeafReaderContext> rightLeaves = ElasticsearchDirectoryReader.unwrap(right.getDirectoryReader()).leaves();
        assertEquals(rightLeaves.size(), leftLeaves.size());
        for (int i = 0; i < leftLeaves.size(); i++) {
            assertSame(leftLeaves.get(i).reader(), rightLeaves.get(i).reader());
        }
    }

    public void assertNotSameReader(Searcher left, Searcher right) {
        List<LeafReaderContext> leftLeaves = ElasticsearchDirectoryReader.unwrap(left.getDirectoryReader()).leaves();
        List<LeafReaderContext> rightLeaves = ElasticsearchDirectoryReader.unwrap(right.getDirectoryReader()).leaves();
        if (rightLeaves.size() == leftLeaves.size()) {
            for (int i = 0; i < leftLeaves.size(); i++) {
                if (leftLeaves.get(i).reader() != rightLeaves.get(i).reader()) {
                    return; // all is well
                }
            }
            fail("readers are same");
        }
    }

    public void testRefreshScopedSearcher() throws IOException {
        try (Searcher getSearcher = engine.acquireSearcher("test", Engine.SearcherScope.INTERNAL);
                Searcher searchSearcher = engine.acquireSearcher("test", Engine.SearcherScope.EXTERNAL)){
            assertSameReader(getSearcher, searchSearcher);
        }
        for (int i = 0; i < 10; i++) {
            final String docId = Integer.toString(i);
            final ParsedDocument doc =
                testParsedDocument(docId, null, testDocumentWithTextField(), SOURCE, null);
            Engine.Index primaryResponse = indexForDoc(doc);
            engine.index(primaryResponse);
        }
        assertTrue(engine.refreshNeeded());
        engine.refresh("test", Engine.SearcherScope.INTERNAL);
        try (Searcher getSearcher = engine.acquireSearcher("test", Engine.SearcherScope.INTERNAL);
             Searcher searchSearcher = engine.acquireSearcher("test", Engine.SearcherScope.EXTERNAL)){
            assertEquals(10, getSearcher.reader().numDocs());
            assertEquals(0, searchSearcher.reader().numDocs());
            assertNotSameReader(getSearcher, searchSearcher);
        }
        engine.refresh("test", Engine.SearcherScope.EXTERNAL);

        try (Searcher getSearcher = engine.acquireSearcher("test", Engine.SearcherScope.INTERNAL);
             Searcher searchSearcher = engine.acquireSearcher("test", Engine.SearcherScope.EXTERNAL)){
            assertEquals(10, getSearcher.reader().numDocs());
            assertEquals(10, searchSearcher.reader().numDocs());
            assertSameReader(getSearcher, searchSearcher);
        }

        // now ensure external refreshes are reflected on the internal reader
        final String docId = Integer.toString(10);
        final ParsedDocument doc =
            testParsedDocument(docId, null, testDocumentWithTextField(), SOURCE, null);
        Engine.Index primaryResponse = indexForDoc(doc);
        engine.index(primaryResponse);

        engine.refresh("test", Engine.SearcherScope.EXTERNAL);

        try (Searcher getSearcher = engine.acquireSearcher("test", Engine.SearcherScope.INTERNAL);
             Searcher searchSearcher = engine.acquireSearcher("test", Engine.SearcherScope.EXTERNAL)){
            assertEquals(11, getSearcher.reader().numDocs());
            assertEquals(11, searchSearcher.reader().numDocs());
            assertSameReader(getSearcher, searchSearcher);
        }

        try (Searcher searcher = engine.acquireSearcher("test", Engine.SearcherScope.INTERNAL)){
            engine.refresh("test", Engine.SearcherScope.INTERNAL);
            try (Searcher nextSearcher = engine.acquireSearcher("test", Engine.SearcherScope.INTERNAL)){
                assertSame(searcher.searcher(), nextSearcher.searcher());
            }
        }

        try (Searcher searcher = engine.acquireSearcher("test", Engine.SearcherScope.EXTERNAL)){
            engine.refresh("test", Engine.SearcherScope.EXTERNAL);
            try (Searcher nextSearcher = engine.acquireSearcher("test", Engine.SearcherScope.EXTERNAL)){
                assertSame(searcher.searcher(), nextSearcher.searcher());
            }
        }
    }

    public void testSeqNoGenerator() throws IOException {
        engine.close();
        final long seqNo = randomIntBetween(Math.toIntExact(SequenceNumbers.NO_OPS_PERFORMED), Integer.MAX_VALUE);
        final BiFunction<Long, Long, LocalCheckpointTracker> localCheckpointTrackerSupplier = (ms, lcp) -> new LocalCheckpointTracker(
                SequenceNumbers.NO_OPS_PERFORMED,
                SequenceNumbers.NO_OPS_PERFORMED);
        final AtomicLong seqNoGenerator = new AtomicLong(seqNo);
        try (Engine e = createEngine(defaultSettings, store, primaryTranslogDir, newMergePolicy(), null, localCheckpointTrackerSupplier,
            null, (engine, operation) -> seqNoGenerator.getAndIncrement())) {
            final String id = "id";
            final Field uidField = new Field("_id", id, IdFieldMapper.Defaults.FIELD_TYPE);
            final String type = "type";
            final Field versionField = new NumericDocValuesField("_version", 0);
            final SeqNoFieldMapper.SequenceIDFields seqID = SeqNoFieldMapper.SequenceIDFields.emptySeqID();
            final ParseContext.Document document = new ParseContext.Document();
            document.add(uidField);
            document.add(versionField);
            document.add(seqID.seqNo);
            document.add(seqID.seqNoDocValue);
            document.add(seqID.primaryTerm);
            final BytesReference source = new BytesArray(new byte[]{1});
            final ParsedDocument parsedDocument = new ParsedDocument(
                    versionField,
                    seqID,
                    id,
                    type,
                    "routing",
                    Collections.singletonList(document),
                    source,
                    XContentType.JSON,
                    null);

            final Engine.Index index = new Engine.Index(
                    new Term("_id", parsedDocument.id()),
                    parsedDocument,
                    SequenceNumbers.UNASSIGNED_SEQ_NO,
                    (long) randomIntBetween(1, 8),
                    Versions.MATCH_ANY,
                    VersionType.INTERNAL,
                    Engine.Operation.Origin.PRIMARY,
                    System.currentTimeMillis(),
                    System.currentTimeMillis(),
                    randomBoolean());
            final Engine.IndexResult indexResult = e.index(index);
            assertThat(indexResult.getSeqNo(), equalTo(seqNo));
            assertThat(seqNoGenerator.get(), equalTo(seqNo + 1));

            final Engine.Delete delete = new Engine.Delete(
                    type,
                    id,
                    new Term("_id", parsedDocument.id()),
                    SequenceNumbers.UNASSIGNED_SEQ_NO,
                    (long) randomIntBetween(1, 8),
                    Versions.MATCH_ANY,
                    VersionType.INTERNAL,
                    Engine.Operation.Origin.PRIMARY,
                    System.currentTimeMillis());
            final Engine.DeleteResult deleteResult = e.delete(delete);
            assertThat(deleteResult.getSeqNo(), equalTo(seqNo + 1));
            assertThat(seqNoGenerator.get(), equalTo(seqNo + 2));
        }
    }

    public void testKeepTranslogAfterGlobalCheckpoint() throws Exception {
        IOUtils.close(engine, store);
        final IndexSettings indexSettings = new IndexSettings(defaultSettings.getIndexMetaData(), defaultSettings.getNodeSettings(),
            defaultSettings.getScopedSettings());
        IndexMetaData.Builder builder = IndexMetaData.builder(indexSettings.getIndexMetaData())
            .settings(Settings.builder().put(indexSettings.getSettings())
                .put(IndexSettings.INDEX_TRANSLOG_RETENTION_AGE_SETTING.getKey(), randomFrom("-1", "100micros", "30m"))
                .put(IndexSettings.INDEX_TRANSLOG_RETENTION_SIZE_SETTING.getKey(), randomFrom("-1", "512b", "1gb")));
        indexSettings.updateIndexMetaData(builder.build());

        final Path translogPath = createTempDir();
        store = createStore();
        final AtomicLong globalCheckpoint = new AtomicLong(SequenceNumbers.UNASSIGNED_SEQ_NO);

        final EngineConfig engineConfig = config(indexSettings, store, translogPath, NoMergePolicy.INSTANCE, null, null,
            () -> globalCheckpoint.get());
        try (Engine engine = new InternalEngine(engineConfig) {
                @Override
                protected void commitIndexWriter(IndexWriter writer, Translog translog, String syncId) throws IOException {
                    // Advance the global checkpoint during the flush to create a lag between a persisted global checkpoint in the translog
                    // (this value is visible to the deletion policy) and an in memory global checkpoint in the SequenceNumbersService.
                    if (rarely()) {
                        globalCheckpoint.set(randomLongBetween(globalCheckpoint.get(), getLocalCheckpointTracker().getCheckpoint()));
                    }
                    super.commitIndexWriter(writer, translog, syncId);
                }
            }) {
            int numDocs = scaledRandomIntBetween(10, 100);
            for (int docId = 0; docId < numDocs; docId++) {
                ParseContext.Document document = testDocumentWithTextField();
                document.add(new Field(SourceFieldMapper.NAME, BytesReference.toBytes(B_1), SourceFieldMapper.Defaults.FIELD_TYPE));
                engine.index(indexForDoc(testParsedDocument(Integer.toString(docId), null, document, B_1, null)));
                if (frequently()) {
                    globalCheckpoint.set(randomLongBetween(globalCheckpoint.get(), engine.getLocalCheckpointTracker().getCheckpoint()));
                    engine.getTranslog().sync();
                }
                if (frequently()) {
                    final long lastSyncedGlobalCheckpoint = Translog.readGlobalCheckpoint(translogPath);
                    engine.flush(randomBoolean(), true);
                    final List<IndexCommit> commits = DirectoryReader.listCommits(store.directory());
                    // Keep only one safe commit as the oldest commit.
                    final IndexCommit safeCommit = commits.get(0);
                    if (lastSyncedGlobalCheckpoint == SequenceNumbers.UNASSIGNED_SEQ_NO) {
                        // If the global checkpoint is still unassigned, we keep an empty(eg. initial) commit as a safe commit.
                        assertThat(Long.parseLong(safeCommit.getUserData().get(SequenceNumbers.MAX_SEQ_NO)),
                            equalTo(SequenceNumbers.NO_OPS_PERFORMED));
                    } else {
                        assertThat(Long.parseLong(safeCommit.getUserData().get(SequenceNumbers.MAX_SEQ_NO)),
                            lessThanOrEqualTo(lastSyncedGlobalCheckpoint));
                    }
                    for (int i = 1; i < commits.size(); i++) {
                        assertThat(Long.parseLong(commits.get(i).getUserData().get(SequenceNumbers.MAX_SEQ_NO)),
                            greaterThan(lastSyncedGlobalCheckpoint));
                    }
                    // Make sure we keep all translog operations after the local checkpoint of the safe commit.
                    long localCheckpointFromSafeCommit = Long.parseLong(safeCommit.getUserData().get(SequenceNumbers.LOCAL_CHECKPOINT_KEY));
                    try (Translog.Snapshot snapshot = engine.getTranslog().newSnapshot()) {
                        assertThat(snapshot, SnapshotMatchers.containsSeqNoRange(localCheckpointFromSafeCommit + 1, docId));
                    }
                }
            }
        }
    }

    public void testConcurrentAppendUpdateAndRefresh() throws InterruptedException, IOException {
        int numDocs = scaledRandomIntBetween(100, 1000);
        CountDownLatch latch = new CountDownLatch(2);
        AtomicBoolean done = new AtomicBoolean(false);
        AtomicInteger numDeletes = new AtomicInteger();
        Thread thread = new Thread(() -> {
           try {
               latch.countDown();
               latch.await();
               for (int j = 0; j < numDocs; j++) {
                   String docID = Integer.toString(j);
                   ParsedDocument doc = testParsedDocument(docID, null, testDocumentWithTextField(),
                       new BytesArray("{}".getBytes(Charset.defaultCharset())), null);
                   Engine.Index operation = appendOnlyPrimary(doc, false, 1);
                   engine.index(operation);
                   if (rarely()) {
                       engine.delete(new Engine.Delete(operation.type(), operation.id(), operation.uid()));
                       numDeletes.incrementAndGet();
                   } else {
                       doc = testParsedDocument(docID, null, testDocumentWithTextField("updated"),
                           new BytesArray("{}".getBytes(Charset.defaultCharset())), null);
                       Engine.Index update = indexForDoc(doc);
                       engine.index(update);
                   }
               }
           } catch (Exception e) {
               throw new AssertionError(e);
           } finally {
               done.set(true);
           }
        });
        thread.start();
        latch.countDown();
        latch.await();
        while (done.get() == false) {
            engine.refresh("test", Engine.SearcherScope.INTERNAL);
        }
        thread.join();
        engine.refresh("test", Engine.SearcherScope.INTERNAL);
        try (Engine.Searcher searcher = engine.acquireSearcher("test", Engine.SearcherScope.INTERNAL)) {
            TopDocs search = searcher.searcher().search(new MatchAllDocsQuery(), searcher.reader().numDocs());
            for (int i = 0; i < search.scoreDocs.length; i++) {
                org.apache.lucene.document.Document luceneDoc = searcher.searcher().doc(search.scoreDocs[i].doc);
                assertEquals("updated", luceneDoc.get("value"));
            }
            int totalNumDocs = numDocs - numDeletes.get();
            assertEquals(totalNumDocs, searcher.reader().numDocs());
        }
    }

    public void testAcquireIndexCommit() throws Exception {
        IOUtils.close(engine, store);
        store = createStore();
        final AtomicLong globalCheckpoint = new AtomicLong(SequenceNumbers.UNASSIGNED_SEQ_NO);
        try (InternalEngine engine = createEngine(store, createTempDir(), globalCheckpoint::get)) {
            int numDocs = between(1, 20);
            for (int i = 0; i < numDocs; i++) {
                index(engine, i);
            }
            final boolean inSync = randomBoolean();
            if (inSync) {
                globalCheckpoint.set(numDocs - 1);
            }
            final boolean flushFirst = randomBoolean();
            final boolean safeCommit = randomBoolean();
            Engine.IndexCommitRef commit = engine.acquireIndexCommit(safeCommit, flushFirst);
            int moreDocs = between(1, 20);
            for (int i = 0; i < moreDocs; i++) {
                index(engine, numDocs + i);
            }
            globalCheckpoint.set(numDocs + moreDocs - 1);
            engine.flush();
            // check that we can still read the commit that we captured
            try (IndexReader reader = DirectoryReader.open(commit.getIndexCommit())) {
                assertThat(reader.numDocs(), equalTo(flushFirst && (safeCommit == false || inSync) ? numDocs : 0));
            }
            assertThat(DirectoryReader.listCommits(engine.store.directory()), hasSize(2));
            commit.close();
            // check it's clean up
            engine.flush(true, true);
            assertThat(DirectoryReader.listCommits(engine.store.directory()), hasSize(1));
        }
    }

    public void testOpenIndexAndTranslogKeepOnlySafeCommit() throws Exception {
        IOUtils.close(engine);
        final AtomicLong globalCheckpoint = new AtomicLong(SequenceNumbers.UNASSIGNED_SEQ_NO);
        final EngineConfig config = copy(engine.config(), EngineConfig.OpenMode.OPEN_INDEX_AND_TRANSLOG, globalCheckpoint::get);
        final IndexCommit safeCommit;
        try (InternalEngine engine = new InternalEngine(copy(config, EngineConfig.OpenMode.OPEN_INDEX_CREATE_TRANSLOG))) {
            final int numDocs = between(5, 50);
            for (int i = 0; i < numDocs; i++) {
                index(engine, i);
                if (randomBoolean()) {
                    engine.flush();
                }
            }
            // Selects a starting commit and advances and persists the global checkpoint to that commit.
            final List<IndexCommit> commits = DirectoryReader.listCommits(engine.store.directory());
            safeCommit = randomFrom(commits);
            globalCheckpoint.set(Long.parseLong(safeCommit.getUserData().get(SequenceNumbers.MAX_SEQ_NO)));
            engine.getTranslog().sync();
        }
        try (InternalEngine engine = new InternalEngine(copy(config, EngineConfig.OpenMode.OPEN_INDEX_AND_TRANSLOG))) {
            final List<IndexCommit> existingCommits = DirectoryReader.listCommits(engine.store.directory());
            assertThat("OPEN_INDEX_AND_TRANSLOG should keep only safe commit", existingCommits, contains(safeCommit));
        }
    }

    public void testOpenIndexCreateTranslogKeepOnlyLastCommit() throws Exception {
        IOUtils.close(engine);
        final EngineConfig config = copy(engine.config(), EngineConfig.OpenMode.OPEN_INDEX_AND_TRANSLOG);
        final Map<String, String> lastCommit;
        try (InternalEngine engine = new InternalEngine(copy(config, EngineConfig.OpenMode.OPEN_INDEX_AND_TRANSLOG))) {
            engine.skipTranslogRecovery();
            final int numDocs = between(5, 50);
            for (int i = 0; i < numDocs; i++) {
                index(engine, i);
                if (randomBoolean()) {
                    engine.flush();
                }
            }
            final List<IndexCommit> commits = DirectoryReader.listCommits(engine.store.directory());
            lastCommit = commits.get(commits.size() - 1).getUserData();
        }
        try (InternalEngine engine = new InternalEngine(copy(config, EngineConfig.OpenMode.OPEN_INDEX_CREATE_TRANSLOG))) {
            final List<IndexCommit> existingCommits = DirectoryReader.listCommits(engine.store.directory());
            assertThat("OPEN_INDEX_CREATE_TRANSLOG should keep only last commit", existingCommits, hasSize(1));
            final Map<String, String> userData = existingCommits.get(0).getUserData();
            assertThat(userData.get(SequenceNumbers.MAX_SEQ_NO), equalTo(lastCommit.get(SequenceNumbers.MAX_SEQ_NO)));
            assertThat(userData.get(SequenceNumbers.LOCAL_CHECKPOINT_KEY), equalTo(lastCommit.get(SequenceNumbers.LOCAL_CHECKPOINT_KEY)));
            // Translog tags should be fresh.
            assertThat(userData.get(Translog.TRANSLOG_UUID_KEY), not(equalTo(lastCommit.get(Translog.TRANSLOG_UUID_KEY))));
            assertThat(userData.get(Translog.TRANSLOG_GENERATION_KEY), equalTo("1"));
        }
    }

    public void testCleanUpCommitsWhenGlobalCheckpointAdvanced() throws Exception {
        IOUtils.close(engine, store);
        store = createStore();
        final AtomicLong globalCheckpoint = new AtomicLong(SequenceNumbers.UNASSIGNED_SEQ_NO);
        try (InternalEngine engine = createEngine(store, createTempDir(), globalCheckpoint::get)) {
            final int numDocs = scaledRandomIntBetween(10, 100);
            for (int docId = 0; docId < numDocs; docId++) {
                index(engine, docId);
                if (frequently()) {
                    engine.flush(randomBoolean(), randomBoolean());
                }
            }
            engine.flush(false, randomBoolean());
            List<IndexCommit> commits = DirectoryReader.listCommits(store.directory());
            // Global checkpoint advanced but not enough - all commits are kept.
            globalCheckpoint.set(randomLongBetween(globalCheckpoint.get(), engine.getLocalCheckpointTracker().getCheckpoint() - 1));
            engine.syncTranslog();
            assertThat(DirectoryReader.listCommits(store.directory()), equalTo(commits));
            // Global checkpoint advanced enough - only the last commit is kept.
            globalCheckpoint.set(randomLongBetween(engine.getLocalCheckpointTracker().getCheckpoint(), Long.MAX_VALUE));
            engine.syncTranslog();
            assertThat(DirectoryReader.listCommits(store.directory()), contains(commits.get(commits.size() - 1)));
        }
    }
<<<<<<< HEAD
=======

    public void testShouldPeriodicallyFlush() throws Exception {
        assertThat("Empty engine does not need flushing", engine.shouldPeriodicallyFlush(), equalTo(false));
        int numDocs = between(10, 100);
        for (int id = 0; id < numDocs; id++) {
            final ParsedDocument doc = testParsedDocument(Integer.toString(id), null, testDocumentWithTextField(), SOURCE, null);
            engine.index(indexForDoc(doc));
        }
        assertThat("Not exceeded translog flush threshold yet", engine.shouldPeriodicallyFlush(), equalTo(false));
        long flushThreshold = RandomNumbers.randomLongBetween(random(), 100, engine.getTranslog().uncommittedSizeInBytes());
        final IndexSettings indexSettings = engine.config().getIndexSettings();
        final IndexMetaData indexMetaData = IndexMetaData.builder(indexSettings.getIndexMetaData())
            .settings(Settings.builder().put(indexSettings.getSettings())
                .put(IndexSettings.INDEX_TRANSLOG_FLUSH_THRESHOLD_SIZE_SETTING.getKey(), flushThreshold + "b")).build();
        indexSettings.updateIndexMetaData(indexMetaData);
        engine.onSettingsChanged();
        assertThat(engine.getTranslog().uncommittedOperations(), equalTo(numDocs));
        assertThat(engine.shouldPeriodicallyFlush(), equalTo(true));
        engine.flush();
        assertThat(engine.getTranslog().uncommittedOperations(), equalTo(0));
        // Stale operations skipped by Lucene but added to translog - still able to flush
        for (int id = 0; id < numDocs; id++) {
            final ParsedDocument doc = testParsedDocument(Integer.toString(id), null, testDocumentWithTextField(), SOURCE, null);
            final Engine.IndexResult result = engine.index(replicaIndexForDoc(doc, 1L, id, false));
            assertThat(result.isCreated(), equalTo(false));
        }
        SegmentInfos lastCommitInfo = engine.getLastCommittedSegmentInfos();
        assertThat(engine.getTranslog().uncommittedOperations(), equalTo(numDocs));
        assertThat(engine.shouldPeriodicallyFlush(), equalTo(true));
        engine.flush(false, false);
        assertThat(engine.getLastCommittedSegmentInfos(), not(sameInstance(lastCommitInfo)));
        assertThat(engine.getTranslog().uncommittedOperations(), equalTo(0));
    }
>>>>>>> b47b399f
}<|MERGE_RESOLUTION|>--- conflicted
+++ resolved
@@ -165,10 +165,7 @@
 import static org.elasticsearch.index.engine.Engine.Operation.Origin.REPLICA;
 import static org.elasticsearch.index.translog.TranslogDeletionPolicies.createTranslogDeletionPolicy;
 import static org.hamcrest.CoreMatchers.instanceOf;
-<<<<<<< HEAD
-=======
 import static org.hamcrest.CoreMatchers.sameInstance;
->>>>>>> b47b399f
 import static org.hamcrest.Matchers.contains;
 import static org.hamcrest.Matchers.equalTo;
 import static org.hamcrest.Matchers.everyItem;
@@ -4445,8 +4442,6 @@
             assertThat(DirectoryReader.listCommits(store.directory()), contains(commits.get(commits.size() - 1)));
         }
     }
-<<<<<<< HEAD
-=======
 
     public void testShouldPeriodicallyFlush() throws Exception {
         assertThat("Empty engine does not need flushing", engine.shouldPeriodicallyFlush(), equalTo(false));
@@ -4480,5 +4475,4 @@
         assertThat(engine.getLastCommittedSegmentInfos(), not(sameInstance(lastCommitInfo)));
         assertThat(engine.getTranslog().uncommittedOperations(), equalTo(0));
     }
->>>>>>> b47b399f
 }