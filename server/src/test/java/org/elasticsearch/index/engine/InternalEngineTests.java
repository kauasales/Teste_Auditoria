--- conflicted
+++ resolved
@@ -4362,7 +4362,59 @@
         }
     }
 
-<<<<<<< HEAD
+    public void testOpenIndexAndTranslogKeepOnlySafeCommit() throws Exception {
+        IOUtils.close(engine);
+        final AtomicLong globalCheckpoint = new AtomicLong(SequenceNumbers.UNASSIGNED_SEQ_NO);
+        final EngineConfig config = copy(engine.config(), EngineConfig.OpenMode.OPEN_INDEX_AND_TRANSLOG, globalCheckpoint::get);
+        final IndexCommit safeCommit;
+        try (InternalEngine engine = new InternalEngine(copy(config, EngineConfig.OpenMode.OPEN_INDEX_CREATE_TRANSLOG))) {
+            final int numDocs = between(5, 50);
+            for (int i = 0; i < numDocs; i++) {
+                index(engine, i);
+                if (randomBoolean()) {
+                    engine.flush();
+                }
+            }
+            // Selects a starting commit and advances and persists the global checkpoint to that commit.
+            final List<IndexCommit> commits = DirectoryReader.listCommits(engine.store.directory());
+            safeCommit = randomFrom(commits);
+            globalCheckpoint.set(Long.parseLong(safeCommit.getUserData().get(SequenceNumbers.MAX_SEQ_NO)));
+            engine.getTranslog().sync();
+        }
+        try (InternalEngine engine = new InternalEngine(copy(config, EngineConfig.OpenMode.OPEN_INDEX_AND_TRANSLOG))) {
+            final List<IndexCommit> existingCommits = DirectoryReader.listCommits(engine.store.directory());
+            assertThat("OPEN_INDEX_AND_TRANSLOG should keep only safe commit", existingCommits, contains(safeCommit));
+        }
+    }
+
+    public void testOpenIndexCreateTranslogKeepOnlyLastCommit() throws Exception {
+        IOUtils.close(engine);
+        final EngineConfig config = copy(engine.config(), EngineConfig.OpenMode.OPEN_INDEX_AND_TRANSLOG);
+        final Map<String, String> lastCommit;
+        try (InternalEngine engine = new InternalEngine(copy(config, EngineConfig.OpenMode.OPEN_INDEX_AND_TRANSLOG))) {
+            engine.skipTranslogRecovery();
+            final int numDocs = between(5, 50);
+            for (int i = 0; i < numDocs; i++) {
+                index(engine, i);
+                if (randomBoolean()) {
+                    engine.flush();
+                }
+            }
+            final List<IndexCommit> commits = DirectoryReader.listCommits(engine.store.directory());
+            lastCommit = commits.get(commits.size() - 1).getUserData();
+        }
+        try (InternalEngine engine = new InternalEngine(copy(config, EngineConfig.OpenMode.OPEN_INDEX_CREATE_TRANSLOG))) {
+            final List<IndexCommit> existingCommits = DirectoryReader.listCommits(engine.store.directory());
+            assertThat("OPEN_INDEX_CREATE_TRANSLOG should keep only last commit", existingCommits, hasSize(1));
+            final Map<String, String> userData = existingCommits.get(0).getUserData();
+            assertThat(userData.get(SequenceNumbers.MAX_SEQ_NO), equalTo(lastCommit.get(SequenceNumbers.MAX_SEQ_NO)));
+            assertThat(userData.get(SequenceNumbers.LOCAL_CHECKPOINT_KEY), equalTo(lastCommit.get(SequenceNumbers.LOCAL_CHECKPOINT_KEY)));
+            // Translog tags should be fresh.
+            assertThat(userData.get(Translog.TRANSLOG_UUID_KEY), not(equalTo(lastCommit.get(Translog.TRANSLOG_UUID_KEY))));
+            assertThat(userData.get(Translog.TRANSLOG_GENERATION_KEY), equalTo("1"));
+        }
+    }
+
     public void testCleanUpCommitsWhenNewGlobalCheckpointPersisted() throws Exception {
         IOUtils.close(engine, store);
         store = createStore();
@@ -4395,58 +4447,6 @@
             engine.getTranslog().sync();
             engine.onTranslogSynced();
             assertThat(DirectoryReader.listCommits(store.directory()), Matchers.hasSize(1));
-=======
-    public void testOpenIndexAndTranslogKeepOnlySafeCommit() throws Exception {
-        IOUtils.close(engine);
-        final AtomicLong globalCheckpoint = new AtomicLong(SequenceNumbers.UNASSIGNED_SEQ_NO);
-        final EngineConfig config = copy(engine.config(), EngineConfig.OpenMode.OPEN_INDEX_AND_TRANSLOG, globalCheckpoint::get);
-        final IndexCommit safeCommit;
-        try (InternalEngine engine = new InternalEngine(copy(config, EngineConfig.OpenMode.OPEN_INDEX_CREATE_TRANSLOG))) {
-            final int numDocs = between(5, 50);
-            for (int i = 0; i < numDocs; i++) {
-                index(engine, i);
-                if (randomBoolean()) {
-                    engine.flush();
-                }
-            }
-            // Selects a starting commit and advances and persists the global checkpoint to that commit.
-            final List<IndexCommit> commits = DirectoryReader.listCommits(engine.store.directory());
-            safeCommit = randomFrom(commits);
-            globalCheckpoint.set(Long.parseLong(safeCommit.getUserData().get(SequenceNumbers.MAX_SEQ_NO)));
-            engine.getTranslog().sync();
-        }
-        try (InternalEngine engine = new InternalEngine(copy(config, EngineConfig.OpenMode.OPEN_INDEX_AND_TRANSLOG))) {
-            final List<IndexCommit> existingCommits = DirectoryReader.listCommits(engine.store.directory());
-            assertThat("OPEN_INDEX_AND_TRANSLOG should keep only safe commit", existingCommits, contains(safeCommit));
-        }
-    }
-
-    public void testOpenIndexCreateTranslogKeepOnlyLastCommit() throws Exception {
-        IOUtils.close(engine);
-        final EngineConfig config = copy(engine.config(), EngineConfig.OpenMode.OPEN_INDEX_AND_TRANSLOG);
-        final Map<String, String> lastCommit;
-        try (InternalEngine engine = new InternalEngine(copy(config, EngineConfig.OpenMode.OPEN_INDEX_AND_TRANSLOG))) {
-            engine.skipTranslogRecovery();
-            final int numDocs = between(5, 50);
-            for (int i = 0; i < numDocs; i++) {
-                index(engine, i);
-                if (randomBoolean()) {
-                    engine.flush();
-                }
-            }
-            final List<IndexCommit> commits = DirectoryReader.listCommits(engine.store.directory());
-            lastCommit = commits.get(commits.size() - 1).getUserData();
-        }
-        try (InternalEngine engine = new InternalEngine(copy(config, EngineConfig.OpenMode.OPEN_INDEX_CREATE_TRANSLOG))) {
-            final List<IndexCommit> existingCommits = DirectoryReader.listCommits(engine.store.directory());
-            assertThat("OPEN_INDEX_CREATE_TRANSLOG should keep only last commit", existingCommits, hasSize(1));
-            final Map<String, String> userData = existingCommits.get(0).getUserData();
-            assertThat(userData.get(SequenceNumbers.MAX_SEQ_NO), equalTo(lastCommit.get(SequenceNumbers.MAX_SEQ_NO)));
-            assertThat(userData.get(SequenceNumbers.LOCAL_CHECKPOINT_KEY), equalTo(lastCommit.get(SequenceNumbers.LOCAL_CHECKPOINT_KEY)));
-            // Translog tags should be fresh.
-            assertThat(userData.get(Translog.TRANSLOG_UUID_KEY), not(equalTo(lastCommit.get(Translog.TRANSLOG_UUID_KEY))));
-            assertThat(userData.get(Translog.TRANSLOG_GENERATION_KEY), equalTo("1"));
->>>>>>> e5a69844
         }
     }
 }