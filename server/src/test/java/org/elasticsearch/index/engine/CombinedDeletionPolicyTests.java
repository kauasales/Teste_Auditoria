/*
 * Licensed to Elasticsearch under one or more contributor
 * license agreements. See the NOTICE file distributed with
 * this work for additional information regarding copyright
 * ownership. Elasticsearch licenses this file to you under
 * the Apache License, Version 2.0 (the "License"); you may
 * not use this file except in compliance with the License.
 * You may obtain a copy of the License at
 *
 *    http://www.apache.org/licenses/LICENSE-2.0
 *
 * Unless required by applicable law or agreed to in writing,
 * software distributed under the License is distributed on an
 * "AS IS" BASIS, WITHOUT WARRANTIES OR CONDITIONS OF ANY
 * KIND, either express or implied.  See the License for the
 * specific language governing permissions and limitations
 * under the License.
 */

package org.elasticsearch.index.engine;

import com.carrotsearch.hppc.LongArrayList;
import org.apache.lucene.index.IndexCommit;
import org.apache.lucene.store.Directory;
import org.elasticsearch.index.seqno.SequenceNumbers;
import org.elasticsearch.index.translog.Translog;
import org.elasticsearch.index.translog.TranslogDeletionPolicy;
import org.elasticsearch.test.ESTestCase;

import java.io.IOException;
import java.util.ArrayList;
import java.util.Arrays;
import java.util.HashMap;
import java.util.List;
import java.util.Map;
import java.util.UUID;
import java.util.concurrent.atomic.AtomicBoolean;
import java.util.concurrent.atomic.AtomicLong;

import static java.util.Collections.singletonList;
import static org.elasticsearch.index.translog.TranslogDeletionPolicies.createTranslogDeletionPolicy;
import static org.hamcrest.Matchers.equalTo;
import static org.mockito.Mockito.doAnswer;
import static org.mockito.Mockito.mock;
import static org.mockito.Mockito.never;
import static org.mockito.Mockito.times;
import static org.mockito.Mockito.verify;
import static org.mockito.Mockito.when;

public class CombinedDeletionPolicyTests extends ESTestCase {

    public void testKeepCommitsAfterGlobalCheckpoint() throws Exception {
        final AtomicLong globalCheckpoint = new AtomicLong();
        TranslogDeletionPolicy translogPolicy = createTranslogDeletionPolicy();
<<<<<<< HEAD
        CombinedDeletionPolicy indexPolicy = new CombinedDeletionPolicy(translogPolicy, globalCheckpoint::get);
=======
        CombinedDeletionPolicy indexPolicy = new CombinedDeletionPolicy(
            OPEN_INDEX_AND_TRANSLOG, translogPolicy, globalCheckpoint::get, null);
>>>>>>> 0a4a4c8a

        final LongArrayList maxSeqNoList = new LongArrayList();
        final LongArrayList translogGenList = new LongArrayList();
        final List<IndexCommit> commitList = new ArrayList<>();
        int totalCommits = between(2, 20);
        long lastMaxSeqNo = 0;
        long lastTranslogGen = 0;
        final UUID translogUUID = UUID.randomUUID();
        for (int i = 0; i < totalCommits; i++) {
            lastMaxSeqNo += between(1, 10000);
            lastTranslogGen += between(1, 100);
            commitList.add(mockIndexCommit(lastMaxSeqNo, translogUUID, lastTranslogGen));
            maxSeqNoList.add(lastMaxSeqNo);
            translogGenList.add(lastTranslogGen);
        }

        int keptIndex = randomInt(commitList.size() - 1);
        final long lower = maxSeqNoList.get(keptIndex);
        final long upper = keptIndex == commitList.size() - 1 ?
            Long.MAX_VALUE : Math.max(maxSeqNoList.get(keptIndex), maxSeqNoList.get(keptIndex + 1) - 1);
        globalCheckpoint.set(randomLongBetween(lower, upper));
        indexPolicy.onCommit(commitList);

        for (int i = 0; i < commitList.size(); i++) {
            if (i < keptIndex) {
                verify(commitList.get(i), times(1)).delete();
            } else {
                verify(commitList.get(i), never()).delete();
            }
        }
        assertThat(translogPolicy.getMinTranslogGenerationForRecovery(), equalTo(translogGenList.get(keptIndex)));
        assertThat(translogPolicy.getTranslogGenerationOfLastCommit(), equalTo(lastTranslogGen));
    }

    public void testAcquireIndexCommit() throws Exception {
        final AtomicLong globalCheckpoint = new AtomicLong();
        final UUID translogUUID = UUID.randomUUID();
        TranslogDeletionPolicy translogPolicy = createTranslogDeletionPolicy();
<<<<<<< HEAD
        CombinedDeletionPolicy indexPolicy = new CombinedDeletionPolicy(translogPolicy, globalCheckpoint::get);
=======
        CombinedDeletionPolicy indexPolicy = new CombinedDeletionPolicy(
            OPEN_INDEX_AND_TRANSLOG, translogPolicy, globalCheckpoint::get, null);
>>>>>>> 0a4a4c8a
        long lastMaxSeqNo = between(1, 1000);
        long lastTranslogGen = between(1, 20);
        int safeIndex = 0;
        List<IndexCommit> commitList = new ArrayList<>();
        List<IndexCommit> snapshottingCommits = new ArrayList<>();
        final int iters = between(10, 100);
        for (int i = 0; i < iters; i++) {
            int newCommits = between(1, 10);
            for (int n = 0; n < newCommits; n++) {
                lastMaxSeqNo += between(1, 1000);
                lastTranslogGen += between(1, 20);
                commitList.add(mockIndexCommit(lastMaxSeqNo, translogUUID, lastTranslogGen));
            }
            // Advance the global checkpoint to between [safeIndex, safeIndex + 1)
            safeIndex = randomIntBetween(safeIndex, commitList.size() - 1);
            long lower = Math.max(globalCheckpoint.get(),
                Long.parseLong(commitList.get(safeIndex).getUserData().get(SequenceNumbers.MAX_SEQ_NO)));
            long upper = safeIndex == commitList.size() - 1 ? lastMaxSeqNo :
                Long.parseLong(commitList.get(safeIndex + 1).getUserData().get(SequenceNumbers.MAX_SEQ_NO)) - 1;
            globalCheckpoint.set(randomLongBetween(lower, upper));
            indexPolicy.onCommit(commitList);
            // Captures and releases some commits
            int captures = between(0, 5);
            for (int n = 0; n < captures; n++) {
                boolean safe = randomBoolean();
                final IndexCommit snapshot = indexPolicy.acquireIndexCommit(safe);
                expectThrows(UnsupportedOperationException.class, snapshot::delete);
                snapshottingCommits.add(snapshot);
                if (safe) {
                    assertThat(snapshot.getUserData(), equalTo(commitList.get(safeIndex).getUserData()));
                } else {
                    assertThat(snapshot.getUserData(), equalTo(commitList.get(commitList.size() - 1).getUserData()));
                }
            }
            randomSubsetOf(snapshottingCommits).forEach(snapshot -> {
                snapshottingCommits.remove(snapshot);
                indexPolicy.releaseCommit(snapshot);
            });
            // Snapshotting commits must not be deleted.
            snapshottingCommits.forEach(snapshot -> assertThat(snapshot.isDeleted(), equalTo(false)));
            // We don't need to retain translog for snapshotting commits.
            assertThat(translogPolicy.getMinTranslogGenerationForRecovery(),
                equalTo(Long.parseLong(commitList.get(safeIndex).getUserData().get(Translog.TRANSLOG_GENERATION_KEY))));
            assertThat(translogPolicy.getTranslogGenerationOfLastCommit(),
                equalTo(Long.parseLong(commitList.get(commitList.size() - 1).getUserData().get(Translog.TRANSLOG_GENERATION_KEY))));
        }
        snapshottingCommits.forEach(indexPolicy::releaseCommit);
        globalCheckpoint.set(randomLongBetween(lastMaxSeqNo, Long.MAX_VALUE));
        indexPolicy.onCommit(commitList);
        for (int i = 0; i < commitList.size() - 1; i++) {
            assertThat(commitList.get(i).isDeleted(), equalTo(true));
        }
        assertThat(commitList.get(commitList.size() - 1).isDeleted(), equalTo(false));
        assertThat(translogPolicy.getMinTranslogGenerationForRecovery(), equalTo(lastTranslogGen));
        assertThat(translogPolicy.getTranslogGenerationOfLastCommit(), equalTo(lastTranslogGen));
    }

    public void testLegacyIndex() throws Exception {
        final AtomicLong globalCheckpoint = new AtomicLong();
        final UUID translogUUID = UUID.randomUUID();

        TranslogDeletionPolicy translogPolicy = createTranslogDeletionPolicy();
<<<<<<< HEAD
        CombinedDeletionPolicy indexPolicy = new CombinedDeletionPolicy(translogPolicy, globalCheckpoint::get);
=======
        CombinedDeletionPolicy indexPolicy = new CombinedDeletionPolicy(
            OPEN_INDEX_AND_TRANSLOG, translogPolicy, globalCheckpoint::get, null);
>>>>>>> 0a4a4c8a

        long legacyTranslogGen = randomNonNegativeLong();
        IndexCommit legacyCommit = mockLegacyIndexCommit(translogUUID, legacyTranslogGen);
        indexPolicy.onCommit(singletonList(legacyCommit));
        verify(legacyCommit, never()).delete();
        assertThat(translogPolicy.getMinTranslogGenerationForRecovery(), equalTo(legacyTranslogGen));
        assertThat(translogPolicy.getTranslogGenerationOfLastCommit(), equalTo(legacyTranslogGen));

        long safeTranslogGen = randomLongBetween(legacyTranslogGen, Long.MAX_VALUE);
        long maxSeqNo = randomLongBetween(1, Long.MAX_VALUE);
        final IndexCommit freshCommit = mockIndexCommit(maxSeqNo, translogUUID, safeTranslogGen);

        globalCheckpoint.set(randomLongBetween(0, maxSeqNo - 1));
        indexPolicy.onCommit(Arrays.asList(legacyCommit, freshCommit));
        verify(legacyCommit, times(1)).delete(); // Do not keep the legacy commit once we have a new commit.
        verify(freshCommit, times(0)).delete();
        assertThat(translogPolicy.getMinTranslogGenerationForRecovery(), equalTo(safeTranslogGen));
        assertThat(translogPolicy.getTranslogGenerationOfLastCommit(), equalTo(safeTranslogGen));

        // Make the fresh commit safe.
        globalCheckpoint.set(randomLongBetween(maxSeqNo, Long.MAX_VALUE));
        indexPolicy.onCommit(Arrays.asList(legacyCommit, freshCommit));
        verify(legacyCommit, times(2)).delete();
        verify(freshCommit, times(0)).delete();
        assertThat(translogPolicy.getMinTranslogGenerationForRecovery(), equalTo(safeTranslogGen));
        assertThat(translogPolicy.getTranslogGenerationOfLastCommit(), equalTo(safeTranslogGen));
    }

    public void testDeleteInvalidCommits() throws Exception {
        final AtomicLong globalCheckpoint = new AtomicLong(randomNonNegativeLong());
        TranslogDeletionPolicy translogPolicy = createTranslogDeletionPolicy();
<<<<<<< HEAD
        CombinedDeletionPolicy indexPolicy = new CombinedDeletionPolicy(translogPolicy, globalCheckpoint::get);
=======
        CombinedDeletionPolicy indexPolicy = new CombinedDeletionPolicy(
            OPEN_INDEX_CREATE_TRANSLOG, translogPolicy, globalCheckpoint::get, null);
>>>>>>> 0a4a4c8a

        final int invalidCommits = between(1, 10);
        final List<IndexCommit> commitList = new ArrayList<>();
        for (int i = 0; i < invalidCommits; i++) {
            commitList.add(mockIndexCommit(randomNonNegativeLong(), UUID.randomUUID(), randomNonNegativeLong()));
        }

        final UUID expectedTranslogUUID = UUID.randomUUID();
        long lastTranslogGen = 0;
        final int validCommits = between(1, 10);
        for (int i = 0; i < validCommits; i++) {
            lastTranslogGen += between(1, 1000);
            commitList.add(mockIndexCommit(randomNonNegativeLong(), expectedTranslogUUID, lastTranslogGen));
        }

        // We should never keep invalid commits regardless of the value of the global checkpoint.
        indexPolicy.onCommit(commitList);
        for (int i = 0; i < invalidCommits - 1; i++) {
            verify(commitList.get(i), times(1)).delete();
        }
    }

    /**
     * Keeping existing unsafe commits can be problematic because these commits are not safe at the recovering time
     * but they can suddenly become safe in the future. See {@link CombinedDeletionPolicy#keepOnlyStartingCommitOnInit(List)}
     */
    public void testKeepOnlyStartingCommitOnInit() throws Exception {
        final AtomicLong globalCheckpoint = new AtomicLong(randomNonNegativeLong());
        TranslogDeletionPolicy translogPolicy = createTranslogDeletionPolicy();
        final UUID translogUUID = UUID.randomUUID();
        final List<IndexCommit> commitList = new ArrayList<>();
        int totalCommits = between(2, 20);
        for (int i = 0; i < totalCommits; i++) {
            commitList.add(mockIndexCommit(randomNonNegativeLong(), translogUUID, randomNonNegativeLong()));
        }
        final IndexCommit startingCommit = randomFrom(commitList);
        CombinedDeletionPolicy indexPolicy = new CombinedDeletionPolicy(
            OPEN_INDEX_AND_TRANSLOG, translogPolicy, globalCheckpoint::get, startingCommit);
        indexPolicy.onInit(commitList);
        for (IndexCommit commit : commitList) {
            if (commit.equals(startingCommit) == false) {
                verify(commit, times(1)).delete();
            }
        }
        verify(startingCommit, never()).delete();
        assertThat(translogPolicy.getMinTranslogGenerationForRecovery(),
            equalTo(Long.parseLong(startingCommit.getUserData().get(Translog.TRANSLOG_GENERATION_KEY))));
        assertThat(translogPolicy.getTranslogGenerationOfLastCommit(),
            equalTo(Long.parseLong(startingCommit.getUserData().get(Translog.TRANSLOG_GENERATION_KEY))));
    }

    public void testCheckUnreferencedCommits() throws Exception {
        final AtomicLong globalCheckpoint = new AtomicLong(SequenceNumbers.UNASSIGNED_SEQ_NO);
        final UUID translogUUID = UUID.randomUUID();
        final TranslogDeletionPolicy translogPolicy = createTranslogDeletionPolicy();
        CombinedDeletionPolicy indexPolicy = new CombinedDeletionPolicy(
            OPEN_INDEX_AND_TRANSLOG, translogPolicy, globalCheckpoint::get, null);
        final List<IndexCommit> commitList = new ArrayList<>();
        int totalCommits = between(2, 20);
        long lastMaxSeqNo = between(1, 1000);
        long lastTranslogGen = between(1, 50);
        for (int i = 0; i < totalCommits; i++) {
            lastMaxSeqNo += between(1, 10000);
            lastTranslogGen += between(1, 100);
            commitList.add(mockIndexCommit(lastMaxSeqNo, translogUUID, lastTranslogGen));
        }
        IndexCommit safeCommit = randomFrom(commitList);
        globalCheckpoint.set(Long.parseLong(safeCommit.getUserData().get(SequenceNumbers.MAX_SEQ_NO)));
        indexPolicy.onCommit(commitList);
        if (safeCommit == commitList.get(commitList.size() - 1)) {
            // Safe commit is the last commit - no need to clean up
            assertThat(translogPolicy.getMinTranslogGenerationForRecovery(), equalTo(lastTranslogGen));
            assertThat(translogPolicy.getTranslogGenerationOfLastCommit(), equalTo(lastTranslogGen));
            assertThat(indexPolicy.hasUnreferencedCommits(), equalTo(false));
        } else {
            // Advanced but not enough
            globalCheckpoint.set(randomLongBetween(globalCheckpoint.get(), lastMaxSeqNo - 1));
            assertThat(indexPolicy.hasUnreferencedCommits(), equalTo(false));
            // Advanced enough
            globalCheckpoint.set(randomLongBetween(lastMaxSeqNo, Long.MAX_VALUE));
            assertThat(indexPolicy.hasUnreferencedCommits(), equalTo(true));
            indexPolicy.onCommit(commitList);
            // Safe commit is the last commit - no need to clean up
            assertThat(translogPolicy.getMinTranslogGenerationForRecovery(), equalTo(lastTranslogGen));
            assertThat(translogPolicy.getTranslogGenerationOfLastCommit(), equalTo(lastTranslogGen));
            assertThat(indexPolicy.hasUnreferencedCommits(), equalTo(false));
        }
    }

    IndexCommit mockIndexCommit(long maxSeqNo, UUID translogUUID, long translogGen) throws IOException {
        final Map<String, String> userData = new HashMap<>();
        userData.put(SequenceNumbers.MAX_SEQ_NO, Long.toString(maxSeqNo));
        userData.put(Translog.TRANSLOG_UUID_KEY, translogUUID.toString());
        userData.put(Translog.TRANSLOG_GENERATION_KEY, Long.toString(translogGen));
        final AtomicBoolean deleted = new AtomicBoolean();
        final IndexCommit commit = mock(IndexCommit.class);
        final Directory directory = mock(Directory.class);
        when(commit.getUserData()).thenReturn(userData);
        when(commit.getDirectory()).thenReturn(directory);
        when(commit.isDeleted()).thenAnswer(args -> deleted.get());
        doAnswer(arg -> {
            deleted.set(true);
            return null;
        }).when(commit).delete();
        return commit;
    }

    IndexCommit mockLegacyIndexCommit(UUID translogUUID, long translogGen) throws IOException {
        final Map<String, String> userData = new HashMap<>();
        userData.put(Translog.TRANSLOG_UUID_KEY, translogUUID.toString());
        userData.put(Translog.TRANSLOG_GENERATION_KEY, Long.toString(translogGen));
        final IndexCommit commit = mock(IndexCommit.class);
        when(commit.getUserData()).thenReturn(userData);
        return commit;
    }
}<|MERGE_RESOLUTION|>--- conflicted
+++ resolved
@@ -52,12 +52,7 @@
     public void testKeepCommitsAfterGlobalCheckpoint() throws Exception {
         final AtomicLong globalCheckpoint = new AtomicLong();
         TranslogDeletionPolicy translogPolicy = createTranslogDeletionPolicy();
-<<<<<<< HEAD
-        CombinedDeletionPolicy indexPolicy = new CombinedDeletionPolicy(translogPolicy, globalCheckpoint::get);
-=======
-        CombinedDeletionPolicy indexPolicy = new CombinedDeletionPolicy(
-            OPEN_INDEX_AND_TRANSLOG, translogPolicy, globalCheckpoint::get, null);
->>>>>>> 0a4a4c8a
+        CombinedDeletionPolicy indexPolicy = new CombinedDeletionPolicy(translogPolicy, globalCheckpoint::get, null);
 
         final LongArrayList maxSeqNoList = new LongArrayList();
         final LongArrayList translogGenList = new LongArrayList();
@@ -96,12 +91,7 @@
         final AtomicLong globalCheckpoint = new AtomicLong();
         final UUID translogUUID = UUID.randomUUID();
         TranslogDeletionPolicy translogPolicy = createTranslogDeletionPolicy();
-<<<<<<< HEAD
-        CombinedDeletionPolicy indexPolicy = new CombinedDeletionPolicy(translogPolicy, globalCheckpoint::get);
-=======
-        CombinedDeletionPolicy indexPolicy = new CombinedDeletionPolicy(
-            OPEN_INDEX_AND_TRANSLOG, translogPolicy, globalCheckpoint::get, null);
->>>>>>> 0a4a4c8a
+        CombinedDeletionPolicy indexPolicy = new CombinedDeletionPolicy(translogPolicy, globalCheckpoint::get, null);
         long lastMaxSeqNo = between(1, 1000);
         long lastTranslogGen = between(1, 20);
         int safeIndex = 0;
@@ -164,12 +154,7 @@
         final UUID translogUUID = UUID.randomUUID();
 
         TranslogDeletionPolicy translogPolicy = createTranslogDeletionPolicy();
-<<<<<<< HEAD
-        CombinedDeletionPolicy indexPolicy = new CombinedDeletionPolicy(translogPolicy, globalCheckpoint::get);
-=======
-        CombinedDeletionPolicy indexPolicy = new CombinedDeletionPolicy(
-            OPEN_INDEX_AND_TRANSLOG, translogPolicy, globalCheckpoint::get, null);
->>>>>>> 0a4a4c8a
+        CombinedDeletionPolicy indexPolicy = new CombinedDeletionPolicy(translogPolicy, globalCheckpoint::get, null);
 
         long legacyTranslogGen = randomNonNegativeLong();
         IndexCommit legacyCommit = mockLegacyIndexCommit(translogUUID, legacyTranslogGen);
@@ -201,12 +186,7 @@
     public void testDeleteInvalidCommits() throws Exception {
         final AtomicLong globalCheckpoint = new AtomicLong(randomNonNegativeLong());
         TranslogDeletionPolicy translogPolicy = createTranslogDeletionPolicy();
-<<<<<<< HEAD
-        CombinedDeletionPolicy indexPolicy = new CombinedDeletionPolicy(translogPolicy, globalCheckpoint::get);
-=======
-        CombinedDeletionPolicy indexPolicy = new CombinedDeletionPolicy(
-            OPEN_INDEX_CREATE_TRANSLOG, translogPolicy, globalCheckpoint::get, null);
->>>>>>> 0a4a4c8a
+        CombinedDeletionPolicy indexPolicy = new CombinedDeletionPolicy(translogPolicy, globalCheckpoint::get, null);
 
         final int invalidCommits = between(1, 10);
         final List<IndexCommit> commitList = new ArrayList<>();
@@ -243,8 +223,7 @@
             commitList.add(mockIndexCommit(randomNonNegativeLong(), translogUUID, randomNonNegativeLong()));
         }
         final IndexCommit startingCommit = randomFrom(commitList);
-        CombinedDeletionPolicy indexPolicy = new CombinedDeletionPolicy(
-            OPEN_INDEX_AND_TRANSLOG, translogPolicy, globalCheckpoint::get, startingCommit);
+        CombinedDeletionPolicy indexPolicy = new CombinedDeletionPolicy(translogPolicy, globalCheckpoint::get, startingCommit);
         indexPolicy.onInit(commitList);
         for (IndexCommit commit : commitList) {
             if (commit.equals(startingCommit) == false) {
@@ -262,8 +241,7 @@
         final AtomicLong globalCheckpoint = new AtomicLong(SequenceNumbers.UNASSIGNED_SEQ_NO);
         final UUID translogUUID = UUID.randomUUID();
         final TranslogDeletionPolicy translogPolicy = createTranslogDeletionPolicy();
-        CombinedDeletionPolicy indexPolicy = new CombinedDeletionPolicy(
-            OPEN_INDEX_AND_TRANSLOG, translogPolicy, globalCheckpoint::get, null);
+        CombinedDeletionPolicy indexPolicy = new CombinedDeletionPolicy(translogPolicy, globalCheckpoint::get, null);
         final List<IndexCommit> commitList = new ArrayList<>();
         int totalCommits = between(2, 20);
         long lastMaxSeqNo = between(1, 1000);
