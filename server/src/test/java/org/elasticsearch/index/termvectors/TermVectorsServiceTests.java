--- conflicted
+++ resolved
@@ -80,21 +80,11 @@
         ensureGreen();
 
         int max = between(3, 10);
-<<<<<<< HEAD
         try (BulkRequestBuilder bulk = client().prepareBulk()) {
             for (int i = 0; i < max; i++) {
-                bulk.add(
-                    client().prepareIndex("test")
-                        .setId(Integer.toString(i))
-                        .setSource("text", "the quick brown fox jumped over the lazy dog")
-                );
+                bulk.add(prepareIndex("test").setId(Integer.toString(i)).setSource("text", "the quick brown fox jumped over the lazy dog"));
             }
             bulk.get();
-=======
-        BulkRequestBuilder bulk = client().prepareBulk();
-        for (int i = 0; i < max; i++) {
-            bulk.add(prepareIndex("test").setId(Integer.toString(i)).setSource("text", "the quick brown fox jumped over the lazy dog"));
->>>>>>> 7dbf44a5
         }
 
         TermVectorsRequest request = new TermVectorsRequest("test", "0").termStatistics(true);
@@ -130,21 +120,11 @@
         ensureGreen();
 
         int max = between(3, 10);
-<<<<<<< HEAD
         try (BulkRequestBuilder bulk = client().prepareBulk()) {
             for (int i = 0; i < max; i++) {
-                bulk.add(
-                    client().prepareIndex("test")
-                        .setId(Integer.toString(i))
-                        .setSource("text", "the quick brown fox jumped over the lazy dog")
-                );
+                bulk.add(prepareIndex("test").setId(Integer.toString(i)).setSource("text", "the quick brown fox jumped over the lazy dog"));
             }
             bulk.get();
-=======
-        BulkRequestBuilder bulk = client().prepareBulk();
-        for (int i = 0; i < max; i++) {
-            bulk.add(prepareIndex("test").setId(Integer.toString(i)).setSource("text", "the quick brown fox jumped over the lazy dog"));
->>>>>>> 7dbf44a5
         }
 
         TermVectorsRequest request = new TermVectorsRequest("test", "0").termStatistics(true);
