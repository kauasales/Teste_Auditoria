/*
 * Licensed to Elasticsearch under one or more contributor
 * license agreements. See the NOTICE file distributed with
 * this work for additional information regarding copyright
 * ownership. Elasticsearch licenses this file to you under
 * the Apache License, Version 2.0 (the "License"); you may
 * not use this file except in compliance with the License.
 * You may obtain a copy of the License at
 *
 *    http://www.apache.org/licenses/LICENSE-2.0
 *
 * Unless required by applicable law or agreed to in writing,
 * software distributed under the License is distributed on an
 * "AS IS" BASIS, WITHOUT WARRANTIES OR CONDITIONS OF ANY
 * KIND, either express or implied.  See the License for the
 * specific language governing permissions and limitations
 * under the License.
 */
package org.elasticsearch.index.shard;

import joptsimple.OptionParser;
import joptsimple.OptionSet;
import org.apache.lucene.store.BaseDirectoryWrapper;
import org.elasticsearch.ElasticsearchException;
import org.elasticsearch.Version;
import org.elasticsearch.cli.MockTerminal;
import org.elasticsearch.cli.Terminal;
import org.elasticsearch.cluster.metadata.IndexMetaData;
import org.elasticsearch.cluster.routing.RecoverySource;
import org.elasticsearch.cluster.routing.ShardRouting;
import org.elasticsearch.cluster.routing.ShardRoutingHelper;
import org.elasticsearch.cluster.routing.ShardRoutingState;
import org.elasticsearch.cluster.routing.TestShardRouting;
import org.elasticsearch.common.CheckedFunction;
import org.elasticsearch.common.settings.Settings;
import org.elasticsearch.env.Environment;
import org.elasticsearch.env.NodeEnvironment;
import org.elasticsearch.env.TestEnvironment;
import org.elasticsearch.index.IndexSettings;
import org.elasticsearch.index.MergePolicyConfig;
import org.elasticsearch.index.engine.EngineException;
import org.elasticsearch.index.engine.InternalEngineFactory;
import org.elasticsearch.index.seqno.RetentionLeaseSyncer;
import org.elasticsearch.index.store.Store;
import org.elasticsearch.index.translog.TestTranslog;
import org.elasticsearch.index.translog.TranslogCorruptedException;
import org.elasticsearch.test.CorruptionUtils;
import org.elasticsearch.test.DummyShardLock;
import org.junit.Before;

import java.io.IOException;
import java.nio.file.Files;
import java.nio.file.Path;
import java.util.Arrays;
import java.util.Set;
import java.util.regex.Matcher;
import java.util.regex.Pattern;

import static org.hamcrest.Matchers.containsString;
import static org.hamcrest.Matchers.either;
import static org.hamcrest.Matchers.equalTo;
import static org.hamcrest.Matchers.instanceOf;
import static org.hamcrest.Matchers.is;
import static org.hamcrest.Matchers.startsWith;

public class RemoveCorruptedShardDataCommandTests extends IndexShardTestCase {

    private ShardId shardId;
    private ShardRouting routing;
    private Path dataDir;
    private Environment environment;
    private Settings settings;
    private ShardPath shardPath;
    private IndexMetaData indexMetaData;
    private IndexShard indexShard;
    private Path translogPath;
    private Path indexPath;

    @Before
    public void setup() throws IOException {
        shardId = new ShardId("index0", "_na_", 0);
        final String nodeId = randomAlphaOfLength(10);
        routing = TestShardRouting.newShardRouting(shardId, nodeId, true, ShardRoutingState.INITIALIZING,
            RecoverySource.EmptyStoreRecoverySource.INSTANCE);

        dataDir = createTempDir();

        environment =
            TestEnvironment.newEnvironment(Settings.builder()
                .put(Environment.PATH_HOME_SETTING.getKey(), dataDir)
                .putList(Environment.PATH_DATA_SETTING.getKey(), dataDir.toAbsolutePath().toString()).build());

        // create same directory structure as prod does
        final Path path = NodeEnvironment.resolveNodePath(dataDir, 0);
        Files.createDirectories(path);
        settings = Settings.builder()
            .put(IndexMetaData.SETTING_VERSION_CREATED, Version.CURRENT)
            .put(IndexMetaData.SETTING_NUMBER_OF_SHARDS, 1)
            .put(MergePolicyConfig.INDEX_MERGE_ENABLED, false)
            .put(IndexMetaData.SETTING_NUMBER_OF_REPLICAS, 0)
            .build();

        final NodeEnvironment.NodePath nodePath = new NodeEnvironment.NodePath(path);
        shardPath = new ShardPath(false, nodePath.resolve(shardId), nodePath.resolve(shardId), shardId);
        final IndexMetaData.Builder metaData = IndexMetaData.builder(routing.getIndexName())
            .settings(settings)
            .primaryTerm(0, randomIntBetween(1, 100))
            .putMapping("_doc", "{ \"properties\": {} }");
        indexMetaData = metaData.build();

<<<<<<< HEAD
        indexShard = newStartedShard(p ->
                newShard(routing, shardPath, indexMetaData, null, null,
                    new InternalEngineFactory(), () -> {
                    }, RetentionLeaseSyncer.EMPTY, EMPTY_EVENT_LISTENER),
            true);
=======
        indexShard = newStartedShard(p -> newShard(routing, shardPath, indexMetaData, null, null,
            new InternalEngineFactory(), () -> { }, RetentionLeaseSyncer.EMPTY, EMPTY_EVENT_LISTENER), true);
>>>>>>> a9d16e10

        translogPath = shardPath.resolveTranslog();
        indexPath = shardPath.resolveIndex();
    }

    public void testShardLock() throws Exception {
        indexDocs(indexShard, true);

        final RemoveCorruptedShardDataCommand command = new RemoveCorruptedShardDataCommand();
        final MockTerminal t = new MockTerminal();
        final OptionParser parser = command.getParser();

        // Try running it before the shard is closed, it should flip out because it can't acquire the lock
        try {
            final OptionSet options = parser.parse("-d", indexPath.toString());
            command.execute(t, options, environment);
            fail("expected the command to fail not being able to acquire the lock");
        } catch (Exception e) {
            assertThat(e.getMessage(), containsString("Failed to lock shard's directory"));
        }

        // close shard
        closeShards(indexShard);

        // Try running it before the shard is corrupted
        try {
            final OptionSet options = parser.parse("-d", indexPath.toString());
            command.execute(t, options, environment);
            fail("expected the command to fail not being able to find a corrupt file marker");
        } catch (ElasticsearchException e) {
            assertThat(e.getMessage(), startsWith("Shard does not seem to be corrupted at"));
            assertThat(t.getOutput(), containsString("Lucene index is clean at"));
        }
    }

    public void testCorruptedIndex() throws Exception {
        final int numDocs = indexDocs(indexShard, true);

        // close shard
        closeShards(indexShard);

        final boolean corruptSegments = randomBoolean();
        CorruptionUtils.corruptIndex(random(), indexPath, corruptSegments);

        // test corrupted shard
        final IndexShard corruptedShard = reopenIndexShard(true);
        allowShardFailures();
        expectThrows(IndexShardRecoveryException.class, () -> newStartedShard(p -> corruptedShard, true));
        closeShards(corruptedShard);

        final RemoveCorruptedShardDataCommand command = new RemoveCorruptedShardDataCommand();
        final MockTerminal t = new MockTerminal();
        final OptionParser parser = command.getParser();

        // run command with dry-run
        t.addTextInput("n"); // mean dry run
        final OptionSet options = parser.parse("-d", indexPath.toString());
        t.setVerbosity(Terminal.Verbosity.VERBOSE);
        try {
            command.execute(t, options, environment);
            fail();
        } catch (ElasticsearchException e) {
            if (corruptSegments) {
                assertThat(e.getMessage(), either(is("Index is unrecoverable")).or(startsWith("unable to list commits")));
            } else {
                assertThat(e.getMessage(), containsString("aborted by user"));
            }
        } finally {
            logger.info("--> output:\n{}", t.getOutput());
        }

        if (corruptSegments == false) {

            // run command without dry-run
            t.addTextInput("y");
            command.execute(t, options, environment);

            final String output = t.getOutput();
            logger.info("--> output:\n{}", output);

            // reopen shard
            failOnShardFailures();
            final IndexShard newShard = newStartedShard(p -> reopenIndexShard(false), true);

            final Set<String> shardDocUIDs = getShardDocUIDs(newShard);

            final Pattern pattern = Pattern.compile("Corrupted Lucene index segments found -\\s+(?<docs>\\d+) documents will be lost.");
            final Matcher matcher = pattern.matcher(output);
            assertThat(matcher.find(), equalTo(true));
            final int expectedNumDocs = numDocs - Integer.parseInt(matcher.group("docs"));

            assertThat(shardDocUIDs.size(), equalTo(expectedNumDocs));

            closeShards(newShard);
        }
    }

    public void testCorruptedTranslog() throws Exception {
        final int numDocsToKeep = indexDocs(indexShard, false);

        // close shard
        closeShards(indexShard);

        TestTranslog.corruptRandomTranslogFile(logger, random(), Arrays.asList(translogPath));

        // test corrupted shard
        final IndexShard corruptedShard = reopenIndexShard(true);

        allowShardFailures();
        // it has to fail on start up due to index.shard.check_on_startup = checksum
        final Exception exception = expectThrows(Exception.class, () -> newStartedShard(p -> corruptedShard, true));
        final Throwable cause = exception.getCause() instanceof EngineException ? exception.getCause().getCause() : exception.getCause();
        assertThat(cause, instanceOf(TranslogCorruptedException.class));

        closeShard(corruptedShard, false); // translog is corrupted already - do not check consistency

        final RemoveCorruptedShardDataCommand command = new RemoveCorruptedShardDataCommand();
        final MockTerminal t = new MockTerminal();
        final OptionParser parser = command.getParser();

        final OptionSet options = parser.parse("-d", translogPath.toString());
        // run command with dry-run
        t.addTextInput("n"); // mean dry run
        t.setVerbosity(Terminal.Verbosity.VERBOSE);
        try {
            command.execute(t, options, environment);
            fail();
        } catch (ElasticsearchException e) {
            assertThat(e.getMessage(), containsString("aborted by user"));
            assertThat(t.getOutput(), containsString("Continue and remove corrupted data from the shard ?"));
        }

        logger.info("--> output:\n{}", t.getOutput());

        // run command without dry-run
        t.reset();
        t.addTextInput("y");
        command.execute(t, options, environment);

        final String output = t.getOutput();
        logger.info("--> output:\n{}", output);

        // reopen shard
        failOnShardFailures();
        final IndexShard newShard = newStartedShard(p -> reopenIndexShard(false), true);

        final Set<String> shardDocUIDs = getShardDocUIDs(newShard);

        assertThat(shardDocUIDs.size(), equalTo(numDocsToKeep));

        closeShards(newShard);
    }

    public void testCorruptedBothIndexAndTranslog() throws Exception {
        // index some docs in several segments
        final int numDocsToKeep = indexDocs(indexShard, false);

        // close shard
        closeShards(indexShard);

        CorruptionUtils.corruptIndex(random(), indexPath, false);

        // test corrupted shard
        final IndexShard corruptedShard = reopenIndexShard(true);
        allowShardFailures();
        expectThrows(IndexShardRecoveryException.class, () -> newStartedShard(p -> corruptedShard, true));
        closeShards(corruptedShard);

        TestTranslog.corruptRandomTranslogFile(logger, random(), Arrays.asList(translogPath));

        final RemoveCorruptedShardDataCommand command = new RemoveCorruptedShardDataCommand();
        final MockTerminal t = new MockTerminal();
        final OptionParser parser = command.getParser();

        final OptionSet options = parser.parse("-d", translogPath.toString());
        // run command with dry-run
        t.addTextInput("n"); // mean dry run
        t.addTextInput("n"); // mean dry run
        t.setVerbosity(Terminal.Verbosity.VERBOSE);
        try {
            command.execute(t, options, environment);
            fail();
        } catch (ElasticsearchException e) {
            assertThat(e.getMessage(), containsString("aborted by user"));
            assertThat(t.getOutput(), containsString("Continue and remove corrupted data from the shard ?"));
        }

        logger.info("--> output:\n{}", t.getOutput());

        // run command without dry-run
        t.reset();
        t.addTextInput("y");
        command.execute(t, options, environment);

        final String output = t.getOutput();
        logger.info("--> output:\n{}", output);

        // reopen shard
        failOnShardFailures();
        final IndexShard newShard = newStartedShard(p -> reopenIndexShard(false), true);

        final Set<String> shardDocUIDs = getShardDocUIDs(newShard);

        final Pattern pattern = Pattern.compile("Corrupted Lucene index segments found -\\s+(?<docs>\\d+) documents will be lost.");
        final Matcher matcher = pattern.matcher(output);
        assertThat(matcher.find(), equalTo(true));
        final int expectedNumDocs = numDocsToKeep - Integer.parseInt(matcher.group("docs"));

        assertThat(shardDocUIDs.size(), equalTo(expectedNumDocs));

        closeShards(newShard);
    }

    public void testResolveIndexDirectory() throws Exception {
        // index a single doc to have files on a disk
        indexDoc(indexShard, "_doc", "0", "{}");
        flushShard(indexShard, true);
        writeIndexState();

        // close shard
        closeShards(indexShard);

        final RemoveCorruptedShardDataCommand command = new RemoveCorruptedShardDataCommand();
        final OptionParser parser = command.getParser();

        // `--index index_name --shard-id 0` has to be resolved to indexPath
        final OptionSet options = parser.parse("--index", shardId.getIndex().getName(),
            "--shard-id", Integer.toString(shardId.id()));

        command.findAndProcessShardPath(options, environment,
            shardPath -> assertThat(shardPath.resolveIndex(), equalTo(indexPath)));

        final OptionSet options2 = parser.parse("--dir", indexPath.toAbsolutePath().toString());
        command.findAndProcessShardPath(options2, environment,
            shardPath -> assertThat(shardPath.resolveIndex(), equalTo(indexPath)));
    }

    private IndexShard reopenIndexShard(boolean corrupted) throws IOException {
        // open shard with the same location
        final ShardRouting shardRouting = ShardRoutingHelper.initWithSameId(indexShard.routingEntry(),
            RecoverySource.ExistingStoreRecoverySource.INSTANCE
        );

        final IndexMetaData metaData = IndexMetaData.builder(indexMetaData)
            .settings(Settings.builder()
                .put(indexShard.indexSettings().getSettings())
                .put(IndexSettings.INDEX_CHECK_ON_STARTUP.getKey(), "checksum"))
            .build();

        CheckedFunction<IndexSettings, Store, IOException> storeProvider =
            corrupted == false ? null :
                indexSettings -> {
                    final ShardId shardId = shardPath.getShardId();
                    final BaseDirectoryWrapper baseDirectoryWrapper = newFSDirectory(shardPath.resolveIndex());
                    // index is corrupted - don't even try to check index on close - it fails
                    baseDirectoryWrapper.setCheckIndexOnClose(false);
                    return new Store(shardId, indexSettings, baseDirectoryWrapper, new DummyShardLock(shardId));
        };

<<<<<<< HEAD
        return newShard(shardRouting, shardPath, metaData, storeProvider, null,
            indexShard.engineFactory, indexShard.getGlobalCheckpointSyncer(), RetentionLeaseSyncer.EMPTY, EMPTY_EVENT_LISTENER);
=======
        return newShard(shardRouting, shardPath, metaData, storeProvider, null, indexShard.engineFactory,
            indexShard.getGlobalCheckpointSyncer(), indexShard.getRetentionLeaseSyncer(), EMPTY_EVENT_LISTENER);
>>>>>>> a9d16e10
    }

    private int indexDocs(IndexShard indexShard, boolean flushLast) throws IOException {
        // index some docs in several segments
        int numDocs = 0;
        int numDocsToKeep = 0;
        for (int i = 0, attempts = randomIntBetween(5, 10); i < attempts; i++) {
            final int numExtraDocs = between(10, 100);
            for (long j = 0; j < numExtraDocs; j++) {
                indexDoc(indexShard, "_doc", Long.toString(numDocs + j), "{}");
            }
            numDocs += numExtraDocs;

            if (flushLast || i < attempts - 1) {
                numDocsToKeep += numExtraDocs;
                flushShard(indexShard, true);
            }
        }

        logger.info("--> indexed {} docs, {} to keep", numDocs, numDocsToKeep);

        writeIndexState();
        return numDocsToKeep;
    }

    private void writeIndexState() throws IOException {
        // create _state of IndexMetaData
        try(NodeEnvironment nodeEnvironment = new NodeEnvironment(environment.settings(), environment)) {
            final Path[] paths = nodeEnvironment.indexPaths(indexMetaData.getIndex());
            IndexMetaData.FORMAT.writeAndCleanup(indexMetaData, paths);
            logger.info("--> index metadata persisted to {} ", Arrays.toString(paths));
        }
    }

}<|MERGE_RESOLUTION|>--- conflicted
+++ resolved
@@ -108,16 +108,8 @@
             .putMapping("_doc", "{ \"properties\": {} }");
         indexMetaData = metaData.build();
 
-<<<<<<< HEAD
-        indexShard = newStartedShard(p ->
-                newShard(routing, shardPath, indexMetaData, null, null,
-                    new InternalEngineFactory(), () -> {
-                    }, RetentionLeaseSyncer.EMPTY, EMPTY_EVENT_LISTENER),
-            true);
-=======
         indexShard = newStartedShard(p -> newShard(routing, shardPath, indexMetaData, null, null,
             new InternalEngineFactory(), () -> { }, RetentionLeaseSyncer.EMPTY, EMPTY_EVENT_LISTENER), true);
->>>>>>> a9d16e10
 
         translogPath = shardPath.resolveTranslog();
         indexPath = shardPath.resolveIndex();
@@ -377,13 +369,8 @@
                     return new Store(shardId, indexSettings, baseDirectoryWrapper, new DummyShardLock(shardId));
         };
 
-<<<<<<< HEAD
-        return newShard(shardRouting, shardPath, metaData, storeProvider, null,
-            indexShard.engineFactory, indexShard.getGlobalCheckpointSyncer(), RetentionLeaseSyncer.EMPTY, EMPTY_EVENT_LISTENER);
-=======
         return newShard(shardRouting, shardPath, metaData, storeProvider, null, indexShard.engineFactory,
             indexShard.getGlobalCheckpointSyncer(), indexShard.getRetentionLeaseSyncer(), EMPTY_EVENT_LISTENER);
->>>>>>> a9d16e10
     }
 
     private int indexDocs(IndexShard indexShard, boolean flushLast) throws IOException {
