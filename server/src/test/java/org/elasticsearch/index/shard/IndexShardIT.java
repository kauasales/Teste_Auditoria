--- conflicted
+++ resolved
@@ -357,11 +357,7 @@
             .setSource("{}", XContentType.JSON).setRefreshPolicy(randomBoolean() ? IMMEDIATE : NONE).get();
         assertFalse(shard.shouldPeriodicallyFlush());
         shard.applyIndexOperationOnPrimary(Versions.MATCH_ANY, VersionType.INTERNAL,
-<<<<<<< HEAD
-            new SourceToParse("test", "_doc", "1", new BytesArray("{}"), XContentType.JSON),
-=======
             new SourceToParse("test", "1", new BytesArray("{}"), XContentType.JSON),
->>>>>>> 1bc1a734
             SequenceNumbers.UNASSIGNED_SEQ_NO, 0, IndexRequest.UNSET_AUTO_GENERATED_TIMESTAMP, false);
         assertTrue(shard.shouldPeriodicallyFlush());
         final Translog translog = getTranslog(shard);
