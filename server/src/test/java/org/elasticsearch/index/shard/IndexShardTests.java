/*
 * Licensed to Elasticsearch under one or more contributor
 * license agreements. See the NOTICE file distributed with
 * this work for additional information regarding copyright
 * ownership. Elasticsearch licenses this file to you under
 * the Apache License, Version 2.0 (the "License"); you may
 * not use this file except in compliance with the License.
 * You may obtain a copy of the License at
 *
 *    http://www.apache.org/licenses/LICENSE-2.0
 *
 * Unless required by applicable law or agreed to in writing,
 * software distributed under the License is distributed on an
 * "AS IS" BASIS, WITHOUT WARRANTIES OR CONDITIONS OF ANY
 * KIND, either express or implied.  See the License for the
 * specific language governing permissions and limitations
 * under the License.
 */
package org.elasticsearch.index.shard;

import org.apache.logging.log4j.Logger;
import org.apache.lucene.index.CorruptIndexException;
import org.apache.lucene.index.DirectoryReader;
import org.apache.lucene.index.IndexableField;
import org.apache.lucene.index.Term;
import org.apache.lucene.search.IndexSearcher;
import org.apache.lucene.search.TermQuery;
import org.apache.lucene.search.TopDocs;
import org.apache.lucene.store.AlreadyClosedException;
import org.apache.lucene.store.Directory;
import org.apache.lucene.store.FilterDirectory;
import org.apache.lucene.store.IOContext;
import org.apache.lucene.util.BytesRef;
import org.apache.lucene.util.Constants;
import org.elasticsearch.Assertions;
import org.elasticsearch.ElasticsearchException;
import org.elasticsearch.Version;
import org.elasticsearch.action.ActionListener;
import org.elasticsearch.action.admin.indices.flush.FlushRequest;
import org.elasticsearch.action.admin.indices.forcemerge.ForceMergeRequest;
import org.elasticsearch.action.admin.indices.stats.CommonStats;
import org.elasticsearch.action.admin.indices.stats.CommonStatsFlags;
import org.elasticsearch.action.admin.indices.stats.ShardStats;
import org.elasticsearch.action.index.IndexRequest;
import org.elasticsearch.action.support.PlainActionFuture;
import org.elasticsearch.cluster.metadata.IndexMetaData;
import org.elasticsearch.cluster.metadata.MappingMetaData;
import org.elasticsearch.cluster.node.DiscoveryNode;
import org.elasticsearch.cluster.routing.AllocationId;
import org.elasticsearch.cluster.routing.IndexShardRoutingTable;
import org.elasticsearch.cluster.routing.RecoverySource;
import org.elasticsearch.cluster.routing.ShardRouting;
import org.elasticsearch.cluster.routing.ShardRoutingHelper;
import org.elasticsearch.cluster.routing.ShardRoutingState;
import org.elasticsearch.cluster.routing.TestShardRouting;
import org.elasticsearch.cluster.routing.UnassignedInfo;
import org.elasticsearch.common.Strings;
import org.elasticsearch.common.UUIDs;
import org.elasticsearch.common.breaker.CircuitBreaker;
import org.elasticsearch.common.bytes.BytesArray;
import org.elasticsearch.common.collect.Tuple;
import org.elasticsearch.common.io.stream.BytesStreamOutput;
import org.elasticsearch.common.io.stream.StreamInput;
import org.elasticsearch.common.lease.Releasable;
import org.elasticsearch.common.lease.Releasables;
import org.elasticsearch.common.lucene.uid.Versions;
import org.elasticsearch.common.settings.IndexScopedSettings;
import org.elasticsearch.common.settings.Settings;
import org.elasticsearch.common.unit.TimeValue;
import org.elasticsearch.common.util.concurrent.AbstractRunnable;
import org.elasticsearch.common.util.concurrent.AtomicArray;
import org.elasticsearch.common.util.concurrent.ConcurrentCollections;
import org.elasticsearch.common.xcontent.NamedXContentRegistry;
import org.elasticsearch.common.xcontent.XContentBuilder;
import org.elasticsearch.common.xcontent.XContentFactory;
import org.elasticsearch.common.xcontent.XContentType;
import org.elasticsearch.core.internal.io.IOUtils;
import org.elasticsearch.env.NodeEnvironment;
import org.elasticsearch.index.IndexSettings;
import org.elasticsearch.index.VersionType;
import org.elasticsearch.index.engine.CommitStats;
import org.elasticsearch.index.engine.DocIdSeqNoAndTerm;
import org.elasticsearch.index.engine.Engine;
import org.elasticsearch.index.engine.Engine.DeleteResult;
import org.elasticsearch.index.engine.EngineException;
import org.elasticsearch.index.engine.EngineTestCase;
import org.elasticsearch.index.engine.InternalEngineFactory;
import org.elasticsearch.index.engine.Segment;
import org.elasticsearch.index.engine.SegmentsStats;
import org.elasticsearch.index.fielddata.FieldDataStats;
import org.elasticsearch.index.fielddata.IndexFieldData;
import org.elasticsearch.index.fielddata.IndexFieldDataCache;
import org.elasticsearch.index.fielddata.IndexFieldDataService;
import org.elasticsearch.index.mapper.IdFieldMapper;
import org.elasticsearch.index.mapper.MappedFieldType;
import org.elasticsearch.index.mapper.ParseContext;
import org.elasticsearch.index.mapper.ParsedDocument;
import org.elasticsearch.index.mapper.SeqNoFieldMapper;
import org.elasticsearch.index.mapper.SourceFieldMapper;
import org.elasticsearch.index.mapper.SourceToParse;
import org.elasticsearch.index.mapper.Uid;
import org.elasticsearch.index.mapper.VersionFieldMapper;
<<<<<<< HEAD
import org.elasticsearch.index.seqno.ReplicationTracker;
import org.elasticsearch.index.seqno.RetentionLease;
=======
>>>>>>> a9d16e10
import org.elasticsearch.index.seqno.RetentionLeaseSyncer;
import org.elasticsearch.index.seqno.RetentionLeases;
import org.elasticsearch.index.seqno.SeqNoStats;
import org.elasticsearch.index.seqno.SequenceNumbers;
import org.elasticsearch.index.store.Store;
import org.elasticsearch.index.store.StoreStats;
import org.elasticsearch.index.store.StoreUtils;
import org.elasticsearch.index.translog.TestTranslog;
import org.elasticsearch.index.translog.Translog;
import org.elasticsearch.index.translog.TranslogStats;
import org.elasticsearch.index.translog.TranslogTests;
import org.elasticsearch.indices.IndicesQueryCache;
import org.elasticsearch.indices.breaker.NoneCircuitBreakerService;
import org.elasticsearch.indices.fielddata.cache.IndicesFieldDataCache;
import org.elasticsearch.indices.recovery.RecoveryState;
import org.elasticsearch.indices.recovery.RecoveryTarget;
import org.elasticsearch.repositories.IndexId;
import org.elasticsearch.snapshots.Snapshot;
import org.elasticsearch.snapshots.SnapshotId;
import org.elasticsearch.test.CorruptionUtils;
import org.elasticsearch.test.DummyShardLock;
import org.elasticsearch.test.FieldMaskingReader;
import org.elasticsearch.test.VersionUtils;
import org.elasticsearch.threadpool.ThreadPool;
import org.elasticsearch.threadpool.ThreadPool.Names;
import org.junit.Assert;

import java.io.IOException;
import java.nio.charset.Charset;
import java.nio.file.FileVisitResult;
import java.nio.file.Files;
import java.nio.file.Path;
import java.nio.file.SimpleFileVisitor;
import java.nio.file.attribute.BasicFileAttributes;
import java.util.ArrayList;
import java.util.Arrays;
import java.util.Collections;
import java.util.HashSet;
import java.util.Iterator;
import java.util.List;
import java.util.Locale;
import java.util.Map;
import java.util.Set;
import java.util.concurrent.BrokenBarrierException;
import java.util.concurrent.CountDownLatch;
import java.util.concurrent.CyclicBarrier;
import java.util.concurrent.ExecutionException;
import java.util.concurrent.Semaphore;
import java.util.concurrent.TimeUnit;
import java.util.concurrent.atomic.AtomicBoolean;
import java.util.concurrent.atomic.AtomicInteger;
import java.util.concurrent.atomic.AtomicLong;
import java.util.concurrent.atomic.AtomicReference;
import java.util.function.BiConsumer;
import java.util.function.Consumer;
import java.util.function.LongFunction;
import java.util.function.Supplier;
import java.util.stream.Collectors;
import java.util.stream.IntStream;

import static java.util.Collections.emptyMap;
import static java.util.Collections.emptySet;
import static org.elasticsearch.cluster.routing.TestShardRouting.newShardRouting;
import static org.elasticsearch.common.lucene.Lucene.cleanLuceneIndex;
import static org.elasticsearch.common.xcontent.ToXContent.EMPTY_PARAMS;
import static org.elasticsearch.common.xcontent.XContentFactory.jsonBuilder;
import static org.elasticsearch.index.seqno.SequenceNumbers.UNASSIGNED_SEQ_NO;
import static org.elasticsearch.test.hamcrest.RegexMatcher.matches;
import static org.hamcrest.Matchers.containsInAnyOrder;
import static org.hamcrest.Matchers.containsString;
import static org.hamcrest.Matchers.either;
import static org.hamcrest.Matchers.equalTo;
import static org.hamcrest.Matchers.everyItem;
import static org.hamcrest.Matchers.greaterThan;
import static org.hamcrest.Matchers.greaterThanOrEqualTo;
import static org.hamcrest.Matchers.hasKey;
import static org.hamcrest.Matchers.hasSize;
import static org.hamcrest.Matchers.hasToString;
import static org.hamcrest.Matchers.instanceOf;
import static org.hamcrest.Matchers.isIn;
import static org.hamcrest.Matchers.lessThan;
import static org.hamcrest.Matchers.lessThanOrEqualTo;
import static org.hamcrest.Matchers.not;
import static org.hamcrest.Matchers.notNullValue;
import static org.hamcrest.Matchers.nullValue;
import static org.hamcrest.Matchers.sameInstance;

/**
 * Simple unit-test IndexShard related operations.
 */
public class IndexShardTests extends IndexShardTestCase {

    public static ShardStateMetaData load(Logger logger, Path... shardPaths) throws IOException {
        return ShardStateMetaData.FORMAT.loadLatestState(logger, NamedXContentRegistry.EMPTY, shardPaths);
    }

    public static void write(ShardStateMetaData shardStateMetaData,
                             Path... shardPaths) throws IOException {
        ShardStateMetaData.FORMAT.writeAndCleanup(shardStateMetaData, shardPaths);
    }

    public static Engine getEngineFromShard(IndexShard shard) {
        return shard.getEngineOrNull();
    }

    public void testWriteShardState() throws Exception {
        try (NodeEnvironment env = newNodeEnvironment()) {
            ShardId id = new ShardId("foo", "fooUUID", 1);
            boolean primary = randomBoolean();
            AllocationId allocationId = randomBoolean() ? null : randomAllocationId();
            ShardStateMetaData state1 = new ShardStateMetaData(primary, "fooUUID", allocationId);
            write(state1, env.availableShardPaths(id));
            ShardStateMetaData shardStateMetaData = load(logger, env.availableShardPaths(id));
            assertEquals(shardStateMetaData, state1);

            ShardStateMetaData state2 = new ShardStateMetaData(primary, "fooUUID", allocationId);
            write(state2, env.availableShardPaths(id));
            shardStateMetaData = load(logger, env.availableShardPaths(id));
            assertEquals(shardStateMetaData, state1);

            ShardStateMetaData state3 = new ShardStateMetaData(primary, "fooUUID", allocationId);
            write(state3, env.availableShardPaths(id));
            shardStateMetaData = load(logger, env.availableShardPaths(id));
            assertEquals(shardStateMetaData, state3);
            assertEquals("fooUUID", state3.indexUUID);
        }
    }

    public void testPersistenceStateMetadataPersistence() throws Exception {
        IndexShard shard = newStartedShard();
        final Path shardStatePath = shard.shardPath().getShardStatePath();
        ShardStateMetaData shardStateMetaData = load(logger, shardStatePath);
        assertEquals(getShardStateMetadata(shard), shardStateMetaData);
        ShardRouting routing = shard.shardRouting;
        IndexShardTestCase.updateRoutingEntry(shard, routing);

        shardStateMetaData = load(logger, shardStatePath);
        assertEquals(shardStateMetaData, getShardStateMetadata(shard));
        assertEquals(shardStateMetaData,
            new ShardStateMetaData(routing.primary(), shard.indexSettings().getUUID(), routing.allocationId()));

        routing = TestShardRouting.relocate(shard.shardRouting, "some node", 42L);
        IndexShardTestCase.updateRoutingEntry(shard, routing);
        shardStateMetaData = load(logger, shardStatePath);
        assertEquals(shardStateMetaData, getShardStateMetadata(shard));
        assertEquals(shardStateMetaData,
            new ShardStateMetaData(routing.primary(), shard.indexSettings().getUUID(), routing.allocationId()));
        closeShards(shard);
    }

    public void testFailShard() throws Exception {
        allowShardFailures();
        IndexShard shard = newStartedShard();
        final ShardPath shardPath = shard.shardPath();
        assertNotNull(shardPath);
        // fail shard
        shard.failShard("test shard fail", new CorruptIndexException("", ""));
        shard.close("do not assert history", false);
        shard.store().close();
        // check state file still exists
        ShardStateMetaData shardStateMetaData = load(logger, shardPath.getShardStatePath());
        assertEquals(shardStateMetaData, getShardStateMetadata(shard));
        // but index can't be opened for a failed shard
        assertThat("store index should be corrupted", StoreUtils.canOpenIndex(logger, shardPath.resolveIndex(), shard.shardId(),
            (shardId, lockTimeoutMS) -> new DummyShardLock(shardId)),
            equalTo(false));
    }

    ShardStateMetaData getShardStateMetadata(IndexShard shard) {
        ShardRouting shardRouting = shard.routingEntry();
        if (shardRouting == null) {
            return null;
        } else {
            return new ShardStateMetaData(shardRouting.primary(), shard.indexSettings().getUUID(), shardRouting.allocationId());
        }
    }

    private AllocationId randomAllocationId() {
        AllocationId allocationId = AllocationId.newInitializing();
        if (randomBoolean()) {
            allocationId = AllocationId.newRelocation(allocationId);
        }
        return allocationId;
    }

    public void testShardStateMetaHashCodeEquals() {
        AllocationId allocationId = randomBoolean() ? null : randomAllocationId();
        ShardStateMetaData meta = new ShardStateMetaData(randomBoolean(),
            randomRealisticUnicodeOfCodepointLengthBetween(1, 10), allocationId);

        assertEquals(meta, new ShardStateMetaData(meta.primary, meta.indexUUID, meta.allocationId));
        assertEquals(meta.hashCode(),
            new ShardStateMetaData(meta.primary, meta.indexUUID, meta.allocationId).hashCode());

        assertFalse(meta.equals(new ShardStateMetaData(!meta.primary, meta.indexUUID, meta.allocationId)));
        assertFalse(meta.equals(new ShardStateMetaData(!meta.primary, meta.indexUUID + "foo", meta.allocationId)));
        assertFalse(meta.equals(new ShardStateMetaData(!meta.primary, meta.indexUUID + "foo", randomAllocationId())));
        Set<Integer> hashCodes = new HashSet<>();
        for (int i = 0; i < 30; i++) { // just a sanity check that we impl hashcode
            allocationId = randomBoolean() ? null : randomAllocationId();
            meta = new ShardStateMetaData(randomBoolean(),
                randomRealisticUnicodeOfCodepointLengthBetween(1, 10), allocationId);
            hashCodes.add(meta.hashCode());
        }
        assertTrue("more than one unique hashcode expected but got: " + hashCodes.size(), hashCodes.size() > 1);

    }

    public void testClosesPreventsNewOperations() throws Exception {
        IndexShard indexShard = newStartedShard();
        closeShards(indexShard);
        assertThat(indexShard.getActiveOperationsCount(), equalTo(0));
        expectThrows(IndexShardClosedException.class,
            () -> indexShard.acquirePrimaryOperationPermit(null, ThreadPool.Names.WRITE, ""));
        expectThrows(IndexShardClosedException.class,
            () -> indexShard.acquireAllPrimaryOperationsPermits(null, TimeValue.timeValueSeconds(30L)));
        expectThrows(IndexShardClosedException.class,
            () -> indexShard.acquireReplicaOperationPermit(indexShard.getPendingPrimaryTerm(), UNASSIGNED_SEQ_NO,
                randomNonNegativeLong(), null, ThreadPool.Names.WRITE, ""));
        expectThrows(IndexShardClosedException.class,
            () -> indexShard.acquireAllReplicaOperationsPermits(indexShard.getPendingPrimaryTerm(), UNASSIGNED_SEQ_NO,
                randomNonNegativeLong(), null, TimeValue.timeValueSeconds(30L)));
    }

    public void testRunUnderPrimaryPermitRunsUnderPrimaryPermit() throws IOException {
        final IndexShard indexShard = newStartedShard(true);
        try {
            assertThat(indexShard.getActiveOperationsCount(), equalTo(0));
            indexShard.runUnderPrimaryPermit(
                    () -> assertThat(indexShard.getActiveOperationsCount(), equalTo(1)),
                    e -> fail(e.toString()),
                    ThreadPool.Names.SAME,
                    "test");
                assertThat(indexShard.getActiveOperationsCount(), equalTo(0));
        } finally {
            closeShards(indexShard);
        }
    }

    public void testRunUnderPrimaryPermitOnFailure() throws IOException {
        final IndexShard indexShard = newStartedShard(true);
        final AtomicBoolean invoked = new AtomicBoolean();
        try {
            indexShard.runUnderPrimaryPermit(
                    () -> {
                        throw new RuntimeException("failure");
                    },
                    e -> {
                        assertThat(e, instanceOf(RuntimeException.class));
                        assertThat(e.getMessage(), equalTo("failure"));
                        invoked.set(true);
                    },
                    ThreadPool.Names.SAME,
                    "test");
            assertTrue(invoked.get());
        } finally {
            closeShards(indexShard);
        }
    }

    public void testRunUnderPrimaryPermitDelaysToExecutorWhenBlocked() throws Exception {
        final IndexShard indexShard = newStartedShard(true);
        try {
            final PlainActionFuture<Releasable> onAcquired = new PlainActionFuture<>();
            indexShard.acquireAllPrimaryOperationsPermits(onAcquired, new TimeValue(Long.MAX_VALUE, TimeUnit.NANOSECONDS));
            final Releasable permit = onAcquired.actionGet();
            final CountDownLatch latch = new CountDownLatch(1);
            final String executorOnDelay =
                    randomFrom(ThreadPool.Names.FLUSH, ThreadPool.Names.GENERIC, ThreadPool.Names.MANAGEMENT, ThreadPool.Names.SAME);
            indexShard.runUnderPrimaryPermit(
                    () -> {
                        final String expectedThreadPoolName =
                                executorOnDelay.equals(ThreadPool.Names.SAME) ? "generic" : executorOnDelay.toLowerCase(Locale.ROOT);
                        assertThat(Thread.currentThread().getName(), containsString(expectedThreadPoolName));
                        latch.countDown();
                    },
                    e -> fail(e.toString()),
                    executorOnDelay,
                    "test");
            permit.close();
            latch.await();
            // we could race and assert on the count before the permit is returned
            assertBusy(() -> assertThat(indexShard.getActiveOperationsCount(), equalTo(0)));
        } finally {
            closeShards(indexShard);
        }
    }

    public void testRejectOperationPermitWithHigherTermWhenNotStarted() throws IOException {
        IndexShard indexShard = newShard(false);
        expectThrows(IndexShardNotStartedException.class, () ->
            randomReplicaOperationPermitAcquisition(indexShard, indexShard.getPendingPrimaryTerm() + randomIntBetween(1, 100),
                UNASSIGNED_SEQ_NO, randomNonNegativeLong(), null, ""));
        closeShards(indexShard);
    }

    public void testPrimaryPromotionDelaysOperations() throws IOException, BrokenBarrierException, InterruptedException {
        final IndexShard indexShard = newShard(false);
        recoveryEmptyReplica(indexShard, randomBoolean());

        final int operations = scaledRandomIntBetween(1, 64);
        final CyclicBarrier barrier = new CyclicBarrier(1 + operations);
        final CountDownLatch latch = new CountDownLatch(operations);
        final CountDownLatch operationLatch = new CountDownLatch(1);
        final List<Thread> threads = new ArrayList<>();
        for (int i = 0; i < operations; i++) {
            final String id = "t_" + i;
            final Thread thread = new Thread(() -> {
                try {
                    barrier.await();
                } catch (final BrokenBarrierException | InterruptedException e) {
                    throw new RuntimeException(e);
                }
                indexShard.acquireReplicaOperationPermit(
                        indexShard.getPendingPrimaryTerm(),
                        indexShard.getGlobalCheckpoint(),
                        indexShard.getMaxSeqNoOfUpdatesOrDeletes(),
                        new ActionListener<Releasable>() {
                            @Override
                            public void onResponse(Releasable releasable) {
                                latch.countDown();
                                try {
                                    operationLatch.await();
                                } catch (final InterruptedException e) {
                                    throw new RuntimeException(e);
                                }
                                releasable.close();
                            }

                            @Override
                            public void onFailure(Exception e) {
                                throw new RuntimeException(e);
                            }
                        },
                        ThreadPool.Names.WRITE, id);
            });
            thread.start();
            threads.add(thread);
        }

        barrier.await();
        latch.await();

        final ShardRouting replicaRouting = indexShard.routingEntry();
        promoteReplica(indexShard, Collections.singleton(replicaRouting.allocationId().getId()),
            new IndexShardRoutingTable.Builder(replicaRouting.shardId()).addShard(replicaRouting).build());


        final int delayedOperations = scaledRandomIntBetween(1, 64);
        final CyclicBarrier delayedOperationsBarrier = new CyclicBarrier(1 + delayedOperations);
        final CountDownLatch delayedOperationsLatch = new CountDownLatch(delayedOperations);
        final AtomicLong counter = new AtomicLong();
        final List<Thread> delayedThreads = new ArrayList<>();
        for (int i = 0; i < delayedOperations; i++) {
            final String id = "d_" + i;
            final Thread thread = new Thread(() -> {
                try {
                    delayedOperationsBarrier.await();
                } catch (final BrokenBarrierException | InterruptedException e) {
                    throw new RuntimeException(e);
                }
                indexShard.acquirePrimaryOperationPermit(
                        new ActionListener<Releasable>() {
                            @Override
                            public void onResponse(Releasable releasable) {
                                counter.incrementAndGet();
                                releasable.close();
                                delayedOperationsLatch.countDown();
                            }

                            @Override
                            public void onFailure(Exception e) {
                                throw new RuntimeException(e);
                            }
                        },
                        ThreadPool.Names.WRITE, id);
            });
            thread.start();
            delayedThreads.add(thread);
        }

        delayedOperationsBarrier.await();

        assertThat(counter.get(), equalTo(0L));

        operationLatch.countDown();
        for (final Thread thread : threads) {
            thread.join();
        }

        delayedOperationsLatch.await();

        assertThat(counter.get(), equalTo((long) delayedOperations));

        for (final Thread thread : delayedThreads) {
            thread.join();
        }

        closeShards(indexShard);
    }

    /**
     * This test makes sure that people can use the shard routing entry + take an operation permit to check whether a shard was already
     * promoted to a primary.
     */
    public void testPublishingOrderOnPromotion() throws IOException, InterruptedException, BrokenBarrierException {
        final IndexShard indexShard = newShard(false);
        recoveryEmptyReplica(indexShard, randomBoolean());
        final long promotedTerm = indexShard.getPendingPrimaryTerm() + 1;
        final CyclicBarrier barrier = new CyclicBarrier(2);
        final AtomicBoolean stop = new AtomicBoolean();
        final Thread thread = new Thread(() -> {
            try {
                barrier.await();
            } catch (final BrokenBarrierException | InterruptedException e) {
                throw new RuntimeException(e);
            }
            while(stop.get() == false) {
                if (indexShard.routingEntry().primary()) {
                    assertThat(indexShard.getPendingPrimaryTerm(), equalTo(promotedTerm));
                    final PlainActionFuture<Releasable> permitAcquiredFuture = new PlainActionFuture<>();
                    indexShard.acquirePrimaryOperationPermit(permitAcquiredFuture, ThreadPool.Names.SAME, "bla");
                    try (Releasable ignored = permitAcquiredFuture.actionGet()) {
                        assertThat(indexShard.getReplicationGroup(), notNullValue());
                    }
                }
            }
        });
        thread.start();

        barrier.await();
        final ShardRouting replicaRouting = indexShard.routingEntry();
        promoteReplica(indexShard, Collections.singleton(replicaRouting.allocationId().getId()),
            new IndexShardRoutingTable.Builder(replicaRouting.shardId()).addShard(replicaRouting).build());

        stop.set(true);
        thread.join();
        closeShards(indexShard);
    }


    public void testPrimaryFillsSeqNoGapsOnPromotion() throws Exception {
        final IndexShard indexShard = newShard(false);
        recoveryEmptyReplica(indexShard, randomBoolean());

        // most of the time this is large enough that most of the time there will be at least one gap
        final int operations = 1024 - scaledRandomIntBetween(0, 1024);
        final Result result = indexOnReplicaWithGaps(indexShard, operations, Math.toIntExact(SequenceNumbers.NO_OPS_PERFORMED));

        final int maxSeqNo = result.maxSeqNo;

        // promote the replica
        final ShardRouting replicaRouting = indexShard.routingEntry();
        promoteReplica(indexShard, Collections.singleton(replicaRouting.allocationId().getId()),
            new IndexShardRoutingTable.Builder(replicaRouting.shardId()).addShard(replicaRouting).build());

        /*
         * This operation completing means that the delay operation executed as part of increasing the primary term has completed and the
         * gaps are filled.
         */
        final CountDownLatch latch = new CountDownLatch(1);
        indexShard.acquirePrimaryOperationPermit(
                new ActionListener<Releasable>() {
                    @Override
                    public void onResponse(Releasable releasable) {
                        releasable.close();
                        latch.countDown();
                    }

                    @Override
                    public void onFailure(Exception e) {
                        throw new AssertionError(e);
                    }
                },
                ThreadPool.Names.GENERIC, "");

        latch.await();
        assertThat(indexShard.getLocalCheckpoint(), equalTo((long) maxSeqNo));
        closeShards(indexShard);
    }

    public void testPrimaryPromotionRollsGeneration() throws Exception {
        final IndexShard indexShard = newStartedShard(false);

        final long currentTranslogGeneration = getTranslog(indexShard).getGeneration().translogFileGeneration;

        // promote the replica
        final ShardRouting replicaRouting = indexShard.routingEntry();
        final long newPrimaryTerm = indexShard.getPendingPrimaryTerm() + between(1, 10000);
        final ShardRouting primaryRouting =
                newShardRouting(
                        replicaRouting.shardId(),
                        replicaRouting.currentNodeId(),
                        null,
                        true,
                        ShardRoutingState.STARTED,
                        replicaRouting.allocationId());
        indexShard.updateShardState(primaryRouting, newPrimaryTerm, (shard, listener) -> {},
                0L, Collections.singleton(primaryRouting.allocationId().getId()),
                new IndexShardRoutingTable.Builder(primaryRouting.shardId()).addShard(primaryRouting).build(), Collections.emptySet());

        /*
         * This operation completing means that the delay operation executed as part of increasing the primary term has completed and the
         * translog generation has rolled.
         */
        final CountDownLatch latch = new CountDownLatch(1);
        indexShard.acquirePrimaryOperationPermit(
                new ActionListener<Releasable>() {
                    @Override
                    public void onResponse(Releasable releasable) {
                        releasable.close();
                        latch.countDown();
                    }

                    @Override
                    public void onFailure(Exception e) {
                        throw new RuntimeException(e);
                    }
                },
                ThreadPool.Names.GENERIC, "");

        latch.await();
        assertThat(getTranslog(indexShard).getGeneration().translogFileGeneration, equalTo(currentTranslogGeneration + 1));
        assertThat(TestTranslog.getCurrentTerm(getTranslog(indexShard)), equalTo(newPrimaryTerm));

        closeShards(indexShard);
    }

    public void testOperationPermitsOnPrimaryShards() throws InterruptedException, ExecutionException, IOException {
        final ShardId shardId = new ShardId("test", "_na_", 0);
        final IndexShard indexShard;

        if (randomBoolean()) {
            // relocation target
            indexShard = newShard(newShardRouting(shardId, "local_node", "other node",
                true, ShardRoutingState.INITIALIZING, AllocationId.newRelocation(AllocationId.newInitializing())));
        } else if (randomBoolean()) {
            // simulate promotion
            indexShard = newStartedShard(false);
            ShardRouting replicaRouting = indexShard.routingEntry();
            ShardRouting primaryRouting = newShardRouting(replicaRouting.shardId(), replicaRouting.currentNodeId(), null,
                true, ShardRoutingState.STARTED, replicaRouting.allocationId());
            final long newPrimaryTerm = indexShard.getPendingPrimaryTerm() + between(1, 1000);
            CountDownLatch latch = new CountDownLatch(1);
            indexShard.updateShardState(primaryRouting, newPrimaryTerm, (shard, listener) -> {
                    assertThat(TestTranslog.getCurrentTerm(getTranslog(indexShard)), equalTo(newPrimaryTerm));
                    latch.countDown();
                }, 0L,
                Collections.singleton(indexShard.routingEntry().allocationId().getId()),
                new IndexShardRoutingTable.Builder(indexShard.shardId()).addShard(primaryRouting).build(),
                Collections.emptySet());
            latch.await();
        } else {
            indexShard = newStartedShard(true);
        }
        final long primaryTerm = indexShard.getPendingPrimaryTerm();
        assertEquals(0, indexShard.getActiveOperationsCount());
        Releasable operation1 = acquirePrimaryOperationPermitBlockingly(indexShard);
        assertEquals(1, indexShard.getActiveOperationsCount());
        Releasable operation2 = acquirePrimaryOperationPermitBlockingly(indexShard);
        assertEquals(2, indexShard.getActiveOperationsCount());

        Releasables.close(operation1, operation2);
        assertEquals(0, indexShard.getActiveOperationsCount());

        if (Assertions.ENABLED && indexShard.routingEntry().isRelocationTarget() == false) {
            assertThat(expectThrows(AssertionError.class, () -> indexShard.acquireReplicaOperationPermit(primaryTerm,
                indexShard.getGlobalCheckpoint(), indexShard.getMaxSeqNoOfUpdatesOrDeletes(), new ActionListener<Releasable>() {
                    @Override
                    public void onResponse(Releasable releasable) {
                        fail();
                    }

                    @Override
                    public void onFailure(Exception e) {
                        fail();
                    }
                },
                ThreadPool.Names.WRITE, "")).getMessage(),
                containsString("in primary mode cannot be a replication target"));
        }

        closeShards(indexShard);
    }

    public void testAcquirePrimaryAllOperationsPermits() throws Exception {
        final IndexShard indexShard = newStartedShard(true);
        assertEquals(0, indexShard.getActiveOperationsCount());

        final CountDownLatch allPermitsAcquired = new CountDownLatch(1);

        final Thread[] threads = new Thread[randomIntBetween(2, 5)];
        final List<PlainActionFuture<Releasable>> futures = new ArrayList<>(threads.length);
        final AtomicArray<Tuple<Boolean, Exception>> results = new AtomicArray<>(threads.length);
        final CountDownLatch allOperationsDone = new CountDownLatch(threads.length);

        for (int i = 0; i < threads.length; i++) {
            final int threadId = i;
            final boolean singlePermit = randomBoolean();

            final PlainActionFuture<Releasable> future = new PlainActionFuture<Releasable>() {
                @Override
                public void onResponse(final Releasable releasable) {
                    if (singlePermit) {
                        assertThat(indexShard.getActiveOperationsCount(), greaterThan(0));
                    } else {
                        assertThat(indexShard.getActiveOperationsCount(), equalTo(0));
                    }
                    releasable.close();
                    super.onResponse(releasable);
                    results.setOnce(threadId, Tuple.tuple(Boolean.TRUE, null));
                    allOperationsDone.countDown();
                }

                @Override
                public void onFailure(final Exception e) {
                    results.setOnce(threadId, Tuple.tuple(Boolean.FALSE, e));
                    allOperationsDone.countDown();
                }
            };
            futures.add(threadId, future);

            threads[threadId] = new Thread(() -> {
                try {
                    allPermitsAcquired.await();
                } catch (final InterruptedException e) {
                    throw new RuntimeException(e);
                }
                if (singlePermit) {
                    indexShard.acquirePrimaryOperationPermit(future, ThreadPool.Names.WRITE, "");
                } else {
                    indexShard.acquireAllPrimaryOperationsPermits(future, TimeValue.timeValueHours(1L));
                }
            });
            threads[threadId].start();
        }

        final AtomicBoolean blocked = new AtomicBoolean();
        final CountDownLatch allPermitsTerminated = new CountDownLatch(1);

        final PlainActionFuture<Releasable> futureAllPermits = new PlainActionFuture<Releasable>() {
            @Override
            public void onResponse(final Releasable releasable) {
                try {
                    blocked.set(true);
                    allPermitsAcquired.countDown();
                    super.onResponse(releasable);
                    allPermitsTerminated.await();
                } catch (final InterruptedException e) {
                    throw new RuntimeException(e);
                }
            }
        };
        indexShard.acquireAllPrimaryOperationsPermits(futureAllPermits, TimeValue.timeValueSeconds(30L));
        allPermitsAcquired.await();
        assertTrue(blocked.get());
        assertEquals(0, indexShard.getActiveOperationsCount());
        assertTrue("Expected no results, operations are blocked", results.asList().isEmpty());
        futures.forEach(future -> assertFalse(future.isDone()));

        allPermitsTerminated.countDown();

        final Releasable allPermits = futureAllPermits.get();
        assertTrue(futureAllPermits.isDone());

        assertTrue("Expected no results, operations are blocked", results.asList().isEmpty());
        futures.forEach(future -> assertFalse(future.isDone()));

        Releasables.close(allPermits);
        allOperationsDone.await();
        for (Thread thread : threads) {
            thread.join();
        }

        futures.forEach(future -> assertTrue(future.isDone()));
        assertEquals(threads.length, results.asList().size());
        results.asList().forEach(result -> {
            assertTrue(result.v1());
            assertNull(result.v2());
        });

        closeShards(indexShard);
    }

    private Releasable acquirePrimaryOperationPermitBlockingly(IndexShard indexShard) throws ExecutionException, InterruptedException {
        PlainActionFuture<Releasable> fut = new PlainActionFuture<>();
        indexShard.acquirePrimaryOperationPermit(fut, ThreadPool.Names.WRITE, "");
        return fut.get();
    }

    private Releasable acquireReplicaOperationPermitBlockingly(IndexShard indexShard, long opPrimaryTerm)
        throws ExecutionException, InterruptedException {
        PlainActionFuture<Releasable> fut = new PlainActionFuture<>();
        indexShard.acquireReplicaOperationPermit(opPrimaryTerm, indexShard.getGlobalCheckpoint(),
            randomNonNegativeLong(), fut, ThreadPool.Names.WRITE, "");
        return fut.get();
    }

    public void testOperationPermitOnReplicaShards() throws Exception {
        final ShardId shardId = new ShardId("test", "_na_", 0);
        final IndexShard indexShard;
        final boolean engineClosed;
        switch (randomInt(2)) {
            case 0:
                // started replica
                indexShard = newStartedShard(false);
                engineClosed = false;
                break;
            case 1: {
                // initializing replica / primary
                final boolean relocating = randomBoolean();
                ShardRouting routing = newShardRouting(shardId, "local_node",
                    relocating ? "sourceNode" : null,
                    relocating ? randomBoolean() : false,
                    ShardRoutingState.INITIALIZING,
                    relocating ? AllocationId.newRelocation(AllocationId.newInitializing()) : AllocationId.newInitializing());
                indexShard = newShard(routing);
                engineClosed = true;
                break;
            }
            case 2: {
                // relocation source
                indexShard = newStartedShard(true);
                ShardRouting routing = indexShard.routingEntry();
                routing = newShardRouting(routing.shardId(), routing.currentNodeId(), "otherNode",
                    true, ShardRoutingState.RELOCATING, AllocationId.newRelocation(routing.allocationId()));
                IndexShardTestCase.updateRoutingEntry(indexShard, routing);
                indexShard.relocated(primaryContext -> {});
                engineClosed = false;
                break;
            }
            default:
                throw new UnsupportedOperationException("get your numbers straight");

        }
        final ShardRouting shardRouting = indexShard.routingEntry();
        logger.info("shard routing to {}", shardRouting);

        assertEquals(0, indexShard.getActiveOperationsCount());
        if (shardRouting.primary() == false && Assertions.ENABLED) {
            AssertionError e =
                    expectThrows(AssertionError.class,
                        () -> indexShard.acquirePrimaryOperationPermit(null, ThreadPool.Names.WRITE, ""));
            assertThat(e, hasToString(containsString("acquirePrimaryOperationPermit should only be called on primary shard")));

            e = expectThrows(AssertionError.class,
                    () -> indexShard.acquireAllPrimaryOperationsPermits(null, TimeValue.timeValueSeconds(30L)));
            assertThat(e, hasToString(containsString("acquireAllPrimaryOperationsPermits should only be called on primary shard")));
        }

        final long primaryTerm = indexShard.getPendingPrimaryTerm();
        final long translogGen = engineClosed ? -1 : getTranslog(indexShard).getGeneration().translogFileGeneration;

        final Releasable operation1;
        final Releasable operation2;
        if (engineClosed == false) {
            operation1 = acquireReplicaOperationPermitBlockingly(indexShard, primaryTerm);
            assertEquals(1, indexShard.getActiveOperationsCount());
            operation2 = acquireReplicaOperationPermitBlockingly(indexShard, primaryTerm);
            assertEquals(2, indexShard.getActiveOperationsCount());
        } else {
            operation1 = null;
            operation2 = null;
        }

        {
            final AtomicBoolean onResponse = new AtomicBoolean();
            final AtomicReference<Exception> onFailure = new AtomicReference<>();
            final CyclicBarrier barrier = new CyclicBarrier(2);
            final long newPrimaryTerm = primaryTerm + 1 + randomInt(20);
            if (engineClosed == false) {
                assertThat(indexShard.getLocalCheckpoint(), equalTo(SequenceNumbers.NO_OPS_PERFORMED));
                assertThat(indexShard.getGlobalCheckpoint(), equalTo(SequenceNumbers.NO_OPS_PERFORMED));
            }
            final long newGlobalCheckPoint;
            if (engineClosed || randomBoolean()) {
                newGlobalCheckPoint = SequenceNumbers.NO_OPS_PERFORMED;
            } else {
                long localCheckPoint = indexShard.getGlobalCheckpoint() + randomInt(100);
                // advance local checkpoint
                for (int i = 0; i <= localCheckPoint; i++) {
                    indexShard.markSeqNoAsNoop(i, "dummy doc");
                }
                newGlobalCheckPoint = randomIntBetween((int) indexShard.getGlobalCheckpoint(), (int) localCheckPoint);
            }
            final long expectedLocalCheckpoint;
            if (newGlobalCheckPoint == UNASSIGNED_SEQ_NO) {
                expectedLocalCheckpoint = SequenceNumbers.NO_OPS_PERFORMED;
            } else {
                expectedLocalCheckpoint = newGlobalCheckPoint;
            }
            // but you can not increment with a new primary term until the operations on the older primary term complete
            final Thread thread = new Thread(() -> {
                try {
                    barrier.await();
                } catch (final BrokenBarrierException | InterruptedException e) {
                    throw new RuntimeException(e);
                }
                ActionListener<Releasable> listener = new ActionListener<Releasable>() {
                    @Override
                    public void onResponse(Releasable releasable) {
                        assertThat(indexShard.getPendingPrimaryTerm(), equalTo(newPrimaryTerm));
                        assertThat(TestTranslog.getCurrentTerm(getTranslog(indexShard)), equalTo(newPrimaryTerm));
                        assertThat(indexShard.getLocalCheckpoint(), equalTo(expectedLocalCheckpoint));
                        assertThat(indexShard.getGlobalCheckpoint(), equalTo(newGlobalCheckPoint));
                        onResponse.set(true);
                        releasable.close();
                        finish();
                    }

                    @Override
                    public void onFailure(Exception e) {
                        onFailure.set(e);
                        finish();
                    }

                    private void finish() {
                        try {
                            barrier.await();
                        } catch (final BrokenBarrierException | InterruptedException e) {
                            throw new RuntimeException(e);
                        }
                    }
                };
                try {
                    randomReplicaOperationPermitAcquisition(indexShard,
                        newPrimaryTerm,
                        newGlobalCheckPoint,
                        randomNonNegativeLong(),
                        listener,
                        "");
                } catch (Exception e) {
                    listener.onFailure(e);
                }
            });
            thread.start();
            barrier.await();
            if (indexShard.state() == IndexShardState.CREATED || indexShard.state() == IndexShardState.RECOVERING) {
                barrier.await();
                assertThat(indexShard.getPendingPrimaryTerm(), equalTo(primaryTerm));
                assertFalse(onResponse.get());
                assertThat(onFailure.get(), instanceOf(IndexShardNotStartedException.class));
                Releasables.close(operation1);
                Releasables.close(operation2);
            } else {
                // our operation should be blocked until the previous operations complete
                assertFalse(onResponse.get());
                assertNull(onFailure.get());
                assertThat(indexShard.getOperationPrimaryTerm(), equalTo(primaryTerm));
                assertThat(TestTranslog.getCurrentTerm(getTranslog(indexShard)), equalTo(primaryTerm));
                Releasables.close(operation1);
                // our operation should still be blocked
                assertFalse(onResponse.get());
                assertNull(onFailure.get());
                assertThat(indexShard.getOperationPrimaryTerm(), equalTo(primaryTerm));
                assertThat(TestTranslog.getCurrentTerm(getTranslog(indexShard)), equalTo(primaryTerm));
                Releasables.close(operation2);
                barrier.await();
                // now lock acquisition should have succeeded
                assertThat(indexShard.getOperationPrimaryTerm(), equalTo(newPrimaryTerm));
                assertThat(indexShard.getPendingPrimaryTerm(), equalTo(newPrimaryTerm));
                assertThat(TestTranslog.getCurrentTerm(getTranslog(indexShard)), equalTo(newPrimaryTerm));
                if (engineClosed) {
                    assertFalse(onResponse.get());
                    assertThat(onFailure.get(), instanceOf(AlreadyClosedException.class));
                } else {
                    assertTrue(onResponse.get());
                    assertNull(onFailure.get());
                    assertThat(getTranslog(indexShard).getGeneration().translogFileGeneration,
                        // if rollback happens we roll translog twice: one when we flush a commit before opening a read-only engine
                        // and one after replaying translog (upto the global checkpoint); otherwise we roll translog once.
                        either(equalTo(translogGen + 1)).or(equalTo(translogGen + 2)));
                    assertThat(indexShard.getLocalCheckpoint(), equalTo(expectedLocalCheckpoint));
                    assertThat(indexShard.getGlobalCheckpoint(), equalTo(newGlobalCheckPoint));
                }
            }
            thread.join();
            assertEquals(0, indexShard.getActiveOperationsCount());
        }

        {
            final CountDownLatch latch = new CountDownLatch(1);
            final AtomicBoolean onResponse = new AtomicBoolean();
            final AtomicBoolean onFailure = new AtomicBoolean();
            final AtomicReference<Exception> onFailureException = new AtomicReference<>();
            ActionListener<Releasable> onLockAcquired = new ActionListener<Releasable>() {
                @Override
                public void onResponse(Releasable releasable) {
                    onResponse.set(true);
                    latch.countDown();
                }

                @Override
                public void onFailure(Exception e) {
                    onFailure.set(true);
                    onFailureException.set(e);
                    latch.countDown();
                }
            };

            final long oldPrimaryTerm = indexShard.getPendingPrimaryTerm() - 1;
            randomReplicaOperationPermitAcquisition(indexShard, oldPrimaryTerm, indexShard.getGlobalCheckpoint(),
                randomNonNegativeLong(), onLockAcquired, "");
            latch.await();
            assertFalse(onResponse.get());
            assertTrue(onFailure.get());
            assertThat(onFailureException.get(), instanceOf(IllegalStateException.class));
            assertThat(
                onFailureException.get(), hasToString(containsString("operation primary term [" + oldPrimaryTerm + "] is too old")));
        }

        closeShards(indexShard);
    }

    public void testAcquireReplicaPermitAdvanceMaxSeqNoOfUpdates() throws Exception {
        IndexShard replica = newStartedShard(false);
        assertThat(replica.getMaxSeqNoOfUpdatesOrDeletes(), equalTo(SequenceNumbers.NO_OPS_PERFORMED));
        long currentMaxSeqNoOfUpdates = randomLongBetween(SequenceNumbers.NO_OPS_PERFORMED, Long.MAX_VALUE);
        replica.advanceMaxSeqNoOfUpdatesOrDeletes(currentMaxSeqNoOfUpdates);

        long newMaxSeqNoOfUpdates = randomLongBetween(SequenceNumbers.NO_OPS_PERFORMED, Long.MAX_VALUE);
        PlainActionFuture<Releasable> fut = new PlainActionFuture<>();
        randomReplicaOperationPermitAcquisition(replica, replica.getOperationPrimaryTerm(), replica.getGlobalCheckpoint(),
            newMaxSeqNoOfUpdates, fut, "");
        try (Releasable ignored = fut.actionGet()) {
            assertThat(replica.getMaxSeqNoOfUpdatesOrDeletes(), equalTo(Math.max(currentMaxSeqNoOfUpdates, newMaxSeqNoOfUpdates)));
        }
        closeShards(replica);
    }

    public void testGlobalCheckpointSync() throws IOException {
        // create the primary shard with a callback that sets a boolean when the global checkpoint sync is invoked
        final ShardId shardId = new ShardId("index", "_na_", 0);
        final ShardRouting shardRouting =
                TestShardRouting.newShardRouting(
                        shardId,
                        randomAlphaOfLength(8),
                        true,
                        ShardRoutingState.INITIALIZING,
                        RecoverySource.EmptyStoreRecoverySource.INSTANCE);
        final Settings settings = Settings.builder()
                .put(IndexMetaData.SETTING_VERSION_CREATED, Version.CURRENT)
                .put(IndexMetaData.SETTING_NUMBER_OF_REPLICAS, 2)
                .put(IndexMetaData.SETTING_NUMBER_OF_SHARDS, 1)
                .build();
        final IndexMetaData.Builder indexMetadata =
            IndexMetaData.builder(shardRouting.getIndexName()).settings(settings).primaryTerm(0, 1);
        final AtomicBoolean synced = new AtomicBoolean();
<<<<<<< HEAD
        final IndexShard primaryShard =
                newShard(shardRouting, indexMetadata.build(), null, new InternalEngineFactory(), () -> synced.set(true),
                    RetentionLeaseSyncer.EMPTY);
=======
        final IndexShard primaryShard = newShard(
            shardRouting, indexMetadata.build(), null, new InternalEngineFactory(), () -> synced.set(true), RetentionLeaseSyncer.EMPTY);
>>>>>>> a9d16e10
        // add a replica
        recoverShardFromStore(primaryShard);
        final IndexShard replicaShard = newShard(shardId, false);
        recoverReplica(replicaShard, primaryShard, true);
        final int maxSeqNo = randomIntBetween(0, 128);
        for (int i = 0; i <= maxSeqNo; i++) {
            EngineTestCase.generateNewSeqNo(primaryShard.getEngine());
        }
        final long checkpoint = rarely() ? maxSeqNo - scaledRandomIntBetween(0, maxSeqNo) : maxSeqNo;

        // set up local checkpoints on the shard copies
        primaryShard.updateLocalCheckpointForShard(shardRouting.allocationId().getId(), checkpoint);
        final int replicaLocalCheckpoint = randomIntBetween(0, Math.toIntExact(checkpoint));
        final String replicaAllocationId = replicaShard.routingEntry().allocationId().getId();
        primaryShard.updateLocalCheckpointForShard(replicaAllocationId, replicaLocalCheckpoint);

        // initialize the local knowledge on the primary of the global checkpoint on the replica shard
        final int replicaGlobalCheckpoint =
                randomIntBetween(Math.toIntExact(SequenceNumbers.NO_OPS_PERFORMED), Math.toIntExact(primaryShard.getGlobalCheckpoint()));
        primaryShard.updateGlobalCheckpointForShard(replicaAllocationId, replicaGlobalCheckpoint);

        // simulate a background maybe sync; it should only run if the knowledge on the replica of the global checkpoint lags the primary
        primaryShard.maybeSyncGlobalCheckpoint("test");
        assertThat(
                synced.get(),
                equalTo(maxSeqNo == primaryShard.getGlobalCheckpoint() && (replicaGlobalCheckpoint < checkpoint)));

        // simulate that the background sync advanced the global checkpoint on the replica
        primaryShard.updateGlobalCheckpointForShard(replicaAllocationId, primaryShard.getGlobalCheckpoint());

        // reset our boolean so that we can assert after another simulated maybe sync
        synced.set(false);

        primaryShard.maybeSyncGlobalCheckpoint("test");

        // this time there should not be a sync since all the replica copies are caught up with the primary
        assertFalse(synced.get());

        closeShards(replicaShard, primaryShard);
    }

    public void testRestoreLocalHistoryFromTranslogOnPromotion() throws IOException, InterruptedException {
        final IndexShard indexShard = newStartedShard(false);
        final int operations = 1024 - scaledRandomIntBetween(0, 1024);
        indexOnReplicaWithGaps(indexShard, operations, Math.toIntExact(SequenceNumbers.NO_OPS_PERFORMED));

        final long maxSeqNo = indexShard.seqNoStats().getMaxSeqNo();
        final long globalCheckpointOnReplica = randomLongBetween(UNASSIGNED_SEQ_NO, indexShard.getLocalCheckpoint());
        indexShard.updateGlobalCheckpointOnReplica(globalCheckpointOnReplica, "test");

        final long globalCheckpoint = randomLongBetween(UNASSIGNED_SEQ_NO, indexShard.getLocalCheckpoint());
        final long currentMaxSeqNoOfUpdates = indexShard.getMaxSeqNoOfUpdatesOrDeletes();
        final long maxSeqNoOfUpdatesOrDeletes = randomLongBetween(SequenceNumbers.NO_OPS_PERFORMED, maxSeqNo);
        final Set<String> docsBeforeRollback = getShardDocUIDs(indexShard);
        final CountDownLatch latch = new CountDownLatch(1);
        final boolean shouldRollback = Math.max(globalCheckpointOnReplica, globalCheckpoint) < maxSeqNo;
        randomReplicaOperationPermitAcquisition(indexShard,
                indexShard.getPendingPrimaryTerm() + 1,
                globalCheckpoint,
                maxSeqNoOfUpdatesOrDeletes,
                new ActionListener<Releasable>() {
                    @Override
                    public void onResponse(Releasable releasable) {
                        releasable.close();
                        latch.countDown();
                    }

                    @Override
                    public void onFailure(Exception e) {

                    }
                }, "");

        latch.await();
        if (shouldRollback) {
            assertThat(indexShard.getMaxSeqNoOfUpdatesOrDeletes(), equalTo(Collections.max(
                Arrays.asList(maxSeqNoOfUpdatesOrDeletes, globalCheckpoint, globalCheckpointOnReplica))
            ));
        } else {
            assertThat(indexShard.getMaxSeqNoOfUpdatesOrDeletes(), equalTo(Math.max(maxSeqNoOfUpdatesOrDeletes, currentMaxSeqNoOfUpdates)));
        }
        final ShardRouting newRouting = indexShard.routingEntry().moveActiveReplicaToPrimary();
        final CountDownLatch resyncLatch = new CountDownLatch(1);
        indexShard.updateShardState(
                newRouting,
                indexShard.getPendingPrimaryTerm() + 1,
                (s, r) -> resyncLatch.countDown(),
                1L,
                Collections.singleton(newRouting.allocationId().getId()),
                new IndexShardRoutingTable.Builder(newRouting.shardId()).addShard(newRouting).build(),
                Collections.emptySet());
        resyncLatch.await();
        assertThat(indexShard.getLocalCheckpoint(), equalTo(maxSeqNo));
        assertThat(indexShard.seqNoStats().getMaxSeqNo(), equalTo(maxSeqNo));
        assertThat(getShardDocUIDs(indexShard), equalTo(docsBeforeRollback));
        if (shouldRollback) {
            assertThat(indexShard.getMaxSeqNoOfUpdatesOrDeletes(), equalTo(Collections.max(
                Arrays.asList(currentMaxSeqNoOfUpdates, maxSeqNoOfUpdatesOrDeletes, globalCheckpoint, globalCheckpointOnReplica))
            ));
        } else {
            assertThat(indexShard.getMaxSeqNoOfUpdatesOrDeletes(), equalTo(Math.max(currentMaxSeqNoOfUpdates, maxSeqNoOfUpdatesOrDeletes)));
        }
        closeShard(indexShard, false);
    }

    public void testRollbackReplicaEngineOnPromotion() throws IOException, InterruptedException {
        final IndexShard indexShard = newStartedShard(false);

        // most of the time this is large enough that most of the time there will be at least one gap
        final int operations = 1024 - scaledRandomIntBetween(0, 1024);
        indexOnReplicaWithGaps(indexShard, operations, Math.toIntExact(SequenceNumbers.NO_OPS_PERFORMED));

        final long globalCheckpointOnReplica = randomLongBetween(UNASSIGNED_SEQ_NO, indexShard.getLocalCheckpoint());
        indexShard.updateGlobalCheckpointOnReplica(globalCheckpointOnReplica, "test");
        final long globalCheckpoint = randomLongBetween(UNASSIGNED_SEQ_NO, indexShard.getLocalCheckpoint());
        Set<String> docsBelowGlobalCheckpoint = getShardDocUIDs(indexShard).stream()
            .filter(id -> Long.parseLong(id) <= Math.max(globalCheckpointOnReplica, globalCheckpoint)).collect(Collectors.toSet());
        final CountDownLatch latch = new CountDownLatch(1);
        final boolean shouldRollback = Math.max(globalCheckpoint, globalCheckpointOnReplica) < indexShard.seqNoStats().getMaxSeqNo()
            && indexShard.seqNoStats().getMaxSeqNo() != SequenceNumbers.NO_OPS_PERFORMED;
        final Engine beforeRollbackEngine = indexShard.getEngine();
        final long newMaxSeqNoOfUpdates = randomLongBetween(indexShard.getMaxSeqNoOfUpdatesOrDeletes(), Long.MAX_VALUE);
        randomReplicaOperationPermitAcquisition(indexShard,
                indexShard.getPendingPrimaryTerm() + 1,
                globalCheckpoint,
                newMaxSeqNoOfUpdates,
                new ActionListener<Releasable>() {
                    @Override
                    public void onResponse(final Releasable releasable) {
                        releasable.close();
                        latch.countDown();
                    }

                    @Override
                    public void onFailure(final Exception e) {

                    }
                }, "");

        latch.await();
        if (globalCheckpointOnReplica == UNASSIGNED_SEQ_NO && globalCheckpoint == UNASSIGNED_SEQ_NO) {
            assertThat(indexShard.getLocalCheckpoint(), equalTo(SequenceNumbers.NO_OPS_PERFORMED));
        } else {
            assertThat(indexShard.getLocalCheckpoint(), equalTo(Math.max(globalCheckpoint, globalCheckpointOnReplica)));
        }
        assertThat(getShardDocUIDs(indexShard), equalTo(docsBelowGlobalCheckpoint));
        if (shouldRollback) {
            assertThat(indexShard.getEngine(), not(sameInstance(beforeRollbackEngine)));
        } else {
            assertThat(indexShard.getEngine(), sameInstance(beforeRollbackEngine));
        }
        assertThat(indexShard.getMaxSeqNoOfUpdatesOrDeletes(), equalTo(newMaxSeqNoOfUpdates));
        // ensure that after the local checkpoint throw back and indexing again, the local checkpoint advances
        final Result result = indexOnReplicaWithGaps(indexShard, operations, Math.toIntExact(indexShard.getLocalCheckpoint()));
        assertThat(indexShard.getLocalCheckpoint(), equalTo((long) result.localCheckpoint));
        closeShard(indexShard, false);
    }

    public void testConcurrentTermIncreaseOnReplicaShard() throws BrokenBarrierException, InterruptedException, IOException {
        final IndexShard indexShard = newStartedShard(false);

        final CyclicBarrier barrier = new CyclicBarrier(3);
        final CountDownLatch latch = new CountDownLatch(2);

        final long primaryTerm = indexShard.getPendingPrimaryTerm();
        final AtomicLong counter = new AtomicLong();
        final AtomicReference<Exception> onFailure = new AtomicReference<>();

        final LongFunction<Runnable> function = increment -> () -> {
            assert increment > 0;
            try {
                barrier.await();
            } catch (final BrokenBarrierException | InterruptedException e) {
                throw new RuntimeException(e);
            }
            indexShard.acquireReplicaOperationPermit(
                    primaryTerm + increment,
                    indexShard.getGlobalCheckpoint(),
                    randomNonNegativeLong(),
                    new ActionListener<Releasable>() {
                        @Override
                        public void onResponse(Releasable releasable) {
                            counter.incrementAndGet();
                            assertThat(indexShard.getOperationPrimaryTerm(), equalTo(primaryTerm + increment));
                            latch.countDown();
                            releasable.close();
                        }

                        @Override
                        public void onFailure(Exception e) {
                            onFailure.set(e);
                            latch.countDown();
                        }
                    },
                    ThreadPool.Names.WRITE, "");
        };

        final long firstIncrement = 1 + (randomBoolean() ? 0 : 1);
        final long secondIncrement = 1 + (randomBoolean() ? 0 : 1);
        final Thread first = new Thread(function.apply(firstIncrement));
        final Thread second = new Thread(function.apply(secondIncrement));

        first.start();
        second.start();

        // the two threads synchronize attempting to acquire an operation permit
        barrier.await();

        // we wait for both operations to complete
        latch.await();

        first.join();
        second.join();

        final Exception e;
        if ((e = onFailure.get()) != null) {
            /*
             * If one thread tried to set the primary term to a higher value than the other thread and the thread with the higher term won
             * the race, then the other thread lost the race and only one operation should have been executed.
             */
            assertThat(e, instanceOf(IllegalStateException.class));
            assertThat(e, hasToString(matches("operation primary term \\[\\d+\\] is too old")));
            assertThat(counter.get(), equalTo(1L));
        } else {
            assertThat(counter.get(), equalTo(2L));
        }

        assertThat(indexShard.getPendingPrimaryTerm(), equalTo(primaryTerm + Math.max(firstIncrement, secondIncrement)));
        assertThat(indexShard.getOperationPrimaryTerm(), equalTo(indexShard.getPendingPrimaryTerm()));

        closeShards(indexShard);
    }

    /***
     * test one can snapshot the store at various lifecycle stages
     */
    public void testSnapshotStore() throws IOException {
        final IndexShard shard = newStartedShard(true);
        indexDoc(shard, "_doc", "0");
        flushShard(shard);

        final IndexShard newShard = reinitShard(shard);
        DiscoveryNode localNode = new DiscoveryNode("foo", buildNewFakeTransportAddress(), emptyMap(), emptySet(), Version.CURRENT);

        Store.MetadataSnapshot snapshot = newShard.snapshotStoreMetadata();
        assertThat(snapshot.getSegmentsFile().name(), equalTo("segments_3"));

        newShard.markAsRecovering("store", new RecoveryState(newShard.routingEntry(), localNode, null));

        snapshot = newShard.snapshotStoreMetadata();
        assertThat(snapshot.getSegmentsFile().name(), equalTo("segments_3"));

        assertTrue(newShard.recoverFromStore());

        snapshot = newShard.snapshotStoreMetadata();
        assertThat(snapshot.getSegmentsFile().name(), equalTo("segments_3"));

        IndexShardTestCase.updateRoutingEntry(newShard, newShard.routingEntry().moveToStarted());

        snapshot = newShard.snapshotStoreMetadata();
        assertThat(snapshot.getSegmentsFile().name(), equalTo("segments_3"));

        newShard.close("test", false);

        snapshot = newShard.snapshotStoreMetadata();
        assertThat(snapshot.getSegmentsFile().name(), equalTo("segments_3"));

        closeShards(newShard);
    }

    public void testAsyncFsync() throws InterruptedException, IOException {
        IndexShard shard = newStartedShard();
        Semaphore semaphore = new Semaphore(Integer.MAX_VALUE);
        Thread[] thread = new Thread[randomIntBetween(3, 5)];
        CountDownLatch latch = new CountDownLatch(thread.length);
        for (int i = 0; i < thread.length; i++) {
            thread[i] = new Thread() {
                @Override
                public void run() {
                    try {
                        latch.countDown();
                        latch.await();
                        for (int i = 0; i < 10000; i++) {
                            semaphore.acquire();
                            shard.sync(TranslogTests.randomTranslogLocation(), (ex) -> semaphore.release());
                        }
                    } catch (Exception ex) {
                        throw new RuntimeException(ex);
                    }
                }
            };
            thread[i].start();
        }

        for (int i = 0; i < thread.length; i++) {
            thread[i].join();
        }
        assertTrue(semaphore.tryAcquire(Integer.MAX_VALUE, 10, TimeUnit.SECONDS));

        closeShards(shard);
    }

    public void testMinimumCompatVersion() throws IOException {
        Version versionCreated = VersionUtils.randomVersion(random());
        Settings settings = Settings.builder().put(IndexMetaData.SETTING_VERSION_CREATED, versionCreated.id)
            .put(IndexMetaData.SETTING_NUMBER_OF_REPLICAS, 0)
            .put(IndexMetaData.SETTING_NUMBER_OF_SHARDS, 1)
            .build();
        IndexMetaData metaData = IndexMetaData.builder("test")
            .settings(settings)
            .primaryTerm(0, 1).build();
        IndexShard test = newShard(new ShardId(metaData.getIndex(), 0), true, "n1", metaData, null);
        recoverShardFromStore(test);

        indexDoc(test, "_doc", "test");
        assertEquals(versionCreated.luceneVersion, test.minimumCompatibleVersion());
        indexDoc(test, "_doc", "test");
        assertEquals(versionCreated.luceneVersion, test.minimumCompatibleVersion());
        test.getEngine().flush();
        assertEquals(Version.CURRENT.luceneVersion, test.minimumCompatibleVersion());

        closeShards(test);
    }

    public void testShardStats() throws IOException {

        IndexShard shard = newStartedShard();
        ShardStats stats = new ShardStats(
                shard.routingEntry(),
                shard.shardPath(),
                new CommonStats(new IndicesQueryCache(Settings.EMPTY), shard, new CommonStatsFlags()),
                shard.commitStats(),
                shard.seqNoStats(),
                shard.getRetentionLeaseStats());
        assertEquals(shard.shardPath().getRootDataPath().toString(), stats.getDataPath());
        assertEquals(shard.shardPath().getRootStatePath().toString(), stats.getStatePath());
        assertEquals(shard.shardPath().isCustomDataPath(), stats.isCustomDataPath());

        // try to serialize it to ensure values survive the serialization
        BytesStreamOutput out = new BytesStreamOutput();
        stats.writeTo(out);
        StreamInput in = out.bytes().streamInput();
        stats = ShardStats.readShardStats(in);

        XContentBuilder builder = jsonBuilder();
        builder.startObject();
        stats.toXContent(builder, EMPTY_PARAMS);
        builder.endObject();
        String xContent = Strings.toString(builder);
        StringBuilder expectedSubSequence = new StringBuilder("\"shard_path\":{\"state_path\":\"");
        expectedSubSequence.append(shard.shardPath().getRootStatePath().toString());
        expectedSubSequence.append("\",\"data_path\":\"");
        expectedSubSequence.append(shard.shardPath().getRootDataPath().toString());
        expectedSubSequence.append("\",\"is_custom_data_path\":").append(shard.shardPath().isCustomDataPath()).append("}");
        if (Constants.WINDOWS) {
            // Some path weirdness on windows
        } else {
            assertTrue(xContent.contains(expectedSubSequence));
        }
        closeShards(shard);
    }


    public void testShardStatsWithFailures() throws IOException {
        allowShardFailures();
        final ShardId shardId = new ShardId("index", "_na_", 0);
        final ShardRouting shardRouting =
            newShardRouting(shardId, "node", true,
                ShardRoutingState.INITIALIZING, RecoverySource.EmptyStoreRecoverySource.INSTANCE);
        final NodeEnvironment.NodePath nodePath = new NodeEnvironment.NodePath(createTempDir());


        ShardPath shardPath = new ShardPath(false, nodePath.resolve(shardId), nodePath.resolve(shardId), shardId);
        Settings settings = Settings.builder().put(IndexMetaData.SETTING_VERSION_CREATED, Version.CURRENT)
                .put(IndexMetaData.SETTING_NUMBER_OF_REPLICAS, 0)
                .put(IndexMetaData.SETTING_NUMBER_OF_SHARDS, 1)
                .build();
        IndexMetaData metaData = IndexMetaData.builder(shardRouting.getIndexName())
                .settings(settings)
                .primaryTerm(0, 1)
                .build();

        // Override two Directory methods to make them fail at our will
        // We use AtomicReference here to inject failure in the middle of the test not immediately
        // We use Supplier<IOException> instead of IOException to produce meaningful stacktrace
        // (remember stack trace is filled when exception is instantiated)
        AtomicReference<Supplier<IOException>> exceptionToThrow = new AtomicReference<>();
        AtomicBoolean throwWhenMarkingStoreCorrupted = new AtomicBoolean(false);
        Directory directory = new FilterDirectory(newFSDirectory(shardPath.resolveIndex())) {
            //fileLength method is called during storeStats try block
            //it's not called when store is marked as corrupted
            @Override
            public long fileLength(String name) throws IOException {
                Supplier<IOException> ex = exceptionToThrow.get();
                if (ex == null) {
                    return super.fileLength(name);
                } else {
                    throw ex.get();
                }
            }

            //listAll method is called when marking store as corrupted
            @Override
            public String[] listAll() throws IOException {
                Supplier<IOException> ex = exceptionToThrow.get();
                if (throwWhenMarkingStoreCorrupted.get() && ex != null) {
                    throw ex.get();
                } else {
                    return super.listAll();
                }
            }
        };

        try (Store store = createStore(shardId, new IndexSettings(metaData, Settings.EMPTY), directory)) {
<<<<<<< HEAD
            IndexShard shard = newShard(shardRouting, shardPath, metaData, i -> store,
                    null, new InternalEngineFactory(), () -> {
                    }, RetentionLeaseSyncer.EMPTY, EMPTY_EVENT_LISTENER);
=======
            IndexShard shard = newShard(shardRouting, shardPath, metaData, i -> store, null, new InternalEngineFactory(),
                () -> { }, RetentionLeaseSyncer.EMPTY, EMPTY_EVENT_LISTENER);
>>>>>>> a9d16e10
            AtomicBoolean failureCallbackTriggered = new AtomicBoolean(false);
            shard.addShardFailureCallback((ig)->failureCallbackTriggered.set(true));

            recoverShardFromStore(shard);

            final boolean corruptIndexException = randomBoolean();

            if (corruptIndexException) {
                exceptionToThrow.set(() -> new CorruptIndexException("Test CorruptIndexException", "Test resource"));
                throwWhenMarkingStoreCorrupted.set(randomBoolean());
            } else {
                exceptionToThrow.set(() -> new IOException("Test IOException"));
            }
            ElasticsearchException e = expectThrows(ElasticsearchException.class, shard::storeStats);
            assertTrue(failureCallbackTriggered.get());

            if (corruptIndexException && !throwWhenMarkingStoreCorrupted.get()) {
                assertTrue(store.isMarkedCorrupted());
            }
        }
    }

    public void testRefreshMetric() throws IOException {
        IndexShard shard = newStartedShard();
        assertThat(shard.refreshStats().getTotal(), equalTo(2L)); // refresh on: finalize and end of recovery
        long initialTotalTime = shard.refreshStats().getTotalTimeInMillis();
        // check time advances
        for (int i = 1; shard.refreshStats().getTotalTimeInMillis() == initialTotalTime; i++) {
            indexDoc(shard, "_doc", "test");
            assertThat(shard.refreshStats().getTotal(), equalTo(2L + i - 1));
            shard.refresh("test");
            assertThat(shard.refreshStats().getTotal(), equalTo(2L + i));
            assertThat(shard.refreshStats().getTotalTimeInMillis(), greaterThanOrEqualTo(initialTotalTime));
        }
        long refreshCount = shard.refreshStats().getTotal();
        indexDoc(shard, "_doc", "test");
        try (Engine.GetResult ignored = shard.get(new Engine.Get(true, false, "_doc", "test",
            new Term(IdFieldMapper.NAME, Uid.encodeId("test"))))) {
            assertThat(shard.refreshStats().getTotal(), equalTo(refreshCount+1));
        }
        indexDoc(shard, "_doc", "test");
        shard.writeIndexingBuffer();
        assertThat(shard.refreshStats().getTotal(), equalTo(refreshCount+2));
        closeShards(shard);
    }

    public void testIndexingOperationsListeners() throws IOException {
        IndexShard shard = newStartedShard(true);
        indexDoc(shard, "_doc", "0", "{\"foo\" : \"bar\"}");
        shard.updateLocalCheckpointForShard(shard.shardRouting.allocationId().getId(), 0);
        AtomicInteger preIndex = new AtomicInteger();
        AtomicInteger postIndexCreate = new AtomicInteger();
        AtomicInteger postIndexUpdate = new AtomicInteger();
        AtomicInteger postIndexException = new AtomicInteger();
        AtomicInteger preDelete = new AtomicInteger();
        AtomicInteger postDelete = new AtomicInteger();
        AtomicInteger postDeleteException = new AtomicInteger();
        shard.close("simon says", true);
        shard = reinitShard(shard, new IndexingOperationListener() {
            @Override
            public Engine.Index preIndex(ShardId shardId, Engine.Index operation) {
                preIndex.incrementAndGet();
                return operation;
            }

            @Override
            public void postIndex(ShardId shardId, Engine.Index index, Engine.IndexResult result) {
                switch (result.getResultType()) {
                    case SUCCESS:
                        if (result.isCreated()) {
                            postIndexCreate.incrementAndGet();
                        } else {
                            postIndexUpdate.incrementAndGet();
                        }
                        break;
                    case FAILURE:
                        postIndex(shardId, index, result.getFailure());
                        break;
                    default:
                        fail("unexpected result type:" + result.getResultType());
                }
            }

            @Override
            public void postIndex(ShardId shardId, Engine.Index index, Exception ex) {
                postIndexException.incrementAndGet();
            }

            @Override
            public Engine.Delete preDelete(ShardId shardId, Engine.Delete delete) {
                preDelete.incrementAndGet();
                return delete;
            }

            @Override
            public void postDelete(ShardId shardId, Engine.Delete delete, Engine.DeleteResult result) {
                switch (result.getResultType()) {
                    case SUCCESS:
                        postDelete.incrementAndGet();
                        break;
                    case FAILURE:
                        postDelete(shardId, delete, result.getFailure());
                        break;
                    default:
                        fail("unexpected result type:" + result.getResultType());
                }
            }

            @Override
            public void postDelete(ShardId shardId, Engine.Delete delete, Exception ex) {
                postDeleteException.incrementAndGet();

            }
        });
        recoverShardFromStore(shard);

        indexDoc(shard, "_doc", "1");
        assertEquals(1, preIndex.get());
        assertEquals(1, postIndexCreate.get());
        assertEquals(0, postIndexUpdate.get());
        assertEquals(0, postIndexException.get());
        assertEquals(0, preDelete.get());
        assertEquals(0, postDelete.get());
        assertEquals(0, postDeleteException.get());

        indexDoc(shard, "_doc", "1");
        assertEquals(2, preIndex.get());
        assertEquals(1, postIndexCreate.get());
        assertEquals(1, postIndexUpdate.get());
        assertEquals(0, postIndexException.get());
        assertEquals(0, preDelete.get());
        assertEquals(0, postDelete.get());
        assertEquals(0, postDeleteException.get());

        deleteDoc(shard, "_doc", "1");

        assertEquals(2, preIndex.get());
        assertEquals(1, postIndexCreate.get());
        assertEquals(1, postIndexUpdate.get());
        assertEquals(0, postIndexException.get());
        assertEquals(1, preDelete.get());
        assertEquals(1, postDelete.get());
        assertEquals(0, postDeleteException.get());

        shard.close("Unexpected close", true);
        shard.state = IndexShardState.STARTED; // It will generate exception

        try {
            indexDoc(shard, "_doc", "1");
            fail();
        } catch (AlreadyClosedException e) {

        }

        assertEquals(2, preIndex.get());
        assertEquals(1, postIndexCreate.get());
        assertEquals(1, postIndexUpdate.get());
        assertEquals(0, postIndexException.get());
        assertEquals(1, preDelete.get());
        assertEquals(1, postDelete.get());
        assertEquals(0, postDeleteException.get());
        try {
            deleteDoc(shard, "_doc", "1");
            fail();
        } catch (AlreadyClosedException e) {

        }

        assertEquals(2, preIndex.get());
        assertEquals(1, postIndexCreate.get());
        assertEquals(1, postIndexUpdate.get());
        assertEquals(0, postIndexException.get());
        assertEquals(1, preDelete.get());
        assertEquals(1, postDelete.get());
        assertEquals(0, postDeleteException.get());

        closeShards(shard);
    }

    public void testLockingBeforeAndAfterRelocated() throws Exception {
        final IndexShard shard = newStartedShard(true);
        IndexShardTestCase.updateRoutingEntry(shard, ShardRoutingHelper.relocate(shard.routingEntry(), "other_node"));
        CountDownLatch latch = new CountDownLatch(1);
        Thread recoveryThread = new Thread(() -> {
            latch.countDown();
            try {
                shard.relocated(primaryContext -> {});
            } catch (InterruptedException e) {
                throw new RuntimeException(e);
            }
        });

        try (Releasable ignored = acquirePrimaryOperationPermitBlockingly(shard)) {
            // start finalization of recovery
            recoveryThread.start();
            latch.await();
            // recovery can only be finalized after we release the current primaryOperationLock
            assertFalse(shard.isRelocatedPrimary());
        }
        // recovery can be now finalized
        recoveryThread.join();
        assertTrue(shard.isRelocatedPrimary());
        try (Releasable ignored = acquirePrimaryOperationPermitBlockingly(shard)) {
            // lock can again be acquired
            assertTrue(shard.isRelocatedPrimary());
        }

        closeShards(shard);
    }

    public void testDelayedOperationsBeforeAndAfterRelocated() throws Exception {
        final IndexShard shard = newStartedShard(true);
        IndexShardTestCase.updateRoutingEntry(shard, ShardRoutingHelper.relocate(shard.routingEntry(), "other_node"));
        Thread recoveryThread = new Thread(() -> {
            try {
                shard.relocated(primaryContext -> {});
            } catch (InterruptedException e) {
                throw new RuntimeException(e);
            }
        });

        recoveryThread.start();
        List<PlainActionFuture<Releasable>> onLockAcquiredActions = new ArrayList<>();
        for (int i = 0; i < 10; i++) {
            PlainActionFuture<Releasable> onLockAcquired = new PlainActionFuture<Releasable>() {
                @Override
                public void onResponse(Releasable releasable) {
                    releasable.close();
                    super.onResponse(releasable);
                }
            };
            shard.acquirePrimaryOperationPermit(onLockAcquired, ThreadPool.Names.WRITE, "i_" + i);
            onLockAcquiredActions.add(onLockAcquired);
        }

        for (PlainActionFuture<Releasable> onLockAcquired : onLockAcquiredActions) {
            assertNotNull(onLockAcquired.get(30, TimeUnit.SECONDS));
        }

        recoveryThread.join();

        closeShards(shard);
    }

    public void testStressRelocated() throws Exception {
        final IndexShard shard = newStartedShard(true);
        assertFalse(shard.isRelocatedPrimary());
        IndexShardTestCase.updateRoutingEntry(shard, ShardRoutingHelper.relocate(shard.routingEntry(), "other_node"));
        final int numThreads = randomIntBetween(2, 4);
        Thread[] indexThreads = new Thread[numThreads];
        CountDownLatch allPrimaryOperationLocksAcquired = new CountDownLatch(numThreads);
        CyclicBarrier barrier = new CyclicBarrier(numThreads + 1);
        for (int i = 0; i < indexThreads.length; i++) {
            indexThreads[i] = new Thread() {
                @Override
                public void run() {
                    try (Releasable operationLock = acquirePrimaryOperationPermitBlockingly(shard)) {
                        allPrimaryOperationLocksAcquired.countDown();
                        barrier.await();
                    } catch (InterruptedException | BrokenBarrierException | ExecutionException e) {
                        throw new RuntimeException(e);
                    }
                }
            };
            indexThreads[i].start();
        }
        AtomicBoolean relocated = new AtomicBoolean();
        final Thread recoveryThread = new Thread(() -> {
            try {
                shard.relocated(primaryContext -> {});
            } catch (InterruptedException e) {
                throw new RuntimeException(e);
            }
            relocated.set(true);
        });
        // ensure we wait for all primary operation locks to be acquired
        allPrimaryOperationLocksAcquired.await();
        // start recovery thread
        recoveryThread.start();
        assertThat(relocated.get(), equalTo(false));
        assertThat(shard.getActiveOperationsCount(), greaterThan(0));
        // ensure we only transition after pending operations completed
        assertFalse(shard.isRelocatedPrimary());
        // complete pending operations
        barrier.await();
        // complete recovery/relocation
        recoveryThread.join();
        // ensure relocated successfully once pending operations are done
        assertThat(relocated.get(), equalTo(true));
        assertTrue(shard.isRelocatedPrimary());
        assertThat(shard.getActiveOperationsCount(), equalTo(0));

        for (Thread indexThread : indexThreads) {
            indexThread.join();
        }

        closeShards(shard);
    }

    public void testRelocatedShardCanNotBeRevived() throws IOException, InterruptedException {
        final IndexShard shard = newStartedShard(true);
        final ShardRouting originalRouting = shard.routingEntry();
        IndexShardTestCase.updateRoutingEntry(shard, ShardRoutingHelper.relocate(originalRouting, "other_node"));
        shard.relocated(primaryContext -> {});
        expectThrows(IllegalIndexShardStateException.class, () -> IndexShardTestCase.updateRoutingEntry(shard, originalRouting));
        closeShards(shard);
    }

    public void testShardCanNotBeMarkedAsRelocatedIfRelocationCancelled() throws IOException {
        final IndexShard shard = newStartedShard(true);
        final ShardRouting originalRouting = shard.routingEntry();
        IndexShardTestCase.updateRoutingEntry(shard, ShardRoutingHelper.relocate(originalRouting, "other_node"));
        IndexShardTestCase.updateRoutingEntry(shard, originalRouting);
        expectThrows(IllegalIndexShardStateException.class, () ->  shard.relocated(primaryContext -> {}));
        closeShards(shard);
    }

    public void testRelocatedShardCanNotBeRevivedConcurrently() throws IOException, InterruptedException, BrokenBarrierException {
        final IndexShard shard = newStartedShard(true);
        final ShardRouting originalRouting = shard.routingEntry();
        IndexShardTestCase.updateRoutingEntry(shard, ShardRoutingHelper.relocate(originalRouting, "other_node"));
        CyclicBarrier cyclicBarrier = new CyclicBarrier(3);
        AtomicReference<Exception> relocationException = new AtomicReference<>();
        Thread relocationThread = new Thread(new AbstractRunnable() {
            @Override
            public void onFailure(Exception e) {
                relocationException.set(e);
            }

            @Override
            protected void doRun() throws Exception {
                cyclicBarrier.await();
                shard.relocated(primaryContext -> {});
            }
        });
        relocationThread.start();
        AtomicReference<Exception> cancellingException = new AtomicReference<>();
        Thread cancellingThread = new Thread(new AbstractRunnable() {
            @Override
            public void onFailure(Exception e) {
                cancellingException.set(e);
            }

            @Override
            protected void doRun() throws Exception {
                cyclicBarrier.await();
                IndexShardTestCase.updateRoutingEntry(shard, originalRouting);
            }
        });
        cancellingThread.start();
        cyclicBarrier.await();
        relocationThread.join();
        cancellingThread.join();
        if (shard.isRelocatedPrimary()) {
            logger.debug("shard was relocated successfully");
            assertThat(cancellingException.get(), instanceOf(IllegalIndexShardStateException.class));
            assertThat("current routing:" + shard.routingEntry(), shard.routingEntry().relocating(), equalTo(true));
            assertThat(relocationException.get(), nullValue());
        } else {
            logger.debug("shard relocation was cancelled");
            assertThat(relocationException.get(), instanceOf(IllegalIndexShardStateException.class));
            assertThat("current routing:" + shard.routingEntry(), shard.routingEntry().relocating(), equalTo(false));
            assertThat(cancellingException.get(), nullValue());

        }
        closeShards(shard);
    }

    public void testRecoverFromStoreWithOutOfOrderDelete() throws IOException {
        /*
         * The flow of this test:
         * - delete #1
         * - roll generation (to create gen 2)
         * - index #0
         * - index #3
         * - flush (commit point has max_seqno 3, and local checkpoint 1 -> points at gen 2, previous commit point is maintained)
         * - index #2
         * - index #5
         * - If flush and then recover from the existing store, delete #1 will be removed while index #0 is still retained and replayed.
         */
        final IndexShard shard = newStartedShard(false);
        shard.advanceMaxSeqNoOfUpdatesOrDeletes(1); // manually advance msu for this delete
        shard.applyDeleteOperationOnReplica(1, 2, "_doc", "id");
        shard.getEngine().rollTranslogGeneration(); // isolate the delete in it's own generation
        shard.applyIndexOperationOnReplica(0, 1, IndexRequest.UNSET_AUTO_GENERATED_TIMESTAMP, false,
            new SourceToParse(shard.shardId().getIndexName(), "_doc", "id", new BytesArray("{}"), XContentType.JSON));
        shard.applyIndexOperationOnReplica(3, 3, IndexRequest.UNSET_AUTO_GENERATED_TIMESTAMP, false,
            new SourceToParse(shard.shardId().getIndexName(), "_doc", "id-3", new BytesArray("{}"), XContentType.JSON));
        // Flushing a new commit with local checkpoint=1 allows to skip the translog gen #1 in recovery.
        shard.flush(new FlushRequest().force(true).waitIfOngoing(true));
        shard.applyIndexOperationOnReplica(2, 3, IndexRequest.UNSET_AUTO_GENERATED_TIMESTAMP, false,
            new SourceToParse(shard.shardId().getIndexName(), "_doc", "id-2", new BytesArray("{}"), XContentType.JSON));
        shard.applyIndexOperationOnReplica(5, 1, IndexRequest.UNSET_AUTO_GENERATED_TIMESTAMP, false,
            new SourceToParse(shard.shardId().getIndexName(), "_doc", "id-5", new BytesArray("{}"), XContentType.JSON));

        final int translogOps;
        if (randomBoolean()) {
            // Advance the global checkpoint to remove the 1st commit; this shard will recover the 2nd commit.
            shard.updateGlobalCheckpointOnReplica(3, "test");
            logger.info("--> flushing shard");
            shard.flush(new FlushRequest().force(true).waitIfOngoing(true));
            translogOps = 4; // delete #1 won't be replayed.
        } else if (randomBoolean())  {
            shard.getEngine().rollTranslogGeneration();
            translogOps = 5;
        } else {
            translogOps = 5;
        }

        final ShardRouting replicaRouting = shard.routingEntry();
        IndexShard newShard = reinitShard(shard,
            newShardRouting(replicaRouting.shardId(), replicaRouting.currentNodeId(), true, ShardRoutingState.INITIALIZING,
                RecoverySource.ExistingStoreRecoverySource.INSTANCE));
        DiscoveryNode localNode = new DiscoveryNode("foo", buildNewFakeTransportAddress(), emptyMap(), emptySet(), Version.CURRENT);
        newShard.markAsRecovering("store", new RecoveryState(newShard.routingEntry(), localNode, null));
        assertTrue(newShard.recoverFromStore());
        assertEquals(translogOps, newShard.recoveryState().getTranslog().recoveredOperations());
        assertEquals(translogOps, newShard.recoveryState().getTranslog().totalOperations());
        assertEquals(translogOps, newShard.recoveryState().getTranslog().totalOperationsOnStart());
        assertEquals(100.0f, newShard.recoveryState().getTranslog().recoveredPercent(), 0.01f);
        updateRoutingEntry(newShard, ShardRoutingHelper.moveToStarted(newShard.routingEntry()));
        assertDocCount(newShard, 3);
        closeShards(newShard);
    }

    public void testRecoverFromStore() throws IOException {
        final IndexShard shard = newStartedShard(true);
        int totalOps = randomInt(10);
        int translogOps = totalOps;
        for (int i = 0; i < totalOps; i++) {
            indexDoc(shard, "_doc", Integer.toString(i));
        }
        if (randomBoolean()) {
            shard.updateLocalCheckpointForShard(shard.shardRouting.allocationId().getId(), totalOps - 1);
            flushShard(shard);
            translogOps = 0;
        }
        String historyUUID = shard.getHistoryUUID();
        IndexShard newShard = reinitShard(shard);
        DiscoveryNode localNode = new DiscoveryNode("foo", buildNewFakeTransportAddress(), emptyMap(), emptySet(), Version.CURRENT);
        newShard.markAsRecovering("store", new RecoveryState(newShard.routingEntry(), localNode, null));
        assertTrue(newShard.recoverFromStore());
        assertEquals(translogOps, newShard.recoveryState().getTranslog().recoveredOperations());
        assertEquals(translogOps, newShard.recoveryState().getTranslog().totalOperations());
        assertEquals(translogOps, newShard.recoveryState().getTranslog().totalOperationsOnStart());
        assertEquals(100.0f, newShard.recoveryState().getTranslog().recoveredPercent(), 0.01f);
        IndexShardTestCase.updateRoutingEntry(newShard, newShard.routingEntry().moveToStarted());
        // check that local checkpoint of new primary is properly tracked after recovery
        assertThat(newShard.getLocalCheckpoint(), equalTo(totalOps - 1L));
        assertThat(newShard.getReplicationTracker().getTrackedLocalCheckpointForShard(newShard.routingEntry().allocationId().getId())
                .getLocalCheckpoint(), equalTo(totalOps - 1L));
        assertThat(newShard.getMaxSeqNoOfUpdatesOrDeletes(), equalTo(totalOps - 1L));
        assertDocCount(newShard, totalOps);
        assertThat(newShard.getHistoryUUID(), equalTo(historyUUID));
        closeShards(newShard);
    }

    public void testRecoverFromStalePrimaryForceNewHistoryUUID() throws IOException {
        final IndexShard shard = newStartedShard(true);
        int totalOps = randomInt(10);
        for (int i = 0; i < totalOps; i++) {
            indexDoc(shard, "_doc", Integer.toString(i));
        }
        if (randomBoolean()) {
            shard.updateLocalCheckpointForShard(shard.shardRouting.allocationId().getId(), totalOps - 1);
            flushShard(shard);
        }
        String historyUUID = shard.getHistoryUUID();
        IndexShard newShard = reinitShard(shard, newShardRouting(shard.shardId(), shard.shardRouting.currentNodeId(), true,
            ShardRoutingState.INITIALIZING, RecoverySource.ExistingStoreRecoverySource.FORCE_STALE_PRIMARY_INSTANCE));
        DiscoveryNode localNode = new DiscoveryNode("foo", buildNewFakeTransportAddress(), emptyMap(), emptySet(), Version.CURRENT);
        newShard.markAsRecovering("store", new RecoveryState(newShard.routingEntry(), localNode, null));
        assertTrue(newShard.recoverFromStore());
        IndexShardTestCase.updateRoutingEntry(newShard, newShard.routingEntry().moveToStarted());
        assertDocCount(newShard, totalOps);
        assertThat(newShard.getHistoryUUID(), not(equalTo(historyUUID)));
        closeShards(newShard);
    }

    public void testPrimaryHandOffUpdatesLocalCheckpoint() throws IOException {
        final IndexShard primarySource = newStartedShard(true);
        int totalOps = randomInt(10);
        for (int i = 0; i < totalOps; i++) {
            indexDoc(primarySource, "_doc", Integer.toString(i));
        }
        IndexShardTestCase.updateRoutingEntry(primarySource,
            primarySource.routingEntry().relocate(randomAlphaOfLength(10), -1));
        final IndexShard primaryTarget = newShard(primarySource.routingEntry().getTargetRelocatingShard());
        updateMappings(primaryTarget, primarySource.indexSettings().getIndexMetaData());
        recoverReplica(primaryTarget, primarySource, true);

        // check that local checkpoint of new primary is properly tracked after primary relocation
        assertThat(primaryTarget.getLocalCheckpoint(), equalTo(totalOps - 1L));
        assertThat(primaryTarget.getReplicationTracker().getTrackedLocalCheckpointForShard(
            primaryTarget.routingEntry().allocationId().getId()).getLocalCheckpoint(), equalTo(totalOps - 1L));
        assertDocCount(primaryTarget, totalOps);
        closeShards(primarySource, primaryTarget);
    }

    /* This test just verifies that we fill up local checkpoint up to max seen seqID on primary recovery */
    public void testRecoverFromStoreWithNoOps() throws IOException {
        final IndexShard shard = newStartedShard(true);
        indexDoc(shard, "_doc", "0");
        indexDoc(shard, "_doc", "1");
        // start a replica shard and index the second doc
        final IndexShard otherShard = newStartedShard(false);
        updateMappings(otherShard, shard.indexSettings().getIndexMetaData());
        SourceToParse sourceToParse = new SourceToParse(shard.shardId().getIndexName(), "_doc", "1",
            new BytesArray("{}"), XContentType.JSON);
        otherShard.applyIndexOperationOnReplica(1, 1,
            IndexRequest.UNSET_AUTO_GENERATED_TIMESTAMP, false, sourceToParse);

        final ShardRouting primaryShardRouting = shard.routingEntry();
        IndexShard newShard = reinitShard(otherShard, ShardRoutingHelper.initWithSameId(primaryShardRouting,
            RecoverySource.ExistingStoreRecoverySource.INSTANCE));
        DiscoveryNode localNode = new DiscoveryNode("foo", buildNewFakeTransportAddress(), emptyMap(), emptySet(), Version.CURRENT);
        newShard.markAsRecovering("store", new RecoveryState(newShard.routingEntry(), localNode, null));
        assertTrue(newShard.recoverFromStore());
        assertEquals(1, newShard.recoveryState().getTranslog().recoveredOperations());
        assertEquals(1, newShard.recoveryState().getTranslog().totalOperations());
        assertEquals(1, newShard.recoveryState().getTranslog().totalOperationsOnStart());
        assertEquals(100.0f, newShard.recoveryState().getTranslog().recoveredPercent(), 0.01f);
        try (Translog.Snapshot snapshot = getTranslog(newShard).newSnapshot()) {
            Translog.Operation operation;
            int numNoops = 0;
            while ((operation = snapshot.next()) != null) {
                if (operation.opType() == Translog.Operation.Type.NO_OP) {
                    numNoops++;
                    assertEquals(newShard.getPendingPrimaryTerm(), operation.primaryTerm());
                    assertEquals(0, operation.seqNo());
                }
            }
            assertEquals(1, numNoops);
        }
        IndexShardTestCase.updateRoutingEntry(newShard, newShard.routingEntry().moveToStarted());
        assertDocCount(newShard, 1);
        assertDocCount(shard, 2);

        for (int i = 0; i < 2; i++) {
            newShard = reinitShard(newShard, ShardRoutingHelper.initWithSameId(primaryShardRouting,
                RecoverySource.ExistingStoreRecoverySource.INSTANCE));
            newShard.markAsRecovering("store", new RecoveryState(newShard.routingEntry(), localNode, null));
            assertTrue(newShard.recoverFromStore());
            try (Translog.Snapshot snapshot = getTranslog(newShard).newSnapshot()) {
                assertThat(snapshot.totalOperations(), equalTo(2));
            }
        }
        closeShards(newShard, shard);
    }

    public void testRecoverFromCleanStore() throws IOException {
        final IndexShard shard = newStartedShard(true);
        indexDoc(shard, "_doc", "0");
        if (randomBoolean()) {
            flushShard(shard);
        }
        final ShardRouting shardRouting = shard.routingEntry();
        IndexShard newShard = reinitShard(shard,
            ShardRoutingHelper.initWithSameId(shardRouting, RecoverySource.EmptyStoreRecoverySource.INSTANCE)
        );

        DiscoveryNode localNode = new DiscoveryNode("foo", buildNewFakeTransportAddress(), emptyMap(), emptySet(), Version.CURRENT);
        newShard.markAsRecovering("store", new RecoveryState(newShard.routingEntry(), localNode, null));
        assertTrue(newShard.recoverFromStore());
        assertEquals(0, newShard.recoveryState().getTranslog().recoveredOperations());
        assertEquals(0, newShard.recoveryState().getTranslog().totalOperations());
        assertEquals(0, newShard.recoveryState().getTranslog().totalOperationsOnStart());
        assertEquals(100.0f, newShard.recoveryState().getTranslog().recoveredPercent(), 0.01f);
        IndexShardTestCase.updateRoutingEntry(newShard, newShard.routingEntry().moveToStarted());
        assertDocCount(newShard, 0);
        closeShards(newShard);
    }

    public void testFailIfIndexNotPresentInRecoverFromStore() throws Exception {
        final IndexShard shard = newStartedShard(true);
        indexDoc(shard, "_doc", "0");
        if (randomBoolean()) {
            flushShard(shard);
        }

        Store store = shard.store();
        store.incRef();
        closeShards(shard);
        cleanLuceneIndex(store.directory());
        store.decRef();
        IndexShard newShard = reinitShard(shard);
        DiscoveryNode localNode = new DiscoveryNode("foo", buildNewFakeTransportAddress(), emptyMap(), emptySet(), Version.CURRENT);
        ShardRouting routing = newShard.routingEntry();
        newShard.markAsRecovering("store", new RecoveryState(routing, localNode, null));
        try {
            newShard.recoverFromStore();
            fail("index not there!");
        } catch (IndexShardRecoveryException ex) {
            assertTrue(ex.getMessage().contains("failed to fetch index version after copying it over"));
        }

        routing = ShardRoutingHelper.moveToUnassigned(routing,
            new UnassignedInfo(UnassignedInfo.Reason.INDEX_CREATED, "because I say so"));
        routing = ShardRoutingHelper.initialize(routing, newShard.routingEntry().currentNodeId());
        assertTrue("it's already recovering, we should ignore new ones", newShard.ignoreRecoveryAttempt());
        try {
            newShard.markAsRecovering("store", new RecoveryState(routing, localNode, null));
            fail("we are already recovering, can't mark again");
        } catch (IllegalIndexShardStateException e) {
            // OK!
        }

        newShard = reinitShard(newShard,
            ShardRoutingHelper.initWithSameId(routing, RecoverySource.EmptyStoreRecoverySource.INSTANCE));
        newShard.markAsRecovering("store", new RecoveryState(newShard.routingEntry(), localNode, null));
        assertTrue("recover even if there is nothing to recover", newShard.recoverFromStore());

        IndexShardTestCase.updateRoutingEntry(newShard, newShard.routingEntry().moveToStarted());
        assertDocCount(newShard, 0);
        // we can't issue this request through a client because of the inconsistencies we created with the cluster state
        // doing it directly instead
        indexDoc(newShard, "_doc", "0");
        newShard.refresh("test");
        assertDocCount(newShard, 1);

        closeShards(newShard);
    }

    public void testRecoverFromStoreRemoveStaleOperations() throws Exception {
        final IndexShard shard = newStartedShard(false);
        final String indexName = shard.shardId().getIndexName();
        // Index #0, index #1
        shard.applyIndexOperationOnReplica(0, 1, IndexRequest.UNSET_AUTO_GENERATED_TIMESTAMP, false,
            new SourceToParse(indexName, "_doc", "doc-0", new BytesArray("{}"), XContentType.JSON));
        flushShard(shard);
        shard.updateGlobalCheckpointOnReplica(0, "test"); // stick the global checkpoint here.
        shard.applyIndexOperationOnReplica(1, 1, IndexRequest.UNSET_AUTO_GENERATED_TIMESTAMP, false,
            new SourceToParse(indexName, "_doc", "doc-1", new BytesArray("{}"), XContentType.JSON));
        flushShard(shard);
        assertThat(getShardDocUIDs(shard), containsInAnyOrder("doc-0", "doc-1"));
        shard.getEngine().rollTranslogGeneration();
        shard.markSeqNoAsNoop(1, "test");
        shard.applyIndexOperationOnReplica(2, 1, IndexRequest.UNSET_AUTO_GENERATED_TIMESTAMP, false,
            new SourceToParse(indexName, "_doc", "doc-2", new BytesArray("{}"), XContentType.JSON));
        flushShard(shard);
        assertThat(getShardDocUIDs(shard), containsInAnyOrder("doc-0", "doc-1", "doc-2"));
        closeShard(shard, false);
        // Recovering from store should discard doc #1
        final ShardRouting replicaRouting = shard.routingEntry();
        final IndexMetaData newShardIndexMetadata = IndexMetaData.builder(shard.indexSettings().getIndexMetaData())
                .primaryTerm(replicaRouting.shardId().id(), shard.getOperationPrimaryTerm() + 1)
                .build();
        closeShards(shard);
        IndexShard newShard = newShard(
                newShardRouting(replicaRouting.shardId(), replicaRouting.currentNodeId(), true, ShardRoutingState.INITIALIZING,
                        RecoverySource.ExistingStoreRecoverySource.INSTANCE),
                shard.shardPath(),
                newShardIndexMetadata,
                null,
                null,
                shard.getEngineFactory(),
                shard.getGlobalCheckpointSyncer(),
<<<<<<< HEAD
            RetentionLeaseSyncer.EMPTY,
=======
                shard.getRetentionLeaseSyncer(),
>>>>>>> a9d16e10
                EMPTY_EVENT_LISTENER);
        DiscoveryNode localNode = new DiscoveryNode("foo", buildNewFakeTransportAddress(), emptyMap(), emptySet(), Version.CURRENT);
        newShard.markAsRecovering("store", new RecoveryState(newShard.routingEntry(), localNode, null));
        assertTrue(newShard.recoverFromStore());
        assertThat(getShardDocUIDs(newShard), containsInAnyOrder("doc-0", "doc-2"));
        closeShards(newShard);
    }

    public void testRecoveryFailsAfterMovingToRelocatedState() throws InterruptedException, IOException {
        final IndexShard shard = newStartedShard(true);
        ShardRouting origRouting = shard.routingEntry();
        assertThat(shard.state(), equalTo(IndexShardState.STARTED));
        ShardRouting inRecoveryRouting = ShardRoutingHelper.relocate(origRouting, "some_node");
        IndexShardTestCase.updateRoutingEntry(shard, inRecoveryRouting);
        shard.relocated(primaryContext -> {});
        assertTrue(shard.isRelocatedPrimary());
        try {
            IndexShardTestCase.updateRoutingEntry(shard, origRouting);
            fail("Expected IndexShardRelocatedException");
        } catch (IndexShardRelocatedException expected) {
        }

        closeShards(shard);
    }

    public void testRestoreShard() throws IOException {
        final IndexShard source = newStartedShard(true);
        IndexShard target = newStartedShard(true, Settings.builder()
            .put(IndexSettings.INDEX_SOFT_DELETES_SETTING.getKey(), source.indexSettings().isSoftDeleteEnabled()).build());

        indexDoc(source, "_doc", "0");
        EngineTestCase.generateNewSeqNo(source.getEngine()); // create a gap in the history
        indexDoc(source, "_doc", "2");
        if (randomBoolean()) {
            source.refresh("test");
        }
        indexDoc(target, "_doc", "1");
        target.refresh("test");
        assertDocs(target, "1");
        flushShard(source); // only flush source
        ShardRouting routing = ShardRoutingHelper.initWithSameId(target.routingEntry(),
            RecoverySource.ExistingStoreRecoverySource.INSTANCE);
        final Snapshot snapshot = new Snapshot("foo", new SnapshotId("bar", UUIDs.randomBase64UUID()));
        routing = ShardRoutingHelper.newWithRestoreSource(routing,
            new RecoverySource.SnapshotRecoverySource(UUIDs.randomBase64UUID(), snapshot, Version.CURRENT, "test"));
        target = reinitShard(target, routing);
        Store sourceStore = source.store();
        Store targetStore = target.store();

        DiscoveryNode localNode = new DiscoveryNode("foo", buildNewFakeTransportAddress(), emptyMap(), emptySet(), Version.CURRENT);
        target.markAsRecovering("store", new RecoveryState(routing, localNode, null));
        assertTrue(target.restoreFromRepository(new RestoreOnlyRepository("test") {
            @Override
            public void restoreShard(IndexShard shard, SnapshotId snapshotId, Version version, IndexId indexId, ShardId snapshotShardId,
                                     RecoveryState recoveryState) {
                try {
                    cleanLuceneIndex(targetStore.directory());
                    for (String file : sourceStore.directory().listAll()) {
                        if (file.equals("write.lock") || file.startsWith("extra")) {
                            continue;
                        }
                        targetStore.directory().copyFrom(sourceStore.directory(), file, file, IOContext.DEFAULT);
                    }
                } catch (Exception ex) {
                    throw new RuntimeException(ex);
                }
            }
        }));
        assertThat(target.getLocalCheckpoint(), equalTo(2L));
        assertThat(target.seqNoStats().getMaxSeqNo(), equalTo(2L));
        assertThat(target.seqNoStats().getGlobalCheckpoint(), equalTo(0L));
        IndexShardTestCase.updateRoutingEntry(target, routing.moveToStarted());
        assertThat(target.getReplicationTracker().getTrackedLocalCheckpointForShard(
            target.routingEntry().allocationId().getId()).getLocalCheckpoint(), equalTo(2L));
        assertThat(target.seqNoStats().getGlobalCheckpoint(), equalTo(2L));

        assertDocs(target, "0", "2");

        closeShard(source, false);
        closeShards(target);
    }

    public void testSearcherWrapperIsUsed() throws IOException {
        IndexShard shard = newStartedShard(true);
        indexDoc(shard, "_doc", "0", "{\"foo\" : \"bar\"}");
        indexDoc(shard, "_doc", "1", "{\"foobar\" : \"bar\"}");
        shard.refresh("test");

        try (Engine.GetResult getResult = shard
                .get(new Engine.Get(false, false, "_doc", "1",
                    new Term(IdFieldMapper.NAME, Uid.encodeId("1"))))) {
            assertTrue(getResult.exists());
            assertNotNull(getResult.searcher());
        }
        try (Engine.Searcher searcher = shard.acquireSearcher("test")) {
            TopDocs search = searcher.searcher().search(new TermQuery(new Term("foo", "bar")), 10);
            assertEquals(search.totalHits.value, 1);
            search = searcher.searcher().search(new TermQuery(new Term("foobar", "bar")), 10);
            assertEquals(search.totalHits.value, 1);
        }
        IndexSearcherWrapper wrapper = new IndexSearcherWrapper() {
            @Override
            public DirectoryReader wrap(DirectoryReader reader) throws IOException {
                return new FieldMaskingReader("foo", reader);
            }

            @Override
            public IndexSearcher wrap(IndexSearcher searcher) throws EngineException {
                return searcher;
            }
        };
        closeShards(shard);
        IndexShard newShard = newShard(
                ShardRoutingHelper.initWithSameId(shard.routingEntry(), RecoverySource.ExistingStoreRecoverySource.INSTANCE),
                shard.shardPath(),
                shard.indexSettings().getIndexMetaData(),
                null,
                wrapper,
                new InternalEngineFactory(),
                () -> {},
                RetentionLeaseSyncer.EMPTY,
                EMPTY_EVENT_LISTENER);

        recoverShardFromStore(newShard);

        try (Engine.Searcher searcher = newShard.acquireSearcher("test")) {
            TopDocs search = searcher.searcher().search(new TermQuery(new Term("foo", "bar")), 10);
            assertEquals(search.totalHits.value, 0);
            search = searcher.searcher().search(new TermQuery(new Term("foobar", "bar")), 10);
            assertEquals(search.totalHits.value, 1);
        }
        try (Engine.GetResult getResult = newShard
                .get(new Engine.Get(false, false, "_doc", "1",
                    new Term(IdFieldMapper.NAME, Uid.encodeId("1"))))) {
            assertTrue(getResult.exists());
            assertNotNull(getResult.searcher()); // make sure get uses the wrapped reader
            assertTrue(getResult.searcher().reader() instanceof FieldMaskingReader);
        }

        closeShards(newShard);
    }

    public void testSearcherWrapperWorksWithGlobalOrdinals() throws IOException {
        IndexSearcherWrapper wrapper = new IndexSearcherWrapper() {
            @Override
            public DirectoryReader wrap(DirectoryReader reader) throws IOException {
                return new FieldMaskingReader("foo", reader);
            }

            @Override
            public IndexSearcher wrap(IndexSearcher searcher) throws EngineException {
                return searcher;
            }
        };

        Settings settings = Settings.builder().put(IndexMetaData.SETTING_VERSION_CREATED, Version.CURRENT)
            .put(IndexMetaData.SETTING_NUMBER_OF_REPLICAS, 0)
            .put(IndexMetaData.SETTING_NUMBER_OF_SHARDS, 1)
            .build();
        IndexMetaData metaData = IndexMetaData.builder("test")
            .putMapping("_doc", "{ \"properties\": { \"foo\":  { \"type\": \"text\", \"fielddata\": true }}}")
            .settings(settings)
            .primaryTerm(0, 1).build();
        IndexShard shard = newShard(new ShardId(metaData.getIndex(), 0), true, "n1", metaData, wrapper);
        recoverShardFromStore(shard);
        indexDoc(shard, "_doc", "0", "{\"foo\" : \"bar\"}");
        shard.refresh("created segment 1");
        indexDoc(shard, "_doc", "1", "{\"foobar\" : \"bar\"}");
        shard.refresh("created segment 2");

        // test global ordinals are evicted
        MappedFieldType foo = shard.mapperService().fullName("foo");
        IndicesFieldDataCache indicesFieldDataCache = new IndicesFieldDataCache(shard.indexSettings.getNodeSettings(),
            new IndexFieldDataCache.Listener() {});
        IndexFieldDataService indexFieldDataService = new IndexFieldDataService(shard.indexSettings, indicesFieldDataCache,
            new NoneCircuitBreakerService(), shard.mapperService());
        IndexFieldData.Global ifd = indexFieldDataService.getForField(foo);
        FieldDataStats before = shard.fieldData().stats("foo");
        assertThat(before.getMemorySizeInBytes(), equalTo(0L));
        FieldDataStats after = null;
        try (Engine.Searcher searcher = shard.acquireSearcher("test")) {
            assertThat("we have to have more than one segment", searcher.getDirectoryReader().leaves().size(), greaterThan(1));
            ifd.loadGlobal(searcher.getDirectoryReader());
            after = shard.fieldData().stats("foo");
            assertEquals(after.getEvictions(), before.getEvictions());
            // If a field doesn't exist an empty IndexFieldData is returned and that isn't cached:
            assertThat(after.getMemorySizeInBytes(), equalTo(0L));
        }
        assertEquals(shard.fieldData().stats("foo").getEvictions(), before.getEvictions());
        assertEquals(shard.fieldData().stats("foo").getMemorySizeInBytes(), after.getMemorySizeInBytes());
        shard.flush(new FlushRequest().force(true).waitIfOngoing(true));
        shard.refresh("test");
        assertEquals(shard.fieldData().stats("foo").getMemorySizeInBytes(), before.getMemorySizeInBytes());
        assertEquals(shard.fieldData().stats("foo").getEvictions(), before.getEvictions());

        closeShards(shard);
    }

    public void testIndexingOperationListenersIsInvokedOnRecovery() throws IOException {
        IndexShard shard = newStartedShard(true);
        indexDoc(shard, "_doc", "0", "{\"foo\" : \"bar\"}");
        deleteDoc(shard, "_doc", "0");
        indexDoc(shard, "_doc", "1", "{\"foo\" : \"bar\"}");
        shard.refresh("test");

        final AtomicInteger preIndex = new AtomicInteger();
        final AtomicInteger postIndex = new AtomicInteger();
        final AtomicInteger preDelete = new AtomicInteger();
        final AtomicInteger postDelete = new AtomicInteger();
        IndexingOperationListener listener = new IndexingOperationListener() {
            @Override
            public Engine.Index preIndex(ShardId shardId, Engine.Index operation) {
                preIndex.incrementAndGet();
                return operation;
            }

            @Override
            public void postIndex(ShardId shardId, Engine.Index index, Engine.IndexResult result) {
                postIndex.incrementAndGet();
            }

            @Override
            public Engine.Delete preDelete(ShardId shardId, Engine.Delete delete) {
                preDelete.incrementAndGet();
                return delete;
            }

            @Override
            public void postDelete(ShardId shardId, Engine.Delete delete, Engine.DeleteResult result) {
                postDelete.incrementAndGet();

            }
        };
        final IndexShard newShard = reinitShard(shard, listener);
        recoverShardFromStore(newShard);
        IndexingStats indexingStats = newShard.indexingStats();
        // ensure we are not influencing the indexing stats
        assertEquals(0, indexingStats.getTotal().getDeleteCount());
        assertEquals(0, indexingStats.getTotal().getDeleteCurrent());
        assertEquals(0, indexingStats.getTotal().getIndexCount());
        assertEquals(0, indexingStats.getTotal().getIndexCurrent());
        assertEquals(0, indexingStats.getTotal().getIndexFailedCount());
        assertEquals(2, preIndex.get());
        assertEquals(2, postIndex.get());
        assertEquals(1, preDelete.get());
        assertEquals(1, postDelete.get());

        closeShards(newShard);
    }

    public void testSearchIsReleaseIfWrapperFails() throws IOException {
        IndexShard shard = newStartedShard(true);
        indexDoc(shard, "_doc", "0", "{\"foo\" : \"bar\"}");
        shard.refresh("test");
        IndexSearcherWrapper wrapper = new IndexSearcherWrapper() {
            @Override
            public DirectoryReader wrap(DirectoryReader reader) throws IOException {
                throw new RuntimeException("boom");
            }

            @Override
            public IndexSearcher wrap(IndexSearcher searcher) throws EngineException {
                return searcher;
            }
        };

        closeShards(shard);
        IndexShard newShard = newShard(
                ShardRoutingHelper.initWithSameId(shard.routingEntry(), RecoverySource.ExistingStoreRecoverySource.INSTANCE),
                shard.shardPath(),
                shard.indexSettings().getIndexMetaData(),
                null,
                wrapper,
                new InternalEngineFactory(),
                () -> {},
                RetentionLeaseSyncer.EMPTY,
                EMPTY_EVENT_LISTENER);

        recoverShardFromStore(newShard);

        try {
            newShard.acquireSearcher("test");
            fail("exception expected");
        } catch (RuntimeException ex) {
            //
        }
        closeShards(newShard);
    }

    public void testTranslogRecoverySyncsTranslog() throws IOException {
        Settings settings = Settings.builder().put(IndexMetaData.SETTING_VERSION_CREATED, Version.CURRENT)
            .put(IndexMetaData.SETTING_NUMBER_OF_REPLICAS, 1)
            .put(IndexMetaData.SETTING_NUMBER_OF_SHARDS, 1)
            .build();
        IndexMetaData metaData = IndexMetaData.builder("test")
            .putMapping("_doc", "{ \"properties\": { \"foo\":  { \"type\": \"text\"}}}")
            .settings(settings)
            .primaryTerm(0, 1).build();
        IndexShard primary = newShard(new ShardId(metaData.getIndex(), 0), true, "n1", metaData, null);
        recoverShardFromStore(primary);

        indexDoc(primary, "_doc", "0", "{\"foo\" : \"bar\"}");
        IndexShard replica = newShard(primary.shardId(), false, "n2", metaData, null);
        recoverReplica(replica, primary, (shard, discoveryNode) ->
            new RecoveryTarget(shard, discoveryNode, recoveryListener, aLong -> {
            }) {
                @Override
                public void indexTranslogOperations(
                        final List<Translog.Operation> operations,
                        final int totalTranslogOps,
                        final long maxSeenAutoIdTimestamp,
                        final long maxSeqNoOfUpdatesOrDeletes,
                        final RetentionLeases retentionLeases,
                        final ActionListener<Long> listener){
                    super.indexTranslogOperations(
                            operations,
                            totalTranslogOps,
                            maxSeenAutoIdTimestamp,
                            maxSeqNoOfUpdatesOrDeletes,
                            retentionLeases,
                            ActionListener.runAfter(listener, () -> assertFalse(replica.isSyncNeeded())));
                }
            }, true, true);

        closeShards(primary, replica);
    }

    public void testRecoverFromTranslog() throws IOException {
        Settings settings = Settings.builder().put(IndexMetaData.SETTING_VERSION_CREATED, Version.CURRENT)
            .put(IndexMetaData.SETTING_NUMBER_OF_REPLICAS, 1)
            .put(IndexMetaData.SETTING_NUMBER_OF_SHARDS, 1)
            .build();
        IndexMetaData metaData = IndexMetaData.builder("test")
            .putMapping("_doc", "{ \"properties\": { \"foo\":  { \"type\": \"text\"}}}")
            .settings(settings)
            .primaryTerm(0, randomLongBetween(1, Long.MAX_VALUE)).build();
        IndexShard primary = newShard(new ShardId(metaData.getIndex(), 0), true, "n1", metaData, null);
        List<Translog.Operation> operations = new ArrayList<>();
        int numTotalEntries = randomIntBetween(0, 10);
        int numCorruptEntries = 0;
        for (int i = 0; i < numTotalEntries; i++) {
            if (randomBoolean()) {
                operations.add(new Translog.Index("_doc", "1", 0, primary.getPendingPrimaryTerm(), 1,
                    "{\"foo\" : \"bar\"}".getBytes(Charset.forName("UTF-8")), null, -1));
            } else {
                // corrupt entry
                operations.add(new Translog.Index("_doc", "2", 1,  primary.getPendingPrimaryTerm(), 1,
                    "{\"foo\" : \"bar}".getBytes(Charset.forName("UTF-8")), null, -1));
                numCorruptEntries++;
            }
        }

        Iterator<Translog.Operation> iterator = operations.iterator();
        Translog.Snapshot snapshot = new Translog.Snapshot() {

            @Override
            public void close() {

            }

            @Override
            public int totalOperations() {
                return numTotalEntries;
            }

            @Override
            public Translog.Operation next() throws IOException {
                return iterator.hasNext() ? iterator.next() : null;
            }
        };
        primary.markAsRecovering("store", new RecoveryState(primary.routingEntry(),
            getFakeDiscoNode(primary.routingEntry().currentNodeId()),
            null));
        primary.recoverFromStore();

        primary.recoveryState().getTranslog().totalOperations(snapshot.totalOperations());
        primary.recoveryState().getTranslog().totalOperationsOnStart(snapshot.totalOperations());
        primary.state = IndexShardState.RECOVERING; // translog recovery on the next line would otherwise fail as we are in POST_RECOVERY
        primary.runTranslogRecovery(primary.getEngine(), snapshot, Engine.Operation.Origin.LOCAL_TRANSLOG_RECOVERY,
            primary.recoveryState().getTranslog()::incrementRecoveredOperations);
        assertThat(primary.recoveryState().getTranslog().recoveredOperations(), equalTo(numTotalEntries - numCorruptEntries));

        closeShards(primary);
    }

    public void testShardActiveDuringInternalRecovery() throws IOException {
        IndexShard shard = newStartedShard(true);
        indexDoc(shard, "_doc", "0");
        shard = reinitShard(shard);
        DiscoveryNode localNode = new DiscoveryNode("foo", buildNewFakeTransportAddress(), emptyMap(), emptySet(), Version.CURRENT);
        shard.markAsRecovering("for testing", new RecoveryState(shard.routingEntry(), localNode, null));
        // Shard is still inactive since we haven't started recovering yet
        assertFalse(shard.isActive());
        shard.prepareForIndexRecovery();
        // Shard is still inactive since we haven't started recovering yet
        assertFalse(shard.isActive());
        shard.openEngineAndRecoverFromTranslog();
        // Shard should now be active since we did recover:
        assertTrue(shard.isActive());
        closeShards(shard);
    }

    public void testShardActiveDuringPeerRecovery() throws IOException {
        Settings settings = Settings.builder().put(IndexMetaData.SETTING_VERSION_CREATED, Version.CURRENT)
            .put(IndexMetaData.SETTING_NUMBER_OF_REPLICAS, 1)
            .put(IndexMetaData.SETTING_NUMBER_OF_SHARDS, 1)
            .build();
        IndexMetaData metaData = IndexMetaData.builder("test")
            .putMapping("_doc", "{ \"properties\": { \"foo\":  { \"type\": \"text\"}}}")
            .settings(settings)
            .primaryTerm(0, 1).build();
        IndexShard primary = newShard(new ShardId(metaData.getIndex(), 0), true, "n1", metaData, null);
        recoverShardFromStore(primary);

        indexDoc(primary, "_doc", "0", "{\"foo\" : \"bar\"}");
        IndexShard replica = newShard(primary.shardId(), false, "n2", metaData, null);
        DiscoveryNode localNode = new DiscoveryNode("foo", buildNewFakeTransportAddress(), emptyMap(), emptySet(), Version.CURRENT);
        replica.markAsRecovering("for testing", new RecoveryState(replica.routingEntry(), localNode, localNode));
        // Shard is still inactive since we haven't started recovering yet
        assertFalse(replica.isActive());
        recoverReplica(replica, primary, (shard, discoveryNode) ->
            new RecoveryTarget(shard, discoveryNode, recoveryListener, aLong -> {
            }) {
                @Override
                public void indexTranslogOperations(
                        final List<Translog.Operation> operations,
                        final int totalTranslogOps,
                        final long maxAutoIdTimestamp,
                        final long maxSeqNoOfUpdatesOrDeletes,
                        final RetentionLeases retentionLeases,
                        final ActionListener<Long> listener){
                    super.indexTranslogOperations(
                            operations,
                            totalTranslogOps,
                            maxAutoIdTimestamp,
                            maxSeqNoOfUpdatesOrDeletes,
                            retentionLeases,
                            ActionListener.wrap(
                                    checkpoint -> {
                                        listener.onResponse(checkpoint);
                                        // Shard should now be active since we did recover:
                                        assertTrue(replica.isActive());
                                    },
                                    listener::onFailure));
                }
            }, false, true);

        closeShards(primary, replica);
    }

    public void testRefreshListenersDuringPeerRecovery() throws IOException {
        Settings settings = Settings.builder().put(IndexMetaData.SETTING_VERSION_CREATED, Version.CURRENT)
            .put(IndexMetaData.SETTING_NUMBER_OF_REPLICAS, 1)
            .put(IndexMetaData.SETTING_NUMBER_OF_SHARDS, 1)
            .build();
        IndexMetaData metaData = IndexMetaData.builder("test")
            .putMapping("_doc", "{ \"properties\": { \"foo\":  { \"type\": \"text\"}}}")
            .settings(settings)
            .primaryTerm(0, 1).build();
        IndexShard primary = newShard(new ShardId(metaData.getIndex(), 0), true, "n1", metaData, null);
        recoverShardFromStore(primary);

        indexDoc(primary, "_doc", "0", "{\"foo\" : \"bar\"}");
        Consumer<IndexShard> assertListenerCalled = shard -> {
            AtomicBoolean called = new AtomicBoolean();
            shard.addRefreshListener(null, b -> {
                assertFalse(b);
                called.set(true);
            });
            assertTrue(called.get());
        };
        IndexShard replica = newShard(primary.shardId(), false, "n2", metaData, null);
        DiscoveryNode localNode = new DiscoveryNode("foo", buildNewFakeTransportAddress(), emptyMap(), emptySet(), Version.CURRENT);
        replica.markAsRecovering("for testing", new RecoveryState(replica.routingEntry(), localNode, localNode));
        assertListenerCalled.accept(replica);
        recoverReplica(replica, primary, (shard, discoveryNode) ->
            new RecoveryTarget(shard, discoveryNode, recoveryListener, aLong -> {
            }) {
            // we're only checking that listeners are called when the engine is open, before there is no point
                @Override
                public void prepareForTranslogOperations(boolean fileBasedRecovery, int totalTranslogOps, ActionListener<Void> listener) {
                    super.prepareForTranslogOperations(fileBasedRecovery, totalTranslogOps, listener);
                    assertListenerCalled.accept(replica);
                }

                @Override
                public void indexTranslogOperations(
                        final List<Translog.Operation> operations,
                        final int totalTranslogOps,
                        final long maxAutoIdTimestamp,
                        final long maxSeqNoOfUpdatesOrDeletes,
                        final RetentionLeases retentionLeases,
                        final ActionListener<Long> listener)  {
                    super.indexTranslogOperations(
                            operations,
                            totalTranslogOps,
                            maxAutoIdTimestamp,
                            maxSeqNoOfUpdatesOrDeletes,
                            retentionLeases,
                            ActionListener.wrap(
                                    checkpoint -> {
                                        assertListenerCalled.accept(replica);
                                        listener.onResponse(checkpoint);
                                    },
                                    listener::onFailure));
                }

                @Override
                public void finalizeRecovery(long globalCheckpoint, ActionListener<Void> listener) {
                    super.finalizeRecovery(globalCheckpoint, ActionListener.runAfter(listener, () -> assertListenerCalled.accept(replica)));
                }
            }, false, true);

        closeShards(primary, replica);
    }

    public void testRecoverFromLocalShard() throws IOException {
        Settings settings = Settings.builder().put(IndexMetaData.SETTING_VERSION_CREATED, Version.CURRENT)
            .put(IndexMetaData.SETTING_NUMBER_OF_REPLICAS, 1)
            .put(IndexMetaData.SETTING_NUMBER_OF_SHARDS, 1)
            .build();
        IndexMetaData metaData = IndexMetaData.builder("source")
            .putMapping("_doc", "{ \"properties\": { \"foo\":  { \"type\": \"text\"}}}")
            .settings(settings)
            .primaryTerm(0, 1).build();

        IndexShard sourceShard = newShard(new ShardId(metaData.getIndex(), 0), true, "n1", metaData, null);
        recoverShardFromStore(sourceShard);

        indexDoc(sourceShard, "_doc", "0", "{\"foo\" : \"bar\"}");
        indexDoc(sourceShard, "_doc", "1", "{\"foo\" : \"bar\"}");
        sourceShard.refresh("test");


        ShardRouting targetRouting = newShardRouting(new ShardId("index_1", "index_1", 0), "n1", true,
            ShardRoutingState.INITIALIZING, RecoverySource.LocalShardsRecoverySource.INSTANCE);

        final IndexShard targetShard;
        DiscoveryNode localNode = new DiscoveryNode("foo", buildNewFakeTransportAddress(), emptyMap(), emptySet(), Version.CURRENT);
        Map<String, MappingMetaData> requestedMappingUpdates = ConcurrentCollections.newConcurrentMap();
        {
            targetShard = newShard(targetRouting);
            targetShard.markAsRecovering("store", new RecoveryState(targetShard.routingEntry(), localNode, null));

            BiConsumer<String, MappingMetaData> mappingConsumer = (type, mapping) -> {
                assertNull(requestedMappingUpdates.put(type, mapping));
            };

            final IndexShard differentIndex = newShard(new ShardId("index_2", "index_2", 0), true);
            recoverShardFromStore(differentIndex);
            expectThrows(IllegalArgumentException.class, () -> {
                targetShard.recoverFromLocalShards(mappingConsumer, Arrays.asList(sourceShard, differentIndex));
            });
            closeShards(differentIndex);

            assertTrue(targetShard.recoverFromLocalShards(mappingConsumer, Arrays.asList(sourceShard)));
            RecoveryState recoveryState = targetShard.recoveryState();
            assertEquals(RecoveryState.Stage.DONE, recoveryState.getStage());
            assertTrue(recoveryState.getIndex().fileDetails().size() > 0);
            for (RecoveryState.File file : recoveryState.getIndex().fileDetails()) {
                if (file.reused()) {
                    assertEquals(file.recovered(), 0);
                } else {
                    assertEquals(file.recovered(), file.length());
                }
            }
            // check that local checkpoint of new primary is properly tracked after recovery
            assertThat(targetShard.getLocalCheckpoint(), equalTo(1L));
            assertThat(targetShard.getReplicationTracker().getGlobalCheckpoint(), equalTo(1L));
            IndexShardTestCase.updateRoutingEntry(targetShard, ShardRoutingHelper.moveToStarted(targetShard.routingEntry()));
            assertThat(targetShard.getReplicationTracker().getTrackedLocalCheckpointForShard(
                targetShard.routingEntry().allocationId().getId()).getLocalCheckpoint(), equalTo(1L));
            assertDocCount(targetShard, 2);
        }
        // now check that it's persistent ie. that the added shards are committed
        {
            final IndexShard newShard = reinitShard(targetShard);
            recoverShardFromStore(newShard);
            assertDocCount(newShard, 2);
            closeShards(newShard);
        }

        assertThat(requestedMappingUpdates, hasKey("_doc"));
        assertThat(requestedMappingUpdates.get("_doc").get().source().string(),
            equalTo("{\"properties\":{\"foo\":{\"type\":\"text\"}}}"));

        closeShards(sourceShard, targetShard);
    }

    public void testCompletionStatsMarksSearcherAccessed() throws Exception {
        IndexShard indexShard = null;
        try {
            indexShard = newStartedShard();
            IndexShard shard = indexShard;
            assertBusy(() -> {
                ThreadPool threadPool = shard.getThreadPool();
                assertThat(threadPool.relativeTimeInMillis(), greaterThan(shard.getLastSearcherAccess()));
            });
            long prevAccessTime = shard.getLastSearcherAccess();
            indexShard.completionStats();
            assertThat("searcher was not marked as accessed", shard.getLastSearcherAccess(), greaterThan(prevAccessTime));
        } finally {
            closeShards(indexShard);
        }
    }

    public void testDocStats() throws Exception {
        IndexShard indexShard = null;
        try {
            indexShard = newStartedShard(
                Settings.builder().put(IndexSettings.INDEX_SOFT_DELETES_RETENTION_OPERATIONS_SETTING.getKey(), 0).build());
            final long numDocs = randomIntBetween(2, 32); // at least two documents so we have docs to delete
            final long numDocsToDelete = randomLongBetween(1, numDocs);
            for (int i = 0; i < numDocs; i++) {
                final String id = Integer.toString(i);
                indexDoc(indexShard, "_doc", id);
            }
            if (randomBoolean()) {
                indexShard.refresh("test");
            } else {
                indexShard.flush(new FlushRequest());
            }
            {
                IndexShard shard = indexShard;
                assertBusy(() -> {
                    ThreadPool threadPool = shard.getThreadPool();
                    assertThat(threadPool.relativeTimeInMillis(), greaterThan(shard.getLastSearcherAccess()));
                });
                long prevAccessTime = shard.getLastSearcherAccess();
                final DocsStats docsStats = indexShard.docStats();
                assertThat("searcher was not marked as accessed", shard.getLastSearcherAccess(), greaterThan(prevAccessTime));
                assertThat(docsStats.getCount(), equalTo(numDocs));
                try (Engine.Searcher searcher = indexShard.acquireSearcher("test")) {
                    assertTrue(searcher.reader().numDocs() <= docsStats.getCount());
                }
                assertThat(docsStats.getDeleted(), equalTo(0L));
                assertThat(docsStats.getAverageSizeInBytes(), greaterThan(0L));
            }

            final List<Integer> ids = randomSubsetOf(
                Math.toIntExact(numDocsToDelete),
                IntStream.range(0, Math.toIntExact(numDocs)).boxed().collect(Collectors.toList()));
            for (final Integer i : ids) {
                final String id = Integer.toString(i);
                deleteDoc(indexShard, "_doc", id);
                indexDoc(indexShard, "_doc", id);
            }
            // Need to update and sync the global checkpoint as the soft-deletes retention MergePolicy depends on it.
            if (indexShard.indexSettings.isSoftDeleteEnabled()) {
                if (indexShard.routingEntry().primary()) {
                    indexShard.updateGlobalCheckpointForShard(indexShard.routingEntry().allocationId().getId(),
                        indexShard.getLocalCheckpoint());
                } else {
                    indexShard.updateGlobalCheckpointOnReplica(indexShard.getLocalCheckpoint(), "test");
                }
                indexShard.sync();
            }
            // flush the buffered deletes
            final FlushRequest flushRequest = new FlushRequest();
            flushRequest.force(false);
            flushRequest.waitIfOngoing(false);
            indexShard.flush(flushRequest);

            if (indexShard.indexSettings.isSoftDeleteEnabled()) {
                // We still retain the deletes because of the peer-recovery retention lease - need to update the lease and flush again
                if (indexShard.routingEntry().primary()) {
                    indexShard.runUnderPrimaryPermit(
                        indexShard::renewPeerRecoveryRetentionLeaseForPrimary, Assert::assertNull, Names.SAME, "");
                } else {
                    final RetentionLeases retentionLeases = indexShard.getRetentionLeases();
                    final long localCheckpointOfSafeCommit = indexShard.getLocalCheckpointOfSafeCommit();
                    indexShard.updateRetentionLeasesOnReplica(new RetentionLeases(retentionLeases.primaryTerm(),
                        retentionLeases.version() + 1,
                        retentionLeases.leases().stream().map(l -> {
                            assertEquals(ReplicationTracker.PEER_RECOVERY_RETENTION_LEASE_SOURCE, l.source());
                            assertThat(l.retainingSequenceNumber(), lessThanOrEqualTo(localCheckpointOfSafeCommit + 1));
                            return new RetentionLease(l.id(), localCheckpointOfSafeCommit + 1, l.timestamp(), l.source());
                        }).collect(Collectors.toList())));
                    indexShard.updateGlobalCheckpointOnReplica(indexShard.getLocalCheckpoint(), "test");
                }
                final FlushRequest flushRequest2 = new FlushRequest();
                flushRequest2.force(true);
                flushRequest2.waitIfOngoing(false);
                indexShard.flush(flushRequest2);
            }

            if (randomBoolean()) {
                indexShard.refresh("test");
            }
            {
                final DocsStats docStats = indexShard.docStats();
                try (Engine.Searcher searcher = indexShard.acquireSearcher("test")) {
                    assertTrue(searcher.reader().numDocs() <= docStats.getCount());
                }
                assertThat(docStats.getCount(), equalTo(numDocs));
            }

            // merge them away
            final ForceMergeRequest forceMergeRequest = new ForceMergeRequest();
            forceMergeRequest.maxNumSegments(1);
            indexShard.forceMerge(forceMergeRequest);

            if (randomBoolean()) {
                indexShard.refresh("test");
            } else {
                indexShard.flush(new FlushRequest());
            }
            {
                final DocsStats docStats = indexShard.docStats();
                assertThat(docStats.getCount(), equalTo(numDocs));
                assertThat(docStats.getDeleted(), equalTo(0L));
                assertThat(docStats.getAverageSizeInBytes(), greaterThan(0L));
            }
        } finally {
            closeShards(indexShard);
        }
    }

    public void testEstimateTotalDocSize() throws Exception {
        IndexShard indexShard = null;
        try {
            indexShard = newStartedShard(true);

            int numDoc = randomIntBetween(100, 200);
            for (int i = 0; i < numDoc; i++) {
                String doc = Strings.toString(XContentFactory.jsonBuilder()
                    .startObject()
                        .field("count", randomInt())
                        .field("point", randomFloat())
                        .field("description", randomUnicodeOfCodepointLength(100))
                    .endObject());
                indexDoc(indexShard, "_doc", Integer.toString(i), doc);
            }

            assertThat("Without flushing, segment sizes should be zero",
                indexShard.docStats().getTotalSizeInBytes(), equalTo(0L));

            if (randomBoolean()) {
                indexShard.flush(new FlushRequest());
            } else {
                indexShard.refresh("test");
            }
            {
                final DocsStats docsStats = indexShard.docStats();
                final StoreStats storeStats = indexShard.storeStats();
                assertThat(storeStats.sizeInBytes(), greaterThan(numDoc * 100L)); // A doc should be more than 100 bytes.

                assertThat("Estimated total document size is too small compared with the stored size",
                    docsStats.getTotalSizeInBytes(), greaterThanOrEqualTo(storeStats.sizeInBytes() * 80/100));
                assertThat("Estimated total document size is too large compared with the stored size",
                    docsStats.getTotalSizeInBytes(), lessThanOrEqualTo(storeStats.sizeInBytes() * 120/100));
            }

            // Do some updates and deletes, then recheck the correlation again.
            for (int i = 0; i < numDoc / 2; i++) {
                if (randomBoolean()) {
                    deleteDoc(indexShard, "doc", Integer.toString(i));
                } else {
                    indexDoc(indexShard, "_doc", Integer.toString(i), "{\"foo\": \"bar\"}");
                }
            }
            if (randomBoolean()) {
                indexShard.flush(new FlushRequest());
            } else {
                indexShard.refresh("test");
            }
            {
                final DocsStats docsStats = indexShard.docStats();
                final StoreStats storeStats = indexShard.storeStats();
                assertThat("Estimated total document size is too small compared with the stored size",
                    docsStats.getTotalSizeInBytes(), greaterThanOrEqualTo(storeStats.sizeInBytes() * 80/100));
                assertThat("Estimated total document size is too large compared with the stored size",
                    docsStats.getTotalSizeInBytes(), lessThanOrEqualTo(storeStats.sizeInBytes() * 120/100));
            }

        } finally {
            closeShards(indexShard);
        }
    }

    /**
     * here we are simulating the scenario that happens when we do async shard fetching from GatewaySerivce while we are finishing
     * a recovery and concurrently clean files. This should always be possible without any exception. Yet there was a bug where IndexShard
     * acquired the index writer lock before it called into the store that has it's own locking for metadata reads
     */
    public void testReadSnapshotConcurrently() throws IOException, InterruptedException {
        IndexShard indexShard = newStartedShard();
        indexDoc(indexShard, "_doc", "0", "{}");
        if (randomBoolean()) {
            indexShard.refresh("test");
        }
        indexDoc(indexShard, "_doc", "1", "{}");
        indexShard.flush(new FlushRequest());
        closeShards(indexShard);

        final IndexShard newShard = reinitShard(indexShard);
        Store.MetadataSnapshot storeFileMetaDatas = newShard.snapshotStoreMetadata();
        assertTrue("at least 2 files, commit and data: " +storeFileMetaDatas.toString(), storeFileMetaDatas.size() > 1);
        AtomicBoolean stop = new AtomicBoolean(false);
        CountDownLatch latch = new CountDownLatch(1);
        expectThrows(AlreadyClosedException.class, () -> newShard.getEngine()); // no engine
        Thread thread = new Thread(() -> {
            latch.countDown();
            while(stop.get() == false){
                try {
                    Store.MetadataSnapshot readMeta = newShard.snapshotStoreMetadata();
                    assertEquals(0, storeFileMetaDatas.recoveryDiff(readMeta).different.size());
                    assertEquals(0, storeFileMetaDatas.recoveryDiff(readMeta).missing.size());
                    assertEquals(storeFileMetaDatas.size(), storeFileMetaDatas.recoveryDiff(readMeta).identical.size());
                } catch (IOException e) {
                    throw new AssertionError(e);
                }
            }
        });
        thread.start();
        latch.await();

        int iters = iterations(10, 100);
        for (int i = 0; i < iters; i++) {
            newShard.store().cleanupAndVerify("test", storeFileMetaDatas);
        }
        assertTrue(stop.compareAndSet(false, true));
        thread.join();
        closeShards(newShard);
    }

    public void testIndexCheckOnStartup() throws Exception {
        final IndexShard indexShard = newStartedShard(true);

        final long numDocs = between(10, 100);
        for (long i = 0; i < numDocs; i++) {
            indexDoc(indexShard, "_doc", Long.toString(i), "{}");
        }
        indexShard.flush(new FlushRequest());
        closeShards(indexShard);

        final ShardPath shardPath = indexShard.shardPath();

        final Path indexPath = shardPath.getDataPath().resolve(ShardPath.INDEX_FOLDER_NAME);
        CorruptionUtils.corruptIndex(random(), indexPath, false);

        final AtomicInteger corruptedMarkerCount = new AtomicInteger();
        final SimpleFileVisitor<Path> corruptedVisitor = new SimpleFileVisitor<Path>() {
            @Override
            public FileVisitResult visitFile(Path file, BasicFileAttributes attrs) throws IOException {
                if (Files.isRegularFile(file) && file.getFileName().toString().startsWith(Store.CORRUPTED)) {
                    corruptedMarkerCount.incrementAndGet();
                }
                return FileVisitResult.CONTINUE;
            }
        };
        Files.walkFileTree(indexPath, corruptedVisitor);

        assertThat("corruption marker should not be there", corruptedMarkerCount.get(), equalTo(0));

        final ShardRouting shardRouting = ShardRoutingHelper.initWithSameId(indexShard.routingEntry(),
            RecoverySource.ExistingStoreRecoverySource.INSTANCE
        );
        // start shard and perform index check on startup. It enforce shard to fail due to corrupted index files
        final IndexMetaData indexMetaData = IndexMetaData.builder(indexShard.indexSettings().getIndexMetaData())
            .settings(Settings.builder()
                .put(indexShard.indexSettings.getSettings())
                .put(IndexSettings.INDEX_CHECK_ON_STARTUP.getKey(), randomFrom("true", "checksum")))
            .build();

<<<<<<< HEAD
        IndexShard corruptedShard = newShard(shardRouting, shardPath, indexMetaData,
            null, null, indexShard.engineFactory,
            indexShard.getGlobalCheckpointSyncer(), RetentionLeaseSyncer.EMPTY, EMPTY_EVENT_LISTENER);
=======
        IndexShard corruptedShard = newShard(shardRouting, shardPath, indexMetaData, null, null, indexShard.engineFactory,
            indexShard.getGlobalCheckpointSyncer(), indexShard.getRetentionLeaseSyncer(), EMPTY_EVENT_LISTENER);
>>>>>>> a9d16e10

        final IndexShardRecoveryException indexShardRecoveryException =
            expectThrows(IndexShardRecoveryException.class, () -> newStartedShard(p -> corruptedShard, true));
        assertThat(indexShardRecoveryException.getMessage(), equalTo("failed recovery"));

        // check that corrupt marker is there
        Files.walkFileTree(indexPath, corruptedVisitor);
        assertThat("store has to be marked as corrupted", corruptedMarkerCount.get(), equalTo(1));

        try {
            closeShards(corruptedShard);
        } catch (RuntimeException e) {
            // Ignored because corrupted shard can throw various exceptions on close
        }
    }

    public void testShardDoesNotStartIfCorruptedMarkerIsPresent() throws Exception {
        final IndexShard indexShard = newStartedShard(true);

        final long numDocs = between(10, 100);
        for (long i = 0; i < numDocs; i++) {
            indexDoc(indexShard, "_doc", Long.toString(i), "{}");
        }
        indexShard.flush(new FlushRequest());
        closeShards(indexShard);

        final ShardPath shardPath = indexShard.shardPath();

        final ShardRouting shardRouting = ShardRoutingHelper.initWithSameId(indexShard.routingEntry(),
            RecoverySource.ExistingStoreRecoverySource.INSTANCE
        );
        final IndexMetaData indexMetaData = indexShard.indexSettings().getIndexMetaData();

        final Path indexPath = shardPath.getDataPath().resolve(ShardPath.INDEX_FOLDER_NAME);

        // create corrupted marker
        final String corruptionMessage = "fake ioexception";
        try(Store store = createStore(indexShard.indexSettings(), shardPath)) {
            store.markStoreCorrupted(new IOException(corruptionMessage));
        }

        // try to start shard on corrupted files
<<<<<<< HEAD
        final IndexShard corruptedShard = newShard(shardRouting, shardPath, indexMetaData,
            null, null, indexShard.engineFactory,
            indexShard.getGlobalCheckpointSyncer(), RetentionLeaseSyncer.EMPTY, EMPTY_EVENT_LISTENER);
=======
        final IndexShard corruptedShard = newShard(shardRouting, shardPath, indexMetaData, null, null, indexShard.engineFactory,
            indexShard.getGlobalCheckpointSyncer(), indexShard.getRetentionLeaseSyncer(), EMPTY_EVENT_LISTENER);
>>>>>>> a9d16e10

        final IndexShardRecoveryException exception1 = expectThrows(IndexShardRecoveryException.class,
            () -> newStartedShard(p -> corruptedShard, true));
        assertThat(exception1.getCause().getMessage(), equalTo(corruptionMessage + " (resource=preexisting_corruption)"));
        closeShards(corruptedShard);

        final AtomicInteger corruptedMarkerCount = new AtomicInteger();
        final SimpleFileVisitor<Path> corruptedVisitor = new SimpleFileVisitor<Path>() {
            @Override
            public FileVisitResult visitFile(Path file, BasicFileAttributes attrs) throws IOException {
                if (Files.isRegularFile(file) && file.getFileName().toString().startsWith(Store.CORRUPTED)) {
                    corruptedMarkerCount.incrementAndGet();
                }
                return FileVisitResult.CONTINUE;
            }
        };
        Files.walkFileTree(indexPath, corruptedVisitor);
        assertThat("store has to be marked as corrupted", corruptedMarkerCount.get(), equalTo(1));

        // try to start another time shard on corrupted files
<<<<<<< HEAD
        final IndexShard corruptedShard2 = newShard(shardRouting, shardPath, indexMetaData,
            null, null, indexShard.engineFactory,
            indexShard.getGlobalCheckpointSyncer(), RetentionLeaseSyncer.EMPTY, EMPTY_EVENT_LISTENER);
=======
        final IndexShard corruptedShard2 = newShard(shardRouting, shardPath, indexMetaData, null, null, indexShard.engineFactory,
            indexShard.getGlobalCheckpointSyncer(), indexShard.getRetentionLeaseSyncer(), EMPTY_EVENT_LISTENER);
>>>>>>> a9d16e10

        final IndexShardRecoveryException exception2 = expectThrows(IndexShardRecoveryException.class,
            () -> newStartedShard(p -> corruptedShard2, true));
        assertThat(exception2.getCause().getMessage(), equalTo(corruptionMessage + " (resource=preexisting_corruption)"));
        closeShards(corruptedShard2);

        // check that corrupt marker is there
        corruptedMarkerCount.set(0);
        Files.walkFileTree(indexPath, corruptedVisitor);
        assertThat("store still has a single corrupt marker", corruptedMarkerCount.get(), equalTo(1));
    }

    /**
     * Simulates a scenario that happens when we are async fetching snapshot metadata from GatewayService
     * and checking index concurrently. This should always be possible without any exception.
     */
    public void testReadSnapshotAndCheckIndexConcurrently() throws Exception {
        final boolean isPrimary = randomBoolean();
        IndexShard indexShard = newStartedShard(isPrimary);
        final long numDocs = between(10, 100);
        for (long i = 0; i < numDocs; i++) {
            indexDoc(indexShard, "_doc", Long.toString(i), "{}");
            if (randomBoolean()) {
                indexShard.refresh("test");
            }
        }
        indexShard.flush(new FlushRequest());
        closeShards(indexShard);

        final ShardRouting shardRouting = ShardRoutingHelper.initWithSameId(indexShard.routingEntry(),
            isPrimary ? RecoverySource.ExistingStoreRecoverySource.INSTANCE : RecoverySource.PeerRecoverySource.INSTANCE
        );
        final IndexMetaData indexMetaData = IndexMetaData.builder(indexShard.indexSettings().getIndexMetaData())
            .settings(Settings.builder()
                .put(indexShard.indexSettings.getSettings())
                .put(IndexSettings.INDEX_CHECK_ON_STARTUP.getKey(), randomFrom("false", "true", "checksum")))
            .build();
<<<<<<< HEAD
        final IndexShard newShard = newShard(shardRouting, indexShard.shardPath(), indexMetaData,
                null, null, indexShard.engineFactory,
                indexShard.getGlobalCheckpointSyncer(), RetentionLeaseSyncer.EMPTY, EMPTY_EVENT_LISTENER);
=======
        final IndexShard newShard = newShard(shardRouting, indexShard.shardPath(), indexMetaData, null, null, indexShard.engineFactory,
                indexShard.getGlobalCheckpointSyncer(), indexShard.getRetentionLeaseSyncer(), EMPTY_EVENT_LISTENER);
>>>>>>> a9d16e10

        Store.MetadataSnapshot storeFileMetaDatas = newShard.snapshotStoreMetadata();
        assertTrue("at least 2 files, commit and data: " + storeFileMetaDatas.toString(), storeFileMetaDatas.size() > 1);
        AtomicBoolean stop = new AtomicBoolean(false);
        CountDownLatch latch = new CountDownLatch(1);
        Thread snapshotter = new Thread(() -> {
            latch.countDown();
            while (stop.get() == false) {
                try {
                    Store.MetadataSnapshot readMeta = newShard.snapshotStoreMetadata();
                    assertThat(readMeta.getNumDocs(), equalTo(numDocs));
                    assertThat(storeFileMetaDatas.recoveryDiff(readMeta).different.size(), equalTo(0));
                    assertThat(storeFileMetaDatas.recoveryDiff(readMeta).missing.size(), equalTo(0));
                    assertThat(storeFileMetaDatas.recoveryDiff(readMeta).identical.size(), equalTo(storeFileMetaDatas.size()));
                } catch (IOException e) {
                    throw new AssertionError(e);
                }
            }
        });
        snapshotter.start();

        if (isPrimary) {
            newShard.markAsRecovering("store", new RecoveryState(newShard.routingEntry(),
                getFakeDiscoNode(newShard.routingEntry().currentNodeId()), null));
        } else {
            newShard.markAsRecovering("peer", new RecoveryState(newShard.routingEntry(),
                getFakeDiscoNode(newShard.routingEntry().currentNodeId()), getFakeDiscoNode(newShard.routingEntry().currentNodeId())));
        }
        int iters = iterations(10, 100);
        latch.await();
        for (int i = 0; i < iters; i++) {
            newShard.checkIndex();
        }
        assertTrue(stop.compareAndSet(false, true));
        snapshotter.join();
        closeShards(newShard);
    }

    class Result {
        private final int localCheckpoint;
        private final int maxSeqNo;

        Result(final int localCheckpoint, final int maxSeqNo) {
            this.localCheckpoint = localCheckpoint;
            this.maxSeqNo = maxSeqNo;
        }
    }

    /**
     * Index on the specified shard while introducing sequence number gaps.
     *
     * @param indexShard the shard
     * @param operations the number of operations
     * @param offset     the starting sequence number
     * @return a pair of the maximum sequence number and whether or not a gap was introduced
     * @throws IOException if an I/O exception occurs while indexing on the shard
     */
    private Result indexOnReplicaWithGaps(
            final IndexShard indexShard,
            final int operations,
            final int offset) throws IOException {
        int localCheckpoint = offset;
        int max = offset;
        boolean gap = false;
        for (int i = offset + 1; i < operations; i++) {
            if (!rarely() || i == operations - 1) { // last operation can't be a gap as it's not a gap anymore
                final String id = Integer.toString(i);
                SourceToParse sourceToParse = new SourceToParse(indexShard.shardId().getIndexName(), "_doc", id,
                        new BytesArray("{}"), XContentType.JSON);
                indexShard.applyIndexOperationOnReplica(i, 1,
                    IndexRequest.UNSET_AUTO_GENERATED_TIMESTAMP, false, sourceToParse);
                if (!gap && i == localCheckpoint + 1) {
                    localCheckpoint++;
                }
                max = i;
            } else {
                gap = true;
            }
            if (rarely()) {
                indexShard.flush(new FlushRequest());
            }
        }
        assert localCheckpoint == indexShard.getLocalCheckpoint();
        assert !gap || (localCheckpoint != max);
        return new Result(localCheckpoint, max);
    }

    public void testIsSearchIdle() throws Exception {
        Settings settings = Settings.builder().put(IndexMetaData.SETTING_VERSION_CREATED, Version.CURRENT)
            .put(IndexMetaData.SETTING_NUMBER_OF_REPLICAS, 1)
            .put(IndexMetaData.SETTING_NUMBER_OF_SHARDS, 1)
            .build();
        IndexMetaData metaData = IndexMetaData.builder("test")
            .putMapping("_doc", "{ \"properties\": { \"foo\":  { \"type\": \"text\"}}}")
            .settings(settings)
            .primaryTerm(0, 1).build();
        IndexShard primary = newShard(new ShardId(metaData.getIndex(), 0), true, "n1", metaData, null);
        recoverShardFromStore(primary);
        indexDoc(primary, "_doc", "0", "{\"foo\" : \"bar\"}");
        assertTrue(primary.getEngine().refreshNeeded());
        assertTrue(primary.scheduledRefresh());
        assertFalse(primary.isSearchIdle());

        IndexScopedSettings scopedSettings = primary.indexSettings().getScopedSettings();
        settings = Settings.builder().put(settings).put(IndexSettings.INDEX_SEARCH_IDLE_AFTER.getKey(), TimeValue.ZERO).build();
        scopedSettings.applySettings(settings);
        assertTrue(primary.isSearchIdle());

        settings = Settings.builder().put(settings).put(IndexSettings.INDEX_SEARCH_IDLE_AFTER.getKey(), TimeValue.timeValueMinutes(1))
            .build();
        scopedSettings.applySettings(settings);
        assertFalse(primary.isSearchIdle());

        settings = Settings.builder().put(settings).put(IndexSettings.INDEX_SEARCH_IDLE_AFTER.getKey(), TimeValue.timeValueMillis(10))
            .build();
        scopedSettings.applySettings(settings);

        assertBusy(() -> assertTrue(primary.isSearchIdle()));
        do {
            // now loop until we are fast enough... shouldn't take long
            primary.awaitShardSearchActive(aBoolean -> {});
        } while (primary.isSearchIdle());
        closeShards(primary);
    }

    public void testScheduledRefresh() throws IOException, InterruptedException {
        Settings settings = Settings.builder().put(IndexMetaData.SETTING_VERSION_CREATED, Version.CURRENT)
            .put(IndexMetaData.SETTING_NUMBER_OF_REPLICAS, 1)
            .put(IndexMetaData.SETTING_NUMBER_OF_SHARDS, 1)
            .build();
        IndexMetaData metaData = IndexMetaData.builder("test")
            .putMapping("_doc", "{ \"properties\": { \"foo\":  { \"type\": \"text\"}}}")
            .settings(settings)
            .primaryTerm(0, 1).build();
        IndexShard primary = newShard(new ShardId(metaData.getIndex(), 0), true, "n1", metaData, null);
        recoverShardFromStore(primary);
        indexDoc(primary, "_doc", "0", "{\"foo\" : \"bar\"}");
        assertTrue(primary.getEngine().refreshNeeded());
        assertTrue(primary.scheduledRefresh());
        IndexScopedSettings scopedSettings = primary.indexSettings().getScopedSettings();
        settings = Settings.builder().put(settings).put(IndexSettings.INDEX_SEARCH_IDLE_AFTER.getKey(), TimeValue.ZERO).build();
        scopedSettings.applySettings(settings);

        assertFalse(primary.getEngine().refreshNeeded());
        indexDoc(primary, "_doc", "1", "{\"foo\" : \"bar\"}");
        assertTrue(primary.getEngine().refreshNeeded());
        long lastSearchAccess = primary.getLastSearcherAccess();
        assertFalse(primary.scheduledRefresh());
        assertEquals(lastSearchAccess, primary.getLastSearcherAccess());
        // wait until the thread-pool has moved the timestamp otherwise we can't assert on this below
        awaitBusy(() -> primary.getThreadPool().relativeTimeInMillis() > lastSearchAccess);
        CountDownLatch latch = new CountDownLatch(10);
        for (int i = 0; i < 10; i++) {
            primary.awaitShardSearchActive(refreshed -> {
                assertTrue(refreshed);
                try (Engine.Searcher searcher = primary.acquireSearcher("test")) {
                    assertEquals(2, searcher.reader().numDocs());
                } finally {
                    latch.countDown();
                }
            });
        }
        assertNotEquals("awaitShardSearchActive must access a searcher to remove search idle state", lastSearchAccess,
            primary.getLastSearcherAccess());
        assertTrue(lastSearchAccess < primary.getLastSearcherAccess());
        try (Engine.Searcher searcher = primary.acquireSearcher("test")) {
            assertEquals(1, searcher.reader().numDocs());
        }
        assertTrue(primary.getEngine().refreshNeeded());
        assertTrue(primary.scheduledRefresh());
        latch.await();
        CountDownLatch latch1 = new CountDownLatch(1);
        primary.awaitShardSearchActive(refreshed -> {
            assertFalse(refreshed);
            try (Engine.Searcher searcher = primary.acquireSearcher("test")) {
                assertEquals(2, searcher.reader().numDocs());
            } finally {
                latch1.countDown();
            }

        });
        latch1.await();

        indexDoc(primary, "_doc", "2", "{\"foo\" : \"bar\"}");
        assertFalse(primary.scheduledRefresh());
        assertTrue(primary.isSearchIdle());
        primary.checkIdle(0);
        assertTrue(primary.scheduledRefresh()); // make sure we refresh once the shard is inactive
        try (Engine.Searcher searcher = primary.acquireSearcher("test")) {
            assertEquals(3, searcher.reader().numDocs());
        }
        closeShards(primary);
    }

    public void testRefreshIsNeededWithRefreshListeners() throws IOException, InterruptedException {
        Settings settings = Settings.builder().put(IndexMetaData.SETTING_VERSION_CREATED, Version.CURRENT)
            .put(IndexMetaData.SETTING_NUMBER_OF_REPLICAS, 1)
            .put(IndexMetaData.SETTING_NUMBER_OF_SHARDS, 1)
            .build();
        IndexMetaData metaData = IndexMetaData.builder("test")
            .putMapping("_doc", "{ \"properties\": { \"foo\":  { \"type\": \"text\"}}}")
            .settings(settings)
            .primaryTerm(0, 1).build();
        IndexShard primary = newShard(new ShardId(metaData.getIndex(), 0), true, "n1", metaData, null);
        recoverShardFromStore(primary);
        indexDoc(primary, "_doc", "0", "{\"foo\" : \"bar\"}");
        assertTrue(primary.getEngine().refreshNeeded());
        assertTrue(primary.scheduledRefresh());
        Engine.IndexResult doc = indexDoc(primary, "_doc", "1", "{\"foo\" : \"bar\"}");
        CountDownLatch latch = new CountDownLatch(1);
        primary.addRefreshListener(doc.getTranslogLocation(), r -> latch.countDown());
        assertEquals(1, latch.getCount());
        assertTrue(primary.getEngine().refreshNeeded());
        assertTrue(primary.scheduledRefresh());
        latch.await();

        IndexScopedSettings scopedSettings = primary.indexSettings().getScopedSettings();
        settings = Settings.builder().put(settings).put(IndexSettings.INDEX_SEARCH_IDLE_AFTER.getKey(), TimeValue.ZERO).build();
        scopedSettings.applySettings(settings);

        doc = indexDoc(primary, "_doc", "2", "{\"foo\" : \"bar\"}");
        CountDownLatch latch1 = new CountDownLatch(1);
        primary.addRefreshListener(doc.getTranslogLocation(), r -> latch1.countDown());
        assertEquals(1, latch1.getCount());
        assertTrue(primary.getEngine().refreshNeeded());
        assertTrue(primary.scheduledRefresh());
        latch1.await();
        closeShards(primary);
    }

    public void testSegmentMemoryTrackedInBreaker() throws Exception {
        Settings settings = Settings.builder().put(IndexMetaData.SETTING_VERSION_CREATED, Version.CURRENT)
            .put(IndexMetaData.SETTING_NUMBER_OF_REPLICAS, 1)
            .put(IndexMetaData.SETTING_NUMBER_OF_SHARDS, 1)
            .build();
        IndexMetaData metaData = IndexMetaData.builder("test")
            .putMapping("_doc", "{ \"properties\": { \"foo\":  { \"type\": \"text\"}}}")
            .settings(settings)
            .primaryTerm(0, 1).build();
        IndexShard primary = newShard(new ShardId(metaData.getIndex(), 0), true, "n1", metaData, null);
        recoverShardFromStore(primary);
        indexDoc(primary, "_doc", "0", "{\"foo\" : \"foo\"}");
        primary.refresh("forced refresh");

        SegmentsStats ss = primary.segmentStats(randomBoolean());
        CircuitBreaker breaker = primary.circuitBreakerService.getBreaker(CircuitBreaker.ACCOUNTING);
        assertThat(ss.getMemoryInBytes(), equalTo(breaker.getUsed()));
        final long preRefreshBytes = ss.getMemoryInBytes();

        indexDoc(primary, "_doc", "1", "{\"foo\" : \"bar\"}");
        indexDoc(primary, "_doc", "2", "{\"foo\" : \"baz\"}");
        indexDoc(primary, "_doc", "3", "{\"foo\" : \"eggplant\"}");

        ss = primary.segmentStats(randomBoolean());
        breaker = primary.circuitBreakerService.getBreaker(CircuitBreaker.ACCOUNTING);
        assertThat(preRefreshBytes, equalTo(breaker.getUsed()));

        primary.refresh("refresh");

        ss = primary.segmentStats(randomBoolean());
        breaker = primary.circuitBreakerService.getBreaker(CircuitBreaker.ACCOUNTING);
        assertThat(breaker.getUsed(), equalTo(ss.getMemoryInBytes()));
        assertThat(breaker.getUsed(), greaterThan(preRefreshBytes));

        indexDoc(primary, "_doc", "4", "{\"foo\": \"potato\"}");
        indexDoc(primary, "_doc", "5", "{\"foo\": \"potato\"}");
        // Forces a refresh with the INTERNAL scope
        primary.getEngine().writeIndexingBuffer();

        ss = primary.segmentStats(randomBoolean());
        breaker = primary.circuitBreakerService.getBreaker(CircuitBreaker.ACCOUNTING);
        assertThat(breaker.getUsed(), equalTo(ss.getMemoryInBytes()));
        assertThat(breaker.getUsed(), greaterThan(preRefreshBytes));
        final long postRefreshBytes = ss.getMemoryInBytes();

        // Deleting a doc causes its memory to be freed from the breaker
        deleteDoc(primary, "_doc", "0");
        // Here we are testing that a fully deleted segment should be dropped and its memory usage is freed.
        // In order to instruct the merge policy not to keep a fully deleted segment,
        // we need to flush and make that commit safe so that the SoftDeletesPolicy can drop everything.
        if (IndexSettings.INDEX_SOFT_DELETES_SETTING.get(settings)) {
            primary.sync();
            flushShard(primary);
            primary.runUnderPrimaryPermit(primary::renewPeerRecoveryRetentionLeaseForPrimary, Assert::assertNull, Names.SAME, "");
            flushShard(primary, true); // force since the last flush didn't discard the retained ops; TODO should an unforced flush work?
        }
        primary.refresh("force refresh");

        ss = primary.segmentStats(randomBoolean());
        breaker = primary.circuitBreakerService.getBreaker(CircuitBreaker.ACCOUNTING);
        assertThat(breaker.getUsed(), lessThan(postRefreshBytes));

        closeShards(primary);

        breaker = primary.circuitBreakerService.getBreaker(CircuitBreaker.ACCOUNTING);
        assertThat(breaker.getUsed(), equalTo(0L));
    }

    public void testSegmentMemoryTrackedWithRandomSearchers() throws Exception {
        Settings settings = Settings.builder().put(IndexMetaData.SETTING_VERSION_CREATED, Version.CURRENT)
            .put(IndexMetaData.SETTING_NUMBER_OF_REPLICAS, 0)
            .put(IndexMetaData.SETTING_NUMBER_OF_SHARDS, 1)
            .build();
        IndexMetaData metaData = IndexMetaData.builder("test")
            .putMapping("_doc", "{ \"properties\": { \"foo\":  { \"type\": \"text\"}}}")
            .settings(settings)
            .primaryTerm(0, 1).build();
        IndexShard primary = newShard(new ShardId(metaData.getIndex(), 0), true, "n1", metaData, null);
        recoverShardFromStore(primary);

        int threadCount = randomIntBetween(2, 6);
        List<Thread> threads = new ArrayList<>(threadCount);
        int iterations = randomIntBetween(50, 100);
        List<Engine.Searcher> searchers = Collections.synchronizedList(new ArrayList<>());

        logger.info("--> running with {} threads and {} iterations each", threadCount, iterations);
        for (int threadId = 0; threadId < threadCount; threadId++) {
            final String threadName = "thread-" + threadId;
            Runnable r = () -> {
                for (int i = 0; i < iterations; i++) {
                    try {
                        if (randomBoolean()) {
                            String id = "id-" + threadName + "-" + i;
                            logger.debug("--> {} indexing {}", threadName, id);
                            indexDoc(primary, "_doc", id, "{\"foo\" : \"" + randomAlphaOfLength(10) + "\"}");
                        }

                        if (randomBoolean() && i > 10) {
                            String id = "id-" + threadName + "-" + randomIntBetween(0, i - 1);
                            logger.debug("--> {}, deleting {}", threadName, id);
                            deleteDoc(primary, "_doc", id);
                        }

                        if (randomBoolean()) {
                            logger.debug("--> {} refreshing", threadName);
                            primary.refresh("forced refresh");
                        }

                        if (randomBoolean()) {
                            String searcherName = "searcher-" + threadName + "-" + i;
                            logger.debug("--> {} acquiring new searcher {}", threadName, searcherName);
                            // Acquire a new searcher, adding it to the list
                            searchers.add(primary.acquireSearcher(searcherName));
                        }

                        if (randomBoolean() && searchers.size() > 1) {
                            // Close one of the searchers at random
                            synchronized (searchers) {
                                // re-check because it could have decremented after the check
                                if (searchers.size() > 1) {
                                    Engine.Searcher searcher = searchers.remove(0);
                                    logger.debug("--> {} closing searcher {}", threadName, searcher.source());
                                    IOUtils.close(searcher);
                                }
                            }
                        }
                    } catch (Exception e) {
                        logger.warn("--> got exception: ", e);
                        fail("got an exception we didn't expect");
                    }
                }

            };
            threads.add(new Thread(r, threadName));
        }
        threads.stream().forEach(t -> t.start());

        for (Thread t : threads) {
            t.join();
        }

        // We need to wait for all ongoing merges to complete. The reason is that during a merge the
        // IndexWriter holds the core cache key open and causes the memory to be registered in the breaker
        primary.forceMerge(new ForceMergeRequest().maxNumSegments(1).flush(true));

        // Close remaining searchers
        IOUtils.close(searchers);
        primary.refresh("test");

        SegmentsStats ss = primary.segmentStats(randomBoolean());
        CircuitBreaker breaker = primary.circuitBreakerService.getBreaker(CircuitBreaker.ACCOUNTING);
        long segmentMem = ss.getMemoryInBytes();
        long breakerMem = breaker.getUsed();
        logger.info("--> comparing segmentMem: {} - breaker: {} => {}", segmentMem, breakerMem, segmentMem == breakerMem);
        assertThat(segmentMem, equalTo(breakerMem));

        // Close shard
        closeShards(primary);

        // Check that the breaker was successfully reset to 0, meaning that all the accounting was correctly applied
        breaker = primary.circuitBreakerService.getBreaker(CircuitBreaker.ACCOUNTING);
        assertThat(breaker.getUsed(), equalTo(0L));
    }

    public void testFlushOnInactive() throws Exception {
        Settings settings = Settings.builder().put(IndexMetaData.SETTING_VERSION_CREATED, Version.CURRENT)
            .put(IndexMetaData.SETTING_NUMBER_OF_REPLICAS, 0)
            .put(IndexMetaData.SETTING_NUMBER_OF_SHARDS, 1)
            .build();
        IndexMetaData metaData = IndexMetaData.builder("test")
            .putMapping("_doc", "{ \"properties\": { \"foo\":  { \"type\": \"text\"}}}")
            .settings(settings)
            .primaryTerm(0, 1).build();
        ShardRouting shardRouting =
            TestShardRouting.newShardRouting(new ShardId(metaData.getIndex(), 0), "n1", true,
                ShardRoutingState.INITIALIZING, RecoverySource.EmptyStoreRecoverySource.INSTANCE);
        final ShardId shardId = shardRouting.shardId();
        final NodeEnvironment.NodePath nodePath = new NodeEnvironment.NodePath(createTempDir());
        ShardPath shardPath = new ShardPath(false, nodePath.resolve(shardId), nodePath.resolve(shardId), shardId);
        AtomicBoolean markedInactive = new AtomicBoolean();
        AtomicReference<IndexShard> primaryRef = new AtomicReference<>();
<<<<<<< HEAD
        IndexShard primary = newShard(shardRouting, shardPath, metaData, null, null,
            new InternalEngineFactory(), () -> {
        }, RetentionLeaseSyncer.EMPTY, new IndexEventListener() {
            @Override
            public void onShardInactive(IndexShard indexShard) {
                markedInactive.set(true);
                primaryRef.get().flush(new FlushRequest());
            }
        });
=======
        IndexShard primary = newShard(shardRouting, shardPath, metaData, null, null, new InternalEngineFactory(), () -> { },
            RetentionLeaseSyncer.EMPTY, new IndexEventListener() {
                @Override
                public void onShardInactive(IndexShard indexShard) {
                    markedInactive.set(true);
                    primaryRef.get().flush(new FlushRequest());
                }
            });
>>>>>>> a9d16e10
        primaryRef.set(primary);
        recoverShardFromStore(primary);
        for (int i = 0; i < 3; i++) {
            indexDoc(primary, "_doc", "" + i, "{\"foo\" : \"" + randomAlphaOfLength(10) + "\"}");
            primary.refresh("test"); // produce segments
        }
        List<Segment> segments = primary.segments(false);
        Set<String> names = new HashSet<>();
        for (Segment segment : segments) {
            assertFalse(segment.committed);
            assertTrue(segment.search);
            names.add(segment.getName());
        }
        assertEquals(3, segments.size());
        primary.flush(new FlushRequest());
        primary.forceMerge(new ForceMergeRequest().maxNumSegments(1).flush(false));
        primary.refresh("test");
        segments = primary.segments(false);
        for (Segment segment : segments) {
            if (names.contains(segment.getName())) {
                assertTrue(segment.committed);
                assertFalse(segment.search);
            } else {
                assertFalse(segment.committed);
                assertTrue(segment.search);
            }
        }
        assertEquals(4, segments.size());

        assertFalse(markedInactive.get());
        assertBusy(() -> {
            primary.checkIdle(0);
            assertFalse(primary.isActive());
        });

        assertTrue(markedInactive.get());
        segments = primary.segments(false);
        assertEquals(1, segments.size());
        for (Segment segment : segments) {
            assertTrue(segment.committed);
            assertTrue(segment.search);
        }
        closeShards(primary);
    }

    public void testOnCloseStats() throws IOException {
        final IndexShard indexShard = newStartedShard(true);

        for (int i = 0; i < 3; i++) {
            indexDoc(indexShard, "_doc", "" + i, "{\"foo\" : \"" + randomAlphaOfLength(10) + "\"}");
            indexShard.refresh("test"); // produce segments
        }

        // check stats on closed and on opened shard
        if (randomBoolean()) {
            closeShards(indexShard);

            expectThrows(AlreadyClosedException.class, () -> indexShard.seqNoStats());
            expectThrows(AlreadyClosedException.class, () -> indexShard.commitStats());
            expectThrows(AlreadyClosedException.class, () -> indexShard.storeStats());

        } else {
            final SeqNoStats seqNoStats = indexShard.seqNoStats();
            assertThat(seqNoStats.getLocalCheckpoint(), equalTo(2L));

            final CommitStats commitStats = indexShard.commitStats();
            assertThat(commitStats.getGeneration(), equalTo(2L));

            final StoreStats storeStats = indexShard.storeStats();

            assertThat(storeStats.sizeInBytes(), greaterThan(0L));

            closeShards(indexShard);
        }

    }

    public void testSupplyTombstoneDoc() throws Exception {
        IndexShard shard = newStartedShard();
        String id = randomRealisticUnicodeOfLengthBetween(1, 10);
        ParsedDocument deleteTombstone = shard.getEngine().config().getTombstoneDocSupplier().newDeleteTombstoneDoc("doc", id);
        assertThat(deleteTombstone.docs(), hasSize(1));
        ParseContext.Document deleteDoc = deleteTombstone.docs().get(0);
        assertThat(deleteDoc.getFields().stream().map(IndexableField::name).collect(Collectors.toList()),
            containsInAnyOrder(IdFieldMapper.NAME, VersionFieldMapper.NAME,
                SeqNoFieldMapper.NAME, SeqNoFieldMapper.NAME, SeqNoFieldMapper.PRIMARY_TERM_NAME, SeqNoFieldMapper.TOMBSTONE_NAME));
        assertThat(deleteDoc.getField(IdFieldMapper.NAME).binaryValue(), equalTo(Uid.encodeId(id)));
        assertThat(deleteDoc.getField(SeqNoFieldMapper.TOMBSTONE_NAME).numericValue().longValue(), equalTo(1L));

        final String reason = randomUnicodeOfLength(200);
        ParsedDocument noopTombstone = shard.getEngine().config().getTombstoneDocSupplier().newNoopTombstoneDoc(reason);
        assertThat(noopTombstone.docs(), hasSize(1));
        ParseContext.Document noopDoc = noopTombstone.docs().get(0);
        assertThat(noopDoc.getFields().stream().map(IndexableField::name).collect(Collectors.toList()),
            containsInAnyOrder(VersionFieldMapper.NAME, SourceFieldMapper.NAME, SeqNoFieldMapper.TOMBSTONE_NAME,
                SeqNoFieldMapper.NAME, SeqNoFieldMapper.NAME, SeqNoFieldMapper.PRIMARY_TERM_NAME));
        assertThat(noopDoc.getField(SeqNoFieldMapper.TOMBSTONE_NAME).numericValue().longValue(), equalTo(1L));
        assertThat(noopDoc.getField(SourceFieldMapper.NAME).binaryValue(), equalTo(new BytesRef(reason)));

        closeShards(shard);
    }

    public void testResetEngine() throws Exception {
        IndexShard shard = newStartedShard(false);
        indexOnReplicaWithGaps(shard, between(0, 1000), Math.toIntExact(shard.getLocalCheckpoint()));
        final long globalCheckpoint = randomLongBetween(shard.getGlobalCheckpoint(), shard.getLocalCheckpoint());
        shard.updateGlobalCheckpointOnReplica(globalCheckpoint, "test");
        Set<String> docBelowGlobalCheckpoint = getShardDocUIDs(shard).stream()
            .filter(id -> Long.parseLong(id) <= globalCheckpoint).collect(Collectors.toSet());
        TranslogStats translogStats = shard.translogStats();
        AtomicBoolean done = new AtomicBoolean();
        CountDownLatch latch = new CountDownLatch(1);
        Thread thread = new Thread(() -> {
            latch.countDown();
            int hitClosedExceptions = 0;
            while (done.get() == false) {
                try {
                    List<String> exposedDocIds = EngineTestCase.getDocIds(getEngine(shard), rarely())
                        .stream().map(DocIdSeqNoAndTerm::getId).collect(Collectors.toList());
                    assertThat("every operations before the global checkpoint must be reserved",
                        docBelowGlobalCheckpoint, everyItem(isIn(exposedDocIds)));
                } catch (AlreadyClosedException ignored) {
                    hitClosedExceptions++;
                } catch (IOException e) {
                    throw new AssertionError(e);
                }
            }
            // engine reference was switched twice: current read/write engine -> ready-only engine -> new read/write engine
            assertThat(hitClosedExceptions, lessThanOrEqualTo(2));
        });
        thread.start();
        latch.await();
        shard.resetEngineToGlobalCheckpoint();
        assertThat(getShardDocUIDs(shard), equalTo(docBelowGlobalCheckpoint));
        assertThat(shard.seqNoStats().getMaxSeqNo(), equalTo(globalCheckpoint));
        assertThat(shard.translogStats().estimatedNumberOfOperations(), equalTo(translogStats.estimatedNumberOfOperations()));
        assertThat(shard.getMaxSeqNoOfUpdatesOrDeletes(), equalTo(globalCheckpoint));
        done.set(true);
        thread.join();
        closeShard(shard, false);
    }

    public void testConcurrentAcquireAllReplicaOperationsPermitsWithPrimaryTermUpdate() throws Exception {
        final IndexShard replica = newStartedShard(false);
        indexOnReplicaWithGaps(replica, between(0, 1000), Math.toIntExact(replica.getLocalCheckpoint()));

        final int nbTermUpdates = randomIntBetween(1, 5);

        for (int i = 0; i < nbTermUpdates; i++) {
            long opPrimaryTerm = replica.getOperationPrimaryTerm() + 1;
            final long globalCheckpoint = replica.getGlobalCheckpoint();
            final long maxSeqNoOfUpdatesOrDeletes = replica.getMaxSeqNoOfUpdatesOrDeletes();

            final int operations = scaledRandomIntBetween(5, 32);
            final CyclicBarrier barrier = new CyclicBarrier(1 + operations);
            final CountDownLatch latch = new CountDownLatch(operations);

            final Thread[] threads = new Thread[operations];
            for (int j = 0; j < operations; j++) {
                threads[j] = new Thread(() -> {
                    try {
                        barrier.await();
                    } catch (final BrokenBarrierException | InterruptedException e) {
                        throw new RuntimeException(e);
                    }
                    replica.acquireAllReplicaOperationsPermits(
                        opPrimaryTerm,
                        globalCheckpoint,
                        maxSeqNoOfUpdatesOrDeletes,
                        new ActionListener<Releasable>() {
                            @Override
                            public void onResponse(final Releasable releasable) {
                                try (Releasable ignored = releasable) {
                                    assertThat(replica.getPendingPrimaryTerm(), greaterThanOrEqualTo(opPrimaryTerm));
                                    assertThat(replica.getOperationPrimaryTerm(), equalTo(opPrimaryTerm));
                                } finally {
                                    latch.countDown();
                                }
                            }

                            @Override
                            public void onFailure(final Exception e) {
                                try {
                                    throw new RuntimeException(e);
                                } finally {
                                    latch.countDown();
                                }
                            }
                        }, TimeValue.timeValueMinutes(30L));
                });
                threads[j].start();
            }
            barrier.await();
            latch.await();

            for (Thread thread : threads) {
                thread.join();
            }
        }

        closeShard(replica, false);
    }

    @Override
    public Settings threadPoolSettings() {
        return Settings.builder().put(super.threadPoolSettings()).put("thread_pool.estimated_time_interval", "5ms").build();
    }

    public void testTypelessDelete() throws IOException {
        Settings settings = Settings.builder().put(IndexMetaData.SETTING_VERSION_CREATED, Version.CURRENT)
                .put(IndexMetaData.SETTING_NUMBER_OF_REPLICAS, 1)
                .put(IndexMetaData.SETTING_NUMBER_OF_SHARDS, 1)
                .build();
        IndexMetaData metaData = IndexMetaData.builder("index")
                .putMapping("some_type", "{ \"properties\": {}}")
                .settings(settings)
                .primaryTerm(0, 1).build();
        IndexShard shard = newShard(new ShardId(metaData.getIndex(), 0), true, "n1", metaData, null);
        recoverShardFromStore(shard);
        Engine.IndexResult indexResult = indexDoc(shard, "some_type", "id", "{}");
        assertTrue(indexResult.isCreated());

        DeleteResult deleteResult = shard.applyDeleteOperationOnPrimary(Versions.MATCH_ANY, "some_other_type", "id", VersionType.INTERNAL,
            UNASSIGNED_SEQ_NO, 0);
        assertFalse(deleteResult.isFound());

        deleteResult = shard.applyDeleteOperationOnPrimary(Versions.MATCH_ANY, "_doc", "id", VersionType.INTERNAL, UNASSIGNED_SEQ_NO, 0);
        assertTrue(deleteResult.isFound());

        closeShards(shard);
    }

    public void testTypelessGet() throws IOException {
        Settings settings = Settings.builder().put(IndexMetaData.SETTING_VERSION_CREATED, Version.CURRENT)
                .put(IndexMetaData.SETTING_NUMBER_OF_REPLICAS, 1)
                .put(IndexMetaData.SETTING_NUMBER_OF_SHARDS, 1)
                .build();
        IndexMetaData metaData = IndexMetaData.builder("index")
                .putMapping("some_type", "{ \"properties\": { \"foo\":  { \"type\": \"text\"}}}")
                .settings(settings)
                .primaryTerm(0, 1).build();
        IndexShard shard = newShard(new ShardId(metaData.getIndex(), 0), true, "n1", metaData, null);
        recoverShardFromStore(shard);
        Engine.IndexResult indexResult = indexDoc(shard, "some_type", "0", "{\"foo\" : \"bar\"}");
        assertTrue(indexResult.isCreated());

        org.elasticsearch.index.engine.Engine.GetResult getResult = shard.get(
                new Engine.Get(true, true, "some_type", "0", new Term("_id", Uid.encodeId("0"))));
        assertTrue(getResult.exists());
        getResult.close();

        getResult = shard.get(new Engine.Get(true, true, "some_other_type", "0", new Term("_id", Uid.encodeId("0"))));
        assertFalse(getResult.exists());
        getResult.close();

        getResult = shard.get(new Engine.Get(true, true, "_doc", "0", new Term("_id", Uid.encodeId("0"))));
        assertTrue(getResult.exists());
        getResult.close();

        closeShards(shard);
    }

    /**
     * Randomizes the usage of {@link IndexShard#acquireReplicaOperationPermit(long, long, long, ActionListener, String, Object)} and
     * {@link IndexShard#acquireAllReplicaOperationsPermits(long, long, long, ActionListener, TimeValue)} in order to acquire a permit.
     */
    private void randomReplicaOperationPermitAcquisition(final IndexShard indexShard,
                                                         final long opPrimaryTerm,
                                                         final long globalCheckpoint,
                                                         final long maxSeqNoOfUpdatesOrDeletes,
                                                         final ActionListener<Releasable> listener,
                                                         final String info) {
        if (randomBoolean()) {
            final String executor = ThreadPool.Names.WRITE;
            indexShard.acquireReplicaOperationPermit(opPrimaryTerm, globalCheckpoint, maxSeqNoOfUpdatesOrDeletes, listener, executor, info);
        } else {
            final TimeValue timeout = TimeValue.timeValueSeconds(30L);
            indexShard.acquireAllReplicaOperationsPermits(opPrimaryTerm, globalCheckpoint, maxSeqNoOfUpdatesOrDeletes, listener, timeout);
        }
    }
}<|MERGE_RESOLUTION|>--- conflicted
+++ resolved
@@ -100,11 +100,8 @@
 import org.elasticsearch.index.mapper.SourceToParse;
 import org.elasticsearch.index.mapper.Uid;
 import org.elasticsearch.index.mapper.VersionFieldMapper;
-<<<<<<< HEAD
 import org.elasticsearch.index.seqno.ReplicationTracker;
 import org.elasticsearch.index.seqno.RetentionLease;
-=======
->>>>>>> a9d16e10
 import org.elasticsearch.index.seqno.RetentionLeaseSyncer;
 import org.elasticsearch.index.seqno.RetentionLeases;
 import org.elasticsearch.index.seqno.SeqNoStats;
@@ -1053,14 +1050,8 @@
         final IndexMetaData.Builder indexMetadata =
             IndexMetaData.builder(shardRouting.getIndexName()).settings(settings).primaryTerm(0, 1);
         final AtomicBoolean synced = new AtomicBoolean();
-<<<<<<< HEAD
-        final IndexShard primaryShard =
-                newShard(shardRouting, indexMetadata.build(), null, new InternalEngineFactory(), () -> synced.set(true),
-                    RetentionLeaseSyncer.EMPTY);
-=======
         final IndexShard primaryShard = newShard(
             shardRouting, indexMetadata.build(), null, new InternalEngineFactory(), () -> synced.set(true), RetentionLeaseSyncer.EMPTY);
->>>>>>> a9d16e10
         // add a replica
         recoverShardFromStore(primaryShard);
         final IndexShard replicaShard = newShard(shardId, false);
@@ -1475,14 +1466,8 @@
         };
 
         try (Store store = createStore(shardId, new IndexSettings(metaData, Settings.EMPTY), directory)) {
-<<<<<<< HEAD
-            IndexShard shard = newShard(shardRouting, shardPath, metaData, i -> store,
-                    null, new InternalEngineFactory(), () -> {
-                    }, RetentionLeaseSyncer.EMPTY, EMPTY_EVENT_LISTENER);
-=======
             IndexShard shard = newShard(shardRouting, shardPath, metaData, i -> store, null, new InternalEngineFactory(),
                 () -> { }, RetentionLeaseSyncer.EMPTY, EMPTY_EVENT_LISTENER);
->>>>>>> a9d16e10
             AtomicBoolean failureCallbackTriggered = new AtomicBoolean(false);
             shard.addShardFailureCallback((ig)->failureCallbackTriggered.set(true));
 
@@ -2140,11 +2125,7 @@
                 null,
                 shard.getEngineFactory(),
                 shard.getGlobalCheckpointSyncer(),
-<<<<<<< HEAD
-            RetentionLeaseSyncer.EMPTY,
-=======
                 shard.getRetentionLeaseSyncer(),
->>>>>>> a9d16e10
                 EMPTY_EVENT_LISTENER);
         DiscoveryNode localNode = new DiscoveryNode("foo", buildNewFakeTransportAddress(), emptyMap(), emptySet(), Version.CURRENT);
         newShard.markAsRecovering("store", new RecoveryState(newShard.routingEntry(), localNode, null));
@@ -3010,14 +2991,8 @@
                 .put(IndexSettings.INDEX_CHECK_ON_STARTUP.getKey(), randomFrom("true", "checksum")))
             .build();
 
-<<<<<<< HEAD
-        IndexShard corruptedShard = newShard(shardRouting, shardPath, indexMetaData,
-            null, null, indexShard.engineFactory,
-            indexShard.getGlobalCheckpointSyncer(), RetentionLeaseSyncer.EMPTY, EMPTY_EVENT_LISTENER);
-=======
         IndexShard corruptedShard = newShard(shardRouting, shardPath, indexMetaData, null, null, indexShard.engineFactory,
             indexShard.getGlobalCheckpointSyncer(), indexShard.getRetentionLeaseSyncer(), EMPTY_EVENT_LISTENER);
->>>>>>> a9d16e10
 
         final IndexShardRecoveryException indexShardRecoveryException =
             expectThrows(IndexShardRecoveryException.class, () -> newStartedShard(p -> corruptedShard, true));
@@ -3060,14 +3035,8 @@
         }
 
         // try to start shard on corrupted files
-<<<<<<< HEAD
-        final IndexShard corruptedShard = newShard(shardRouting, shardPath, indexMetaData,
-            null, null, indexShard.engineFactory,
-            indexShard.getGlobalCheckpointSyncer(), RetentionLeaseSyncer.EMPTY, EMPTY_EVENT_LISTENER);
-=======
         final IndexShard corruptedShard = newShard(shardRouting, shardPath, indexMetaData, null, null, indexShard.engineFactory,
             indexShard.getGlobalCheckpointSyncer(), indexShard.getRetentionLeaseSyncer(), EMPTY_EVENT_LISTENER);
->>>>>>> a9d16e10
 
         final IndexShardRecoveryException exception1 = expectThrows(IndexShardRecoveryException.class,
             () -> newStartedShard(p -> corruptedShard, true));
@@ -3088,14 +3057,8 @@
         assertThat("store has to be marked as corrupted", corruptedMarkerCount.get(), equalTo(1));
 
         // try to start another time shard on corrupted files
-<<<<<<< HEAD
-        final IndexShard corruptedShard2 = newShard(shardRouting, shardPath, indexMetaData,
-            null, null, indexShard.engineFactory,
-            indexShard.getGlobalCheckpointSyncer(), RetentionLeaseSyncer.EMPTY, EMPTY_EVENT_LISTENER);
-=======
         final IndexShard corruptedShard2 = newShard(shardRouting, shardPath, indexMetaData, null, null, indexShard.engineFactory,
             indexShard.getGlobalCheckpointSyncer(), indexShard.getRetentionLeaseSyncer(), EMPTY_EVENT_LISTENER);
->>>>>>> a9d16e10
 
         final IndexShardRecoveryException exception2 = expectThrows(IndexShardRecoveryException.class,
             () -> newStartedShard(p -> corruptedShard2, true));
@@ -3133,14 +3096,8 @@
                 .put(indexShard.indexSettings.getSettings())
                 .put(IndexSettings.INDEX_CHECK_ON_STARTUP.getKey(), randomFrom("false", "true", "checksum")))
             .build();
-<<<<<<< HEAD
-        final IndexShard newShard = newShard(shardRouting, indexShard.shardPath(), indexMetaData,
-                null, null, indexShard.engineFactory,
-                indexShard.getGlobalCheckpointSyncer(), RetentionLeaseSyncer.EMPTY, EMPTY_EVENT_LISTENER);
-=======
         final IndexShard newShard = newShard(shardRouting, indexShard.shardPath(), indexMetaData, null, null, indexShard.engineFactory,
                 indexShard.getGlobalCheckpointSyncer(), indexShard.getRetentionLeaseSyncer(), EMPTY_EVENT_LISTENER);
->>>>>>> a9d16e10
 
         Store.MetadataSnapshot storeFileMetaDatas = newShard.snapshotStoreMetadata();
         assertTrue("at least 2 files, commit and data: " + storeFileMetaDatas.toString(), storeFileMetaDatas.size() > 1);
@@ -3552,17 +3509,6 @@
         ShardPath shardPath = new ShardPath(false, nodePath.resolve(shardId), nodePath.resolve(shardId), shardId);
         AtomicBoolean markedInactive = new AtomicBoolean();
         AtomicReference<IndexShard> primaryRef = new AtomicReference<>();
-<<<<<<< HEAD
-        IndexShard primary = newShard(shardRouting, shardPath, metaData, null, null,
-            new InternalEngineFactory(), () -> {
-        }, RetentionLeaseSyncer.EMPTY, new IndexEventListener() {
-            @Override
-            public void onShardInactive(IndexShard indexShard) {
-                markedInactive.set(true);
-                primaryRef.get().flush(new FlushRequest());
-            }
-        });
-=======
         IndexShard primary = newShard(shardRouting, shardPath, metaData, null, null, new InternalEngineFactory(), () -> { },
             RetentionLeaseSyncer.EMPTY, new IndexEventListener() {
                 @Override
@@ -3571,7 +3517,6 @@
                     primaryRef.get().flush(new FlushRequest());
                 }
             });
->>>>>>> a9d16e10
         primaryRef.set(primary);
         recoverShardFromStore(primary);
         for (int i = 0; i < 3; i++) {
