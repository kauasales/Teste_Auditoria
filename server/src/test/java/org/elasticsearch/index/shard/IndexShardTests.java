/*
 * Licensed to Elasticsearch under one or more contributor
 * license agreements. See the NOTICE file distributed with
 * this work for additional information regarding copyright
 * ownership. Elasticsearch licenses this file to you under
 * the Apache License, Version 2.0 (the "License"); you may
 * not use this file except in compliance with the License.
 * You may obtain a copy of the License at
 *
 *    http://www.apache.org/licenses/LICENSE-2.0
 *
 * Unless required by applicable law or agreed to in writing,
 * software distributed under the License is distributed on an
 * "AS IS" BASIS, WITHOUT WARRANTIES OR CONDITIONS OF ANY
 * KIND, either express or implied.  See the License for the
 * specific language governing permissions and limitations
 * under the License.
 */
package org.elasticsearch.index.shard;

import org.apache.logging.log4j.Logger;
import org.apache.lucene.index.CorruptIndexException;
import org.apache.lucene.index.DirectoryReader;
import org.apache.lucene.index.IndexCommit;
import org.apache.lucene.index.IndexableField;
import org.apache.lucene.index.IndexWriter;
import org.apache.lucene.index.Term;
import org.apache.lucene.search.IndexSearcher;
import org.apache.lucene.search.TermQuery;
import org.apache.lucene.search.TopDocs;
import org.apache.lucene.store.AlreadyClosedException;
import org.apache.lucene.store.Directory;
import org.apache.lucene.store.FilterDirectory;
import org.apache.lucene.store.IOContext;
import org.apache.lucene.util.BytesRef;
import org.apache.lucene.util.Constants;
import org.elasticsearch.Assertions;
import org.elasticsearch.Version;
import org.elasticsearch.action.ActionListener;
import org.elasticsearch.action.admin.indices.flush.FlushRequest;
import org.elasticsearch.action.admin.indices.forcemerge.ForceMergeRequest;
import org.elasticsearch.action.admin.indices.stats.CommonStats;
import org.elasticsearch.action.admin.indices.stats.CommonStatsFlags;
import org.elasticsearch.action.admin.indices.stats.ShardStats;
import org.elasticsearch.action.index.IndexRequest;
import org.elasticsearch.action.support.PlainActionFuture;
import org.elasticsearch.cluster.metadata.IndexMetaData;
import org.elasticsearch.cluster.metadata.MappingMetaData;
import org.elasticsearch.cluster.metadata.MetaData;
import org.elasticsearch.cluster.metadata.RepositoryMetaData;
import org.elasticsearch.cluster.node.DiscoveryNode;
import org.elasticsearch.cluster.routing.AllocationId;
import org.elasticsearch.cluster.routing.IndexShardRoutingTable;
import org.elasticsearch.cluster.routing.RecoverySource;
import org.elasticsearch.cluster.routing.ShardRouting;
import org.elasticsearch.cluster.routing.ShardRoutingHelper;
import org.elasticsearch.cluster.routing.ShardRoutingState;
import org.elasticsearch.cluster.routing.TestShardRouting;
import org.elasticsearch.cluster.routing.UnassignedInfo;
import org.elasticsearch.common.Strings;
import org.elasticsearch.common.UUIDs;
import org.elasticsearch.common.breaker.CircuitBreaker;
import org.elasticsearch.common.bytes.BytesArray;
import org.elasticsearch.common.component.AbstractLifecycleComponent;
import org.elasticsearch.common.io.stream.BytesStreamOutput;
import org.elasticsearch.common.io.stream.StreamInput;
import org.elasticsearch.common.lease.Releasable;
import org.elasticsearch.common.lease.Releasables;
import org.elasticsearch.common.settings.IndexScopedSettings;
import org.elasticsearch.common.settings.Settings;
import org.elasticsearch.common.unit.TimeValue;
import org.elasticsearch.common.util.concurrent.AbstractRunnable;
import org.elasticsearch.common.util.concurrent.ConcurrentCollections;
import org.elasticsearch.common.xcontent.NamedXContentRegistry;
import org.elasticsearch.common.xcontent.XContentBuilder;
import org.elasticsearch.common.xcontent.XContentFactory;
import org.elasticsearch.common.xcontent.XContentType;
import org.elasticsearch.core.internal.io.IOUtils;
import org.elasticsearch.env.NodeEnvironment;
import org.elasticsearch.index.IndexSettings;
import org.elasticsearch.index.engine.CommitStats;
import org.elasticsearch.index.engine.Engine;
import org.elasticsearch.index.engine.EngineException;
import org.elasticsearch.index.engine.EngineTestCase;
import org.elasticsearch.index.engine.InternalEngine;
import org.elasticsearch.index.engine.InternalEngineFactory;
import org.elasticsearch.index.engine.Segment;
import org.elasticsearch.index.engine.SegmentsStats;
import org.elasticsearch.index.fielddata.FieldDataStats;
import org.elasticsearch.index.fielddata.IndexFieldData;
import org.elasticsearch.index.fielddata.IndexFieldDataCache;
import org.elasticsearch.index.fielddata.IndexFieldDataService;
import org.elasticsearch.index.mapper.IdFieldMapper;
import org.elasticsearch.index.mapper.MappedFieldType;
import org.elasticsearch.index.mapper.ParseContext;
import org.elasticsearch.index.mapper.ParsedDocument;
import org.elasticsearch.index.mapper.SeqNoFieldMapper;
import org.elasticsearch.index.mapper.SourceFieldMapper;
import org.elasticsearch.index.mapper.SourceToParse;
import org.elasticsearch.index.mapper.Uid;
import org.elasticsearch.index.mapper.VersionFieldMapper;
import org.elasticsearch.index.seqno.SeqNoStats;
import org.elasticsearch.index.seqno.SequenceNumbers;
import org.elasticsearch.index.snapshots.IndexShardSnapshotStatus;
import org.elasticsearch.index.store.Store;
import org.elasticsearch.index.store.StoreStats;
import org.elasticsearch.index.translog.TestTranslog;
import org.elasticsearch.index.translog.Translog;
import org.elasticsearch.index.translog.TranslogTests;
import org.elasticsearch.indices.IndicesQueryCache;
import org.elasticsearch.indices.breaker.NoneCircuitBreakerService;
import org.elasticsearch.indices.fielddata.cache.IndicesFieldDataCache;
import org.elasticsearch.indices.recovery.RecoveryState;
import org.elasticsearch.indices.recovery.RecoveryTarget;
import org.elasticsearch.repositories.IndexId;
import org.elasticsearch.repositories.Repository;
import org.elasticsearch.repositories.RepositoryData;
import org.elasticsearch.snapshots.Snapshot;
import org.elasticsearch.snapshots.SnapshotId;
import org.elasticsearch.snapshots.SnapshotInfo;
import org.elasticsearch.snapshots.SnapshotShardFailure;
import org.elasticsearch.test.CorruptionUtils;
import org.elasticsearch.test.DummyShardLock;
import org.elasticsearch.test.FieldMaskingReader;
import org.elasticsearch.test.VersionUtils;
import org.elasticsearch.threadpool.ThreadPool;
import org.elasticsearch.ElasticsearchException;

import java.io.IOException;
import java.nio.charset.Charset;
import java.nio.file.FileVisitResult;
import java.nio.file.Files;
import java.nio.file.Path;
import java.nio.file.SimpleFileVisitor;
import java.nio.file.attribute.BasicFileAttributes;
import java.util.ArrayList;
import java.util.Arrays;
import java.util.Collections;
import java.util.HashMap;
import java.util.HashSet;
import java.util.Iterator;
import java.util.List;
import java.util.Map;
import java.util.Set;
import java.util.concurrent.BrokenBarrierException;
import java.util.concurrent.CountDownLatch;
import java.util.concurrent.CyclicBarrier;
import java.util.concurrent.ExecutionException;
import java.util.concurrent.Semaphore;
import java.util.concurrent.TimeUnit;
import java.util.concurrent.atomic.AtomicBoolean;
import java.util.concurrent.atomic.AtomicInteger;
import java.util.concurrent.atomic.AtomicLong;
import java.util.concurrent.atomic.AtomicReference;
import java.util.function.BiConsumer;
import java.util.function.Consumer;
import java.util.function.LongFunction;
import java.util.function.Supplier;
import java.util.stream.Collectors;
import java.util.stream.IntStream;

import static java.util.Collections.emptyMap;
import static java.util.Collections.emptySet;
import static org.elasticsearch.cluster.routing.TestShardRouting.newShardRouting;
import static org.elasticsearch.common.lucene.Lucene.cleanLuceneIndex;
import static org.elasticsearch.common.xcontent.ToXContent.EMPTY_PARAMS;
import static org.elasticsearch.common.xcontent.XContentFactory.jsonBuilder;
import static org.elasticsearch.repositories.RepositoryData.EMPTY_REPO_GEN;
import static org.elasticsearch.test.hamcrest.RegexMatcher.matches;
import static org.hamcrest.Matchers.containsInAnyOrder;
import static org.hamcrest.Matchers.containsString;
import static org.hamcrest.Matchers.equalTo;
import static org.hamcrest.Matchers.everyItem;
import static org.hamcrest.Matchers.greaterThan;
import static org.hamcrest.Matchers.greaterThanOrEqualTo;
import static org.hamcrest.Matchers.hasKey;
import static org.hamcrest.Matchers.hasSize;
import static org.hamcrest.Matchers.hasToString;
import static org.hamcrest.Matchers.instanceOf;
import static org.hamcrest.Matchers.isIn;
import static org.hamcrest.Matchers.lessThan;
import static org.hamcrest.Matchers.lessThanOrEqualTo;
import static org.hamcrest.Matchers.notNullValue;
import static org.hamcrest.Matchers.nullValue;

/**
 * Simple unit-test IndexShard related operations.
 */
public class IndexShardTests extends IndexShardTestCase {

    public static ShardStateMetaData load(Logger logger, Path... shardPaths) throws IOException {
        return ShardStateMetaData.FORMAT.loadLatestState(logger, NamedXContentRegistry.EMPTY, shardPaths);
    }

    public static void write(ShardStateMetaData shardStateMetaData,
                             Path... shardPaths) throws IOException {
        ShardStateMetaData.FORMAT.write(shardStateMetaData, shardPaths);
    }

    public static Engine getEngineFromShard(IndexShard shard) {
        return shard.getEngineOrNull();
    }

    public void testWriteShardState() throws Exception {
        try (NodeEnvironment env = newNodeEnvironment()) {
            ShardId id = new ShardId("foo", "fooUUID", 1);
            boolean primary = randomBoolean();
            AllocationId allocationId = randomBoolean() ? null : randomAllocationId();
            ShardStateMetaData state1 = new ShardStateMetaData(primary, "fooUUID", allocationId);
            write(state1, env.availableShardPaths(id));
            ShardStateMetaData shardStateMetaData = load(logger, env.availableShardPaths(id));
            assertEquals(shardStateMetaData, state1);

            ShardStateMetaData state2 = new ShardStateMetaData(primary, "fooUUID", allocationId);
            write(state2, env.availableShardPaths(id));
            shardStateMetaData = load(logger, env.availableShardPaths(id));
            assertEquals(shardStateMetaData, state1);

            ShardStateMetaData state3 = new ShardStateMetaData(primary, "fooUUID", allocationId);
            write(state3, env.availableShardPaths(id));
            shardStateMetaData = load(logger, env.availableShardPaths(id));
            assertEquals(shardStateMetaData, state3);
            assertEquals("fooUUID", state3.indexUUID);
        }
    }

    public void testPersistenceStateMetadataPersistence() throws Exception {
        IndexShard shard = newStartedShard();
        final Path shardStatePath = shard.shardPath().getShardStatePath();
        ShardStateMetaData shardStateMetaData = load(logger, shardStatePath);
        assertEquals(getShardStateMetadata(shard), shardStateMetaData);
        ShardRouting routing = shard.shardRouting;
        IndexShardTestCase.updateRoutingEntry(shard, routing);

        shardStateMetaData = load(logger, shardStatePath);
        assertEquals(shardStateMetaData, getShardStateMetadata(shard));
        assertEquals(shardStateMetaData,
            new ShardStateMetaData(routing.primary(), shard.indexSettings().getUUID(), routing.allocationId()));

        routing = TestShardRouting.relocate(shard.shardRouting, "some node", 42L);
        IndexShardTestCase.updateRoutingEntry(shard, routing);
        shardStateMetaData = load(logger, shardStatePath);
        assertEquals(shardStateMetaData, getShardStateMetadata(shard));
        assertEquals(shardStateMetaData,
            new ShardStateMetaData(routing.primary(), shard.indexSettings().getUUID(), routing.allocationId()));
        closeShards(shard);
    }

    public void testFailShard() throws Exception {
        allowShardFailures();
        IndexShard shard = newStartedShard();
        final ShardPath shardPath = shard.shardPath();
        assertNotNull(shardPath);
        // fail shard
        shard.failShard("test shard fail", new CorruptIndexException("", ""));
        shard.close("do not assert history", false);
        shard.store().close();
        // check state file still exists
        ShardStateMetaData shardStateMetaData = load(logger, shardPath.getShardStatePath());
        assertEquals(shardStateMetaData, getShardStateMetadata(shard));
        // but index can't be opened for a failed shard
        assertThat("store index should be corrupted", Store.canOpenIndex(logger, shardPath.resolveIndex(), shard.shardId(),
            (shardId, lockTimeoutMS) -> new DummyShardLock(shardId)),
            equalTo(false));
    }

    ShardStateMetaData getShardStateMetadata(IndexShard shard) {
        ShardRouting shardRouting = shard.routingEntry();
        if (shardRouting == null) {
            return null;
        } else {
            return new ShardStateMetaData(shardRouting.primary(), shard.indexSettings().getUUID(), shardRouting.allocationId());
        }
    }

    private AllocationId randomAllocationId() {
        AllocationId allocationId = AllocationId.newInitializing();
        if (randomBoolean()) {
            allocationId = AllocationId.newRelocation(allocationId);
        }
        return allocationId;
    }

    public void testShardStateMetaHashCodeEquals() {
        AllocationId allocationId = randomBoolean() ? null : randomAllocationId();
        ShardStateMetaData meta = new ShardStateMetaData(randomBoolean(),
            randomRealisticUnicodeOfCodepointLengthBetween(1, 10), allocationId);

        assertEquals(meta, new ShardStateMetaData(meta.primary, meta.indexUUID, meta.allocationId));
        assertEquals(meta.hashCode(),
            new ShardStateMetaData(meta.primary, meta.indexUUID, meta.allocationId).hashCode());

        assertFalse(meta.equals(new ShardStateMetaData(!meta.primary, meta.indexUUID, meta.allocationId)));
        assertFalse(meta.equals(new ShardStateMetaData(!meta.primary, meta.indexUUID + "foo", meta.allocationId)));
        assertFalse(meta.equals(new ShardStateMetaData(!meta.primary, meta.indexUUID + "foo", randomAllocationId())));
        Set<Integer> hashCodes = new HashSet<>();
        for (int i = 0; i < 30; i++) { // just a sanity check that we impl hashcode
            allocationId = randomBoolean() ? null : randomAllocationId();
            meta = new ShardStateMetaData(randomBoolean(),
                randomRealisticUnicodeOfCodepointLengthBetween(1, 10), allocationId);
            hashCodes.add(meta.hashCode());
        }
        assertTrue("more than one unique hashcode expected but got: " + hashCodes.size(), hashCodes.size() > 1);

    }

    public void testClosesPreventsNewOperations() throws InterruptedException, ExecutionException, IOException {
        IndexShard indexShard = newStartedShard();
        closeShards(indexShard);
        assertThat(indexShard.getActiveOperationsCount(), equalTo(0));
        try {
            indexShard.acquirePrimaryOperationPermit(null, ThreadPool.Names.WRITE, "");
            fail("we should not be able to increment anymore");
        } catch (IndexShardClosedException e) {
            // expected
        }
        try {
            indexShard.acquireReplicaOperationPermit(indexShard.getPendingPrimaryTerm(), SequenceNumbers.UNASSIGNED_SEQ_NO, null,
                ThreadPool.Names.WRITE, "");
            fail("we should not be able to increment anymore");
        } catch (IndexShardClosedException e) {
            // expected
        }
    }

    public void testRejectOperationPermitWithHigherTermWhenNotStarted() throws IOException {
        IndexShard indexShard = newShard(false);
        expectThrows(IndexShardNotStartedException.class, () ->
            indexShard.acquireReplicaOperationPermit(indexShard.getPendingPrimaryTerm() + randomIntBetween(1, 100),
                SequenceNumbers.UNASSIGNED_SEQ_NO, null, ThreadPool.Names.WRITE, ""));
        closeShards(indexShard);
    }

    public void testPrimaryPromotionDelaysOperations() throws IOException, BrokenBarrierException, InterruptedException {
        final IndexShard indexShard = newShard(false);
        recoveryEmptyReplica(indexShard, randomBoolean());

        final int operations = scaledRandomIntBetween(1, 64);
        final CyclicBarrier barrier = new CyclicBarrier(1 + operations);
        final CountDownLatch latch = new CountDownLatch(operations);
        final CountDownLatch operationLatch = new CountDownLatch(1);
        final List<Thread> threads = new ArrayList<>();
        for (int i = 0; i < operations; i++) {
            final String id = "t_" + i;
            final Thread thread = new Thread(() -> {
                try {
                    barrier.await();
                } catch (final BrokenBarrierException | InterruptedException e) {
                    throw new RuntimeException(e);
                }
                indexShard.acquireReplicaOperationPermit(
                        indexShard.getPendingPrimaryTerm(),
                        indexShard.getGlobalCheckpoint(),
                        new ActionListener<Releasable>() {
                            @Override
                            public void onResponse(Releasable releasable) {
                                latch.countDown();
                                try {
                                    operationLatch.await();
                                } catch (final InterruptedException e) {
                                    throw new RuntimeException(e);
                                }
                                releasable.close();
                            }

                            @Override
                            public void onFailure(Exception e) {
                                throw new RuntimeException(e);
                            }
                        },
                        ThreadPool.Names.WRITE, id);
            });
            thread.start();
            threads.add(thread);
        }

        barrier.await();
        latch.await();

        final ShardRouting replicaRouting = indexShard.routingEntry();
        promoteReplica(indexShard, Collections.singleton(replicaRouting.allocationId().getId()),
            new IndexShardRoutingTable.Builder(replicaRouting.shardId()).addShard(replicaRouting).build());


        final int delayedOperations = scaledRandomIntBetween(1, 64);
        final CyclicBarrier delayedOperationsBarrier = new CyclicBarrier(1 + delayedOperations);
        final CountDownLatch delayedOperationsLatch = new CountDownLatch(delayedOperations);
        final AtomicLong counter = new AtomicLong();
        final List<Thread> delayedThreads = new ArrayList<>();
        for (int i = 0; i < delayedOperations; i++) {
            final String id = "d_" + i;
            final Thread thread = new Thread(() -> {
                try {
                    delayedOperationsBarrier.await();
                } catch (final BrokenBarrierException | InterruptedException e) {
                    throw new RuntimeException(e);
                }
                indexShard.acquirePrimaryOperationPermit(
                        new ActionListener<Releasable>() {
                            @Override
                            public void onResponse(Releasable releasable) {
                                counter.incrementAndGet();
                                releasable.close();
                                delayedOperationsLatch.countDown();
                            }

                            @Override
                            public void onFailure(Exception e) {
                                throw new RuntimeException(e);
                            }
                        },
                        ThreadPool.Names.WRITE, id);
            });
            thread.start();
            delayedThreads.add(thread);
        }

        delayedOperationsBarrier.await();

        assertThat(counter.get(), equalTo(0L));

        operationLatch.countDown();
        for (final Thread thread : threads) {
            thread.join();
        }

        delayedOperationsLatch.await();

        assertThat(counter.get(), equalTo((long) delayedOperations));

        for (final Thread thread : delayedThreads) {
            thread.join();
        }

        closeShards(indexShard);
    }

    /**
     * This test makes sure that people can use the shard routing entry + take an operation permit to check whether a shard was already
     * promoted to a primary.
     */
    public void testPublishingOrderOnPromotion() throws IOException, InterruptedException, BrokenBarrierException {
        final IndexShard indexShard = newShard(false);
        recoveryEmptyReplica(indexShard, randomBoolean());
        final long promotedTerm = indexShard.getPendingPrimaryTerm() + 1;
        final CyclicBarrier barrier = new CyclicBarrier(2);
        final AtomicBoolean stop = new AtomicBoolean();
        final Thread thread = new Thread(() -> {
            try {
                barrier.await();
            } catch (final BrokenBarrierException | InterruptedException e) {
                throw new RuntimeException(e);
            }
            while(stop.get() == false) {
                if (indexShard.routingEntry().primary()) {
                    assertThat(indexShard.getPendingPrimaryTerm(), equalTo(promotedTerm));
                    final PlainActionFuture<Releasable> permitAcquiredFuture = new PlainActionFuture<>();
                    indexShard.acquirePrimaryOperationPermit(permitAcquiredFuture, ThreadPool.Names.SAME, "bla");
                    try (Releasable ignored = permitAcquiredFuture.actionGet()) {
                        assertThat(indexShard.getReplicationGroup(), notNullValue());
                    }
                }
            }
        });
        thread.start();

        barrier.await();
        final ShardRouting replicaRouting = indexShard.routingEntry();
        promoteReplica(indexShard, Collections.singleton(replicaRouting.allocationId().getId()),
            new IndexShardRoutingTable.Builder(replicaRouting.shardId()).addShard(replicaRouting).build());

        stop.set(true);
        thread.join();
        closeShards(indexShard);
    }


    public void testPrimaryFillsSeqNoGapsOnPromotion() throws Exception {
        final IndexShard indexShard = newShard(false);
        recoveryEmptyReplica(indexShard, randomBoolean());

        // most of the time this is large enough that most of the time there will be at least one gap
        final int operations = 1024 - scaledRandomIntBetween(0, 1024);
        final Result result = indexOnReplicaWithGaps(indexShard, operations, Math.toIntExact(SequenceNumbers.NO_OPS_PERFORMED));

        final int maxSeqNo = result.maxSeqNo;
        final boolean gap = result.gap;

        // promote the replica
        final ShardRouting replicaRouting = indexShard.routingEntry();
        promoteReplica(indexShard, Collections.singleton(replicaRouting.allocationId().getId()),
            new IndexShardRoutingTable.Builder(replicaRouting.shardId()).addShard(replicaRouting).build());

        /*
         * This operation completing means that the delay operation executed as part of increasing the primary term has completed and the
         * gaps are filled.
         */
        final CountDownLatch latch = new CountDownLatch(1);
        indexShard.acquirePrimaryOperationPermit(
                new ActionListener<Releasable>() {
                    @Override
                    public void onResponse(Releasable releasable) {
                        releasable.close();
                        latch.countDown();
                    }

                    @Override
                    public void onFailure(Exception e) {
                        throw new AssertionError(e);
                    }
                },
                ThreadPool.Names.GENERIC, "");

        latch.await();
        assertThat(indexShard.getLocalCheckpoint(), equalTo((long) maxSeqNo));
        closeShards(indexShard);
    }

    public void testPrimaryPromotionRollsGeneration() throws Exception {
        final IndexShard indexShard = newStartedShard(false);

        final long currentTranslogGeneration = getTranslog(indexShard).getGeneration().translogFileGeneration;

        // promote the replica
        final ShardRouting replicaRouting = indexShard.routingEntry();
        final long newPrimaryTerm = indexShard.getPendingPrimaryTerm() + between(1, 10000);
        final ShardRouting primaryRouting =
                newShardRouting(
                        replicaRouting.shardId(),
                        replicaRouting.currentNodeId(),
                        null,
                        true,
                        ShardRoutingState.STARTED,
                        replicaRouting.allocationId());
        indexShard.updateShardState(primaryRouting, newPrimaryTerm, (shard, listener) -> {},
                0L, Collections.singleton(primaryRouting.allocationId().getId()),
                new IndexShardRoutingTable.Builder(primaryRouting.shardId()).addShard(primaryRouting).build(), Collections.emptySet());

        /*
         * This operation completing means that the delay operation executed as part of increasing the primary term has completed and the
         * translog generation has rolled.
         */
        final CountDownLatch latch = new CountDownLatch(1);
        indexShard.acquirePrimaryOperationPermit(
                new ActionListener<Releasable>() {
                    @Override
                    public void onResponse(Releasable releasable) {
                        releasable.close();
                        latch.countDown();
                    }

                    @Override
                    public void onFailure(Exception e) {
                        throw new RuntimeException(e);
                    }
                },
                ThreadPool.Names.GENERIC, "");

        latch.await();
        assertThat(getTranslog(indexShard).getGeneration().translogFileGeneration, equalTo(currentTranslogGeneration + 1));
        assertThat(TestTranslog.getCurrentTerm(getTranslog(indexShard)), equalTo(newPrimaryTerm));

        closeShards(indexShard);
    }

    public void testOperationPermitsOnPrimaryShards() throws InterruptedException, ExecutionException, IOException {
        final ShardId shardId = new ShardId("test", "_na_", 0);
        final IndexShard indexShard;

        if (randomBoolean()) {
            // relocation target
            indexShard = newShard(newShardRouting(shardId, "local_node", "other node",
                true, ShardRoutingState.INITIALIZING, AllocationId.newRelocation(AllocationId.newInitializing())));
        } else if (randomBoolean()) {
            // simulate promotion
            indexShard = newStartedShard(false);
            ShardRouting replicaRouting = indexShard.routingEntry();
            ShardRouting primaryRouting = newShardRouting(replicaRouting.shardId(), replicaRouting.currentNodeId(), null,
                true, ShardRoutingState.STARTED, replicaRouting.allocationId());
            final long newPrimaryTerm = indexShard.getPendingPrimaryTerm() + between(1, 1000);
            CountDownLatch latch = new CountDownLatch(1);
            indexShard.updateShardState(primaryRouting, newPrimaryTerm, (shard, listener) -> {
                    assertThat(TestTranslog.getCurrentTerm(getTranslog(indexShard)), equalTo(newPrimaryTerm));
                    latch.countDown();
                }, 0L,
                Collections.singleton(indexShard.routingEntry().allocationId().getId()),
                new IndexShardRoutingTable.Builder(indexShard.shardId()).addShard(primaryRouting).build(),
                Collections.emptySet());
            latch.await();
        } else {
            indexShard = newStartedShard(true);
        }
        final long primaryTerm = indexShard.getPendingPrimaryTerm();
        assertEquals(0, indexShard.getActiveOperationsCount());
        Releasable operation1 = acquirePrimaryOperationPermitBlockingly(indexShard);
        assertEquals(1, indexShard.getActiveOperationsCount());
        Releasable operation2 = acquirePrimaryOperationPermitBlockingly(indexShard);
        assertEquals(2, indexShard.getActiveOperationsCount());

        Releasables.close(operation1, operation2);
        assertEquals(0, indexShard.getActiveOperationsCount());

        if (Assertions.ENABLED && indexShard.routingEntry().isRelocationTarget() == false) {
            assertThat(expectThrows(AssertionError.class, () -> indexShard.acquireReplicaOperationPermit(primaryTerm,
                indexShard.getGlobalCheckpoint(), new ActionListener<Releasable>() {
                    @Override
                    public void onResponse(Releasable releasable) {
                        fail();
                    }

                    @Override
                    public void onFailure(Exception e) {
                        fail();
                    }
                },
                ThreadPool.Names.WRITE, "")).getMessage(), containsString("in primary mode cannot be a replication target"));
        }

        closeShards(indexShard);
    }

    private Releasable acquirePrimaryOperationPermitBlockingly(IndexShard indexShard) throws ExecutionException, InterruptedException {
        PlainActionFuture<Releasable> fut = new PlainActionFuture<>();
        indexShard.acquirePrimaryOperationPermit(fut, ThreadPool.Names.WRITE, "");
        return fut.get();
    }

    private Releasable acquireReplicaOperationPermitBlockingly(IndexShard indexShard, long opPrimaryTerm)
        throws ExecutionException, InterruptedException {
        PlainActionFuture<Releasable> fut = new PlainActionFuture<>();
        indexShard.acquireReplicaOperationPermit(opPrimaryTerm, indexShard.getGlobalCheckpoint(), fut, ThreadPool.Names.WRITE, "");
        return fut.get();
    }

    public void testOperationPermitOnReplicaShards() throws Exception {
        final ShardId shardId = new ShardId("test", "_na_", 0);
        final IndexShard indexShard;
        final boolean engineClosed;
        switch (randomInt(2)) {
            case 0:
                // started replica
                indexShard = newStartedShard(false);
                engineClosed = false;
                break;
            case 1: {
                // initializing replica / primary
                final boolean relocating = randomBoolean();
                ShardRouting routing = newShardRouting(shardId, "local_node",
                    relocating ? "sourceNode" : null,
                    relocating ? randomBoolean() : false,
                    ShardRoutingState.INITIALIZING,
                    relocating ? AllocationId.newRelocation(AllocationId.newInitializing()) : AllocationId.newInitializing());
                indexShard = newShard(routing);
                engineClosed = true;
                break;
            }
            case 2: {
                // relocation source
                indexShard = newStartedShard(true);
                ShardRouting routing = indexShard.routingEntry();
                routing = newShardRouting(routing.shardId(), routing.currentNodeId(), "otherNode",
                    true, ShardRoutingState.RELOCATING, AllocationId.newRelocation(routing.allocationId()));
                IndexShardTestCase.updateRoutingEntry(indexShard, routing);
                indexShard.relocated(primaryContext -> {});
                engineClosed = false;
                break;
            }
            default:
                throw new UnsupportedOperationException("get your numbers straight");

        }
        final ShardRouting shardRouting = indexShard.routingEntry();
        logger.info("shard routing to {}", shardRouting);

        assertEquals(0, indexShard.getActiveOperationsCount());
        if (shardRouting.primary() == false && Assertions.ENABLED) {
            final AssertionError e =
                    expectThrows(AssertionError.class,
                        () -> indexShard.acquirePrimaryOperationPermit(null, ThreadPool.Names.WRITE, ""));
            assertThat(e, hasToString(containsString("acquirePrimaryOperationPermit should only be called on primary shard")));
        }

        final long primaryTerm = indexShard.getPendingPrimaryTerm();
        final long translogGen = engineClosed ? -1 : getTranslog(indexShard).getGeneration().translogFileGeneration;

        final Releasable operation1;
        final Releasable operation2;
        if (engineClosed == false) {
            operation1 = acquireReplicaOperationPermitBlockingly(indexShard, primaryTerm);
            assertEquals(1, indexShard.getActiveOperationsCount());
            operation2 = acquireReplicaOperationPermitBlockingly(indexShard, primaryTerm);
            assertEquals(2, indexShard.getActiveOperationsCount());
        } else {
            operation1 = null;
            operation2 = null;
        }

        {
            final AtomicBoolean onResponse = new AtomicBoolean();
            final AtomicBoolean onFailure = new AtomicBoolean();
            final AtomicReference<Exception> onFailureException = new AtomicReference<>();
            ActionListener<Releasable> onLockAcquired = new ActionListener<Releasable>() {
                @Override
                public void onResponse(Releasable releasable) {
                    onResponse.set(true);
                }

                @Override
                public void onFailure(Exception e) {
                    onFailure.set(true);
                    onFailureException.set(e);
                }
            };

            indexShard.acquireReplicaOperationPermit(primaryTerm - 1, SequenceNumbers.UNASSIGNED_SEQ_NO, onLockAcquired,
                ThreadPool.Names.WRITE, "");

            assertFalse(onResponse.get());
            assertTrue(onFailure.get());
            assertThat(onFailureException.get(), instanceOf(IllegalStateException.class));
            assertThat(
                    onFailureException.get(), hasToString(containsString("operation primary term [" + (primaryTerm - 1) + "] is too old")));
        }

        {
            final AtomicBoolean onResponse = new AtomicBoolean();
            final AtomicReference<Exception> onFailure = new AtomicReference<>();
            final CyclicBarrier barrier = new CyclicBarrier(2);
            final long newPrimaryTerm = primaryTerm + 1 + randomInt(20);
            if (engineClosed == false) {
                assertThat(indexShard.getLocalCheckpoint(), equalTo(SequenceNumbers.NO_OPS_PERFORMED));
                assertThat(indexShard.getGlobalCheckpoint(), equalTo(SequenceNumbers.NO_OPS_PERFORMED));
            }
            final long newGlobalCheckPoint;
            if (engineClosed || randomBoolean()) {
                newGlobalCheckPoint = SequenceNumbers.NO_OPS_PERFORMED;
            } else {
                long localCheckPoint = indexShard.getGlobalCheckpoint() + randomInt(100);
                // advance local checkpoint
                for (int i = 0; i <= localCheckPoint; i++) {
                    indexShard.markSeqNoAsNoop(i, "dummy doc");
                }
                newGlobalCheckPoint = randomIntBetween((int) indexShard.getGlobalCheckpoint(), (int) localCheckPoint);
            }
            final long expectedLocalCheckpoint;
            if (newGlobalCheckPoint == SequenceNumbers.UNASSIGNED_SEQ_NO) {
                expectedLocalCheckpoint = SequenceNumbers.NO_OPS_PERFORMED;
            } else {
                expectedLocalCheckpoint = newGlobalCheckPoint;
            }
            // but you can not increment with a new primary term until the operations on the older primary term complete
            final Thread thread = new Thread(() -> {
                try {
                    barrier.await();
                } catch (final BrokenBarrierException | InterruptedException e) {
                    throw new RuntimeException(e);
                }
                ActionListener<Releasable> listener = new ActionListener<Releasable>() {
                    @Override
                    public void onResponse(Releasable releasable) {
                        assertThat(indexShard.getPendingPrimaryTerm(), equalTo(newPrimaryTerm));
                        assertThat(TestTranslog.getCurrentTerm(getTranslog(indexShard)), equalTo(newPrimaryTerm));
                        assertThat(indexShard.getLocalCheckpoint(), equalTo(expectedLocalCheckpoint));
                        assertThat(indexShard.getGlobalCheckpoint(), equalTo(newGlobalCheckPoint));
                        onResponse.set(true);
                        releasable.close();
                        finish();
                    }

                    @Override
                    public void onFailure(Exception e) {
                        onFailure.set(e);
                        finish();
                    }

                    private void finish() {
                        try {
                            barrier.await();
                        } catch (final BrokenBarrierException | InterruptedException e) {
                            throw new RuntimeException(e);
                        }
                    }
                };
                try {
                    indexShard.acquireReplicaOperationPermit(
                        newPrimaryTerm,
                        newGlobalCheckPoint,
                        listener,
                        ThreadPool.Names.SAME, "");
                } catch (Exception e) {
                    listener.onFailure(e);
                }
            });
            thread.start();
            barrier.await();
            if (indexShard.state() == IndexShardState.CREATED || indexShard.state() == IndexShardState.RECOVERING) {
                barrier.await();
                assertThat(indexShard.getPendingPrimaryTerm(), equalTo(primaryTerm));
                assertFalse(onResponse.get());
                assertThat(onFailure.get(), instanceOf(IndexShardNotStartedException.class));
                Releasables.close(operation1);
                Releasables.close(operation2);
            } else {
                // our operation should be blocked until the previous operations complete
                assertFalse(onResponse.get());
                assertNull(onFailure.get());
                assertThat(indexShard.operationPrimaryTerm, equalTo(primaryTerm));
                assertThat(TestTranslog.getCurrentTerm(getTranslog(indexShard)), equalTo(primaryTerm));
                Releasables.close(operation1);
                // our operation should still be blocked
                assertFalse(onResponse.get());
                assertNull(onFailure.get());
                assertThat(indexShard.operationPrimaryTerm, equalTo(primaryTerm));
                assertThat(TestTranslog.getCurrentTerm(getTranslog(indexShard)), equalTo(primaryTerm));
                Releasables.close(operation2);
                barrier.await();
                // now lock acquisition should have succeeded
                assertThat(indexShard.operationPrimaryTerm, equalTo(newPrimaryTerm));
                assertThat(indexShard.getPendingPrimaryTerm(), equalTo(newPrimaryTerm));
                assertThat(TestTranslog.getCurrentTerm(getTranslog(indexShard)), equalTo(newPrimaryTerm));
                if (engineClosed) {
                    assertFalse(onResponse.get());
                    assertThat(onFailure.get(), instanceOf(AlreadyClosedException.class));
                } else {
                    assertTrue(onResponse.get());
                    assertNull(onFailure.get());
                    assertThat(getTranslog(indexShard).getGeneration().translogFileGeneration, greaterThanOrEqualTo(translogGen + 1));
                    assertThat(indexShard.getLocalCheckpoint(), equalTo(expectedLocalCheckpoint));
                    assertThat(indexShard.getGlobalCheckpoint(), equalTo(newGlobalCheckPoint));
                }
            }
            thread.join();
            assertEquals(0, indexShard.getActiveOperationsCount());
        }

        closeShards(indexShard);
    }

    public void testGlobalCheckpointSync() throws IOException {
        // create the primary shard with a callback that sets a boolean when the global checkpoint sync is invoked
        final ShardId shardId = new ShardId("index", "_na_", 0);
        final ShardRouting shardRouting =
                TestShardRouting.newShardRouting(
                        shardId,
                        randomAlphaOfLength(8),
                        true,
                        ShardRoutingState.INITIALIZING,
                        RecoverySource.StoreRecoverySource.EMPTY_STORE_INSTANCE);
        final Settings settings = Settings.builder()
                .put(IndexMetaData.SETTING_VERSION_CREATED, Version.CURRENT)
                .put(IndexMetaData.SETTING_NUMBER_OF_REPLICAS, 2)
                .put(IndexMetaData.SETTING_NUMBER_OF_SHARDS, 1)
                .build();
        final IndexMetaData.Builder indexMetadata = IndexMetaData.builder(shardRouting.getIndexName()).settings(settings).primaryTerm(0, 1);
        final AtomicBoolean synced = new AtomicBoolean();
        final IndexShard primaryShard =
                newShard(shardRouting, indexMetadata.build(), null, new InternalEngineFactory(), () -> synced.set(true));
        // add a replica
        recoverShardFromStore(primaryShard);
        final IndexShard replicaShard = newShard(shardId, false);
        recoverReplica(replicaShard, primaryShard, true);
        final int maxSeqNo = randomIntBetween(0, 128);
        for (int i = 0; i <= maxSeqNo; i++) {
            EngineTestCase.generateNewSeqNo(primaryShard.getEngine());
        }
        final long checkpoint = rarely() ? maxSeqNo - scaledRandomIntBetween(0, maxSeqNo) : maxSeqNo;

        // set up local checkpoints on the shard copies
        primaryShard.updateLocalCheckpointForShard(shardRouting.allocationId().getId(), checkpoint);
        final int replicaLocalCheckpoint = randomIntBetween(0, Math.toIntExact(checkpoint));
        final String replicaAllocationId = replicaShard.routingEntry().allocationId().getId();
        primaryShard.updateLocalCheckpointForShard(replicaAllocationId, replicaLocalCheckpoint);

        // initialize the local knowledge on the primary of the global checkpoint on the replica shard
        final int replicaGlobalCheckpoint =
                randomIntBetween(Math.toIntExact(SequenceNumbers.NO_OPS_PERFORMED), Math.toIntExact(primaryShard.getGlobalCheckpoint()));
        primaryShard.updateGlobalCheckpointForShard(replicaAllocationId, replicaGlobalCheckpoint);

        // simulate a background maybe sync; it should only run if the knowledge on the replica of the global checkpoint lags the primary
        primaryShard.maybeSyncGlobalCheckpoint("test");
        assertThat(
                synced.get(),
                equalTo(maxSeqNo == primaryShard.getGlobalCheckpoint() && (replicaGlobalCheckpoint < checkpoint)));

        // simulate that the background sync advanced the global checkpoint on the replica
        primaryShard.updateGlobalCheckpointForShard(replicaAllocationId, primaryShard.getGlobalCheckpoint());

        // reset our boolean so that we can assert after another simulated maybe sync
        synced.set(false);

        primaryShard.maybeSyncGlobalCheckpoint("test");

        // this time there should not be a sync since all the replica copies are caught up with the primary
        assertFalse(synced.get());

        closeShards(replicaShard, primaryShard);
    }

    public void testRestoreHistoryFromTranslogOnPromotion() throws IOException, InterruptedException {
        final IndexShard indexShard = newStartedShard(false);
        final int operations = 1024 - scaledRandomIntBetween(0, 1024);
        indexOnReplicaWithGaps(indexShard, operations, Math.toIntExact(SequenceNumbers.NO_OPS_PERFORMED));

        final long maxSeqNo = indexShard.seqNoStats().getMaxSeqNo();
        final long globalCheckpointOnReplica = randomLongBetween(SequenceNumbers.UNASSIGNED_SEQ_NO, indexShard.getLocalCheckpoint());
        indexShard.updateGlobalCheckpointOnReplica(globalCheckpointOnReplica, "test");
        final long globalCheckpoint = randomLongBetween(SequenceNumbers.UNASSIGNED_SEQ_NO, indexShard.getLocalCheckpoint());

        final CountDownLatch latch = new CountDownLatch(1);
        Set<String> docIds = getShardDocUIDs(indexShard, true);
        indexShard.acquireReplicaOperationPermit(
                indexShard.getPendingPrimaryTerm() + 1,
                globalCheckpoint,
                new ActionListener<Releasable>() {
                    @Override
                    public void onResponse(Releasable releasable) {
                        releasable.close();
                        latch.countDown();
                    }

                    @Override
                    public void onFailure(Exception e) {

                    }
                },
                ThreadPool.Names.SAME, "");

        latch.await();

        final ShardRouting newRouting = indexShard.routingEntry().moveActiveReplicaToPrimary();
        final CountDownLatch resyncLatch = new CountDownLatch(1);
        indexShard.updateShardState(
                newRouting,
                indexShard.getPendingPrimaryTerm() + 1,
                (s, r) -> resyncLatch.countDown(),
                1L,
                Collections.singleton(newRouting.allocationId().getId()),
                new IndexShardRoutingTable.Builder(newRouting.shardId()).addShard(newRouting).build(),
                Collections.emptySet());
        resyncLatch.await();
        assertThat(indexShard.getLocalCheckpoint(), equalTo(maxSeqNo));
        assertThat(indexShard.seqNoStats().getMaxSeqNo(), equalTo(maxSeqNo));
        assertThat(getShardDocUIDs(indexShard, true), equalTo(docIds));
        closeShards(indexShard);
    }

    public void testRollbackReplicaEngineOnPromotion() throws IOException, InterruptedException {
        final IndexShard indexShard = newStartedShard(false);
        indexOnReplicaWithGaps(indexShard, scaledRandomIntBetween(0, 1024), Math.toIntExact(indexShard.getLocalCheckpoint()));
        final long globalCheckpointOnReplica = randomLongBetween(SequenceNumbers.UNASSIGNED_SEQ_NO, indexShard.getLocalCheckpoint());
        indexShard.updateGlobalCheckpointOnReplica(globalCheckpointOnReplica, "test");
        final long globalCheckpoint = randomLongBetween(SequenceNumbers.UNASSIGNED_SEQ_NO, indexShard.getLocalCheckpoint());
        Set<String> docsBelowGlobalCheckpoint = getShardDocUIDs(indexShard).stream()
            .filter(id -> Long.parseLong(id) <= Math.max(globalCheckpointOnReplica, globalCheckpoint)).collect(Collectors.toSet());
        final CountDownLatch latch = new CountDownLatch(1);
        indexShard.acquireReplicaOperationPermit(
                indexShard.pendingPrimaryTerm + 1,
                globalCheckpoint,
                new ActionListener<Releasable>() {
                    @Override
                    public void onResponse(final Releasable releasable) {
                        releasable.close();
                        latch.countDown();
                    }

                    @Override
                    public void onFailure(final Exception e) {

                    }
                },
                ThreadPool.Names.SAME, "");

        latch.await();
        if (globalCheckpointOnReplica == SequenceNumbers.UNASSIGNED_SEQ_NO
                && globalCheckpoint == SequenceNumbers.UNASSIGNED_SEQ_NO) {
            assertThat(indexShard.getLocalCheckpoint(), equalTo(SequenceNumbers.NO_OPS_PERFORMED));
        } else {
            assertThat(indexShard.getLocalCheckpoint(), equalTo(Math.max(globalCheckpoint, globalCheckpointOnReplica)));
        }
        assertThat(getShardDocUIDs(indexShard), equalTo(docsBelowGlobalCheckpoint));
        // ensure that after the local checkpoint throw back and indexing again, the local checkpoint advances
        final Result result = indexOnReplicaWithGaps(indexShard, between(0, 100), Math.toIntExact(indexShard.getLocalCheckpoint()));
        assertThat(indexShard.getLocalCheckpoint(), equalTo((long) result.localCheckpoint));

        closeShards(indexShard);
    }

    public void testConcurrentTermIncreaseOnReplicaShard() throws BrokenBarrierException, InterruptedException, IOException {
        final IndexShard indexShard = newStartedShard(false);

        final CyclicBarrier barrier = new CyclicBarrier(3);
        final CountDownLatch latch = new CountDownLatch(2);

        final long primaryTerm = indexShard.getPendingPrimaryTerm();
        final AtomicLong counter = new AtomicLong();
        final AtomicReference<Exception> onFailure = new AtomicReference<>();

        final LongFunction<Runnable> function = increment -> () -> {
            assert increment > 0;
            try {
                barrier.await();
            } catch (final BrokenBarrierException | InterruptedException e) {
                throw new RuntimeException(e);
            }
            indexShard.acquireReplicaOperationPermit(
                    primaryTerm + increment,
                    indexShard.getGlobalCheckpoint(),
                    new ActionListener<Releasable>() {
                        @Override
                        public void onResponse(Releasable releasable) {
                            counter.incrementAndGet();
                            assertThat(indexShard.getPendingPrimaryTerm(), equalTo(primaryTerm + increment));
                            latch.countDown();
                            releasable.close();
                        }

                        @Override
                        public void onFailure(Exception e) {
                            onFailure.set(e);
                            latch.countDown();
                        }
                    },
                    ThreadPool.Names.WRITE, "");
        };

        final long firstIncrement = 1 + (randomBoolean() ? 0 : 1);
        final long secondIncrement = 1 + (randomBoolean() ? 0 : 1);
        final Thread first = new Thread(function.apply(firstIncrement));
        final Thread second = new Thread(function.apply(secondIncrement));

        first.start();
        second.start();

        // the two threads synchronize attempting to acquire an operation permit
        barrier.await();

        // we wait for both operations to complete
        latch.await();

        first.join();
        second.join();

        final Exception e;
        if ((e = onFailure.get()) != null) {
            /*
             * If one thread tried to set the primary term to a higher value than the other thread and the thread with the higher term won
             * the race, then the other thread lost the race and only one operation should have been executed.
             */
            assertThat(e, instanceOf(IllegalStateException.class));
            assertThat(e, hasToString(matches("operation primary term \\[\\d+\\] is too old")));
            assertThat(counter.get(), equalTo(1L));
        } else {
            assertThat(counter.get(), equalTo(2L));
        }

        assertThat(indexShard.getPendingPrimaryTerm(), equalTo(primaryTerm + Math.max(firstIncrement, secondIncrement)));

        closeShards(indexShard);
    }

    /***
     * test one can snapshot the store at various lifecycle stages
     */
    public void testSnapshotStore() throws IOException {
        final IndexShard shard = newStartedShard(true);
        indexDoc(shard, "_doc", "0");
        flushShard(shard);

        final IndexShard newShard = reinitShard(shard);
        DiscoveryNode localNode = new DiscoveryNode("foo", buildNewFakeTransportAddress(), emptyMap(), emptySet(), Version.CURRENT);

        Store.MetadataSnapshot snapshot = newShard.snapshotStoreMetadata();
        assertThat(snapshot.getSegmentsFile().name(), equalTo("segments_3"));

        newShard.markAsRecovering("store", new RecoveryState(newShard.routingEntry(), localNode, null));

        snapshot = newShard.snapshotStoreMetadata();
        assertThat(snapshot.getSegmentsFile().name(), equalTo("segments_3"));

        assertTrue(newShard.recoverFromStore());

        snapshot = newShard.snapshotStoreMetadata();
        assertThat(snapshot.getSegmentsFile().name(), equalTo("segments_3"));

        IndexShardTestCase.updateRoutingEntry(newShard, newShard.routingEntry().moveToStarted());

        snapshot = newShard.snapshotStoreMetadata();
        assertThat(snapshot.getSegmentsFile().name(), equalTo("segments_3"));

        newShard.close("test", false);

        snapshot = newShard.snapshotStoreMetadata();
        assertThat(snapshot.getSegmentsFile().name(), equalTo("segments_3"));

        closeShards(newShard);
    }

    public void testAsyncFsync() throws InterruptedException, IOException {
        IndexShard shard = newStartedShard();
        Semaphore semaphore = new Semaphore(Integer.MAX_VALUE);
        Thread[] thread = new Thread[randomIntBetween(3, 5)];
        CountDownLatch latch = new CountDownLatch(thread.length);
        for (int i = 0; i < thread.length; i++) {
            thread[i] = new Thread() {
                @Override
                public void run() {
                    try {
                        latch.countDown();
                        latch.await();
                        for (int i = 0; i < 10000; i++) {
                            semaphore.acquire();
                            shard.sync(TranslogTests.randomTranslogLocation(), (ex) -> semaphore.release());
                        }
                    } catch (Exception ex) {
                        throw new RuntimeException(ex);
                    }
                }
            };
            thread[i].start();
        }

        for (int i = 0; i < thread.length; i++) {
            thread[i].join();
        }
        assertTrue(semaphore.tryAcquire(Integer.MAX_VALUE, 10, TimeUnit.SECONDS));

        closeShards(shard);
    }

    public void testMinimumCompatVersion() throws IOException {
        Version versionCreated = VersionUtils.randomVersion(random());
        Settings settings = Settings.builder().put(IndexMetaData.SETTING_VERSION_CREATED, versionCreated.id)
            .put(IndexMetaData.SETTING_NUMBER_OF_REPLICAS, 0)
            .put(IndexMetaData.SETTING_NUMBER_OF_SHARDS, 1)
            .build();
        IndexMetaData metaData = IndexMetaData.builder("test")
            .settings(settings)
            .primaryTerm(0, 1).build();
        IndexShard test = newShard(new ShardId(metaData.getIndex(), 0), true, "n1", metaData, null);
        recoverShardFromStore(test);

        indexDoc(test, "_doc", "test");
        assertEquals(versionCreated.luceneVersion, test.minimumCompatibleVersion());
        indexDoc(test, "_doc", "test");
        assertEquals(versionCreated.luceneVersion, test.minimumCompatibleVersion());
        test.getEngine().flush();
        assertEquals(Version.CURRENT.luceneVersion, test.minimumCompatibleVersion());

        closeShards(test);
    }

    public void testShardStats() throws IOException {

        IndexShard shard = newStartedShard();
        ShardStats stats = new ShardStats(shard.routingEntry(), shard.shardPath(),
            new CommonStats(new IndicesQueryCache(Settings.EMPTY), shard, new CommonStatsFlags()), shard.commitStats(), shard.seqNoStats());
        assertEquals(shard.shardPath().getRootDataPath().toString(), stats.getDataPath());
        assertEquals(shard.shardPath().getRootStatePath().toString(), stats.getStatePath());
        assertEquals(shard.shardPath().isCustomDataPath(), stats.isCustomDataPath());

        // try to serialize it to ensure values survive the serialization
        BytesStreamOutput out = new BytesStreamOutput();
        stats.writeTo(out);
        StreamInput in = out.bytes().streamInput();
        stats = ShardStats.readShardStats(in);

        XContentBuilder builder = jsonBuilder();
        builder.startObject();
        stats.toXContent(builder, EMPTY_PARAMS);
        builder.endObject();
        String xContent = Strings.toString(builder);
        StringBuilder expectedSubSequence = new StringBuilder("\"shard_path\":{\"state_path\":\"");
        expectedSubSequence.append(shard.shardPath().getRootStatePath().toString());
        expectedSubSequence.append("\",\"data_path\":\"");
        expectedSubSequence.append(shard.shardPath().getRootDataPath().toString());
        expectedSubSequence.append("\",\"is_custom_data_path\":").append(shard.shardPath().isCustomDataPath()).append("}");
        if (Constants.WINDOWS) {
            // Some path weirdness on windows
        } else {
            assertTrue(xContent.contains(expectedSubSequence));
        }
        closeShards(shard);
    }


    public void testShardStatsWithFailures() throws IOException {
        allowShardFailures();
        final ShardId shardId = new ShardId("index", "_na_", 0);
        final ShardRouting shardRouting = newShardRouting(shardId, "node", true, RecoverySource.StoreRecoverySource.EMPTY_STORE_INSTANCE, ShardRoutingState.INITIALIZING);
        final NodeEnvironment.NodePath nodePath = new NodeEnvironment.NodePath(createTempDir());


        ShardPath shardPath = new ShardPath(false, nodePath.resolve(shardId), nodePath.resolve(shardId), shardId);
        Settings settings = Settings.builder().put(IndexMetaData.SETTING_VERSION_CREATED, Version.CURRENT)
                .put(IndexMetaData.SETTING_NUMBER_OF_REPLICAS, 0)
                .put(IndexMetaData.SETTING_NUMBER_OF_SHARDS, 1)
                .build();
        IndexMetaData metaData = IndexMetaData.builder(shardRouting.getIndexName())
                .settings(settings)
                .primaryTerm(0, 1)
                .build();

        // Override two Directory methods to make them fail at our will
        // We use AtomicReference here to inject failure in the middle of the test not immediately
        // We use Supplier<IOException> instead of IOException to produce meaningful stacktrace
        // (remember stack trace is filled when exception is instantiated)
        AtomicReference<Supplier<IOException>> exceptionToThrow = new AtomicReference<>();
        AtomicBoolean throwWhenMarkingStoreCorrupted = new AtomicBoolean(false);
        Directory directory = new FilterDirectory(newFSDirectory(shardPath.resolveIndex())) {
            //fileLength method is called during storeStats try block
            //it's not called when store is marked as corrupted
            @Override
            public long fileLength(String name) throws IOException {
                Supplier<IOException> ex = exceptionToThrow.get();
                if (ex == null) {
                    return super.fileLength(name);
                } else {
                    throw ex.get();
                }
            }

            //listAll method is called when marking store as corrupted
            @Override
            public String[] listAll() throws IOException {
                Supplier<IOException> ex = exceptionToThrow.get();
                if (throwWhenMarkingStoreCorrupted.get() && ex != null) {
                    throw ex.get();
                } else {
                    return super.listAll();
                }
            }
        };

        try (Store store = createStore(shardId, new IndexSettings(metaData, Settings.EMPTY), directory)) {
            IndexShard shard = newShard(shardRouting, shardPath, metaData, i -> store,
                    null, new InternalEngineFactory(), () -> {
                    }, EMPTY_EVENT_LISTENER);
            AtomicBoolean failureCallbackTriggered = new AtomicBoolean(false);
            shard.addShardFailureCallback((ig)->failureCallbackTriggered.set(true));

            recoverShardFromStore(shard);

            final boolean corruptIndexException = randomBoolean();

            if (corruptIndexException) {
                exceptionToThrow.set(() -> new CorruptIndexException("Test CorruptIndexException", "Test resource"));
                throwWhenMarkingStoreCorrupted.set(randomBoolean());
            } else {
                exceptionToThrow.set(() -> new IOException("Test IOException"));
            }
            ElasticsearchException e = expectThrows(ElasticsearchException.class, shard::storeStats);
            assertTrue(failureCallbackTriggered.get());

            if (corruptIndexException && !throwWhenMarkingStoreCorrupted.get()) {
                assertTrue(store.isMarkedCorrupted());
            }
        }
    }

    public void testRefreshMetric() throws IOException {
        IndexShard shard = newStartedShard();
        assertThat(shard.refreshStats().getTotal(), equalTo(2L)); // refresh on: finalize and end of recovery
        long initialTotalTime = shard.refreshStats().getTotalTimeInMillis();
        // check time advances
        for (int i = 1; shard.refreshStats().getTotalTimeInMillis() == initialTotalTime; i++) {
            indexDoc(shard, "_doc", "test");
            assertThat(shard.refreshStats().getTotal(), equalTo(2L + i - 1));
            shard.refresh("test");
            assertThat(shard.refreshStats().getTotal(), equalTo(2L + i));
            assertThat(shard.refreshStats().getTotalTimeInMillis(), greaterThanOrEqualTo(initialTotalTime));
        }
        long refreshCount = shard.refreshStats().getTotal();
        indexDoc(shard, "_doc", "test");
        try (Engine.GetResult ignored = shard.get(new Engine.Get(true, false, "test", "test",
            new Term(IdFieldMapper.NAME, Uid.encodeId("test"))))) {
            assertThat(shard.refreshStats().getTotal(), equalTo(refreshCount+1));
        }
        indexDoc(shard, "_doc", "test");
        shard.writeIndexingBuffer();
        assertThat(shard.refreshStats().getTotal(), equalTo(refreshCount+2));
        closeShards(shard);
    }

    public void testIndexingOperationsListeners() throws IOException {
        IndexShard shard = newStartedShard(true);
        indexDoc(shard, "_doc", "0", "{\"foo\" : \"bar\"}");
        shard.updateLocalCheckpointForShard(shard.shardRouting.allocationId().getId(), 0);
        AtomicInteger preIndex = new AtomicInteger();
        AtomicInteger postIndexCreate = new AtomicInteger();
        AtomicInteger postIndexUpdate = new AtomicInteger();
        AtomicInteger postIndexException = new AtomicInteger();
        AtomicInteger preDelete = new AtomicInteger();
        AtomicInteger postDelete = new AtomicInteger();
        AtomicInteger postDeleteException = new AtomicInteger();
        shard.close("simon says", true);
        shard = reinitShard(shard, new IndexingOperationListener() {
            @Override
            public Engine.Index preIndex(ShardId shardId, Engine.Index operation) {
                preIndex.incrementAndGet();
                return operation;
            }

            @Override
            public void postIndex(ShardId shardId, Engine.Index index, Engine.IndexResult result) {
                switch (result.getResultType()) {
                    case SUCCESS:
                        if (result.isCreated()) {
                            postIndexCreate.incrementAndGet();
                        } else {
                            postIndexUpdate.incrementAndGet();
                        }
                        break;
                    case FAILURE:
                        postIndex(shardId, index, result.getFailure());
                        break;
                    default:
                        fail("unexpected result type:" + result.getResultType());
                }
            }

            @Override
            public void postIndex(ShardId shardId, Engine.Index index, Exception ex) {
                postIndexException.incrementAndGet();
            }

            @Override
            public Engine.Delete preDelete(ShardId shardId, Engine.Delete delete) {
                preDelete.incrementAndGet();
                return delete;
            }

            @Override
            public void postDelete(ShardId shardId, Engine.Delete delete, Engine.DeleteResult result) {
                switch (result.getResultType()) {
                    case SUCCESS:
                        postDelete.incrementAndGet();
                        break;
                    case FAILURE:
                        postDelete(shardId, delete, result.getFailure());
                        break;
                    default:
                        fail("unexpected result type:" + result.getResultType());
                }
            }

            @Override
            public void postDelete(ShardId shardId, Engine.Delete delete, Exception ex) {
                postDeleteException.incrementAndGet();

            }
        });
        recoverShardFromStore(shard);

        indexDoc(shard, "_doc", "1");
        assertEquals(1, preIndex.get());
        assertEquals(1, postIndexCreate.get());
        assertEquals(0, postIndexUpdate.get());
        assertEquals(0, postIndexException.get());
        assertEquals(0, preDelete.get());
        assertEquals(0, postDelete.get());
        assertEquals(0, postDeleteException.get());

        indexDoc(shard, "_doc", "1");
        assertEquals(2, preIndex.get());
        assertEquals(1, postIndexCreate.get());
        assertEquals(1, postIndexUpdate.get());
        assertEquals(0, postIndexException.get());
        assertEquals(0, preDelete.get());
        assertEquals(0, postDelete.get());
        assertEquals(0, postDeleteException.get());

        deleteDoc(shard, "_doc", "1");

        assertEquals(2, preIndex.get());
        assertEquals(1, postIndexCreate.get());
        assertEquals(1, postIndexUpdate.get());
        assertEquals(0, postIndexException.get());
        assertEquals(1, preDelete.get());
        assertEquals(1, postDelete.get());
        assertEquals(0, postDeleteException.get());

        shard.close("Unexpected close", true);
        shard.state = IndexShardState.STARTED; // It will generate exception

        try {
            indexDoc(shard, "_doc", "1");
            fail();
        } catch (AlreadyClosedException e) {

        }

        assertEquals(2, preIndex.get());
        assertEquals(1, postIndexCreate.get());
        assertEquals(1, postIndexUpdate.get());
        assertEquals(0, postIndexException.get());
        assertEquals(1, preDelete.get());
        assertEquals(1, postDelete.get());
        assertEquals(0, postDeleteException.get());
        try {
            deleteDoc(shard, "_doc", "1");
            fail();
        } catch (AlreadyClosedException e) {

        }

        assertEquals(2, preIndex.get());
        assertEquals(1, postIndexCreate.get());
        assertEquals(1, postIndexUpdate.get());
        assertEquals(0, postIndexException.get());
        assertEquals(1, preDelete.get());
        assertEquals(1, postDelete.get());
        assertEquals(0, postDeleteException.get());

        closeShards(shard);
    }

    public void testLockingBeforeAndAfterRelocated() throws Exception {
        final IndexShard shard = newStartedShard(true);
        IndexShardTestCase.updateRoutingEntry(shard, ShardRoutingHelper.relocate(shard.routingEntry(), "other_node"));
        CountDownLatch latch = new CountDownLatch(1);
        Thread recoveryThread = new Thread(() -> {
            latch.countDown();
            try {
                shard.relocated(primaryContext -> {});
            } catch (InterruptedException e) {
                throw new RuntimeException(e);
            }
        });

        try (Releasable ignored = acquirePrimaryOperationPermitBlockingly(shard)) {
            // start finalization of recovery
            recoveryThread.start();
            latch.await();
            // recovery can only be finalized after we release the current primaryOperationLock
            assertFalse(shard.isRelocatedPrimary());
        }
        // recovery can be now finalized
        recoveryThread.join();
        assertTrue(shard.isRelocatedPrimary());
        try (Releasable ignored = acquirePrimaryOperationPermitBlockingly(shard)) {
            // lock can again be acquired
            assertTrue(shard.isRelocatedPrimary());
        }

        closeShards(shard);
    }

    public void testDelayedOperationsBeforeAndAfterRelocated() throws Exception {
        final IndexShard shard = newStartedShard(true);
        IndexShardTestCase.updateRoutingEntry(shard, ShardRoutingHelper.relocate(shard.routingEntry(), "other_node"));
        Thread recoveryThread = new Thread(() -> {
            try {
                shard.relocated(primaryContext -> {});
            } catch (InterruptedException e) {
                throw new RuntimeException(e);
            }
        });

        recoveryThread.start();
        List<PlainActionFuture<Releasable>> onLockAcquiredActions = new ArrayList<>();
        for (int i = 0; i < 10; i++) {
            PlainActionFuture<Releasable> onLockAcquired = new PlainActionFuture<Releasable>() {
                @Override
                public void onResponse(Releasable releasable) {
                    releasable.close();
                    super.onResponse(releasable);
                }
            };
            shard.acquirePrimaryOperationPermit(onLockAcquired, ThreadPool.Names.WRITE, "i_" + i);
            onLockAcquiredActions.add(onLockAcquired);
        }

        for (PlainActionFuture<Releasable> onLockAcquired : onLockAcquiredActions) {
            assertNotNull(onLockAcquired.get(30, TimeUnit.SECONDS));
        }

        recoveryThread.join();

        closeShards(shard);
    }

    public void testStressRelocated() throws Exception {
        final IndexShard shard = newStartedShard(true);
        assertFalse(shard.isRelocatedPrimary());
        IndexShardTestCase.updateRoutingEntry(shard, ShardRoutingHelper.relocate(shard.routingEntry(), "other_node"));
        final int numThreads = randomIntBetween(2, 4);
        Thread[] indexThreads = new Thread[numThreads];
        CountDownLatch allPrimaryOperationLocksAcquired = new CountDownLatch(numThreads);
        CyclicBarrier barrier = new CyclicBarrier(numThreads + 1);
        for (int i = 0; i < indexThreads.length; i++) {
            indexThreads[i] = new Thread() {
                @Override
                public void run() {
                    try (Releasable operationLock = acquirePrimaryOperationPermitBlockingly(shard)) {
                        allPrimaryOperationLocksAcquired.countDown();
                        barrier.await();
                    } catch (InterruptedException | BrokenBarrierException | ExecutionException e) {
                        throw new RuntimeException(e);
                    }
                }
            };
            indexThreads[i].start();
        }
        AtomicBoolean relocated = new AtomicBoolean();
        final Thread recoveryThread = new Thread(() -> {
            try {
                shard.relocated(primaryContext -> {});
            } catch (InterruptedException e) {
                throw new RuntimeException(e);
            }
            relocated.set(true);
        });
        // ensure we wait for all primary operation locks to be acquired
        allPrimaryOperationLocksAcquired.await();
        // start recovery thread
        recoveryThread.start();
        assertThat(relocated.get(), equalTo(false));
        assertThat(shard.getActiveOperationsCount(), greaterThan(0));
        // ensure we only transition after pending operations completed
        assertFalse(shard.isRelocatedPrimary());
        // complete pending operations
        barrier.await();
        // complete recovery/relocation
        recoveryThread.join();
        // ensure relocated successfully once pending operations are done
        assertThat(relocated.get(), equalTo(true));
        assertTrue(shard.isRelocatedPrimary());
        assertThat(shard.getActiveOperationsCount(), equalTo(0));

        for (Thread indexThread : indexThreads) {
            indexThread.join();
        }

        closeShards(shard);
    }

    public void testRelocatedShardCanNotBeRevived() throws IOException, InterruptedException {
        final IndexShard shard = newStartedShard(true);
        final ShardRouting originalRouting = shard.routingEntry();
        IndexShardTestCase.updateRoutingEntry(shard, ShardRoutingHelper.relocate(originalRouting, "other_node"));
        shard.relocated(primaryContext -> {});
        expectThrows(IllegalIndexShardStateException.class, () -> IndexShardTestCase.updateRoutingEntry(shard, originalRouting));
        closeShards(shard);
    }

    public void testShardCanNotBeMarkedAsRelocatedIfRelocationCancelled() throws IOException {
        final IndexShard shard = newStartedShard(true);
        final ShardRouting originalRouting = shard.routingEntry();
        IndexShardTestCase.updateRoutingEntry(shard, ShardRoutingHelper.relocate(originalRouting, "other_node"));
        IndexShardTestCase.updateRoutingEntry(shard, originalRouting);
        expectThrows(IllegalIndexShardStateException.class, () ->  shard.relocated(primaryContext -> {}));
        closeShards(shard);
    }

    public void testRelocatedShardCanNotBeRevivedConcurrently() throws IOException, InterruptedException, BrokenBarrierException {
        final IndexShard shard = newStartedShard(true);
        final ShardRouting originalRouting = shard.routingEntry();
        IndexShardTestCase.updateRoutingEntry(shard, ShardRoutingHelper.relocate(originalRouting, "other_node"));
        CyclicBarrier cyclicBarrier = new CyclicBarrier(3);
        AtomicReference<Exception> relocationException = new AtomicReference<>();
        Thread relocationThread = new Thread(new AbstractRunnable() {
            @Override
            public void onFailure(Exception e) {
                relocationException.set(e);
            }

            @Override
            protected void doRun() throws Exception {
                cyclicBarrier.await();
                shard.relocated(primaryContext -> {});
            }
        });
        relocationThread.start();
        AtomicReference<Exception> cancellingException = new AtomicReference<>();
        Thread cancellingThread = new Thread(new AbstractRunnable() {
            @Override
            public void onFailure(Exception e) {
                cancellingException.set(e);
            }

            @Override
            protected void doRun() throws Exception {
                cyclicBarrier.await();
                IndexShardTestCase.updateRoutingEntry(shard, originalRouting);
            }
        });
        cancellingThread.start();
        cyclicBarrier.await();
        relocationThread.join();
        cancellingThread.join();
        if (shard.isRelocatedPrimary()) {
            logger.debug("shard was relocated successfully");
            assertThat(cancellingException.get(), instanceOf(IllegalIndexShardStateException.class));
            assertThat("current routing:" + shard.routingEntry(), shard.routingEntry().relocating(), equalTo(true));
            assertThat(relocationException.get(), nullValue());
        } else {
            logger.debug("shard relocation was cancelled");
            assertThat(relocationException.get(), instanceOf(IllegalIndexShardStateException.class));
            assertThat("current routing:" + shard.routingEntry(), shard.routingEntry().relocating(), equalTo(false));
            assertThat(cancellingException.get(), nullValue());

        }
        closeShards(shard);
    }

    public void testRecoverFromStoreWithOutOfOrderDelete() throws IOException {
        /*
         * The flow of this test:
         * - delete #1
         * - roll generation (to create gen 2)
         * - index #0
         * - index #3
         * - flush (commit point has max_seqno 3, and local checkpoint 1 -> points at gen 2, previous commit point is maintained)
         * - index #2
         * - index #5
         * - If flush and then recover from the existing store, delete #1 will be removed while index #0 is still retained and replayed.
         */
        final IndexShard shard = newStartedShard(false);
        shard.applyDeleteOperationOnReplica(1, 2, "_doc", "id");
        shard.getEngine().rollTranslogGeneration(); // isolate the delete in it's own generation
        shard.applyIndexOperationOnReplica(0, 1, IndexRequest.UNSET_AUTO_GENERATED_TIMESTAMP, false,
            SourceToParse.source(shard.shardId().getIndexName(), "_doc", "id", new BytesArray("{}"), XContentType.JSON));
        shard.applyIndexOperationOnReplica(3, 3, IndexRequest.UNSET_AUTO_GENERATED_TIMESTAMP, false,
            SourceToParse.source(shard.shardId().getIndexName(), "_doc", "id-3", new BytesArray("{}"), XContentType.JSON));
        // Flushing a new commit with local checkpoint=1 allows to skip the translog gen #1 in recovery.
        shard.flush(new FlushRequest().force(true).waitIfOngoing(true));
        shard.applyIndexOperationOnReplica(2, 3, IndexRequest.UNSET_AUTO_GENERATED_TIMESTAMP, false,
            SourceToParse.source(shard.shardId().getIndexName(), "_doc", "id-2", new BytesArray("{}"), XContentType.JSON));
        shard.applyIndexOperationOnReplica(5, 1, IndexRequest.UNSET_AUTO_GENERATED_TIMESTAMP, false,
            SourceToParse.source(shard.shardId().getIndexName(), "_doc", "id-5", new BytesArray("{}"), XContentType.JSON));

        final int translogOps;
        if (randomBoolean()) {
            // Advance the global checkpoint to remove the 1st commit; this shard will recover the 2nd commit.
            shard.updateGlobalCheckpointOnReplica(3, "test");
            logger.info("--> flushing shard");
            shard.flush(new FlushRequest().force(true).waitIfOngoing(true));
            translogOps = 4; // delete #1 won't be replayed.
        } else if (randomBoolean())  {
            shard.getEngine().rollTranslogGeneration();
            translogOps = 5;
        } else {
            translogOps = 5;
        }

        final ShardRouting replicaRouting = shard.routingEntry();
        IndexShard newShard = reinitShard(shard,
            newShardRouting(replicaRouting.shardId(), replicaRouting.currentNodeId(), true, ShardRoutingState.INITIALIZING,
                RecoverySource.StoreRecoverySource.EXISTING_STORE_INSTANCE));
        DiscoveryNode localNode = new DiscoveryNode("foo", buildNewFakeTransportAddress(), emptyMap(), emptySet(), Version.CURRENT);
        newShard.markAsRecovering("store", new RecoveryState(newShard.routingEntry(), localNode, null));
        assertTrue(newShard.recoverFromStore());
        assertEquals(translogOps, newShard.recoveryState().getTranslog().recoveredOperations());
        assertEquals(translogOps, newShard.recoveryState().getTranslog().totalOperations());
        assertEquals(translogOps, newShard.recoveryState().getTranslog().totalOperationsOnStart());
        assertEquals(100.0f, newShard.recoveryState().getTranslog().recoveredPercent(), 0.01f);
        updateRoutingEntry(newShard, ShardRoutingHelper.moveToStarted(newShard.routingEntry()));
        assertDocCount(newShard, 3);
        closeShards(newShard);
    }

    public void testRecoverFromStore() throws IOException {
        final IndexShard shard = newStartedShard(true);
        int totalOps = randomInt(10);
        int translogOps = totalOps;
        for (int i = 0; i < totalOps; i++) {
            indexDoc(shard, "_doc", Integer.toString(i));
        }
        if (randomBoolean()) {
            shard.updateLocalCheckpointForShard(shard.shardRouting.allocationId().getId(), totalOps - 1);
            flushShard(shard);
            translogOps = 0;
        }
        IndexShard newShard = reinitShard(shard);
        DiscoveryNode localNode = new DiscoveryNode("foo", buildNewFakeTransportAddress(), emptyMap(), emptySet(), Version.CURRENT);
        newShard.markAsRecovering("store", new RecoveryState(newShard.routingEntry(), localNode, null));
        assertTrue(newShard.recoverFromStore());
        assertEquals(translogOps, newShard.recoveryState().getTranslog().recoveredOperations());
        assertEquals(translogOps, newShard.recoveryState().getTranslog().totalOperations());
        assertEquals(translogOps, newShard.recoveryState().getTranslog().totalOperationsOnStart());
        assertEquals(100.0f, newShard.recoveryState().getTranslog().recoveredPercent(), 0.01f);
        IndexShardTestCase.updateRoutingEntry(newShard, newShard.routingEntry().moveToStarted());
        // check that local checkpoint of new primary is properly tracked after recovery
        assertThat(newShard.getLocalCheckpoint(), equalTo(totalOps - 1L));
        assertThat(newShard.getReplicationTracker().getTrackedLocalCheckpointForShard(newShard.routingEntry().allocationId().getId())
                .getLocalCheckpoint(), equalTo(totalOps - 1L));
        assertDocCount(newShard, totalOps);
        closeShards(newShard);
    }

    public void testPrimaryHandOffUpdatesLocalCheckpoint() throws IOException {
        final IndexShard primarySource = newStartedShard(true);
        int totalOps = randomInt(10);
        for (int i = 0; i < totalOps; i++) {
            indexDoc(primarySource, "_doc", Integer.toString(i));
        }
        IndexShardTestCase.updateRoutingEntry(primarySource, primarySource.routingEntry().relocate(randomAlphaOfLength(10), -1));
        final IndexShard primaryTarget = newShard(primarySource.routingEntry().getTargetRelocatingShard());
        updateMappings(primaryTarget, primarySource.indexSettings().getIndexMetaData());
        recoverReplica(primaryTarget, primarySource, true);

        // check that local checkpoint of new primary is properly tracked after primary relocation
        assertThat(primaryTarget.getLocalCheckpoint(), equalTo(totalOps - 1L));
        assertThat(primaryTarget.getReplicationTracker().getTrackedLocalCheckpointForShard(
            primaryTarget.routingEntry().allocationId().getId()).getLocalCheckpoint(), equalTo(totalOps - 1L));
        assertDocCount(primaryTarget, totalOps);
        closeShards(primarySource, primaryTarget);
    }

    /* This test just verifies that we fill up local checkpoint up to max seen seqID on primary recovery */
    public void testRecoverFromStoreWithNoOps() throws IOException {
        final IndexShard shard = newStartedShard(true);
        indexDoc(shard, "_doc", "0");
        Engine.IndexResult test = indexDoc(shard, "_doc", "1");
        // start a replica shard and index the second doc
        final IndexShard otherShard = newStartedShard(false);
        updateMappings(otherShard, shard.indexSettings().getIndexMetaData());
        SourceToParse sourceToParse = SourceToParse.source(shard.shardId().getIndexName(), "_doc", "1",
            new BytesArray("{}"), XContentType.JSON);
        otherShard.applyIndexOperationOnReplica(1, 1, IndexRequest.UNSET_AUTO_GENERATED_TIMESTAMP, false, sourceToParse);

        final ShardRouting primaryShardRouting = shard.routingEntry();
        IndexShard newShard = reinitShard(otherShard, ShardRoutingHelper.initWithSameId(primaryShardRouting,
            RecoverySource.StoreRecoverySource.EXISTING_STORE_INSTANCE));
        DiscoveryNode localNode = new DiscoveryNode("foo", buildNewFakeTransportAddress(), emptyMap(), emptySet(), Version.CURRENT);
        newShard.markAsRecovering("store", new RecoveryState(newShard.routingEntry(), localNode, null));
        assertTrue(newShard.recoverFromStore());
        assertEquals(1, newShard.recoveryState().getTranslog().recoveredOperations());
        assertEquals(1, newShard.recoveryState().getTranslog().totalOperations());
        assertEquals(1, newShard.recoveryState().getTranslog().totalOperationsOnStart());
        assertEquals(100.0f, newShard.recoveryState().getTranslog().recoveredPercent(), 0.01f);
        try (Translog.Snapshot snapshot = getTranslog(newShard).newSnapshot()) {
            Translog.Operation operation;
            int numNoops = 0;
            while ((operation = snapshot.next()) != null) {
                if (operation.opType() == Translog.Operation.Type.NO_OP) {
                    numNoops++;
                    assertEquals(newShard.getPendingPrimaryTerm(), operation.primaryTerm());
                    assertEquals(0, operation.seqNo());
                }
            }
            assertEquals(1, numNoops);
        }
        IndexShardTestCase.updateRoutingEntry(newShard, newShard.routingEntry().moveToStarted());
        assertDocCount(newShard, 1);
        assertDocCount(shard, 2);

        for (int i = 0; i < 2; i++) {
            newShard = reinitShard(newShard, ShardRoutingHelper.initWithSameId(primaryShardRouting,
                RecoverySource.StoreRecoverySource.EXISTING_STORE_INSTANCE));
            newShard.markAsRecovering("store", new RecoveryState(newShard.routingEntry(), localNode, null));
            assertTrue(newShard.recoverFromStore());
            try (Translog.Snapshot snapshot = getTranslog(newShard).newSnapshot()) {
                assertThat(snapshot.totalOperations(), equalTo(2));
            }
        }
        closeShards(newShard, shard);
    }

    public void testRecoverFromCleanStore() throws IOException {
        final IndexShard shard = newStartedShard(true);
        indexDoc(shard, "_doc", "0");
        if (randomBoolean()) {
            flushShard(shard);
        }
        final ShardRouting shardRouting = shard.routingEntry();
        IndexShard newShard = reinitShard(shard,
            ShardRoutingHelper.initWithSameId(shardRouting, RecoverySource.StoreRecoverySource.EMPTY_STORE_INSTANCE)
        );

        DiscoveryNode localNode = new DiscoveryNode("foo", buildNewFakeTransportAddress(), emptyMap(), emptySet(), Version.CURRENT);
        newShard.markAsRecovering("store", new RecoveryState(newShard.routingEntry(), localNode, null));
        assertTrue(newShard.recoverFromStore());
        assertEquals(0, newShard.recoveryState().getTranslog().recoveredOperations());
        assertEquals(0, newShard.recoveryState().getTranslog().totalOperations());
        assertEquals(0, newShard.recoveryState().getTranslog().totalOperationsOnStart());
        assertEquals(100.0f, newShard.recoveryState().getTranslog().recoveredPercent(), 0.01f);
        IndexShardTestCase.updateRoutingEntry(newShard, newShard.routingEntry().moveToStarted());
        assertDocCount(newShard, 0);
        closeShards(newShard);
    }

    public void testFailIfIndexNotPresentInRecoverFromStore() throws Exception {
        final IndexShard shard = newStartedShard(true);
        indexDoc(shard, "_doc", "0");
        if (randomBoolean()) {
            flushShard(shard);
        }

        Store store = shard.store();
        store.incRef();
        closeShards(shard);
        cleanLuceneIndex(store.directory());
        store.decRef();
        IndexShard newShard = reinitShard(shard);
        DiscoveryNode localNode = new DiscoveryNode("foo", buildNewFakeTransportAddress(), emptyMap(), emptySet(), Version.CURRENT);
        ShardRouting routing = newShard.routingEntry();
        newShard.markAsRecovering("store", new RecoveryState(routing, localNode, null));
        try {
            newShard.recoverFromStore();
            fail("index not there!");
        } catch (IndexShardRecoveryException ex) {
            assertTrue(ex.getMessage().contains("failed to fetch index version after copying it over"));
        }

        routing = ShardRoutingHelper.moveToUnassigned(routing, new UnassignedInfo(UnassignedInfo.Reason.INDEX_CREATED, "because I say so"));
        routing = ShardRoutingHelper.initialize(routing, newShard.routingEntry().currentNodeId());
        assertTrue("it's already recovering, we should ignore new ones", newShard.ignoreRecoveryAttempt());
        try {
            newShard.markAsRecovering("store", new RecoveryState(routing, localNode, null));
            fail("we are already recovering, can't mark again");
        } catch (IllegalIndexShardStateException e) {
            // OK!
        }

        newShard = reinitShard(newShard,
            ShardRoutingHelper.initWithSameId(routing, RecoverySource.StoreRecoverySource.EMPTY_STORE_INSTANCE));
        newShard.markAsRecovering("store", new RecoveryState(newShard.routingEntry(), localNode, null));
        assertTrue("recover even if there is nothing to recover", newShard.recoverFromStore());

        IndexShardTestCase.updateRoutingEntry(newShard, newShard.routingEntry().moveToStarted());
        assertDocCount(newShard, 0);
        // we can't issue this request through a client because of the inconsistencies we created with the cluster state
        // doing it directly instead
        indexDoc(newShard, "_doc", "0");
        newShard.refresh("test");
        assertDocCount(newShard, 1);

        closeShards(newShard);
    }

    public void testRecoverFromStoreRemoveStaleOperations() throws Exception {
        final IndexShard shard = newStartedShard(false);
        final String indexName = shard.shardId().getIndexName();
        // Index #0, index #1
        shard.applyIndexOperationOnReplica(0, 1, IndexRequest.UNSET_AUTO_GENERATED_TIMESTAMP, false,
            SourceToParse.source(indexName, "_doc", "doc-0", new BytesArray("{}"), XContentType.JSON));
        flushShard(shard);
        shard.updateGlobalCheckpointOnReplica(0, "test"); // stick the global checkpoint here.
        shard.applyIndexOperationOnReplica(1, 1, IndexRequest.UNSET_AUTO_GENERATED_TIMESTAMP, false,
            SourceToParse.source(indexName, "_doc", "doc-1", new BytesArray("{}"), XContentType.JSON));
        flushShard(shard);
        assertThat(getShardDocUIDs(shard), containsInAnyOrder("doc-0", "doc-1"));
        // This test tries to assert that a store recovery recovers from the safe commit the replays only valid translog operations.
        // Here we try to put stale operations which is no longer possible since we rollback on a primary fail-over.
        shard.pendingPrimaryTerm += 1; // primary fail-over without rollback
        shard.markSeqNoAsNoop(1, "test");
        shard.applyIndexOperationOnReplica(2, 1, IndexRequest.UNSET_AUTO_GENERATED_TIMESTAMP, false,
            SourceToParse.source(indexName, "_doc", "doc-2", new BytesArray("{}"), XContentType.JSON));
        flushShard(shard);
        assertThat(getShardDocUIDs(shard), containsInAnyOrder("doc-0", "doc-1", "doc-2"));
        // Recovering from store should discard doc #1
        final ShardRouting replicaRouting = shard.routingEntry();
        IndexShard newShard = reinitShard(shard,
            newShardRouting(replicaRouting.shardId(), replicaRouting.currentNodeId(), true, ShardRoutingState.INITIALIZING,
                RecoverySource.StoreRecoverySource.EXISTING_STORE_INSTANCE));
        newShard.pendingPrimaryTerm++;
        newShard.operationPrimaryTerm++;
        DiscoveryNode localNode = new DiscoveryNode("foo", buildNewFakeTransportAddress(), emptyMap(), emptySet(), Version.CURRENT);
        newShard.markAsRecovering("store", new RecoveryState(newShard.routingEntry(), localNode, null));
        assertTrue(newShard.recoverFromStore());
        assertThat(getShardDocUIDs(newShard), containsInAnyOrder("doc-0", "doc-2"));
        closeShards(newShard);
    }

    public void testRecoveryFailsAfterMovingToRelocatedState() throws InterruptedException, IOException {
        final IndexShard shard = newStartedShard(true);
        ShardRouting origRouting = shard.routingEntry();
        assertThat(shard.state(), equalTo(IndexShardState.STARTED));
        ShardRouting inRecoveryRouting = ShardRoutingHelper.relocate(origRouting, "some_node");
        IndexShardTestCase.updateRoutingEntry(shard, inRecoveryRouting);
        shard.relocated(primaryContext -> {});
        assertTrue(shard.isRelocatedPrimary());
        try {
            IndexShardTestCase.updateRoutingEntry(shard, origRouting);
            fail("Expected IndexShardRelocatedException");
        } catch (IndexShardRelocatedException expected) {
        }

        closeShards(shard);
    }

    public void testRestoreShard() throws IOException {
        final IndexShard source = newStartedShard(true);
        IndexShard target = newStartedShard(true);

        indexDoc(source, "_doc", "0");
        if (randomBoolean()) {
            source.refresh("test");
        }
        indexDoc(target, "_doc", "1");
        target.refresh("test");
        assertDocs(target, "1");
        flushShard(source); // only flush source
        ShardRouting routing = ShardRoutingHelper.initWithSameId(target.routingEntry(),
            RecoverySource.StoreRecoverySource.EXISTING_STORE_INSTANCE);
        final Snapshot snapshot = new Snapshot("foo", new SnapshotId("bar", UUIDs.randomBase64UUID()));
        routing = ShardRoutingHelper.newWithRestoreSource(routing,
            new RecoverySource.SnapshotRecoverySource(snapshot, Version.CURRENT, "test"));
        target = reinitShard(target, routing);
        Store sourceStore = source.store();
        Store targetStore = target.store();

        DiscoveryNode localNode = new DiscoveryNode("foo", buildNewFakeTransportAddress(), emptyMap(), emptySet(), Version.CURRENT);
        target.markAsRecovering("store", new RecoveryState(routing, localNode, null));
        assertTrue(target.restoreFromRepository(new RestoreOnlyRepository("test") {
            @Override
            public void restoreShard(IndexShard shard, SnapshotId snapshotId, Version version, IndexId indexId, ShardId snapshotShardId,
                                     RecoveryState recoveryState) {
                try {
                    cleanLuceneIndex(targetStore.directory());
                    for (String file : sourceStore.directory().listAll()) {
                        if (file.equals("write.lock") || file.startsWith("extra")) {
                            continue;
                        }
                        targetStore.directory().copyFrom(sourceStore.directory(), file, file, IOContext.DEFAULT);
                    }
                } catch (Exception ex) {
                    throw new RuntimeException(ex);
                }
            }
        }));
        assertThat(target.getLocalCheckpoint(), equalTo(0L));
        assertThat(target.seqNoStats().getMaxSeqNo(), equalTo(0L));
        assertThat(target.getReplicationTracker().getGlobalCheckpoint(), equalTo(0L));
        IndexShardTestCase.updateRoutingEntry(target, routing.moveToStarted());
        assertThat(target.getReplicationTracker().getTrackedLocalCheckpointForShard(
            target.routingEntry().allocationId().getId()).getLocalCheckpoint(), equalTo(0L));

        assertDocs(target, "0");

        closeShards(source, target);
    }

    public void testSearcherWrapperIsUsed() throws IOException {
        IndexShard shard = newStartedShard(true);
        indexDoc(shard, "_doc", "0", "{\"foo\" : \"bar\"}");
        indexDoc(shard, "_doc", "1", "{\"foobar\" : \"bar\"}");
        shard.refresh("test");

        try (Engine.GetResult getResult = shard
                .get(new Engine.Get(false, false, "test", "1", new Term(IdFieldMapper.NAME, Uid.encodeId("1"))))) {
            assertTrue(getResult.exists());
            assertNotNull(getResult.searcher());
        }
        try (Engine.Searcher searcher = shard.acquireSearcher("test")) {
            TopDocs search = searcher.searcher().search(new TermQuery(new Term("foo", "bar")), 10);
            assertEquals(search.totalHits, 1);
            search = searcher.searcher().search(new TermQuery(new Term("foobar", "bar")), 10);
            assertEquals(search.totalHits, 1);
        }
        IndexSearcherWrapper wrapper = new IndexSearcherWrapper() {
            @Override
            public DirectoryReader wrap(DirectoryReader reader) throws IOException {
                return new FieldMaskingReader("foo", reader);
            }

            @Override
            public IndexSearcher wrap(IndexSearcher searcher) throws EngineException {
                return searcher;
            }
        };
        closeShards(shard);
        IndexShard newShard = newShard(
                ShardRoutingHelper.initWithSameId(shard.routingEntry(), RecoverySource.StoreRecoverySource.EXISTING_STORE_INSTANCE),
                shard.shardPath(),
                shard.indexSettings().getIndexMetaData(),
                null,
                wrapper,
                new InternalEngineFactory(),
                () -> {},
                EMPTY_EVENT_LISTENER);

        recoverShardFromStore(newShard);

        try (Engine.Searcher searcher = newShard.acquireSearcher("test")) {
            TopDocs search = searcher.searcher().search(new TermQuery(new Term("foo", "bar")), 10);
            assertEquals(search.totalHits, 0);
            search = searcher.searcher().search(new TermQuery(new Term("foobar", "bar")), 10);
            assertEquals(search.totalHits, 1);
        }
        try (Engine.GetResult getResult = newShard
                .get(new Engine.Get(false, false, "test", "1", new Term(IdFieldMapper.NAME, Uid.encodeId("1"))))) {
            assertTrue(getResult.exists());
            assertNotNull(getResult.searcher()); // make sure get uses the wrapped reader
            assertTrue(getResult.searcher().reader() instanceof FieldMaskingReader);
        }

        closeShards(newShard);
    }

    public void testSearcherWrapperWorksWithGlobalOrdinals() throws IOException {
        IndexSearcherWrapper wrapper = new IndexSearcherWrapper() {
            @Override
            public DirectoryReader wrap(DirectoryReader reader) throws IOException {
                return new FieldMaskingReader("foo", reader);
            }

            @Override
            public IndexSearcher wrap(IndexSearcher searcher) throws EngineException {
                return searcher;
            }
        };

        Settings settings = Settings.builder().put(IndexMetaData.SETTING_VERSION_CREATED, Version.CURRENT)
            .put(IndexMetaData.SETTING_NUMBER_OF_REPLICAS, 0)
            .put(IndexMetaData.SETTING_NUMBER_OF_SHARDS, 1)
            .build();
        IndexMetaData metaData = IndexMetaData.builder("test")
            .putMapping("_doc", "{ \"properties\": { \"foo\":  { \"type\": \"text\", \"fielddata\": true }}}")
            .settings(settings)
            .primaryTerm(0, 1).build();
        IndexShard shard = newShard(new ShardId(metaData.getIndex(), 0), true, "n1", metaData, wrapper);
        recoverShardFromStore(shard);
        indexDoc(shard, "_doc", "0", "{\"foo\" : \"bar\"}");
        shard.refresh("created segment 1");
        indexDoc(shard, "_doc", "1", "{\"foobar\" : \"bar\"}");
        shard.refresh("created segment 2");

        // test global ordinals are evicted
        MappedFieldType foo = shard.mapperService().fullName("foo");
        IndicesFieldDataCache indicesFieldDataCache = new IndicesFieldDataCache(shard.indexSettings.getNodeSettings(),
            new IndexFieldDataCache.Listener() {});
        IndexFieldDataService indexFieldDataService = new IndexFieldDataService(shard.indexSettings, indicesFieldDataCache,
            new NoneCircuitBreakerService(), shard.mapperService());
        IndexFieldData.Global ifd = indexFieldDataService.getForField(foo);
        FieldDataStats before = shard.fieldData().stats("foo");
        assertThat(before.getMemorySizeInBytes(), equalTo(0L));
        FieldDataStats after = null;
        try (Engine.Searcher searcher = shard.acquireSearcher("test")) {
            assertThat("we have to have more than one segment", searcher.getDirectoryReader().leaves().size(), greaterThan(1));
            ifd.loadGlobal(searcher.getDirectoryReader());
            after = shard.fieldData().stats("foo");
            assertEquals(after.getEvictions(), before.getEvictions());
            // If a field doesn't exist an empty IndexFieldData is returned and that isn't cached:
            assertThat(after.getMemorySizeInBytes(), equalTo(0L));
        }
        assertEquals(shard.fieldData().stats("foo").getEvictions(), before.getEvictions());
        assertEquals(shard.fieldData().stats("foo").getMemorySizeInBytes(), after.getMemorySizeInBytes());
        shard.flush(new FlushRequest().force(true).waitIfOngoing(true));
        shard.refresh("test");
        assertEquals(shard.fieldData().stats("foo").getMemorySizeInBytes(), before.getMemorySizeInBytes());
        assertEquals(shard.fieldData().stats("foo").getEvictions(), before.getEvictions());

        closeShards(shard);
    }

    public void testIndexingOperationListenersIsInvokedOnRecovery() throws IOException {
        IndexShard shard = newStartedShard(true);
        indexDoc(shard, "_doc", "0", "{\"foo\" : \"bar\"}");
        deleteDoc(shard, "_doc", "0");
        indexDoc(shard, "_doc", "1", "{\"foo\" : \"bar\"}");
        shard.refresh("test");

        final AtomicInteger preIndex = new AtomicInteger();
        final AtomicInteger postIndex = new AtomicInteger();
        final AtomicInteger preDelete = new AtomicInteger();
        final AtomicInteger postDelete = new AtomicInteger();
        IndexingOperationListener listener = new IndexingOperationListener() {
            @Override
            public Engine.Index preIndex(ShardId shardId, Engine.Index operation) {
                preIndex.incrementAndGet();
                return operation;
            }

            @Override
            public void postIndex(ShardId shardId, Engine.Index index, Engine.IndexResult result) {
                postIndex.incrementAndGet();
            }

            @Override
            public Engine.Delete preDelete(ShardId shardId, Engine.Delete delete) {
                preDelete.incrementAndGet();
                return delete;
            }

            @Override
            public void postDelete(ShardId shardId, Engine.Delete delete, Engine.DeleteResult result) {
                postDelete.incrementAndGet();

            }
        };
        final IndexShard newShard = reinitShard(shard, listener);
        recoverShardFromStore(newShard);
        IndexingStats indexingStats = newShard.indexingStats();
        // ensure we are not influencing the indexing stats
        assertEquals(0, indexingStats.getTotal().getDeleteCount());
        assertEquals(0, indexingStats.getTotal().getDeleteCurrent());
        assertEquals(0, indexingStats.getTotal().getIndexCount());
        assertEquals(0, indexingStats.getTotal().getIndexCurrent());
        assertEquals(0, indexingStats.getTotal().getIndexFailedCount());
        assertEquals(2, preIndex.get());
        assertEquals(2, postIndex.get());
        assertEquals(1, preDelete.get());
        assertEquals(1, postDelete.get());

        closeShards(newShard);
    }

    public void testSearchIsReleaseIfWrapperFails() throws IOException {
        IndexShard shard = newStartedShard(true);
        indexDoc(shard, "_doc", "0", "{\"foo\" : \"bar\"}");
        shard.refresh("test");
        IndexSearcherWrapper wrapper = new IndexSearcherWrapper() {
            @Override
            public DirectoryReader wrap(DirectoryReader reader) throws IOException {
                throw new RuntimeException("boom");
            }

            @Override
            public IndexSearcher wrap(IndexSearcher searcher) throws EngineException {
                return searcher;
            }
        };

        closeShards(shard);
        IndexShard newShard = newShard(
                ShardRoutingHelper.initWithSameId(shard.routingEntry(), RecoverySource.StoreRecoverySource.EXISTING_STORE_INSTANCE),
                shard.shardPath(),
                shard.indexSettings().getIndexMetaData(),
                null,
                wrapper,
                new InternalEngineFactory(),
                () -> {},
                EMPTY_EVENT_LISTENER);

        recoverShardFromStore(newShard);

        try {
            newShard.acquireSearcher("test");
            fail("exception expected");
        } catch (RuntimeException ex) {
            //
        }
        closeShards(newShard);
    }

    public void testTranslogRecoverySyncsTranslog() throws IOException {
        Settings settings = Settings.builder().put(IndexMetaData.SETTING_VERSION_CREATED, Version.CURRENT)
            .put(IndexMetaData.SETTING_NUMBER_OF_REPLICAS, 1)
            .put(IndexMetaData.SETTING_NUMBER_OF_SHARDS, 1)
            .build();
        IndexMetaData metaData = IndexMetaData.builder("test")
            .putMapping("_doc", "{ \"properties\": { \"foo\":  { \"type\": \"text\"}}}")
            .settings(settings)
            .primaryTerm(0, 1).build();
        IndexShard primary = newShard(new ShardId(metaData.getIndex(), 0), true, "n1", metaData, null);
        recoverShardFromStore(primary);

        indexDoc(primary, "_doc", "0", "{\"foo\" : \"bar\"}");
        IndexShard replica = newShard(primary.shardId(), false, "n2", metaData, null);
        recoverReplica(replica, primary, (shard, discoveryNode) ->
            new RecoveryTarget(shard, discoveryNode, recoveryListener, aLong -> {
            }) {
                @Override
                public long indexTranslogOperations(List<Translog.Operation> operations, int totalTranslogOps) throws IOException {
                    final long localCheckpoint = super.indexTranslogOperations(operations, totalTranslogOps);
                    assertFalse(replica.isSyncNeeded());
                    return localCheckpoint;
                }
            }, true, true);

        closeShards(primary, replica);
    }

    public void testRecoverFromTranslog() throws IOException {
        Settings settings = Settings.builder().put(IndexMetaData.SETTING_VERSION_CREATED, Version.CURRENT)
            .put(IndexMetaData.SETTING_NUMBER_OF_REPLICAS, 1)
            .put(IndexMetaData.SETTING_NUMBER_OF_SHARDS, 1)
            .build();
        IndexMetaData metaData = IndexMetaData.builder("test")
            .putMapping("_doc", "{ \"properties\": { \"foo\":  { \"type\": \"text\"}}}")
            .settings(settings)
            .primaryTerm(0, randomLongBetween(1, Long.MAX_VALUE)).build();
        IndexShard primary = newShard(new ShardId(metaData.getIndex(), 0), true, "n1", metaData, null);
        List<Translog.Operation> operations = new ArrayList<>();
        int numTotalEntries = randomIntBetween(0, 10);
        int numCorruptEntries = 0;
        for (int i = 0; i < numTotalEntries; i++) {
            if (randomBoolean()) {
                operations.add(new Translog.Index("_doc", "1", 0, primary.getPendingPrimaryTerm(), 1,
                    "{\"foo\" : \"bar\"}".getBytes(Charset.forName("UTF-8")), null, -1));
            } else {
                // corrupt entry
                operations.add(new Translog.Index("_doc", "2", 1,  primary.getPendingPrimaryTerm(), 1,
                    "{\"foo\" : \"bar}".getBytes(Charset.forName("UTF-8")), null, -1));
                numCorruptEntries++;
            }
        }

        Iterator<Translog.Operation> iterator = operations.iterator();
        Translog.Snapshot snapshot = new Translog.Snapshot() {

            @Override
            public void close() {

            }

            @Override
            public int totalOperations() {
                return numTotalEntries;
            }

            @Override
            public Translog.Operation next() throws IOException {
                return iterator.hasNext() ? iterator.next() : null;
            }
        };
        primary.markAsRecovering("store", new RecoveryState(primary.routingEntry(),
            getFakeDiscoNode(primary.routingEntry().currentNodeId()),
            null));
        primary.recoverFromStore();

        primary.state = IndexShardState.RECOVERING; // translog recovery on the next line would otherwise fail as we are in POST_RECOVERY
        primary.runTranslogRecovery(primary.getEngine(), snapshot);
        assertThat(primary.recoveryState().getTranslog().totalOperationsOnStart(), equalTo(numTotalEntries));
        assertThat(primary.recoveryState().getTranslog().totalOperations(), equalTo(numTotalEntries));
        assertThat(primary.recoveryState().getTranslog().recoveredOperations(), equalTo(numTotalEntries - numCorruptEntries));

        closeShards(primary);
    }

    public void testShardActiveDuringInternalRecovery() throws IOException {
        IndexShard shard = newStartedShard(true);
        indexDoc(shard, "_doc", "0");
        shard = reinitShard(shard);
        DiscoveryNode localNode = new DiscoveryNode("foo", buildNewFakeTransportAddress(), emptyMap(), emptySet(), Version.CURRENT);
        shard.markAsRecovering("for testing", new RecoveryState(shard.routingEntry(), localNode, null));
        // Shard is still inactive since we haven't started recovering yet
        assertFalse(shard.isActive());
        shard.prepareForIndexRecovery();
        // Shard is still inactive since we haven't started recovering yet
        assertFalse(shard.isActive());
        shard.openEngineAndRecoverFromTranslog();
        // Shard should now be active since we did recover:
        assertTrue(shard.isActive());
        closeShards(shard);
    }

    public void testShardActiveDuringPeerRecovery() throws IOException {
        Settings settings = Settings.builder().put(IndexMetaData.SETTING_VERSION_CREATED, Version.CURRENT)
            .put(IndexMetaData.SETTING_NUMBER_OF_REPLICAS, 1)
            .put(IndexMetaData.SETTING_NUMBER_OF_SHARDS, 1)
            .build();
        IndexMetaData metaData = IndexMetaData.builder("test")
            .putMapping("_doc", "{ \"properties\": { \"foo\":  { \"type\": \"text\"}}}")
            .settings(settings)
            .primaryTerm(0, 1).build();
        IndexShard primary = newShard(new ShardId(metaData.getIndex(), 0), true, "n1", metaData, null);
        recoverShardFromStore(primary);

        indexDoc(primary, "_doc", "0", "{\"foo\" : \"bar\"}");
        IndexShard replica = newShard(primary.shardId(), false, "n2", metaData, null);
        DiscoveryNode localNode = new DiscoveryNode("foo", buildNewFakeTransportAddress(), emptyMap(), emptySet(), Version.CURRENT);
        replica.markAsRecovering("for testing", new RecoveryState(replica.routingEntry(), localNode, localNode));
        // Shard is still inactive since we haven't started recovering yet
        assertFalse(replica.isActive());
        recoverReplica(replica, primary, (shard, discoveryNode) ->
            new RecoveryTarget(shard, discoveryNode, recoveryListener, aLong -> {
            }) {
                @Override
                public long indexTranslogOperations(List<Translog.Operation> operations, int totalTranslogOps) throws IOException {
                    final long localCheckpoint = super.indexTranslogOperations(operations, totalTranslogOps);
                    // Shard should now be active since we did recover:
                    assertTrue(replica.isActive());
                    return localCheckpoint;
                }
            }, false, true);

        closeShards(primary, replica);
    }

    public void testRefreshListenersDuringPeerRecovery() throws IOException {
        Settings settings = Settings.builder().put(IndexMetaData.SETTING_VERSION_CREATED, Version.CURRENT)
            .put(IndexMetaData.SETTING_NUMBER_OF_REPLICAS, 1)
            .put(IndexMetaData.SETTING_NUMBER_OF_SHARDS, 1)
            .build();
        IndexMetaData metaData = IndexMetaData.builder("test")
            .putMapping("_doc", "{ \"properties\": { \"foo\":  { \"type\": \"text\"}}}")
            .settings(settings)
            .primaryTerm(0, 1).build();
        IndexShard primary = newShard(new ShardId(metaData.getIndex(), 0), true, "n1", metaData, null);
        recoverShardFromStore(primary);

        indexDoc(primary, "_doc", "0", "{\"foo\" : \"bar\"}");
        Consumer<IndexShard> assertListenerCalled = shard -> {
            AtomicBoolean called = new AtomicBoolean();
            shard.addRefreshListener(null, b -> {
                assertFalse(b);
                called.set(true);
            });
            assertTrue(called.get());
        };
        IndexShard replica = newShard(primary.shardId(), false, "n2", metaData, null);
        DiscoveryNode localNode = new DiscoveryNode("foo", buildNewFakeTransportAddress(), emptyMap(), emptySet(), Version.CURRENT);
        replica.markAsRecovering("for testing", new RecoveryState(replica.routingEntry(), localNode, localNode));
        assertListenerCalled.accept(replica);
        recoverReplica(replica, primary, (shard, discoveryNode) ->
            new RecoveryTarget(shard, discoveryNode, recoveryListener, aLong -> {
            }) {
            // we're only checking that listeners are called when the engine is open, before there is no point
                @Override
                public void prepareForTranslogOperations(boolean fileBasedRecovery, int totalTranslogOps) throws IOException {
                    super.prepareForTranslogOperations(fileBasedRecovery, totalTranslogOps);
                    assertListenerCalled.accept(replica);
                }

                @Override
                public long indexTranslogOperations(List<Translog.Operation> operations, int totalTranslogOps) throws IOException {
                    final long localCheckpoint = super.indexTranslogOperations(operations, totalTranslogOps);
                    assertListenerCalled.accept(replica);
                    return localCheckpoint;
                }

                @Override
                public void finalizeRecovery(long globalCheckpoint) throws IOException {
                    super.finalizeRecovery(globalCheckpoint);
                    assertListenerCalled.accept(replica);
                }
            }, false, true);

        closeShards(primary, replica);
    }

    public void testRecoverFromLocalShard() throws IOException {
        Settings settings = Settings.builder().put(IndexMetaData.SETTING_VERSION_CREATED, Version.CURRENT)
            .put(IndexMetaData.SETTING_NUMBER_OF_REPLICAS, 1)
            .put(IndexMetaData.SETTING_NUMBER_OF_SHARDS, 1)
            .build();
        IndexMetaData metaData = IndexMetaData.builder("source")
            .putMapping("_doc", "{ \"properties\": { \"foo\":  { \"type\": \"text\"}}}")
            .settings(settings)
            .primaryTerm(0, 1).build();

        IndexShard sourceShard = newShard(new ShardId(metaData.getIndex(), 0), true, "n1", metaData, null);
        recoverShardFromStore(sourceShard);

        indexDoc(sourceShard, "_doc", "0", "{\"foo\" : \"bar\"}");
        indexDoc(sourceShard, "_doc", "1", "{\"foo\" : \"bar\"}");
        sourceShard.refresh("test");


        ShardRouting targetRouting = newShardRouting(new ShardId("index_1", "index_1", 0), "n1", true,
            ShardRoutingState.INITIALIZING, RecoverySource.LocalShardsRecoverySource.INSTANCE);

        final IndexShard targetShard;
        DiscoveryNode localNode = new DiscoveryNode("foo", buildNewFakeTransportAddress(), emptyMap(), emptySet(), Version.CURRENT);
        Map<String, MappingMetaData> requestedMappingUpdates = ConcurrentCollections.newConcurrentMap();
        {
            targetShard = newShard(targetRouting);
            targetShard.markAsRecovering("store", new RecoveryState(targetShard.routingEntry(), localNode, null));

            BiConsumer<String, MappingMetaData> mappingConsumer = (type, mapping) -> {
                assertNull(requestedMappingUpdates.put(type, mapping));
            };

            final IndexShard differentIndex = newShard(new ShardId("index_2", "index_2", 0), true);
            recoverShardFromStore(differentIndex);
            expectThrows(IllegalArgumentException.class, () -> {
                targetShard.recoverFromLocalShards(mappingConsumer, Arrays.asList(sourceShard, differentIndex));
            });
            closeShards(differentIndex);

            assertTrue(targetShard.recoverFromLocalShards(mappingConsumer, Arrays.asList(sourceShard)));
            RecoveryState recoveryState = targetShard.recoveryState();
            assertEquals(RecoveryState.Stage.DONE, recoveryState.getStage());
            assertTrue(recoveryState.getIndex().fileDetails().size() > 0);
            for (RecoveryState.File file : recoveryState.getIndex().fileDetails()) {
                if (file.reused()) {
                    assertEquals(file.recovered(), 0);
                } else {
                    assertEquals(file.recovered(), file.length());
                }
            }
            // check that local checkpoint of new primary is properly tracked after recovery
            assertThat(targetShard.getLocalCheckpoint(), equalTo(1L));
            assertThat(targetShard.getReplicationTracker().getGlobalCheckpoint(), equalTo(1L));
            IndexShardTestCase.updateRoutingEntry(targetShard, ShardRoutingHelper.moveToStarted(targetShard.routingEntry()));
            assertThat(targetShard.getReplicationTracker().getTrackedLocalCheckpointForShard(
                targetShard.routingEntry().allocationId().getId()).getLocalCheckpoint(), equalTo(1L));
            assertDocCount(targetShard, 2);
        }
        // now check that it's persistent ie. that the added shards are committed
        {
            final IndexShard newShard = reinitShard(targetShard);
            recoverShardFromStore(newShard);
            assertDocCount(newShard, 2);
            closeShards(newShard);
        }

        assertThat(requestedMappingUpdates, hasKey("_doc"));
        assertThat(requestedMappingUpdates.get("_doc").get().source().string(), equalTo("{\"properties\":{\"foo\":{\"type\":\"text\"}}}"));

        closeShards(sourceShard, targetShard);
    }

    public void testDocStats() throws IOException, InterruptedException {
        IndexShard indexShard = null;
        try {
            indexShard = newStartedShard(
                Settings.builder().put(IndexSettings.INDEX_SOFT_DELETES_RETENTION_OPERATIONS_SETTING.getKey(), 0).build());
            final long numDocs = randomIntBetween(2, 32); // at least two documents so we have docs to delete
            final long numDocsToDelete = randomLongBetween(1, numDocs);
            for (int i = 0; i < numDocs; i++) {
                final String id = Integer.toString(i);
                indexDoc(indexShard, "_doc", id);
            }
            if (randomBoolean()) {
                indexShard.refresh("test");
            } else {
                indexShard.flush(new FlushRequest());
            }
            {
                final DocsStats docsStats = indexShard.docStats();
                assertThat(docsStats.getCount(), equalTo(numDocs));
                try (Engine.Searcher searcher = indexShard.acquireSearcher("test")) {
                    assertTrue(searcher.reader().numDocs() <= docsStats.getCount());
                }
                assertThat(docsStats.getDeleted(), equalTo(0L));
                assertThat(docsStats.getAverageSizeInBytes(), greaterThan(0L));
            }

            final List<Integer> ids = randomSubsetOf(
                Math.toIntExact(numDocsToDelete),
                IntStream.range(0, Math.toIntExact(numDocs)).boxed().collect(Collectors.toList()));
            for (final Integer i : ids) {
                final String id = Integer.toString(i);
                deleteDoc(indexShard, "_doc", id);
                indexDoc(indexShard, "_doc", id);
            }
            // Need to update and sync the global checkpoint as the soft-deletes retention MergePolicy depends on it.
            if (indexShard.indexSettings.isSoftDeleteEnabled()) {
                if (indexShard.routingEntry().primary()) {
                    indexShard.updateGlobalCheckpointForShard(indexShard.routingEntry().allocationId().getId(),
                        indexShard.getLocalCheckpoint());
                } else {
                    indexShard.updateGlobalCheckpointOnReplica(indexShard.getLocalCheckpoint(), "test");
                }
                indexShard.sync();
            }
            // flush the buffered deletes
            final FlushRequest flushRequest = new FlushRequest();
            flushRequest.force(false);
            flushRequest.waitIfOngoing(false);
            indexShard.flush(flushRequest);

            if (randomBoolean()) {
                indexShard.refresh("test");
            }
            {
                final DocsStats docStats = indexShard.docStats();
                try (Engine.Searcher searcher = indexShard.acquireSearcher("test")) {
                    assertTrue(searcher.reader().numDocs() <= docStats.getCount());
                }
                assertThat(docStats.getCount(), equalTo(numDocs));
            }

            // merge them away
            final ForceMergeRequest forceMergeRequest = new ForceMergeRequest();
            forceMergeRequest.maxNumSegments(1);
            indexShard.forceMerge(forceMergeRequest);

            if (randomBoolean()) {
                indexShard.refresh("test");
            } else {
                indexShard.flush(new FlushRequest());
            }
            {
                final DocsStats docStats = indexShard.docStats();
                assertThat(docStats.getCount(), equalTo(numDocs));
                assertThat(docStats.getDeleted(), equalTo(0L));
                assertThat(docStats.getAverageSizeInBytes(), greaterThan(0L));
            }
        } finally {
            closeShards(indexShard);
        }
    }

    public void testEstimateTotalDocSize() throws Exception {
        IndexShard indexShard = null;
        try {
            indexShard = newStartedShard(true);

            int numDoc = randomIntBetween(100, 200);
            for (int i = 0; i < numDoc; i++) {
                String doc = Strings.toString(XContentFactory.jsonBuilder()
                    .startObject()
                        .field("count", randomInt())
                        .field("point", randomFloat())
                        .field("description", randomUnicodeOfCodepointLength(100))
                    .endObject());
                indexDoc(indexShard, "_doc", Integer.toString(i), doc);
            }

            assertThat("Without flushing, segment sizes should be zero",
                indexShard.docStats().getTotalSizeInBytes(), equalTo(0L));

            if (randomBoolean()) {
                indexShard.flush(new FlushRequest());
            } else {
                indexShard.refresh("test");
            }
            {
                final DocsStats docsStats = indexShard.docStats();
                final StoreStats storeStats = indexShard.storeStats();
                assertThat(storeStats.sizeInBytes(), greaterThan(numDoc * 100L)); // A doc should be more than 100 bytes.

                assertThat("Estimated total document size is too small compared with the stored size",
                    docsStats.getTotalSizeInBytes(), greaterThanOrEqualTo(storeStats.sizeInBytes() * 80/100));
                assertThat("Estimated total document size is too large compared with the stored size",
                    docsStats.getTotalSizeInBytes(), lessThanOrEqualTo(storeStats.sizeInBytes() * 120/100));
            }

            // Do some updates and deletes, then recheck the correlation again.
            for (int i = 0; i < numDoc / 2; i++) {
                if (randomBoolean()) {
                    deleteDoc(indexShard, "doc", Integer.toString(i));
                } else {
                    indexDoc(indexShard, "_doc", Integer.toString(i), "{\"foo\": \"bar\"}");
                }
            }
            if (randomBoolean()) {
                indexShard.flush(new FlushRequest());
            } else {
                indexShard.refresh("test");
            }
            {
                final DocsStats docsStats = indexShard.docStats();
                final StoreStats storeStats = indexShard.storeStats();
                assertThat("Estimated total document size is too small compared with the stored size",
                    docsStats.getTotalSizeInBytes(), greaterThanOrEqualTo(storeStats.sizeInBytes() * 80/100));
                assertThat("Estimated total document size is too large compared with the stored size",
                    docsStats.getTotalSizeInBytes(), lessThanOrEqualTo(storeStats.sizeInBytes() * 120/100));
            }

        } finally {
            closeShards(indexShard);
        }
    }

    /**
     * here we are simulating the scenario that happens when we do async shard fetching from GatewaySerivce while we are finishing
     * a recovery and concurrently clean files. This should always be possible without any exception. Yet there was a bug where IndexShard
     * acquired the index writer lock before it called into the store that has it's own locking for metadata reads
     */
    public void testReadSnapshotConcurrently() throws IOException, InterruptedException {
        IndexShard indexShard = newStartedShard();
        indexDoc(indexShard, "_doc", "0", "{}");
        if (randomBoolean()) {
            indexShard.refresh("test");
        }
        indexDoc(indexShard, "_doc", "1", "{}");
        indexShard.flush(new FlushRequest());
        closeShards(indexShard);

        final IndexShard newShard = reinitShard(indexShard);
        Store.MetadataSnapshot storeFileMetaDatas = newShard.snapshotStoreMetadata();
        assertTrue("at least 2 files, commit and data: " +storeFileMetaDatas.toString(), storeFileMetaDatas.size() > 1);
        AtomicBoolean stop = new AtomicBoolean(false);
        CountDownLatch latch = new CountDownLatch(1);
        expectThrows(AlreadyClosedException.class, () -> newShard.getEngine()); // no engine
        Thread thread = new Thread(() -> {
            latch.countDown();
            while(stop.get() == false){
                try {
                    Store.MetadataSnapshot readMeta = newShard.snapshotStoreMetadata();
                    assertEquals(0, storeFileMetaDatas.recoveryDiff(readMeta).different.size());
                    assertEquals(0, storeFileMetaDatas.recoveryDiff(readMeta).missing.size());
                    assertEquals(storeFileMetaDatas.size(), storeFileMetaDatas.recoveryDiff(readMeta).identical.size());
                } catch (IOException e) {
                    throw new AssertionError(e);
                }
            }
        });
        thread.start();
        latch.await();

        int iters = iterations(10, 100);
        for (int i = 0; i < iters; i++) {
            newShard.store().cleanupAndVerify("test", storeFileMetaDatas);
        }
        assertTrue(stop.compareAndSet(false, true));
        thread.join();
        closeShards(newShard);
    }

    public void testIndexCheckOnStartup() throws Exception {
        final IndexShard indexShard = newStartedShard(true);

        final long numDocs = between(10, 100);
        for (long i = 0; i < numDocs; i++) {
            indexDoc(indexShard, "_doc", Long.toString(i), "{}");
        }
        indexShard.flush(new FlushRequest());
        closeShards(indexShard);

        final ShardPath shardPath = indexShard.shardPath();

        final Path indexPath = corruptIndexFile(shardPath);

        final AtomicInteger corruptedMarkerCount = new AtomicInteger();
        final SimpleFileVisitor<Path> corruptedVisitor = new SimpleFileVisitor<Path>() {
            @Override
            public FileVisitResult visitFile(Path file, BasicFileAttributes attrs) throws IOException {
                if (Files.isRegularFile(file) && file.getFileName().toString().startsWith(Store.CORRUPTED)) {
                    corruptedMarkerCount.incrementAndGet();
                }
                return FileVisitResult.CONTINUE;
            }
        };
        Files.walkFileTree(indexPath, corruptedVisitor);

        assertThat("corruption marker should not be there", corruptedMarkerCount.get(), equalTo(0));

        final ShardRouting shardRouting = ShardRoutingHelper.initWithSameId(indexShard.routingEntry(),
            RecoverySource.StoreRecoverySource.EXISTING_STORE_INSTANCE
        );
        // start shard and perform index check on startup. It enforce shard to fail due to corrupted index files
        final IndexMetaData indexMetaData = IndexMetaData.builder(indexShard.indexSettings().getIndexMetaData())
            .settings(Settings.builder()
                .put(indexShard.indexSettings.getSettings())
                .put(IndexSettings.INDEX_CHECK_ON_STARTUP.getKey(), randomFrom("true", "checksum")))
            .build();

        IndexShard corruptedShard = newShard(shardRouting, shardPath, indexMetaData,
            null, null, indexShard.engineFactory,
            indexShard.getGlobalCheckpointSyncer(), EMPTY_EVENT_LISTENER);

        final IndexShardRecoveryException indexShardRecoveryException =
            expectThrows(IndexShardRecoveryException.class, () -> newStartedShard(p -> corruptedShard, true));
        assertThat(indexShardRecoveryException.getMessage(), equalTo("failed recovery"));

        // check that corrupt marker is there
        Files.walkFileTree(indexPath, corruptedVisitor);
        assertThat("store has to be marked as corrupted", corruptedMarkerCount.get(), equalTo(1));

        try {
            closeShards(corruptedShard);
        } catch (RuntimeException e) {
            assertThat(e.getMessage(), equalTo("CheckIndex failed"));
        }
    }

    public void testShardDoesNotStartIfCorruptedMarkerIsPresent() throws Exception {
        final IndexShard indexShard = newStartedShard(true);

        final long numDocs = between(10, 100);
        for (long i = 0; i < numDocs; i++) {
            indexDoc(indexShard, "_doc", Long.toString(i), "{}");
        }
        indexShard.flush(new FlushRequest());
        closeShards(indexShard);

        final ShardPath shardPath = indexShard.shardPath();

        final ShardRouting shardRouting = ShardRoutingHelper.initWithSameId(indexShard.routingEntry(),
            RecoverySource.StoreRecoverySource.EXISTING_STORE_INSTANCE
        );
        final IndexMetaData indexMetaData = indexShard.indexSettings().getIndexMetaData();

        final Path indexPath = shardPath.getDataPath().resolve(ShardPath.INDEX_FOLDER_NAME);

        // create corrupted marker
        final String corruptionMessage = "fake ioexception";
        try(Store store = createStore(indexShard.indexSettings(), shardPath)) {
            store.markStoreCorrupted(new IOException(corruptionMessage));
        }

        // try to start shard on corrupted files
        final IndexShard corruptedShard = newShard(shardRouting, shardPath, indexMetaData,
            null, null, indexShard.engineFactory,
            indexShard.getGlobalCheckpointSyncer(), EMPTY_EVENT_LISTENER);

        final IndexShardRecoveryException exception1 = expectThrows(IndexShardRecoveryException.class,
            () -> newStartedShard(p -> corruptedShard, true));
        assertThat(exception1.getCause().getMessage(), equalTo(corruptionMessage + " (resource=preexisting_corruption)"));
        closeShards(corruptedShard);

        final AtomicInteger corruptedMarkerCount = new AtomicInteger();
        final SimpleFileVisitor<Path> corruptedVisitor = new SimpleFileVisitor<Path>() {
            @Override
            public FileVisitResult visitFile(Path file, BasicFileAttributes attrs) throws IOException {
                if (Files.isRegularFile(file) && file.getFileName().toString().startsWith(Store.CORRUPTED)) {
                    corruptedMarkerCount.incrementAndGet();
                }
                return FileVisitResult.CONTINUE;
            }
        };
        Files.walkFileTree(indexPath, corruptedVisitor);
        assertThat("store has to be marked as corrupted", corruptedMarkerCount.get(), equalTo(1));

        // try to start another time shard on corrupted files
        final IndexShard corruptedShard2 = newShard(shardRouting, shardPath, indexMetaData,
            null, null, indexShard.engineFactory,
            indexShard.getGlobalCheckpointSyncer(), EMPTY_EVENT_LISTENER);

        final IndexShardRecoveryException exception2 = expectThrows(IndexShardRecoveryException.class,
            () -> newStartedShard(p -> corruptedShard2, true));
        assertThat(exception2.getCause().getMessage(), equalTo(corruptionMessage + " (resource=preexisting_corruption)"));
        closeShards(corruptedShard2);

        // check that corrupt marker is there
        corruptedMarkerCount.set(0);
        Files.walkFileTree(indexPath, corruptedVisitor);
        assertThat("store still has a single corrupt marker", corruptedMarkerCount.get(), equalTo(1));
    }

    private Path corruptIndexFile(ShardPath shardPath) throws IOException {
        final Path indexPath = shardPath.getDataPath().resolve(ShardPath.INDEX_FOLDER_NAME);
        final Path[] filesToCorrupt =
            Files.walk(indexPath)
                .filter(p -> {
                    final String name = p.getFileName().toString();
                    return Files.isRegularFile(p)
                        && name.startsWith("extra") == false // Skip files added by Lucene's ExtrasFS
                        && IndexWriter.WRITE_LOCK_NAME.equals(name) == false
                        && name.startsWith("segments_") == false && name.endsWith(".si") == false;
                })
                .toArray(Path[]::new);
        CorruptionUtils.corruptFile(random(), filesToCorrupt);
        return indexPath;
    }

    /**
     * Simulates a scenario that happens when we are async fetching snapshot metadata from GatewayService
     * and checking index concurrently. This should always be possible without any exception.
     */
    public void testReadSnapshotAndCheckIndexConcurrently() throws Exception {
        final boolean isPrimary = randomBoolean();
        IndexShard indexShard = newStartedShard(isPrimary);
        final long numDocs = between(10, 100);
        for (long i = 0; i < numDocs; i++) {
            indexDoc(indexShard, "_doc", Long.toString(i), "{}");
            if (randomBoolean()) {
                indexShard.refresh("test");
            }
        }
        indexShard.flush(new FlushRequest());
        closeShards(indexShard);

        final ShardRouting shardRouting = ShardRoutingHelper.initWithSameId(indexShard.routingEntry(),
            isPrimary ? RecoverySource.StoreRecoverySource.EXISTING_STORE_INSTANCE : RecoverySource.PeerRecoverySource.INSTANCE
        );
        final IndexMetaData indexMetaData = IndexMetaData.builder(indexShard.indexSettings().getIndexMetaData())
            .settings(Settings.builder()
                .put(indexShard.indexSettings.getSettings())
                .put(IndexSettings.INDEX_CHECK_ON_STARTUP.getKey(), randomFrom("false", "true", "checksum")))
            .build();
        final IndexShard newShard = newShard(shardRouting, indexShard.shardPath(), indexMetaData,
                null, null, indexShard.engineFactory, indexShard.getGlobalCheckpointSyncer(), EMPTY_EVENT_LISTENER);

        Store.MetadataSnapshot storeFileMetaDatas = newShard.snapshotStoreMetadata();
        assertTrue("at least 2 files, commit and data: " + storeFileMetaDatas.toString(), storeFileMetaDatas.size() > 1);
        AtomicBoolean stop = new AtomicBoolean(false);
        CountDownLatch latch = new CountDownLatch(1);
        Thread snapshotter = new Thread(() -> {
            latch.countDown();
            while (stop.get() == false) {
                try {
                    Store.MetadataSnapshot readMeta = newShard.snapshotStoreMetadata();
                    assertThat(readMeta.getNumDocs(), equalTo(numDocs));
                    assertThat(storeFileMetaDatas.recoveryDiff(readMeta).different.size(), equalTo(0));
                    assertThat(storeFileMetaDatas.recoveryDiff(readMeta).missing.size(), equalTo(0));
                    assertThat(storeFileMetaDatas.recoveryDiff(readMeta).identical.size(), equalTo(storeFileMetaDatas.size()));
                } catch (IOException e) {
                    throw new AssertionError(e);
                }
            }
        });
        snapshotter.start();

        if (isPrimary) {
            newShard.markAsRecovering("store", new RecoveryState(newShard.routingEntry(),
                getFakeDiscoNode(newShard.routingEntry().currentNodeId()), null));
        } else {
            newShard.markAsRecovering("peer", new RecoveryState(newShard.routingEntry(),
                getFakeDiscoNode(newShard.routingEntry().currentNodeId()), getFakeDiscoNode(newShard.routingEntry().currentNodeId())));
        }
        int iters = iterations(10, 100);
        latch.await();
        for (int i = 0; i < iters; i++) {
            newShard.checkIndex();
        }
        assertTrue(stop.compareAndSet(false, true));
        snapshotter.join();
        closeShards(newShard);
    }

    class Result {
        private final int localCheckpoint;
        private final int maxSeqNo;
        private final boolean gap;

        Result(final int localCheckpoint, final int maxSeqNo, final boolean gap) {
            this.localCheckpoint = localCheckpoint;
            this.maxSeqNo = maxSeqNo;
            this.gap = gap;
        }
    }

    /**
     * Index on the specified shard while introducing sequence number gaps.
     *
     * @param indexShard the shard
     * @param operations the number of operations
     * @param offset     the starting sequence number
     * @return a pair of the maximum sequence number and whether or not a gap was introduced
     * @throws IOException if an I/O exception occurs while indexing on the shard
     */
    private Result indexOnReplicaWithGaps(
            final IndexShard indexShard,
            final int operations,
            final int offset) throws IOException {
        int localCheckpoint = offset;
        int max = offset;
        boolean gap = false;
        for (int i = offset + 1; i < operations; i++) {
            if (!rarely() || i == operations - 1) { // last operation can't be a gap as it's not a gap anymore
                final String id = Integer.toString(i);
                SourceToParse sourceToParse = SourceToParse.source(indexShard.shardId().getIndexName(), "_doc", id,
                        new BytesArray("{}"), XContentType.JSON);
                indexShard.applyIndexOperationOnReplica(i, 1, IndexRequest.UNSET_AUTO_GENERATED_TIMESTAMP, false, sourceToParse);
                if (!gap && i == localCheckpoint + 1) {
                    localCheckpoint++;
                }
                max = i;
            } else {
                gap = true;
            }
            if (rarely()) {
                indexShard.flush(new FlushRequest());
            }
        }
        assert localCheckpoint == indexShard.getLocalCheckpoint();
        assert !gap || (localCheckpoint != max);
        return new Result(localCheckpoint, max, gap);
    }

    /** A dummy repository for testing which just needs restore overridden */
    private abstract static class RestoreOnlyRepository extends AbstractLifecycleComponent implements Repository {
        private final String indexName;

        RestoreOnlyRepository(String indexName) {
            super(Settings.EMPTY);
            this.indexName = indexName;
        }

        @Override
        protected void doStart() {
        }

        @Override
        protected void doStop() {
        }

        @Override
        protected void doClose() {
        }

        @Override
        public RepositoryMetaData getMetadata() {
            return null;
        }

        @Override
        public SnapshotInfo getSnapshotInfo(SnapshotId snapshotId) {
            return null;
        }

        @Override
        public MetaData getSnapshotGlobalMetaData(SnapshotId snapshotId) {
            return null;
        }

        @Override
        public IndexMetaData getSnapshotIndexMetaData(SnapshotId snapshotId, IndexId index) throws IOException {
            return null;
        }

        @Override
        public RepositoryData getRepositoryData() {
            Map<IndexId, Set<SnapshotId>> map = new HashMap<>();
            map.put(new IndexId(indexName, "blah"), emptySet());
            return new RepositoryData(EMPTY_REPO_GEN, Collections.emptyMap(), Collections.emptyMap(), map, Collections.emptyList());
        }

        @Override
        public void initializeSnapshot(SnapshotId snapshotId, List<IndexId> indices, MetaData metaData) {
        }

        @Override
        public SnapshotInfo finalizeSnapshot(SnapshotId snapshotId, List<IndexId> indices, long startTime, String failure,
                                             int totalShards, List<SnapshotShardFailure> shardFailures, long repositoryStateId,
                                             boolean includeGlobalState) {
            return null;
        }

        @Override
        public void deleteSnapshot(SnapshotId snapshotId, long repositoryStateId) {
        }

        @Override
        public long getSnapshotThrottleTimeInNanos() {
            return 0;
        }

        @Override
        public long getRestoreThrottleTimeInNanos() {
            return 0;
        }

        @Override
        public String startVerification() {
            return null;
        }

        @Override
        public void endVerification(String verificationToken) {
        }

        @Override
        public boolean isReadOnly() {
            return false;
        }

        @Override
        public void snapshotShard(IndexShard shard, SnapshotId snapshotId, IndexId indexId, IndexCommit snapshotIndexCommit, IndexShardSnapshotStatus snapshotStatus) {
        }

        @Override
        public IndexShardSnapshotStatus getShardSnapshotStatus(SnapshotId snapshotId, Version version, IndexId indexId, ShardId shardId) {
            return null;
        }

        @Override
        public void verify(String verificationToken, DiscoveryNode localNode) {
        }
    }

    public void testIsSearchIdle() throws Exception {
        Settings settings = Settings.builder().put(IndexMetaData.SETTING_VERSION_CREATED, Version.CURRENT)
            .put(IndexMetaData.SETTING_NUMBER_OF_REPLICAS, 1)
            .put(IndexMetaData.SETTING_NUMBER_OF_SHARDS, 1)
            .build();
        IndexMetaData metaData = IndexMetaData.builder("test")
            .putMapping("_doc", "{ \"properties\": { \"foo\":  { \"type\": \"text\"}}}")
            .settings(settings)
            .primaryTerm(0, 1).build();
        IndexShard primary = newShard(new ShardId(metaData.getIndex(), 0), true, "n1", metaData, null);
        recoverShardFromStore(primary);
        indexDoc(primary, "_doc", "0", "{\"foo\" : \"bar\"}");
        assertTrue(primary.getEngine().refreshNeeded());
        assertTrue(primary.scheduledRefresh());
        assertFalse(primary.isSearchIdle());

        IndexScopedSettings scopedSettings = primary.indexSettings().getScopedSettings();
        settings = Settings.builder().put(settings).put(IndexSettings.INDEX_SEARCH_IDLE_AFTER.getKey(), TimeValue.ZERO).build();
        scopedSettings.applySettings(settings);
        assertTrue(primary.isSearchIdle());

        settings = Settings.builder().put(settings).put(IndexSettings.INDEX_SEARCH_IDLE_AFTER.getKey(), TimeValue.timeValueMinutes(1))
            .build();
        scopedSettings.applySettings(settings);
        assertFalse(primary.isSearchIdle());

        settings = Settings.builder().put(settings).put(IndexSettings.INDEX_SEARCH_IDLE_AFTER.getKey(), TimeValue.timeValueMillis(10))
            .build();
        scopedSettings.applySettings(settings);

        assertBusy(() -> assertTrue(primary.isSearchIdle()));
        do {
            // now loop until we are fast enough... shouldn't take long
            primary.awaitShardSearchActive(aBoolean -> {});
        } while (primary.isSearchIdle());
        closeShards(primary);
    }

    public void testScheduledRefresh() throws IOException, InterruptedException {
        Settings settings = Settings.builder().put(IndexMetaData.SETTING_VERSION_CREATED, Version.CURRENT)
            .put(IndexMetaData.SETTING_NUMBER_OF_REPLICAS, 1)
            .put(IndexMetaData.SETTING_NUMBER_OF_SHARDS, 1)
            .build();
        IndexMetaData metaData = IndexMetaData.builder("test")
            .putMapping("_doc", "{ \"properties\": { \"foo\":  { \"type\": \"text\"}}}")
            .settings(settings)
            .primaryTerm(0, 1).build();
        IndexShard primary = newShard(new ShardId(metaData.getIndex(), 0), true, "n1", metaData, null);
        recoverShardFromStore(primary);
        indexDoc(primary, "_doc", "0", "{\"foo\" : \"bar\"}");
        assertTrue(primary.getEngine().refreshNeeded());
        assertTrue(primary.scheduledRefresh());
        IndexScopedSettings scopedSettings = primary.indexSettings().getScopedSettings();
        settings = Settings.builder().put(settings).put(IndexSettings.INDEX_SEARCH_IDLE_AFTER.getKey(), TimeValue.ZERO).build();
        scopedSettings.applySettings(settings);

        assertFalse(primary.getEngine().refreshNeeded());
        indexDoc(primary, "_doc", "1", "{\"foo\" : \"bar\"}");
        assertTrue(primary.getEngine().refreshNeeded());
        long lastSearchAccess = primary.getLastSearcherAccess();
        assertFalse(primary.scheduledRefresh());
        assertEquals(lastSearchAccess, primary.getLastSearcherAccess());
        // wait until the thread-pool has moved the timestamp otherwise we can't assert on this below
        awaitBusy(() -> primary.getThreadPool().relativeTimeInMillis() > lastSearchAccess);
        CountDownLatch latch = new CountDownLatch(10);
        for (int i = 0; i < 10; i++) {
            primary.awaitShardSearchActive(refreshed -> {
                assertTrue(refreshed);
                try (Engine.Searcher searcher = primary.acquireSearcher("test")) {
                    assertEquals(2, searcher.reader().numDocs());
                } finally {
                    latch.countDown();
                }
            });
        }
        assertNotEquals("awaitShardSearchActive must access a searcher to remove search idle state", lastSearchAccess,
            primary.getLastSearcherAccess());
        assertTrue(lastSearchAccess < primary.getLastSearcherAccess());
        try (Engine.Searcher searcher = primary.acquireSearcher("test")) {
            assertEquals(1, searcher.reader().numDocs());
        }
        assertTrue(primary.getEngine().refreshNeeded());
        assertTrue(primary.scheduledRefresh());
        latch.await();
        CountDownLatch latch1 = new CountDownLatch(1);
        primary.awaitShardSearchActive(refreshed -> {
            assertFalse(refreshed);
            try (Engine.Searcher searcher = primary.acquireSearcher("test")) {
                assertEquals(2, searcher.reader().numDocs());
            } finally {
                latch1.countDown();
            }

        });
        latch1.await();

        indexDoc(primary, "_doc", "2", "{\"foo\" : \"bar\"}");
        assertFalse(primary.scheduledRefresh());
        assertTrue(primary.isSearchIdle());
        primary.checkIdle(0);
        assertTrue(primary.scheduledRefresh()); // make sure we refresh once the shard is inactive
        try (Engine.Searcher searcher = primary.acquireSearcher("test")) {
            assertEquals(3, searcher.reader().numDocs());
        }
        closeShards(primary);
    }

    public void testRefreshIsNeededWithRefreshListeners() throws IOException, InterruptedException {
        Settings settings = Settings.builder().put(IndexMetaData.SETTING_VERSION_CREATED, Version.CURRENT)
            .put(IndexMetaData.SETTING_NUMBER_OF_REPLICAS, 1)
            .put(IndexMetaData.SETTING_NUMBER_OF_SHARDS, 1)
            .build();
        IndexMetaData metaData = IndexMetaData.builder("test")
            .putMapping("_doc", "{ \"properties\": { \"foo\":  { \"type\": \"text\"}}}")
            .settings(settings)
            .primaryTerm(0, 1).build();
        IndexShard primary = newShard(new ShardId(metaData.getIndex(), 0), true, "n1", metaData, null);
        recoverShardFromStore(primary);
        indexDoc(primary, "_doc", "0", "{\"foo\" : \"bar\"}");
        assertTrue(primary.getEngine().refreshNeeded());
        assertTrue(primary.scheduledRefresh());
        Engine.IndexResult doc = indexDoc(primary, "_doc", "1", "{\"foo\" : \"bar\"}");
        CountDownLatch latch = new CountDownLatch(1);
        primary.addRefreshListener(doc.getTranslogLocation(), r -> latch.countDown());
        assertEquals(1, latch.getCount());
        assertTrue(primary.getEngine().refreshNeeded());
        assertTrue(primary.scheduledRefresh());
        latch.await();

        IndexScopedSettings scopedSettings = primary.indexSettings().getScopedSettings();
        settings = Settings.builder().put(settings).put(IndexSettings.INDEX_SEARCH_IDLE_AFTER.getKey(), TimeValue.ZERO).build();
        scopedSettings.applySettings(settings);

        doc = indexDoc(primary, "_doc", "2", "{\"foo\" : \"bar\"}");
        CountDownLatch latch1 = new CountDownLatch(1);
        primary.addRefreshListener(doc.getTranslogLocation(), r -> latch1.countDown());
        assertEquals(1, latch1.getCount());
        assertTrue(primary.getEngine().refreshNeeded());
        assertTrue(primary.scheduledRefresh());
        latch1.await();
        closeShards(primary);
    }

    public void testSegmentMemoryTrackedInBreaker() throws Exception {
        Settings settings = Settings.builder().put(IndexMetaData.SETTING_VERSION_CREATED, Version.CURRENT)
            .put(IndexMetaData.SETTING_NUMBER_OF_REPLICAS, 1)
            .put(IndexMetaData.SETTING_NUMBER_OF_SHARDS, 1)
            .build();
        IndexMetaData metaData = IndexMetaData.builder("test")
            .putMapping("_doc", "{ \"properties\": { \"foo\":  { \"type\": \"text\"}}}")
            .settings(settings)
            .primaryTerm(0, 1).build();
        IndexShard primary = newShard(new ShardId(metaData.getIndex(), 0), true, "n1", metaData, null);
        recoverShardFromStore(primary);
        indexDoc(primary, "_doc", "0", "{\"foo\" : \"foo\"}");
        primary.refresh("forced refresh");

        SegmentsStats ss = primary.segmentStats(randomBoolean());
        CircuitBreaker breaker = primary.circuitBreakerService.getBreaker(CircuitBreaker.ACCOUNTING);
        assertThat(ss.getMemoryInBytes(), equalTo(breaker.getUsed()));
        final long preRefreshBytes = ss.getMemoryInBytes();

        indexDoc(primary, "_doc", "1", "{\"foo\" : \"bar\"}");
        indexDoc(primary, "_doc", "2", "{\"foo\" : \"baz\"}");
        indexDoc(primary, "_doc", "3", "{\"foo\" : \"eggplant\"}");

        ss = primary.segmentStats(randomBoolean());
        breaker = primary.circuitBreakerService.getBreaker(CircuitBreaker.ACCOUNTING);
        assertThat(preRefreshBytes, equalTo(breaker.getUsed()));

        primary.refresh("refresh");

        ss = primary.segmentStats(randomBoolean());
        breaker = primary.circuitBreakerService.getBreaker(CircuitBreaker.ACCOUNTING);
        assertThat(breaker.getUsed(), equalTo(ss.getMemoryInBytes()));
        assertThat(breaker.getUsed(), greaterThan(preRefreshBytes));

        indexDoc(primary, "_doc", "4", "{\"foo\": \"potato\"}");
        indexDoc(primary, "_doc", "5", "{\"foo\": \"potato\"}");
        // Forces a refresh with the INTERNAL scope
        ((InternalEngine) primary.getEngine()).writeIndexingBuffer();

        ss = primary.segmentStats(randomBoolean());
        breaker = primary.circuitBreakerService.getBreaker(CircuitBreaker.ACCOUNTING);
        assertThat(breaker.getUsed(), equalTo(ss.getMemoryInBytes()));
        assertThat(breaker.getUsed(), greaterThan(preRefreshBytes));
        final long postRefreshBytes = ss.getMemoryInBytes();

        // Deleting a doc causes its memory to be freed from the breaker
        deleteDoc(primary, "_doc", "0");
        // Here we are testing that a fully deleted segment should be dropped and its memory usage is freed.
        // In order to instruct the merge policy not to keep a fully deleted segment,
        // we need to flush and make that commit safe so that the SoftDeletesPolicy can drop everything.
        if (IndexSettings.INDEX_SOFT_DELETES_SETTING.get(settings)) {
            primary.sync();
            flushShard(primary);
        }
        primary.refresh("force refresh");

        ss = primary.segmentStats(randomBoolean());
        breaker = primary.circuitBreakerService.getBreaker(CircuitBreaker.ACCOUNTING);
        assertThat(breaker.getUsed(), lessThan(postRefreshBytes));

        closeShards(primary);

        breaker = primary.circuitBreakerService.getBreaker(CircuitBreaker.ACCOUNTING);
        assertThat(breaker.getUsed(), equalTo(0L));
    }

    public void testSegmentMemoryTrackedWithRandomSearchers() throws Exception {
        Settings settings = Settings.builder().put(IndexMetaData.SETTING_VERSION_CREATED, Version.CURRENT)
            .put(IndexMetaData.SETTING_NUMBER_OF_REPLICAS, 0)
            .put(IndexMetaData.SETTING_NUMBER_OF_SHARDS, 1)
            .build();
        IndexMetaData metaData = IndexMetaData.builder("test")
            .putMapping("_doc", "{ \"properties\": { \"foo\":  { \"type\": \"text\"}}}")
            .settings(settings)
            .primaryTerm(0, 1).build();
        IndexShard primary = newShard(new ShardId(metaData.getIndex(), 0), true, "n1", metaData, null);
        recoverShardFromStore(primary);

        int threadCount = randomIntBetween(2, 6);
        List<Thread> threads = new ArrayList<>(threadCount);
        int iterations = randomIntBetween(50, 100);
        List<Engine.Searcher> searchers = Collections.synchronizedList(new ArrayList<>());

        logger.info("--> running with {} threads and {} iterations each", threadCount, iterations);
        for (int threadId = 0; threadId < threadCount; threadId++) {
            final String threadName = "thread-" + threadId;
            Runnable r = () -> {
                for (int i = 0; i < iterations; i++) {
                    try {
                        if (randomBoolean()) {
                            String id = "id-" + threadName + "-" + i;
                            logger.debug("--> {} indexing {}", threadName, id);
                            indexDoc(primary, "_doc", id, "{\"foo\" : \"" + randomAlphaOfLength(10) + "\"}");
                        }

                        if (randomBoolean() && i > 10) {
                            String id = "id-" + threadName + "-" + randomIntBetween(0, i - 1);
                            logger.debug("--> {}, deleting {}", threadName, id);
                            deleteDoc(primary, "_doc", id);
                        }

                        if (randomBoolean()) {
                            logger.debug("--> {} refreshing", threadName);
                            primary.refresh("forced refresh");
                        }

                        if (randomBoolean()) {
                            String searcherName = "searcher-" + threadName + "-" + i;
                            logger.debug("--> {} acquiring new searcher {}", threadName, searcherName);
                            // Acquire a new searcher, adding it to the list
                            searchers.add(primary.acquireSearcher(searcherName));
                        }

                        if (randomBoolean() && searchers.size() > 1) {
                            // Close one of the searchers at random
                            synchronized (searchers) {
                                // re-check because it could have decremented after the check
                                if (searchers.size() > 1) {
                                    Engine.Searcher searcher = searchers.remove(0);
                                    logger.debug("--> {} closing searcher {}", threadName, searcher.source());
                                    IOUtils.close(searcher);
                                }
                            }
                        }
                    } catch (Exception e) {
                        logger.warn("--> got exception: ", e);
                        fail("got an exception we didn't expect");
                    }
                }

            };
            threads.add(new Thread(r, threadName));
        }
        threads.stream().forEach(t -> t.start());

        for (Thread t : threads) {
            t.join();
        }

        // We need to wait for all ongoing merges to complete. The reason is that during a merge the
        // IndexWriter holds the core cache key open and causes the memory to be registered in the breaker
        primary.forceMerge(new ForceMergeRequest().maxNumSegments(1).flush(true));

        // Close remaining searchers
        IOUtils.close(searchers);
        primary.refresh("test");

        SegmentsStats ss = primary.segmentStats(randomBoolean());
        CircuitBreaker breaker = primary.circuitBreakerService.getBreaker(CircuitBreaker.ACCOUNTING);
        long segmentMem = ss.getMemoryInBytes();
        long breakerMem = breaker.getUsed();
        logger.info("--> comparing segmentMem: {} - breaker: {} => {}", segmentMem, breakerMem, segmentMem == breakerMem);
        assertThat(segmentMem, equalTo(breakerMem));

        // Close shard
        closeShards(primary);

        // Check that the breaker was successfully reset to 0, meaning that all the accounting was correctly applied
        breaker = primary.circuitBreakerService.getBreaker(CircuitBreaker.ACCOUNTING);
        assertThat(breaker.getUsed(), equalTo(0L));
    }

    public void testFlushOnInactive() throws Exception {
        Settings settings = Settings.builder().put(IndexMetaData.SETTING_VERSION_CREATED, Version.CURRENT)
            .put(IndexMetaData.SETTING_NUMBER_OF_REPLICAS, 0)
            .put(IndexMetaData.SETTING_NUMBER_OF_SHARDS, 1)
            .build();
        IndexMetaData metaData = IndexMetaData.builder("test")
            .putMapping("_doc", "{ \"properties\": { \"foo\":  { \"type\": \"text\"}}}")
            .settings(settings)
            .primaryTerm(0, 1).build();
        ShardRouting shardRouting = TestShardRouting.newShardRouting(new ShardId(metaData.getIndex(), 0), "n1", true, ShardRoutingState
            .INITIALIZING, RecoverySource.StoreRecoverySource.EMPTY_STORE_INSTANCE);
        final ShardId shardId = shardRouting.shardId();
        final NodeEnvironment.NodePath nodePath = new NodeEnvironment.NodePath(createTempDir());
        ShardPath shardPath = new ShardPath(false, nodePath.resolve(shardId), nodePath.resolve(shardId), shardId);
        AtomicBoolean markedInactive = new AtomicBoolean();
        AtomicReference<IndexShard> primaryRef = new AtomicReference<>();
        IndexShard primary = newShard(shardRouting, shardPath, metaData, null, null, new InternalEngineFactory(), () -> {
        }, new IndexEventListener() {
            @Override
            public void onShardInactive(IndexShard indexShard) {
                markedInactive.set(true);
                primaryRef.get().flush(new FlushRequest());
            }
        });
        primaryRef.set(primary);
        recoverShardFromStore(primary);
        for (int i = 0; i < 3; i++) {
            indexDoc(primary, "_doc", "" + i, "{\"foo\" : \"" + randomAlphaOfLength(10) + "\"}");
            primary.refresh("test"); // produce segments
        }
        List<Segment> segments = primary.segments(false);
        Set<String> names = new HashSet<>();
        for (Segment segment : segments) {
            assertFalse(segment.committed);
            assertTrue(segment.search);
            names.add(segment.getName());
        }
        assertEquals(3, segments.size());
        primary.flush(new FlushRequest());
        primary.forceMerge(new ForceMergeRequest().maxNumSegments(1).flush(false));
        primary.refresh("test");
        segments = primary.segments(false);
        for (Segment segment : segments) {
            if (names.contains(segment.getName())) {
                assertTrue(segment.committed);
                assertFalse(segment.search);
            } else {
                assertFalse(segment.committed);
                assertTrue(segment.search);
            }
        }
        assertEquals(4, segments.size());

        assertFalse(markedInactive.get());
        assertBusy(() -> {
            primary.checkIdle(0);
            assertFalse(primary.isActive());
        });

        assertTrue(markedInactive.get());
        segments = primary.segments(false);
        assertEquals(1, segments.size());
        for (Segment segment : segments) {
            assertTrue(segment.committed);
            assertTrue(segment.search);
        }
        closeShards(primary);
    }

    public void testOnCloseStats() throws IOException {
        final IndexShard indexShard = newStartedShard(true);

        for (int i = 0; i < 3; i++) {
            indexDoc(indexShard, "_doc", "" + i, "{\"foo\" : \"" + randomAlphaOfLength(10) + "\"}");
            indexShard.refresh("test"); // produce segments
        }

        // check stats on closed and on opened shard
        if (randomBoolean()) {
            closeShards(indexShard);

            expectThrows(AlreadyClosedException.class, () -> indexShard.seqNoStats());
            expectThrows(AlreadyClosedException.class, () -> indexShard.commitStats());
            expectThrows(AlreadyClosedException.class, () -> indexShard.storeStats());

        } else {
            final SeqNoStats seqNoStats = indexShard.seqNoStats();
            assertThat(seqNoStats.getLocalCheckpoint(), equalTo(2L));

            final CommitStats commitStats = indexShard.commitStats();
            assertThat(commitStats.getGeneration(), equalTo(2L));

            final StoreStats storeStats = indexShard.storeStats();

            assertThat(storeStats.sizeInBytes(), greaterThan(0L));

            closeShards(indexShard);
        }

    }

<<<<<<< HEAD
    public void testResetEngine() throws Exception {
        IndexShard replica = newStartedShard(false);
        indexOnReplicaWithGaps(replica, between(0, 1000), Math.toIntExact(replica.getLocalCheckpoint()));
        long globalCheckpoint = randomLongBetween(SequenceNumbers.NO_OPS_PERFORMED, replica.getLocalCheckpoint());
        replica.updateGlobalCheckpointOnReplica(globalCheckpoint, "test");
        Set<String> allDocs = getShardDocUIDs(replica);
        Thread[] searchers = new Thread[between(1, 4)];
        AtomicBoolean done = new AtomicBoolean();
        AtomicLong ackedSeqNo = new AtomicLong(globalCheckpoint);
        CountDownLatch latch = new CountDownLatch(searchers.length);
        for (int i = 0; i < searchers.length; i++) {
            searchers[i] = new Thread(() -> {
                latch.countDown();
                while (done.get() == false) {
                    Set<String> ackedDocs = allDocs.stream()
                        .filter(id -> Long.parseLong(id) <= ackedSeqNo.get()).collect(Collectors.toSet());
                    try (Engine.Searcher searcher = replica.acquireSearcher("test")) {
                        Set<String> docIds = EngineTestCase.getDocIds(searcher);
                        assertThat(ackedDocs, everyItem(isIn(docIds)));
                    } catch (IOException e) {
                        throw new AssertionError(e);
                    }
                    for (String id : randomSubsetOf(ackedDocs)) {
                        Engine.Get get = new Engine.Get(randomBoolean(), randomBoolean(), "_doc", id, new Term("_id", Uid.encodeId(id)));
                        try (Engine.GetResult getResult = replica.get(get)) {
                            assertThat("doc [" + id + "] not found" + ackedSeqNo, getResult.exists(), equalTo(true));
                        }
                    }
                }
            });
            searchers[i].start();
        }
        latch.await();
        int iterations = between(1, 10);
        for (int i = 0; i < iterations; i++) {
            globalCheckpoint = randomLongBetween(replica.getGlobalCheckpoint(), replica.getLocalCheckpoint());
            replica.updateGlobalCheckpointOnReplica(globalCheckpoint, "test");
            long upToSeqNo = randomLongBetween(globalCheckpoint, replica.seqNoStats().getMaxSeqNo());
            logger.debug("resetting from {} to {}", replica.seqNoStats().getMaxSeqNo(), upToSeqNo);
            replica.flush(new FlushRequest()); // we flush before reset in the production.
            replica.resetEngineUpToSeqNo(upToSeqNo);
            ackedSeqNo.set(globalCheckpoint); // expose to the background threads
            Set<String> expectedDocs = getShardDocUIDs(replica).stream()
                .filter(id -> Long.parseLong(id) <= upToSeqNo).collect(Collectors.toSet());
            assertThat(getShardDocUIDs(replica), equalTo(expectedDocs));
            if (randomBoolean()) {
                // simulate a primary promotion
                replica.resetEngineUpToSeqNo(Long.MAX_VALUE);
                replica.getEngine().fillSeqNoGaps(replica.pendingPrimaryTerm);
                if (randomBoolean()) {
                    indexOnReplicaWithGaps(replica, between(0, 100), Math.toIntExact(replica.getLocalCheckpoint()));
                }
            }
        }
        done.set(true);
        for (Thread searcher : searchers) {
            searcher.join();
        }
        closeShards(replica);
=======
    public void testSupplyTombstoneDoc() throws Exception {
        IndexShard shard = newStartedShard();
        String id = randomRealisticUnicodeOfLengthBetween(1, 10);
        ParsedDocument deleteTombstone = shard.getEngine().config().getTombstoneDocSupplier().newDeleteTombstoneDoc("doc", id);
        assertThat(deleteTombstone.docs(), hasSize(1));
        ParseContext.Document deleteDoc = deleteTombstone.docs().get(0);
        assertThat(deleteDoc.getFields().stream().map(IndexableField::name).collect(Collectors.toList()),
            containsInAnyOrder(IdFieldMapper.NAME, VersionFieldMapper.NAME,
                SeqNoFieldMapper.NAME, SeqNoFieldMapper.NAME, SeqNoFieldMapper.PRIMARY_TERM_NAME, SeqNoFieldMapper.TOMBSTONE_NAME));
        assertThat(deleteDoc.getField(IdFieldMapper.NAME).binaryValue(), equalTo(Uid.encodeId(id)));
        assertThat(deleteDoc.getField(SeqNoFieldMapper.TOMBSTONE_NAME).numericValue().longValue(), equalTo(1L));

        final String reason = randomUnicodeOfLength(200);
        ParsedDocument noopTombstone = shard.getEngine().config().getTombstoneDocSupplier().newNoopTombstoneDoc(reason);
        assertThat(noopTombstone.docs(), hasSize(1));
        ParseContext.Document noopDoc = noopTombstone.docs().get(0);
        assertThat(noopDoc.getFields().stream().map(IndexableField::name).collect(Collectors.toList()),
            containsInAnyOrder(VersionFieldMapper.NAME, SourceFieldMapper.NAME, SeqNoFieldMapper.TOMBSTONE_NAME,
                SeqNoFieldMapper.NAME, SeqNoFieldMapper.NAME, SeqNoFieldMapper.PRIMARY_TERM_NAME));
        assertThat(noopDoc.getField(SeqNoFieldMapper.TOMBSTONE_NAME).numericValue().longValue(), equalTo(1L));
        assertThat(noopDoc.getField(SourceFieldMapper.NAME).binaryValue(), equalTo(new BytesRef(reason)));

        closeShards(shard);
>>>>>>> 6770a456
    }
}<|MERGE_RESOLUTION|>--- conflicted
+++ resolved
@@ -3343,7 +3343,30 @@
 
     }
 
-<<<<<<< HEAD
+    public void testSupplyTombstoneDoc() throws Exception {
+        IndexShard shard = newStartedShard();
+        String id = randomRealisticUnicodeOfLengthBetween(1, 10);
+        ParsedDocument deleteTombstone = shard.getEngine().config().getTombstoneDocSupplier().newDeleteTombstoneDoc("doc", id);
+        assertThat(deleteTombstone.docs(), hasSize(1));
+        ParseContext.Document deleteDoc = deleteTombstone.docs().get(0);
+        assertThat(deleteDoc.getFields().stream().map(IndexableField::name).collect(Collectors.toList()),
+            containsInAnyOrder(IdFieldMapper.NAME, VersionFieldMapper.NAME,
+                SeqNoFieldMapper.NAME, SeqNoFieldMapper.NAME, SeqNoFieldMapper.PRIMARY_TERM_NAME, SeqNoFieldMapper.TOMBSTONE_NAME));
+        assertThat(deleteDoc.getField(IdFieldMapper.NAME).binaryValue(), equalTo(Uid.encodeId(id)));
+        assertThat(deleteDoc.getField(SeqNoFieldMapper.TOMBSTONE_NAME).numericValue().longValue(), equalTo(1L));
+
+        final String reason = randomUnicodeOfLength(200);
+        ParsedDocument noopTombstone = shard.getEngine().config().getTombstoneDocSupplier().newNoopTombstoneDoc(reason);
+        assertThat(noopTombstone.docs(), hasSize(1));
+        ParseContext.Document noopDoc = noopTombstone.docs().get(0);
+        assertThat(noopDoc.getFields().stream().map(IndexableField::name).collect(Collectors.toList()),
+            containsInAnyOrder(VersionFieldMapper.NAME, SourceFieldMapper.NAME, SeqNoFieldMapper.TOMBSTONE_NAME,
+                SeqNoFieldMapper.NAME, SeqNoFieldMapper.NAME, SeqNoFieldMapper.PRIMARY_TERM_NAME));
+        assertThat(noopDoc.getField(SeqNoFieldMapper.TOMBSTONE_NAME).numericValue().longValue(), equalTo(1L));
+        assertThat(noopDoc.getField(SourceFieldMapper.NAME).binaryValue(), equalTo(new BytesRef(reason)));
+
+        closeShards(shard);
+    }
     public void testResetEngine() throws Exception {
         IndexShard replica = newStartedShard(false);
         indexOnReplicaWithGaps(replica, between(0, 1000), Math.toIntExact(replica.getLocalCheckpoint()));
@@ -3403,30 +3426,5 @@
             searcher.join();
         }
         closeShards(replica);
-=======
-    public void testSupplyTombstoneDoc() throws Exception {
-        IndexShard shard = newStartedShard();
-        String id = randomRealisticUnicodeOfLengthBetween(1, 10);
-        ParsedDocument deleteTombstone = shard.getEngine().config().getTombstoneDocSupplier().newDeleteTombstoneDoc("doc", id);
-        assertThat(deleteTombstone.docs(), hasSize(1));
-        ParseContext.Document deleteDoc = deleteTombstone.docs().get(0);
-        assertThat(deleteDoc.getFields().stream().map(IndexableField::name).collect(Collectors.toList()),
-            containsInAnyOrder(IdFieldMapper.NAME, VersionFieldMapper.NAME,
-                SeqNoFieldMapper.NAME, SeqNoFieldMapper.NAME, SeqNoFieldMapper.PRIMARY_TERM_NAME, SeqNoFieldMapper.TOMBSTONE_NAME));
-        assertThat(deleteDoc.getField(IdFieldMapper.NAME).binaryValue(), equalTo(Uid.encodeId(id)));
-        assertThat(deleteDoc.getField(SeqNoFieldMapper.TOMBSTONE_NAME).numericValue().longValue(), equalTo(1L));
-
-        final String reason = randomUnicodeOfLength(200);
-        ParsedDocument noopTombstone = shard.getEngine().config().getTombstoneDocSupplier().newNoopTombstoneDoc(reason);
-        assertThat(noopTombstone.docs(), hasSize(1));
-        ParseContext.Document noopDoc = noopTombstone.docs().get(0);
-        assertThat(noopDoc.getFields().stream().map(IndexableField::name).collect(Collectors.toList()),
-            containsInAnyOrder(VersionFieldMapper.NAME, SourceFieldMapper.NAME, SeqNoFieldMapper.TOMBSTONE_NAME,
-                SeqNoFieldMapper.NAME, SeqNoFieldMapper.NAME, SeqNoFieldMapper.PRIMARY_TERM_NAME));
-        assertThat(noopDoc.getField(SeqNoFieldMapper.TOMBSTONE_NAME).numericValue().longValue(), equalTo(1L));
-        assertThat(noopDoc.getField(SourceFieldMapper.NAME).binaryValue(), equalTo(new BytesRef(reason)));
-
-        closeShards(shard);
->>>>>>> 6770a456
     }
 }