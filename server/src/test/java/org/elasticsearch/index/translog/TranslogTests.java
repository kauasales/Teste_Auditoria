--- conflicted
+++ resolved
@@ -31,10 +31,7 @@
 import org.apache.lucene.store.AlreadyClosedException;
 import org.apache.lucene.store.ByteArrayDataOutput;
 import org.apache.lucene.store.MockDirectoryWrapper;
-<<<<<<< HEAD
-=======
 import org.elasticsearch.Version;
->>>>>>> 0c7f6570
 import org.elasticsearch.core.internal.io.IOUtils;
 import org.apache.lucene.util.LineFileDocs;
 import org.apache.lucene.util.LuceneTestCase;
@@ -852,13 +849,9 @@
         int translogOperations = randomIntBetween(10, 100);
         for (int op = 0; op < translogOperations; op++) {
             String ascii = randomAlphaOfLengthBetween(1, 50);
-<<<<<<< HEAD
-            locations.add(translog.add(new Translog.Index("test", "" + op, op, primaryTerm.get(), ascii.getBytes("UTF-8"))));
-=======
             locations.add(
                 translog.add(new Translog.Index("test", "" + op, op, primaryTerm.get(), ascii.getBytes("UTF-8")))
             );
->>>>>>> 0c7f6570
         }
         translog.close();
 
@@ -885,13 +878,9 @@
         int translogOperations = randomIntBetween(10, 100);
         for (int op = 0; op < translogOperations; op++) {
             String ascii = randomAlphaOfLengthBetween(1, 50);
-<<<<<<< HEAD
-            locations.add(translog.add(new Translog.Index("test", "" + op, op, primaryTerm.get(), ascii.getBytes("UTF-8"))));
-=======
             locations.add(translog.add(
                 new Translog.Index("test", "" + op, op, primaryTerm.get(), ascii.getBytes("UTF-8")))
             );
->>>>>>> 0c7f6570
         }
         translog.sync();
 
@@ -1150,24 +1139,16 @@
         for (int op = 0; op < translogOperations; op++) {
             int seqNo = ++count;
             final Translog.Location location =
-<<<<<<< HEAD
-                translog.add(new Translog.Index("test", "" + op, seqNo, primaryTerm.get(), Integer.toString(seqNo).getBytes(Charset.forName("UTF-8"))));
-=======
                 translog.add(new Translog.Index("test", "" + op, seqNo, primaryTerm.get(),
                     Integer.toString(seqNo).getBytes(Charset.forName("UTF-8"))));
->>>>>>> 0c7f6570
             if (randomBoolean()) {
                 assertTrue("at least one operation pending", translog.syncNeeded());
                 assertTrue("this operation has not been synced", translog.ensureSynced(location));
                 // we are the last location so everything should be synced
                 assertFalse("the last call to ensureSycned synced all previous ops", translog.syncNeeded());
                 seqNo = ++count;
-<<<<<<< HEAD
-                translog.add(new Translog.Index("test", "" + op, seqNo, primaryTerm.get(), Integer.toString(seqNo).getBytes(Charset.forName("UTF-8"))));
-=======
                 translog.add(new Translog.Index("test", "" + op, seqNo, primaryTerm.get(),
                     Integer.toString(seqNo).getBytes(Charset.forName("UTF-8"))));
->>>>>>> 0c7f6570
                 assertTrue("one pending operation", translog.syncNeeded());
                 assertFalse("this op has been synced before", translog.ensureSynced(location)); // not syncing now
                 assertTrue("we only synced a previous operation yet", translog.syncNeeded());
@@ -1196,12 +1177,8 @@
                     rollAndCommit(translog); // do this first so that there is at least one pending tlog entry
                 }
                 final Translog.Location location =
-<<<<<<< HEAD
-                    translog.add(new Translog.Index("test", "" + op, op, primaryTerm.get(), Integer.toString(++count).getBytes(Charset.forName("UTF-8"))));
-=======
                     translog.add(new Translog.Index("test", "" + op, op, primaryTerm.get(),
                         Integer.toString(++count).getBytes(Charset.forName("UTF-8"))));
->>>>>>> 0c7f6570
                 locations.add(location);
             }
             Collections.shuffle(locations, random());
@@ -1231,12 +1208,8 @@
         int count = 0;
         for (int op = 0; op < translogOperations; op++) {
             locations.add(
-<<<<<<< HEAD
-                translog.add(new Translog.Index("test", "" + op, op, primaryTerm.get(), Integer.toString(++count).getBytes(Charset.forName("UTF-8")))));
-=======
                 translog.add(new Translog.Index("test", "" + op, op,
                     primaryTerm.get(), Integer.toString(++count).getBytes(Charset.forName("UTF-8")))));
->>>>>>> 0c7f6570
             if (rarely() && translogOperations > op + 1) {
                 rollAndCommit(translog);
             }
@@ -1273,12 +1246,8 @@
         int lastSynced = -1;
         long lastSyncedGlobalCheckpoint = globalCheckpoint.get();
         for (int op = 0; op < translogOperations; op++) {
-<<<<<<< HEAD
-            locations.add(translog.add(new Translog.Index("test", "" + op, op, primaryTerm.get(), Integer.toString(op).getBytes(Charset.forName("UTF-8")))));
-=======
             locations.add(translog.add(new Translog.Index("test", "" + op, op, primaryTerm.get(),
                 Integer.toString(op).getBytes(Charset.forName("UTF-8")))));
->>>>>>> 0c7f6570
             if (randomBoolean()) {
                 globalCheckpoint.set(globalCheckpoint.get() + randomIntBetween(1, 16));
             }
@@ -1416,12 +1385,8 @@
         int minUncommittedOp = -1;
         final boolean commitOften = randomBoolean();
         for (int op = 0; op < translogOperations; op++) {
-<<<<<<< HEAD
-            locations.add(translog.add(new Translog.Index("test", "" + op, op, primaryTerm.get(), Integer.toString(op).getBytes(Charset.forName("UTF-8")))));
-=======
             locations.add(translog.add(new Translog.Index("test", "" + op, op, primaryTerm.get(),
                 Integer.toString(op).getBytes(Charset.forName("UTF-8")))));
->>>>>>> 0c7f6570
             final boolean commit = commitOften ? frequently() : rarely();
             if (commit && op < translogOperations - 1) {
                 rollAndCommit(translog);
@@ -1442,15 +1407,10 @@
                 assertNull(snapshot.next());
             }
         } else {
-<<<<<<< HEAD
-            translog = new Translog(config, translogGeneration.translogUUID, translog.getDeletionPolicy(), () -> SequenceNumbers.NO_OPS_PERFORMED, primaryTerm::get);
-            assertEquals("lastCommitted must be 1 less than current", translogGeneration.translogFileGeneration + 1, translog.currentFileGeneration());
-=======
             translog = new Translog(config, translogGeneration.translogUUID, translog.getDeletionPolicy(),
                 () -> SequenceNumbers.NO_OPS_PERFORMED, primaryTerm::get);
             assertEquals("lastCommitted must be 1 less than current",
                 translogGeneration.translogFileGeneration + 1, translog.currentFileGeneration());
->>>>>>> 0c7f6570
             assertFalse(translog.syncNeeded());
             try (Translog.Snapshot snapshot = translog.newSnapshotFromGen(translogGeneration, Long.MAX_VALUE)) {
                 for (int i = minUncommittedOp; i < translogOperations; i++) {
@@ -1471,12 +1431,8 @@
         Translog.TranslogGeneration translogGeneration = null;
         final boolean sync = randomBoolean();
         for (int op = 0; op < translogOperations; op++) {
-<<<<<<< HEAD
-            locations.add(translog.add(new Translog.Index("test", "" + op, op, primaryTerm.get(), Integer.toString(op).getBytes(Charset.forName("UTF-8")))));
-=======
             locations.add(translog.add(new Translog.Index("test", "" + op, op, primaryTerm.get(),
                 Integer.toString(op).getBytes(Charset.forName("UTF-8")))));
->>>>>>> 0c7f6570
             if (op == prepareOp) {
                 translogGeneration = translog.getGeneration();
                 translog.rollGeneration();
@@ -1493,12 +1449,8 @@
         TranslogConfig config = translog.getConfig();
         final String translogUUID = translog.getTranslogUUID();
         final TranslogDeletionPolicy deletionPolicy = translog.getDeletionPolicy();
-<<<<<<< HEAD
-        try (Translog translog = new Translog(config, translogUUID, deletionPolicy, () -> SequenceNumbers.NO_OPS_PERFORMED, primaryTerm::get)) {
-=======
         try (Translog translog = new Translog(config, translogUUID, deletionPolicy,
                 () -> SequenceNumbers.NO_OPS_PERFORMED, primaryTerm::get)) {
->>>>>>> 0c7f6570
             assertNotNull(translogGeneration);
             assertEquals("lastCommitted must be 2 less than current - we never finished the commit",
                 translogGeneration.translogFileGeneration + 2, translog.currentFileGeneration());
@@ -1513,12 +1465,8 @@
             }
         }
         if (randomBoolean()) { // recover twice
-<<<<<<< HEAD
-            try (Translog translog = new Translog(config, translogUUID, deletionPolicy, () -> SequenceNumbers.NO_OPS_PERFORMED, primaryTerm::get)) {
-=======
             try (Translog translog = new Translog(config, translogUUID, deletionPolicy,
                 () -> SequenceNumbers.NO_OPS_PERFORMED, primaryTerm::get)) {
->>>>>>> 0c7f6570
                 assertNotNull(translogGeneration);
                 assertEquals("lastCommitted must be 3 less than current - we never finished the commit and run recovery twice",
                     translogGeneration.translogFileGeneration + 3, translog.currentFileGeneration());
@@ -1544,12 +1492,8 @@
         Translog.TranslogGeneration translogGeneration = null;
         final boolean sync = randomBoolean();
         for (int op = 0; op < translogOperations; op++) {
-<<<<<<< HEAD
-            locations.add(translog.add(new Translog.Index("test", "" + op, op, primaryTerm.get(), Integer.toString(op).getBytes(Charset.forName("UTF-8")))));
-=======
             locations.add(translog.add(new Translog.Index("test", "" + op, op, primaryTerm.get(),
                 Integer.toString(op).getBytes(Charset.forName("UTF-8")))));
->>>>>>> 0c7f6570
             if (op == prepareOp) {
                 translogGeneration = translog.getGeneration();
                 translog.rollGeneration();
@@ -1570,12 +1514,8 @@
 
         final String translogUUID = translog.getTranslogUUID();
         final TranslogDeletionPolicy deletionPolicy = translog.getDeletionPolicy();
-<<<<<<< HEAD
-        try (Translog translog = new Translog(config, translogUUID, deletionPolicy, () -> SequenceNumbers.NO_OPS_PERFORMED, primaryTerm::get)) {
-=======
         try (Translog translog = new Translog(config, translogUUID, deletionPolicy,
                 () -> SequenceNumbers.NO_OPS_PERFORMED, primaryTerm::get)) {
->>>>>>> 0c7f6570
             assertNotNull(translogGeneration);
             assertEquals("lastCommitted must be 2 less than current - we never finished the commit",
                 translogGeneration.translogFileGeneration + 2, translog.currentFileGeneration());
@@ -1591,12 +1531,8 @@
         }
 
         if (randomBoolean()) { // recover twice
-<<<<<<< HEAD
-            try (Translog translog = new Translog(config, translogUUID, deletionPolicy, () -> SequenceNumbers.NO_OPS_PERFORMED, primaryTerm::get)) {
-=======
             try (Translog translog = new Translog(config, translogUUID, deletionPolicy,
                     () -> SequenceNumbers.NO_OPS_PERFORMED, primaryTerm::get)) {
->>>>>>> 0c7f6570
                 assertNotNull(translogGeneration);
                 assertEquals("lastCommitted must be 3 less than current - we never finished the commit and run recovery twice",
                     translogGeneration.translogFileGeneration + 3, translog.currentFileGeneration());
@@ -1621,12 +1557,8 @@
         Translog.TranslogGeneration translogGeneration = null;
         final boolean sync = randomBoolean();
         for (int op = 0; op < translogOperations; op++) {
-<<<<<<< HEAD
-            locations.add(translog.add(new Translog.Index("test", "" + op, op, primaryTerm.get(), Integer.toString(op).getBytes(Charset.forName("UTF-8")))));
-=======
             locations.add(translog.add(new Translog.Index("test", "" + op, op,
                 primaryTerm.get(), Integer.toString(op).getBytes(Charset.forName("UTF-8")))));
->>>>>>> 0c7f6570
             if (op == prepareOp) {
                 translogGeneration = translog.getGeneration();
                 translog.rollGeneration();
@@ -1647,17 +1579,6 @@
             corrupted, StandardOpenOption.WRITE, StandardOpenOption.CREATE_NEW);
         final String translogUUID = translog.getTranslogUUID();
         final TranslogDeletionPolicy deletionPolicy = translog.getDeletionPolicy();
-<<<<<<< HEAD
-        try (Translog ignored = new Translog(config, translogUUID, deletionPolicy, () -> SequenceNumbers.NO_OPS_PERFORMED, primaryTerm::get)) {
-            fail("corrupted");
-        } catch (IllegalStateException ex) {
-            assertEquals("Checkpoint file translog-3.ckp already exists but has corrupted content expected: Checkpoint{offset=3135, " +
-                "numOps=55, generation=3, minSeqNo=45, maxSeqNo=99, globalCheckpoint=-1, minTranslogGeneration=1} but got: Checkpoint{offset=0, numOps=0, " +
-                "generation=0, minSeqNo=-1, maxSeqNo=-1, globalCheckpoint=-1, minTranslogGeneration=0}", ex.getMessage());
-        }
-        Checkpoint.write(FileChannel::open, config.getTranslogPath().resolve(Translog.getCommitCheckpointFileName(read.generation)), read, StandardOpenOption.WRITE, StandardOpenOption.TRUNCATE_EXISTING);
-        try (Translog translog = new Translog(config, translogUUID, deletionPolicy, () -> SequenceNumbers.NO_OPS_PERFORMED, primaryTerm::get)) {
-=======
         try (Translog ignored = new Translog(config, translogUUID, deletionPolicy,
                 () -> SequenceNumbers.NO_OPS_PERFORMED, primaryTerm::get)) {
             fail("corrupted");
@@ -1671,7 +1592,6 @@
             read, StandardOpenOption.WRITE, StandardOpenOption.TRUNCATE_EXISTING);
         try (Translog translog = new Translog(config, translogUUID, deletionPolicy,
                 () -> SequenceNumbers.NO_OPS_PERFORMED, primaryTerm::get)) {
->>>>>>> 0c7f6570
             assertNotNull(translogGeneration);
             assertEquals("lastCommitted must be 2 less than current - we never finished the commit",
                 translogGeneration.translogFileGeneration + 2, translog.currentFileGeneration());
@@ -1692,12 +1612,8 @@
         List<Translog.Operation> ops = new ArrayList<>();
         int translogOperations = randomIntBetween(10, 100);
         for (int op = 0; op < translogOperations; op++) {
-<<<<<<< HEAD
-            Translog.Index test = new Translog.Index("test", "" + op, op, primaryTerm.get(), Integer.toString(op).getBytes(Charset.forName("UTF-8")));
-=======
             Translog.Index test = new Translog.Index("test", "" + op, op, primaryTerm.get(),
                 Integer.toString(op).getBytes(Charset.forName("UTF-8")));
->>>>>>> 0c7f6570
             ops.add(test);
         }
         Translog.writeOperations(out, ops);
@@ -1899,15 +1815,10 @@
         int translogOperations = randomIntBetween(10, 100);
         try (Translog translog2 = create(createTempDir())) {
             for (int op = 0; op < translogOperations; op++) {
-<<<<<<< HEAD
-                locations.add(translog.add(new Translog.Index("test", "" + op, op, primaryTerm.get(), Integer.toString(op).getBytes(Charset.forName("UTF-8")))));
-                locations2.add(translog2.add(new Translog.Index("test", "" + op, op, primaryTerm.get(), Integer.toString(op).getBytes(Charset.forName("UTF-8")))));
-=======
                 locations.add(translog.add(new Translog.Index("test", "" + op, op, primaryTerm.get(),
                     Integer.toString(op).getBytes(Charset.forName("UTF-8")))));
                 locations2.add(translog2.add(new Translog.Index("test", "" + op, op, primaryTerm.get(),
                     Integer.toString(op).getBytes(Charset.forName("UTF-8")))));
->>>>>>> 0c7f6570
             }
             int iters = randomIntBetween(10, 100);
             for (int i = 0; i < iters; i++) {
@@ -1933,12 +1844,8 @@
         int translogOperations = randomIntBetween(1, 10);
         int firstUncommitted = 0;
         for (int op = 0; op < translogOperations; op++) {
-<<<<<<< HEAD
-            locations.add(translog.add(new Translog.Index("test", "" + op, op, primaryTerm.get(), Integer.toString(op).getBytes(Charset.forName("UTF-8")))));
-=======
             locations.add(translog.add(new Translog.Index("test", "" + op, op, primaryTerm.get(),
                 Integer.toString(op).getBytes(Charset.forName("UTF-8")))));
->>>>>>> 0c7f6570
             if (randomBoolean()) {
                 rollAndCommit(translog);
                 firstUncommitted = op + 1;
@@ -1959,11 +1866,7 @@
 
         }
         this.translog = new Translog(config, translogUUID, deletionPolicy, () -> SequenceNumbers.NO_OPS_PERFORMED, primaryTerm::get);
-<<<<<<< HEAD
-        try (Translog.Snapshot snapshot = this.translog.newSnapshotFromGen(translogGeneration.translogFileGeneration)) {
-=======
         try (Translog.Snapshot snapshot = this.translog.newSnapshotFromGen(translogGeneration, Long.MAX_VALUE)) {
->>>>>>> 0c7f6570
             for (int i = firstUncommitted; i < translogOperations; i++) {
                 Translog.Operation next = snapshot.next();
                 assertNotNull("" + i, next);
@@ -1974,19 +1877,12 @@
     }
 
     public void testFailOnClosedWrite() throws IOException {
-<<<<<<< HEAD
-        translog.add(new Translog.Index("test", "1", 0, primaryTerm.get(), Integer.toString(1).getBytes(Charset.forName("UTF-8"))));
-        translog.close();
-        try {
-            translog.add(new Translog.Index("test", "1", 0, primaryTerm.get(), Integer.toString(1).getBytes(Charset.forName("UTF-8"))));
-=======
         translog.add(new Translog.Index("test", "1", 0, primaryTerm.get(),
             Integer.toString(1).getBytes(Charset.forName("UTF-8"))));
         translog.close();
         try {
             translog.add(new Translog.Index("test", "1", 0, primaryTerm.get(),
                 Integer.toString(1).getBytes(Charset.forName("UTF-8"))));
->>>>>>> 0c7f6570
             fail("closed");
         } catch (AlreadyClosedException ex) {
             // all is well
@@ -2106,12 +2002,8 @@
         while (failed == false) {
             try {
                 locations.add(translog.add(
-<<<<<<< HEAD
-                    new Translog.Index("test", "" + opsSynced, opsSynced, primaryTerm.get(), Integer.toString(opsSynced).getBytes(Charset.forName("UTF-8")))));
-=======
                     new Translog.Index("test", "" + opsSynced, opsSynced, primaryTerm.get(),
                         Integer.toString(opsSynced).getBytes(Charset.forName("UTF-8")))));
->>>>>>> 0c7f6570
                 translog.sync();
                 opsSynced++;
             } catch (MockDirectoryWrapper.FakeIOException ex) {
@@ -2132,12 +2024,8 @@
         if (randomBoolean()) {
             try {
                 locations.add(translog.add(
-<<<<<<< HEAD
-                    new Translog.Index("test", "" + opsSynced, opsSynced, primaryTerm.get(), Integer.toString(opsSynced).getBytes(Charset.forName("UTF-8")))));
-=======
                     new Translog.Index("test", "" + opsSynced, opsSynced, primaryTerm.get(),
                         Integer.toString(opsSynced).getBytes(Charset.forName("UTF-8")))));
->>>>>>> 0c7f6570
                 fail("we are already closed");
             } catch (AlreadyClosedException ex) {
                 assertNotNull(ex.getCause());
@@ -2171,15 +2059,10 @@
         translog.close(); // we are closed
         final String translogUUID = translog.getTranslogUUID();
         final TranslogDeletionPolicy deletionPolicy = translog.getDeletionPolicy();
-<<<<<<< HEAD
-        try (Translog tlog = new Translog(config, translogUUID, deletionPolicy, () -> SequenceNumbers.NO_OPS_PERFORMED, primaryTerm::get)) {
-            assertEquals("lastCommitted must be 1 less than current", translogGeneration.translogFileGeneration + 1, tlog.currentFileGeneration());
-=======
         try (Translog tlog = new Translog(config, translogUUID, deletionPolicy,
                 () -> SequenceNumbers.NO_OPS_PERFORMED, primaryTerm::get)) {
             assertEquals("lastCommitted must be 1 less than current",
                 translogGeneration.translogFileGeneration + 1, tlog.currentFileGeneration());
->>>>>>> 0c7f6570
             assertFalse(tlog.syncNeeded());
 
             try (Translog.Snapshot snapshot = tlog.newSnapshot()) {
@@ -2202,12 +2085,8 @@
         LineFileDocs lineFileDocs = new LineFileDocs(random()); // writes pretty big docs so we cross buffer borders regularly
         for (int opsAdded = 0; opsAdded < numOps; opsAdded++) {
             locations.add(translog.add(
-<<<<<<< HEAD
-                new Translog.Index("test", "" + opsAdded, opsAdded, primaryTerm.get(), lineFileDocs.nextDoc().toString().getBytes(Charset.forName("UTF-8")))));
-=======
                 new Translog.Index("test", "" + opsAdded, opsAdded, primaryTerm.get(),
                     lineFileDocs.nextDoc().toString().getBytes(Charset.forName("UTF-8")))));
->>>>>>> 0c7f6570
             try (Translog.Snapshot snapshot = this.translog.newSnapshot()) {
                 assertEquals(opsAdded + 1, snapshot.totalOperations());
                 for (int i = 0; i < opsAdded; i++) {
@@ -2228,13 +2107,6 @@
         Translog translog = getFailableTranslog(fail, config, false, true, null,
             createTranslogDeletionPolicy());
         LineFileDocs lineFileDocs = new LineFileDocs(random()); // writes pretty big docs so we cross buffer boarders regularly
-<<<<<<< HEAD
-        translog.add(new Translog.Index("test", "1", 0, primaryTerm.get(), lineFileDocs.nextDoc().toString().getBytes(Charset.forName("UTF-8"))));
-        fail.failAlways();
-        try {
-            Translog.Location location = translog.add(
-                new Translog.Index("test", "2", 1, primaryTerm.get(), lineFileDocs.nextDoc().toString().getBytes(Charset.forName("UTF-8"))));
-=======
         translog.add(new Translog.Index("test", "1", 0, primaryTerm.get(),
             lineFileDocs.nextDoc().toString().getBytes(Charset.forName("UTF-8"))));
         fail.failAlways();
@@ -2242,7 +2114,6 @@
             Translog.Location location = translog.add(
                 new Translog.Index("test", "2", 1, primaryTerm.get(),
                     lineFileDocs.nextDoc().toString().getBytes(Charset.forName("UTF-8"))));
->>>>>>> 0c7f6570
             if (randomBoolean()) {
                 translog.ensureSynced(location);
             } else {
@@ -2333,12 +2204,8 @@
                 }
             }
             try (Translog tlog =
-<<<<<<< HEAD
-                     new Translog(config, translogUUID, createTranslogDeletionPolicy(), () -> SequenceNumbers.NO_OPS_PERFORMED, primaryTerm::get);
-=======
                      new Translog(config, translogUUID, createTranslogDeletionPolicy(),
                          () -> SequenceNumbers.NO_OPS_PERFORMED, primaryTerm::get);
->>>>>>> 0c7f6570
                  Translog.Snapshot snapshot = tlog.newSnapshot()) {
                 if (writtenOperations.size() != snapshot.totalOperations()) {
                     for (int i = 0; i < threadCount; i++) {
@@ -2366,12 +2233,8 @@
     public void testRecoveryFromAFutureGenerationCleansUp() throws IOException {
         int translogOperations = randomIntBetween(10, 100);
         for (int op = 0; op < translogOperations / 2; op++) {
-<<<<<<< HEAD
-            translog.add(new Translog.Index("test", "" + op, op, primaryTerm.get(), Integer.toString(op).getBytes(Charset.forName("UTF-8"))));
-=======
             translog.add(new Translog.Index("test", "" + op, op, primaryTerm.get(),
                 Integer.toString(op).getBytes(Charset.forName("UTF-8"))));
->>>>>>> 0c7f6570
             if (rarely()) {
                 translog.rollGeneration();
             }
@@ -2379,12 +2242,8 @@
         translog.rollGeneration();
         long comittedGeneration = randomLongBetween(2, translog.currentFileGeneration());
         for (int op = translogOperations / 2; op < translogOperations; op++) {
-<<<<<<< HEAD
-            translog.add(new Translog.Index("test", "" + op, op, primaryTerm.get(), Integer.toString(op).getBytes(Charset.forName("UTF-8"))));
-=======
             translog.add(new Translog.Index("test", "" + op, op, primaryTerm.get(),
                 Integer.toString(op).getBytes(Charset.forName("UTF-8"))));
->>>>>>> 0c7f6570
             if (rarely()) {
                 translog.rollGeneration();
             }
@@ -2395,12 +2254,8 @@
         final TranslogDeletionPolicy deletionPolicy = new TranslogDeletionPolicy(-1, -1);
         deletionPolicy.setTranslogGenerationOfLastCommit(randomLongBetween(comittedGeneration, Long.MAX_VALUE));
         deletionPolicy.setMinTranslogGenerationForRecovery(comittedGeneration);
-<<<<<<< HEAD
-        translog = new Translog(config, translog.getTranslogUUID(), deletionPolicy, () -> SequenceNumbers.NO_OPS_PERFORMED, primaryTerm::get);
-=======
         translog = new Translog(config, translog.getTranslogUUID(), deletionPolicy,
             () -> SequenceNumbers.NO_OPS_PERFORMED, primaryTerm::get);
->>>>>>> 0c7f6570
         assertThat(translog.getMinFileGeneration(), equalTo(1L));
         // no trimming done yet, just recovered
         for (long gen = 1; gen < translog.currentFileGeneration(); gen++) {
@@ -2431,12 +2286,8 @@
             translogUUID = translog.getTranslogUUID();
             int translogOperations = randomIntBetween(10, 100);
             for (int op = 0; op < translogOperations / 2; op++) {
-<<<<<<< HEAD
-                translog.add(new Translog.Index("test", "" + op, op, primaryTerm.get(), Integer.toString(op).getBytes(Charset.forName("UTF-8"))));
-=======
                 translog.add(new Translog.Index("test", "" + op, op, primaryTerm.get(),
                     Integer.toString(op).getBytes(Charset.forName("UTF-8"))));
->>>>>>> 0c7f6570
                 if (rarely()) {
                     translog.rollGeneration();
                 }
@@ -2444,12 +2295,8 @@
             translog.rollGeneration();
             comittedGeneration = randomLongBetween(2, translog.currentFileGeneration());
             for (int op = translogOperations / 2; op < translogOperations; op++) {
-<<<<<<< HEAD
-                translog.add(new Translog.Index("test", "" + op, op, primaryTerm.get(), Integer.toString(op).getBytes(Charset.forName("UTF-8"))));
-=======
                 translog.add(new Translog.Index("test", "" + op, op, primaryTerm.get(),
                     Integer.toString(op).getBytes(Charset.forName("UTF-8"))));
->>>>>>> 0c7f6570
                 if (rarely()) {
                     translog.rollGeneration();
                 }
@@ -2466,12 +2313,8 @@
         final TranslogDeletionPolicy deletionPolicy = new TranslogDeletionPolicy(-1, -1);
         deletionPolicy.setTranslogGenerationOfLastCommit(randomLongBetween(comittedGeneration, Long.MAX_VALUE));
         deletionPolicy.setMinTranslogGenerationForRecovery(comittedGeneration);
-<<<<<<< HEAD
-        try (Translog translog = new Translog(config, translogUUID, deletionPolicy, () -> SequenceNumbers.NO_OPS_PERFORMED, primaryTerm::get)) {
-=======
         try (Translog translog = new Translog(config, translogUUID, deletionPolicy,
             () -> SequenceNumbers.NO_OPS_PERFORMED, primaryTerm::get)) {
->>>>>>> 0c7f6570
             // we don't know when things broke exactly
             assertThat(translog.getMinFileGeneration(), greaterThanOrEqualTo(1L));
             assertThat(translog.getMinFileGeneration(), lessThanOrEqualTo(comittedGeneration));
@@ -2665,12 +2508,8 @@
         translog.add(new Translog.Index("test", "boom", 0, primaryTerm.get(), "boom".getBytes(Charset.forName("UTF-8"))));
         translog.close();
         try {
-<<<<<<< HEAD
-            new Translog(config, translog.getTranslogUUID(), createTranslogDeletionPolicy(), () -> SequenceNumbers.NO_OPS_PERFORMED, primaryTerm::get) {
-=======
             new Translog(config, translog.getTranslogUUID(), createTranslogDeletionPolicy(),
                 () -> SequenceNumbers.NO_OPS_PERFORMED, primaryTerm::get) {
->>>>>>> 0c7f6570
                 @Override
                 protected TranslogWriter createWriter(long fileGeneration, long initialMinTranslogGen, long initialGlobalCheckpoint)
                     throws IOException {
@@ -2685,12 +2524,8 @@
     }
 
     public void testRecoverWithUnbackedNextGen() throws IOException {
-<<<<<<< HEAD
-        translog.add(new Translog.Index("test", "" + 0, 0, primaryTerm.get(), Integer.toString(1).getBytes(Charset.forName("UTF-8"))));
-=======
         translog.add(new Translog.Index("test", "" + 0, 0, primaryTerm.get(),
             Integer.toString(1).getBytes(Charset.forName("UTF-8"))));
->>>>>>> 0c7f6570
         translog.close();
         TranslogConfig config = translog.getConfig();
 
@@ -2706,12 +2541,8 @@
             assertNotNull("operation 1 must be non-null", op);
             assertEquals("payload mismatch for operation 1", 1, Integer.parseInt(op.getSource().source.utf8ToString()));
 
-<<<<<<< HEAD
-            tlog.add(new Translog.Index("test", "" + 1, 1, primaryTerm.get(), Integer.toString(2).getBytes(Charset.forName("UTF-8"))));
-=======
             tlog.add(new Translog.Index("test", "" + 1, 1, primaryTerm.get(),
                 Integer.toString(2).getBytes(Charset.forName("UTF-8"))));
->>>>>>> 0c7f6570
         }
 
         try (Translog tlog = openTranslog(config, translog.getTranslogUUID());
@@ -2731,12 +2562,8 @@
     }
 
     public void testRecoverWithUnbackedNextGenInIllegalState() throws IOException {
-<<<<<<< HEAD
-        translog.add(new Translog.Index("test", "" + 0, 0, primaryTerm.get(), Integer.toString(0).getBytes(Charset.forName("UTF-8"))));
-=======
         translog.add(new Translog.Index("test", "" + 0, 0, primaryTerm.get(),
             Integer.toString(0).getBytes(Charset.forName("UTF-8"))));
->>>>>>> 0c7f6570
         translog.close();
         TranslogConfig config = translog.getConfig();
         Path ckp = config.getTranslogPath().resolve(Translog.CHECKPOINT_FILE_NAME);
@@ -2745,12 +2572,8 @@
         Files.createFile(config.getTranslogPath().resolve("translog-" + (read.generation + 1) + ".tlog"));
 
         try {
-<<<<<<< HEAD
-            Translog tlog = new Translog(config, translog.getTranslogUUID(), translog.getDeletionPolicy(), () -> SequenceNumbers.NO_OPS_PERFORMED, primaryTerm::get);
-=======
             Translog tlog = new Translog(config, translog.getTranslogUUID(), translog.getDeletionPolicy(),
                     () -> SequenceNumbers.NO_OPS_PERFORMED, primaryTerm::get);
->>>>>>> 0c7f6570
             fail("file already exists?");
         } catch (TranslogException ex) {
             // all is well
@@ -2760,12 +2583,8 @@
     }
 
     public void testRecoverWithUnbackedNextGenAndFutureFile() throws IOException {
-<<<<<<< HEAD
-        translog.add(new Translog.Index("test", "" + 0, 0, primaryTerm.get(), Integer.toString(0).getBytes(Charset.forName("UTF-8"))));
-=======
         translog.add(new Translog.Index("test", "" + 0, 0, primaryTerm.get(),
             Integer.toString(0).getBytes(Charset.forName("UTF-8"))));
->>>>>>> 0c7f6570
         translog.close();
         TranslogConfig config = translog.getConfig();
         final String translogUUID = translog.getTranslogUUID();
@@ -2777,12 +2596,8 @@
         Files.createFile(config.getTranslogPath().resolve("translog-" + (read.generation + 1) + ".tlog"));
         // we add N+1 and N+2 to ensure we only delete the N+1 file and never jump ahead and wipe without the right condition
         Files.createFile(config.getTranslogPath().resolve("translog-" + (read.generation + 2) + ".tlog"));
-<<<<<<< HEAD
-        try (Translog tlog = new Translog(config, translogUUID, deletionPolicy, () -> SequenceNumbers.NO_OPS_PERFORMED, primaryTerm::get)) {
-=======
         try (Translog tlog = new Translog(config, translogUUID, deletionPolicy,
                 () -> SequenceNumbers.NO_OPS_PERFORMED, primaryTerm::get)) {
->>>>>>> 0c7f6570
             assertFalse(tlog.syncNeeded());
             try (Translog.Snapshot snapshot = tlog.newSnapshot()) {
                 for (int i = 0; i < 1; i++) {
@@ -2791,12 +2606,8 @@
                     assertEquals("payload missmatch", i, Integer.parseInt(next.getSource().source.utf8ToString()));
                 }
             }
-<<<<<<< HEAD
-            tlog.add(new Translog.Index("test", "" + 1, 1, primaryTerm.get(), Integer.toString(1).getBytes(Charset.forName("UTF-8"))));
-=======
             tlog.add(new Translog.Index("test", "" + 1, 1, primaryTerm.get(),
                 Integer.toString(1).getBytes(Charset.forName("UTF-8"))));
->>>>>>> 0c7f6570
         }
 
         try {
@@ -2837,12 +2648,8 @@
                     LineFileDocs lineFileDocs = new LineFileDocs(random()); //writes pretty big docs so we cross buffer boarders regularly
                     for (int opsAdded = 0; opsAdded < numOps; opsAdded++) {
                         String doc = lineFileDocs.nextDoc().toString();
-<<<<<<< HEAD
-                        failableTLog.add(new Translog.Index("test", "" + opsAdded, opsAdded, primaryTerm.get(), doc.getBytes(Charset.forName("UTF-8"))));
-=======
                         failableTLog.add(new Translog.Index("test", "" + opsAdded, opsAdded, primaryTerm.get(),
                             doc.getBytes(Charset.forName("UTF-8"))));
->>>>>>> 0c7f6570
                         unsynced.add(doc);
                         if (randomBoolean()) {
                             failableTLog.sync();
@@ -2917,12 +2724,6 @@
             deletionPolicy.setMinTranslogGenerationForRecovery(minGenForRecovery);
             if (generationUUID == null) {
                 // we never managed to successfully create a translog, make it
-<<<<<<< HEAD
-                generationUUID = Translog.createEmptyTranslog(config.getTranslogPath(), SequenceNumbers.NO_OPS_PERFORMED, shardId, primaryTerm.get());
-            }
-            try (Translog translog = new Translog(config, generationUUID, deletionPolicy, () -> SequenceNumbers.NO_OPS_PERFORMED, primaryTerm::get);
-                 Translog.Snapshot snapshot = translog.newSnapshotFromGen(minGenForRecovery)) {
-=======
                 generationUUID = Translog.createEmptyTranslog(config.getTranslogPath(),
                     SequenceNumbers.NO_OPS_PERFORMED, shardId, primaryTerm.get());
             }
@@ -2930,7 +2731,6 @@
                 () -> SequenceNumbers.NO_OPS_PERFORMED, primaryTerm::get);
                  Translog.Snapshot snapshot = translog.newSnapshotFromGen(
                      new Translog.TranslogGeneration(generationUUID, minGenForRecovery), Long.MAX_VALUE)) {
->>>>>>> 0c7f6570
                 assertEquals(syncedDocs.size(), snapshot.totalOperations());
                 for (int i = 0; i < syncedDocs.size(); i++) {
                     Translog.Operation next = snapshot.next();
@@ -3274,12 +3074,8 @@
         for (int gen = 0; gen < generations; gen++) {
             final int operations = randomIntBetween(1, 100);
             for (int i = 0; i < operations; i++) {
-<<<<<<< HEAD
-                Translog.Index op = new Translog.Index("doc", randomAlphaOfLength(10), seqNo.getAndIncrement(), primaryTerm.get(), new byte[]{1});
-=======
                 Translog.Index op = new Translog.Index("doc", randomAlphaOfLength(10),
                     seqNo.getAndIncrement(), primaryTerm.get(), new byte[]{1});
->>>>>>> 0c7f6570
                 translog.add(op);
                 views.peek().add(op);
             }
@@ -3304,12 +3100,8 @@
             List<Long> batch = LongStream.rangeClosed(0, between(0, 500)).boxed().collect(Collectors.toList());
             Randomness.shuffle(batch);
             for (Long seqNo : batch) {
-<<<<<<< HEAD
-                Translog.Index op = new Translog.Index("doc", randomAlphaOfLength(10), seqNo, primaryTerm.get(), new byte[]{1});
-=======
                 Translog.Index op = new Translog.Index("doc", randomAlphaOfLength(10),
                     seqNo, primaryTerm.get(), new byte[]{1});
->>>>>>> 0c7f6570
                 translog.add(op);
                 latestOperations.put(op.seqNo(), op);
             }
