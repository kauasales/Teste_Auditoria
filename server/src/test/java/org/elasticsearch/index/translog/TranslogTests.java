/*
 * Licensed to Elasticsearch under one or more contributor
 * license agreements. See the NOTICE file distributed with
 * this work for additional information regarding copyright
 * ownership. Elasticsearch licenses this file to you under
 * the Apache License, Version 2.0 (the "License"); you may
 * not use this file except in compliance with the License.
 * You may obtain a copy of the License at
 *
 *    http://www.apache.org/licenses/LICENSE-2.0
 *
 * Unless required by applicable law or agreed to in writing,
 * software distributed under the License is distributed on an
 * "AS IS" BASIS, WITHOUT WARRANTIES OR CONDITIONS OF ANY
 * KIND, either express or implied.  See the License for the
 * specific language governing permissions and limitations
 * under the License.
 */

package org.elasticsearch.index.translog;

import com.carrotsearch.randomizedtesting.generators.RandomPicks;

import org.apache.logging.log4j.message.ParameterizedMessage;
import org.apache.lucene.codecs.CodecUtil;
import org.apache.lucene.document.Field;
import org.apache.lucene.document.NumericDocValuesField;
import org.apache.lucene.document.TextField;
import org.apache.lucene.index.Term;
import org.apache.lucene.mockfile.FilterFileChannel;
import org.apache.lucene.store.AlreadyClosedException;
import org.apache.lucene.store.ByteArrayDataOutput;
import org.apache.lucene.store.MockDirectoryWrapper;
import org.apache.lucene.util.LineFileDocs;
import org.apache.lucene.util.LuceneTestCase;
import org.elasticsearch.Assertions;
import org.elasticsearch.cluster.metadata.IndexMetaData;
import org.elasticsearch.common.Randomness;
import org.elasticsearch.common.Strings;
import org.elasticsearch.common.UUIDs;
import org.elasticsearch.common.bytes.BytesArray;
import org.elasticsearch.common.bytes.BytesReference;
import org.elasticsearch.common.collect.Tuple;
import org.elasticsearch.common.io.FileSystemUtils;
import org.elasticsearch.common.io.stream.BytesStreamOutput;
import org.elasticsearch.common.io.stream.StreamInput;
import org.elasticsearch.common.settings.Settings;
import org.elasticsearch.common.unit.ByteSizeUnit;
import org.elasticsearch.common.unit.ByteSizeValue;
import org.elasticsearch.common.util.concurrent.AbstractRunnable;
import org.elasticsearch.common.util.concurrent.ConcurrentCollections;
import org.elasticsearch.common.util.concurrent.ReleasableLock;
import org.elasticsearch.common.xcontent.ToXContent;
import org.elasticsearch.common.xcontent.XContentBuilder;
import org.elasticsearch.common.xcontent.XContentFactory;
import org.elasticsearch.common.xcontent.XContentType;
import org.elasticsearch.core.internal.io.IOUtils;
import org.elasticsearch.index.IndexSettings;
import org.elasticsearch.index.VersionType;
import org.elasticsearch.index.engine.Engine;
import org.elasticsearch.index.engine.Engine.Operation.Origin;
import org.elasticsearch.index.mapper.IdFieldMapper;
import org.elasticsearch.index.mapper.ParseContext.Document;
import org.elasticsearch.index.mapper.ParsedDocument;
import org.elasticsearch.index.mapper.SeqNoFieldMapper;
import org.elasticsearch.index.mapper.Uid;
import org.elasticsearch.index.seqno.LocalCheckpointTracker;
import org.elasticsearch.index.seqno.LocalCheckpointTrackerTests;
import org.elasticsearch.index.seqno.SequenceNumbers;
import org.elasticsearch.index.shard.ShardId;
import org.elasticsearch.index.translog.Translog.Location;
import org.elasticsearch.test.ESTestCase;
import org.elasticsearch.test.IndexSettingsModule;
import org.hamcrest.Matchers;
import org.junit.After;
import org.junit.Before;

import java.io.Closeable;
import java.io.EOFException;
import java.io.IOException;
import java.nio.ByteBuffer;
import java.nio.channels.FileChannel;
import java.nio.charset.Charset;
import java.nio.file.FileAlreadyExistsException;
import java.nio.file.Files;
import java.nio.file.InvalidPathException;
import java.nio.file.Path;
import java.nio.file.StandardOpenOption;
import java.util.ArrayDeque;
import java.util.ArrayList;
import java.util.Arrays;
import java.util.Collection;
import java.util.Collections;
import java.util.Comparator;
import java.util.Deque;
import java.util.HashMap;
import java.util.HashSet;
import java.util.Iterator;
import java.util.List;
import java.util.Map;
import java.util.Set;
import java.util.concurrent.ArrayBlockingQueue;
import java.util.concurrent.BlockingQueue;
import java.util.concurrent.BrokenBarrierException;
import java.util.concurrent.CopyOnWriteArrayList;
import java.util.concurrent.CountDownLatch;
import java.util.concurrent.CyclicBarrier;
import java.util.concurrent.atomic.AtomicBoolean;
import java.util.concurrent.atomic.AtomicInteger;
import java.util.concurrent.atomic.AtomicLong;
import java.util.concurrent.atomic.AtomicReference;
import java.util.function.LongSupplier;
import java.util.stream.Collectors;
import java.util.stream.IntStream;
import java.util.stream.LongStream;
import java.util.stream.Stream;

import static org.elasticsearch.common.util.BigArrays.NON_RECYCLING_INSTANCE;
import static org.elasticsearch.index.translog.SnapshotMatchers.containsOperationsInAnyOrder;
import static org.elasticsearch.index.translog.TranslogDeletionPolicies.createTranslogDeletionPolicy;
import static org.hamcrest.Matchers.containsString;
import static org.hamcrest.Matchers.empty;
import static org.hamcrest.Matchers.equalTo;
import static org.hamcrest.Matchers.greaterThan;
import static org.hamcrest.Matchers.greaterThanOrEqualTo;
import static org.hamcrest.Matchers.hasToString;
import static org.hamcrest.Matchers.is;
import static org.hamcrest.Matchers.isIn;
import static org.hamcrest.Matchers.lessThanOrEqualTo;
import static org.hamcrest.Matchers.not;
import static org.hamcrest.Matchers.nullValue;
import static org.mockito.Mockito.mock;
import static org.mockito.Mockito.stub;

@LuceneTestCase.SuppressFileSystems("ExtrasFS")
public class TranslogTests extends ESTestCase {

    protected final ShardId shardId = new ShardId("index", "_na_", 1);

    protected Translog translog;
    private AtomicLong globalCheckpoint;
    protected Path translogDir;
    // A default primary term is used by translog instances created in this test.
    private final AtomicLong primaryTerm = new AtomicLong();

    @Override
    protected void afterIfSuccessful() throws Exception {
        super.afterIfSuccessful();

        if (translog.isOpen()) {
            if (translog.currentFileGeneration() > 1) {
                markCurrentGenAsCommitted(translog);
                translog.trimUnreferencedReaders();
                assertFileDeleted(translog, translog.currentFileGeneration() - 1);
            }
            translog.close();
        }
        assertFileIsPresent(translog, translog.currentFileGeneration());
        IOUtils.rm(translog.location()); // delete all the locations

    }

    protected Translog createTranslog(TranslogConfig config) throws IOException {
        String translogUUID =
            Translog.createEmptyTranslog(config.getTranslogPath(), SequenceNumbers.NO_OPS_PERFORMED, shardId, primaryTerm.get());
        return new Translog(config, translogUUID, createTranslogDeletionPolicy(config.getIndexSettings()),
            () -> SequenceNumbers.NO_OPS_PERFORMED, primaryTerm::get, e -> {});
    }

    protected Translog openTranslog(TranslogConfig config, String translogUUID) throws IOException {
        return new Translog(config, translogUUID, createTranslogDeletionPolicy(config.getIndexSettings()),
            () -> SequenceNumbers.NO_OPS_PERFORMED, primaryTerm::get, e -> {});
    }


    private void markCurrentGenAsCommitted(Translog translog) throws IOException {
        long genToCommit = translog.currentFileGeneration();
        long genToRetain = randomLongBetween(translog.getDeletionPolicy().getMinTranslogGenerationForRecovery(), genToCommit);
        commit(translog, genToRetain, genToCommit);
    }

    private void rollAndCommit(Translog translog) throws IOException {
        translog.rollGeneration();
        markCurrentGenAsCommitted(translog);
    }

    private long commit(Translog translog, long genToRetain, long genToCommit) throws IOException {
        final TranslogDeletionPolicy deletionPolicy = translog.getDeletionPolicy();
        deletionPolicy.setTranslogGenerationOfLastCommit(genToCommit);
        deletionPolicy.setMinTranslogGenerationForRecovery(genToRetain);
        long minGenRequired = deletionPolicy.minTranslogGenRequired(translog.getReaders(), translog.getCurrent());
        translog.trimUnreferencedReaders();
        assertThat(minGenRequired, equalTo(translog.getMinFileGeneration()));
        assertFilePresences(translog);
        return minGenRequired;
    }

    @Override
    @Before
    public void setUp() throws Exception {
        super.setUp();
        primaryTerm.set(randomLongBetween(1, Integer.MAX_VALUE));
        // if a previous test failed we clean up things here
        translogDir = createTempDir();
        translog = create(translogDir);
    }

    @Override
    @After
    public void tearDown() throws Exception {
        try {
            translog.getDeletionPolicy().assertNoOpenTranslogRefs();
            translog.close();
        } finally {
            super.tearDown();
        }
    }

    private Translog create(Path path) throws IOException {
        globalCheckpoint = new AtomicLong(SequenceNumbers.NO_OPS_PERFORMED);
        final TranslogConfig translogConfig = getTranslogConfig(path);
        final TranslogDeletionPolicy deletionPolicy = createTranslogDeletionPolicy(translogConfig.getIndexSettings());
        final String translogUUID = Translog.createEmptyTranslog(path, SequenceNumbers.NO_OPS_PERFORMED, shardId, primaryTerm.get());
        return new Translog(translogConfig, translogUUID, deletionPolicy, () -> globalCheckpoint.get(), primaryTerm::get, e -> {});
    }

    private TranslogConfig getTranslogConfig(final Path path) {
        final Settings settings = Settings
            .builder()
            .put(IndexMetaData.SETTING_VERSION_CREATED, org.elasticsearch.Version.CURRENT)
            // only randomize between nog age retention and a long one, so failures will have a chance of reproducing
            .put(IndexSettings.INDEX_TRANSLOG_RETENTION_AGE_SETTING.getKey(), randomBoolean() ? "-1ms" : "1h")
            .put(IndexSettings.INDEX_TRANSLOG_RETENTION_SIZE_SETTING.getKey(), randomIntBetween(-1, 2048) + "b")
            .build();
        return getTranslogConfig(path, settings);
    }

    private TranslogConfig getTranslogConfig(final Path path, final Settings settings) {
        final ByteSizeValue bufferSize;
        if (randomBoolean()) {
            bufferSize = TranslogConfig.DEFAULT_BUFFER_SIZE;
        } else {
            bufferSize = new ByteSizeValue(10 + randomInt(128 * 1024), ByteSizeUnit.BYTES);
        }

        final IndexSettings indexSettings =
            IndexSettingsModule.newIndexSettings(shardId.getIndex(), settings);
        return new TranslogConfig(shardId, path, indexSettings, NON_RECYCLING_INSTANCE, bufferSize);
    }

    private Location addToTranslogAndList(Translog translog, List<Translog.Operation> list, Translog.Operation op) throws IOException {
        list.add(op);
        return translog.add(op);
    }

    public void testIdParsingFromFile() {
        long id = randomIntBetween(0, Integer.MAX_VALUE);
        Path file = translogDir.resolve(Translog.TRANSLOG_FILE_PREFIX + id + ".tlog");
        assertThat(Translog.parseIdFromFileName(file), equalTo(id));

        id = randomIntBetween(0, Integer.MAX_VALUE);
        file = translogDir.resolve(Translog.TRANSLOG_FILE_PREFIX + id);
        try {
            Translog.parseIdFromFileName(file);
            fail("invalid pattern");
        } catch (IllegalArgumentException ex) {
            // all good
        }

        file = translogDir.resolve(Translog.TRANSLOG_FILE_PREFIX + id + ".recovering");
        try {
            Translog.parseIdFromFileName(file);
            fail("invalid pattern");
        } catch (IllegalArgumentException ex) {
            // all good
        }

        file = translogDir.resolve(Translog.TRANSLOG_FILE_PREFIX + randomNonTranslogPatternString(1, 10) + id);
        try {
            Translog.parseIdFromFileName(file);
            fail("invalid pattern");
        } catch (IllegalArgumentException ex) {
            // all good
        }
        file = translogDir.resolve(randomNonTranslogPatternString(1, Translog.TRANSLOG_FILE_PREFIX.length() - 1));
        try {
            Translog.parseIdFromFileName(file);
            fail("invalid pattern");
        } catch (IllegalArgumentException ex) {
            // all good
        }
    }

    private String randomNonTranslogPatternString(int min, int max) {
        String string;
        boolean validPathString;
        do {
            validPathString = false;
            string = randomRealisticUnicodeOfCodepointLength(randomIntBetween(min, max));
            try {
                final Path resolved = translogDir.resolve(string);
                // some strings (like '/' , '..') do not refer to a file, which we this method should return
                validPathString = resolved.getFileName() != null;
            } catch (InvalidPathException ex) {
                // some FS don't like our random file names -- let's just skip these random choices
            }
        } while (Translog.PARSE_STRICT_ID_PATTERN.matcher(string).matches() || validPathString == false);
        return string;
    }


    public void testSimpleOperations() throws IOException {
        ArrayList<Translog.Operation> ops = new ArrayList<>();
        try (Translog.Snapshot snapshot = translog.newSnapshot()) {
            assertThat(snapshot, SnapshotMatchers.size(0));
        }

        addToTranslogAndList(translog, ops, new Translog.Index("test", "1", 0, primaryTerm.get(), new byte[]{1}));
        try (Translog.Snapshot snapshot = translog.newSnapshot()) {
            assertThat(snapshot, SnapshotMatchers.equalsTo(ops));
            assertThat(snapshot.totalOperations(), equalTo(ops.size()));
        }

        addToTranslogAndList(translog, ops, new Translog.Delete("test", "2", 1, primaryTerm.get(), newUid("2")));
        try (Translog.Snapshot snapshot = translog.newSnapshot()) {
            assertThat(snapshot, SnapshotMatchers.equalsTo(ops));
            assertThat(snapshot.totalOperations(), equalTo(ops.size()));
        }

        final long seqNo = randomNonNegativeLong();
        final String reason = randomAlphaOfLength(16);
        final long noopTerm = randomLongBetween(1, primaryTerm.get());
        addToTranslogAndList(translog, ops, new Translog.NoOp(seqNo, noopTerm, reason));

        try (Translog.Snapshot snapshot = translog.newSnapshot()) {

            Translog.Index index = (Translog.Index) snapshot.next();
            assertNotNull(index);
            assertThat(BytesReference.toBytes(index.source()), equalTo(new byte[]{1}));

            Translog.Delete delete = (Translog.Delete) snapshot.next();
            assertNotNull(delete);
            assertThat(delete.uid(), equalTo(newUid("2")));

            Translog.NoOp noOp = (Translog.NoOp) snapshot.next();
            assertNotNull(noOp);
            assertThat(noOp.seqNo(), equalTo(seqNo));
            assertThat(noOp.primaryTerm(), equalTo(noopTerm));
            assertThat(noOp.reason(), equalTo(reason));

            assertNull(snapshot.next());
        }

        long firstId = translog.currentFileGeneration();
        translog.rollGeneration();
        assertThat(translog.currentFileGeneration(), Matchers.not(equalTo(firstId)));

        try (Translog.Snapshot snapshot = translog.newSnapshot()) {
            assertThat(snapshot, SnapshotMatchers.equalsTo(ops));
            assertThat(snapshot.totalOperations(), equalTo(ops.size()));
        }

        markCurrentGenAsCommitted(translog);
        try (Translog.Snapshot snapshot = translog.newSnapshotFromGen(
            new Translog.TranslogGeneration(translog.getTranslogUUID(), firstId + 1), randomNonNegativeLong())) {
            assertThat(snapshot, SnapshotMatchers.size(0));
            assertThat(snapshot.totalOperations(), equalTo(0));
        }
    }

    protected TranslogStats stats() throws IOException {
        // force flushing and updating of stats
        translog.sync();
        TranslogStats stats = translog.stats();
        if (randomBoolean()) {
            BytesStreamOutput out = new BytesStreamOutput();
            stats.writeTo(out);
            StreamInput in = out.bytes().streamInput();
            stats = new TranslogStats();
            stats.readFrom(in);
        }
        return stats;
    }

    public void testFindEarliestLastModifiedAge() throws IOException {
        final int numberOfReaders = scaledRandomIntBetween(1, 10);
        long fixedTime = randomLongBetween(0, 10000000000000000L);
        long[] periods = new long[numberOfReaders + 1];
        long period = randomLongBetween(10000, 1000000);
        periods[numberOfReaders] = period;
        TranslogWriter w = mock(TranslogWriter.class);
        stub(w.getLastModifiedTime()).toReturn(fixedTime - period);
        assertThat(Translog.findEarliestLastModifiedAge(fixedTime, new ArrayList<>(), w), equalTo(period));

        for (int i = 0; i < numberOfReaders; i++) {
            periods[i] = randomLongBetween(10000, 1000000);
        }
        List<TranslogReader> readers = new ArrayList<>();
        for (long l : periods) {
            TranslogReader r = mock(TranslogReader.class);
            stub(r.getLastModifiedTime()).toReturn(fixedTime - l);
            readers.add(r);
        }
        assertThat(Translog.findEarliestLastModifiedAge(fixedTime, readers, w), equalTo
            (LongStream.of(periods).max().orElse(0L)));
    }

    public void testStats() throws IOException {
        // self control cleaning for test
        translog.getDeletionPolicy().setRetentionSizeInBytes(1024 * 1024);
        translog.getDeletionPolicy().setRetentionAgeInMillis(3600 * 1000);
        final long firstOperationPosition = translog.getFirstOperationPosition();
        {
            final TranslogStats stats = stats();
            assertThat(stats.estimatedNumberOfOperations(), equalTo(0));
        }
        assertThat((int) firstOperationPosition, greaterThan(CodecUtil.headerLength(TranslogHeader.TRANSLOG_CODEC)));
        translog.add(new Translog.Index("test", "1", 0, primaryTerm.get(), new byte[]{1}));

        {
            final TranslogStats stats = stats();
            assertThat(stats.estimatedNumberOfOperations(), equalTo(1));
            assertThat(stats.getTranslogSizeInBytes(), equalTo(162L));
            assertThat(stats.getUncommittedOperations(), equalTo(1));
            assertThat(stats.getUncommittedSizeInBytes(), equalTo(162L));
            assertThat(stats.getEarliestLastModifiedAge(), greaterThan(1L));
        }

        translog.add(new Translog.Delete("test", "2", 1, primaryTerm.get(), newUid("2")));
        {
            final TranslogStats stats = stats();
            assertThat(stats.estimatedNumberOfOperations(), equalTo(2));
            assertThat(stats.getTranslogSizeInBytes(), equalTo(210L));
            assertThat(stats.getUncommittedOperations(), equalTo(2));
            assertThat(stats.getUncommittedSizeInBytes(), equalTo(210L));
            assertThat(stats.getEarliestLastModifiedAge(), greaterThan(1L));
        }

        translog.add(new Translog.Delete("test", "3", 2, primaryTerm.get(), newUid("3")));
        {
            final TranslogStats stats = stats();
            assertThat(stats.estimatedNumberOfOperations(), equalTo(3));
            assertThat(stats.getTranslogSizeInBytes(), equalTo(258L));
            assertThat(stats.getUncommittedOperations(), equalTo(3));
            assertThat(stats.getUncommittedSizeInBytes(), equalTo(258L));
            assertThat(stats.getEarliestLastModifiedAge(), greaterThan(1L));
        }

        translog.add(new Translog.NoOp(3, 1, randomAlphaOfLength(16)));
        {
            final TranslogStats stats = stats();
            assertThat(stats.estimatedNumberOfOperations(), equalTo(4));
            assertThat(stats.getTranslogSizeInBytes(), equalTo(300L));
            assertThat(stats.getUncommittedOperations(), equalTo(4));
            assertThat(stats.getUncommittedSizeInBytes(), equalTo(300L));
            assertThat(stats.getEarliestLastModifiedAge(), greaterThan(1L));
        }

        final long expectedSizeInBytes = 355L;
        translog.rollGeneration();
        {
            final TranslogStats stats = stats();
            assertThat(stats.estimatedNumberOfOperations(), equalTo(4));
            assertThat(stats.getTranslogSizeInBytes(), equalTo(expectedSizeInBytes));
            assertThat(stats.getUncommittedOperations(), equalTo(4));
            assertThat(stats.getUncommittedSizeInBytes(), equalTo(expectedSizeInBytes));
            assertThat(stats.getEarliestLastModifiedAge(), greaterThan(1L));
        }

        {
            final TranslogStats stats = stats();
            final BytesStreamOutput out = new BytesStreamOutput();
            stats.writeTo(out);
            final TranslogStats copy = new TranslogStats();
            copy.readFrom(out.bytes().streamInput());

            assertThat(copy.estimatedNumberOfOperations(), equalTo(4));
            assertThat(copy.getTranslogSizeInBytes(), equalTo(expectedSizeInBytes));

            try (XContentBuilder builder = XContentFactory.jsonBuilder()) {
                builder.startObject();
                copy.toXContent(builder, ToXContent.EMPTY_PARAMS);
                builder.endObject();
                assertThat(Strings.toString(builder), equalTo("{\"translog\":{\"operations\":4,\"size_in_bytes\":" + expectedSizeInBytes
                    + ",\"uncommitted_operations\":4,\"uncommitted_size_in_bytes\":" + expectedSizeInBytes
                    + ",\"earliest_last_modified_age\":" + stats.getEarliestLastModifiedAge() + "}}"));
            }
        }

        markCurrentGenAsCommitted(translog);
        {
            final TranslogStats stats = stats();
            assertThat(stats.estimatedNumberOfOperations(), equalTo(4));
            assertThat(stats.getTranslogSizeInBytes(), equalTo(expectedSizeInBytes));
            assertThat(stats.getUncommittedOperations(), equalTo(0));
            assertThat(stats.getUncommittedSizeInBytes(), equalTo(firstOperationPosition));
            assertThat(stats.getEarliestLastModifiedAge(), greaterThan(1L));
        }
    }

    public void testUncommittedOperations() throws Exception {
        final TranslogDeletionPolicy deletionPolicy = translog.getDeletionPolicy();
        deletionPolicy.setRetentionAgeInMillis(randomLong());
        deletionPolicy.setRetentionSizeInBytes(randomLong());

        final int operations = scaledRandomIntBetween(10, 100);
        int uncommittedOps = 0;
        int operationsInLastGen = 0;
        for (int i = 0; i < operations; i++) {
            translog.add(new Translog.Index("test", Integer.toString(i), i, primaryTerm.get(), new byte[]{1}));
            uncommittedOps++;
            operationsInLastGen++;
            if (rarely()) {
                translog.rollGeneration();
                operationsInLastGen = 0;
            }
            assertThat(translog.stats().getUncommittedOperations(), equalTo(uncommittedOps));
            if (frequently()) {
                markCurrentGenAsCommitted(translog);
                assertThat(translog.stats().getUncommittedOperations(), equalTo(operationsInLastGen));
                uncommittedOps = operationsInLastGen;
            }
        }
    }

    public void testTotalTests() {
        final TranslogStats total = new TranslogStats(0, 0, 0, 0, 1);
        final int n = randomIntBetween(0, 16);
        final List<TranslogStats> statsList = new ArrayList<>(n);
        for (int i = 0; i < n; i++) {
            final TranslogStats stats = new TranslogStats(randomIntBetween(1, 4096), randomIntBetween(1, 1 << 20),
                randomIntBetween(1, 1 << 20), randomIntBetween(1, 4096), randomIntBetween(1, 1 << 20));
            statsList.add(stats);
            total.add(stats);
        }

        assertThat(
            total.estimatedNumberOfOperations(),
            equalTo(statsList.stream().mapToInt(TranslogStats::estimatedNumberOfOperations).sum()));
        assertThat(
            total.getTranslogSizeInBytes(),
            equalTo(statsList.stream().mapToLong(TranslogStats::getTranslogSizeInBytes).sum()));
        assertThat(
            total.getUncommittedOperations(),
            equalTo(statsList.stream().mapToInt(TranslogStats::getUncommittedOperations).sum()));
        assertThat(
            total.getUncommittedSizeInBytes(),
            equalTo(statsList.stream().mapToLong(TranslogStats::getUncommittedSizeInBytes).sum()));
        assertThat(
            total.getEarliestLastModifiedAge(),
            equalTo(1L));
    }

    public void testNegativeNumberOfOperations() {
        IllegalArgumentException e = expectThrows(IllegalArgumentException.class, () -> new TranslogStats(-1, 1, 1, 1, 1));
        assertThat(e, hasToString(containsString("numberOfOperations must be >= 0")));
        e = expectThrows(IllegalArgumentException.class, () -> new TranslogStats(1, 1, -1, 1, 1));
        assertThat(e, hasToString(containsString("uncommittedOperations must be >= 0")));
    }

    public void testNegativeSizeInBytes() {
        IllegalArgumentException e = expectThrows(IllegalArgumentException.class, () -> new TranslogStats(1, -1, 1, 1, 1));
        assertThat(e, hasToString(containsString("translogSizeInBytes must be >= 0")));
        e = expectThrows(IllegalArgumentException.class, () -> new TranslogStats(1, 1, 1, -1, 1));
        assertThat(e, hasToString(containsString("uncommittedSizeInBytes must be >= 0")));
    }

    public void testOldestEntryInSeconds() {
        IllegalArgumentException e = expectThrows(IllegalArgumentException.class, () -> new TranslogStats(1, 1, 1, 1, -1));
        assertThat(e, hasToString(containsString("earliestLastModifiedAge must be >= 0")));
    }

    public void testSnapshot() throws IOException {
        ArrayList<Translog.Operation> ops = new ArrayList<>();
        try (Translog.Snapshot snapshot = translog.newSnapshot()) {
            assertThat(snapshot, SnapshotMatchers.size(0));
        }

        addToTranslogAndList(translog, ops, new Translog.Index("test", "1", 0, primaryTerm.get(), new byte[]{1}));

        try (Translog.Snapshot snapshot = translog.newSnapshot()) {
            assertThat(snapshot, SnapshotMatchers.equalsTo(ops));
            assertThat(snapshot.totalOperations(), equalTo(1));
        }

        try (Translog.Snapshot snapshot = translog.newSnapshot();
             Translog.Snapshot snapshot1 = translog.newSnapshot()) {
            assertThat(snapshot, SnapshotMatchers.equalsTo(ops));
            assertThat(snapshot.totalOperations(), equalTo(1));

            assertThat(snapshot1, SnapshotMatchers.size(1));
            assertThat(snapshot1.totalOperations(), equalTo(1));
        }
    }

    public void testReadLocation() throws IOException {
        ArrayList<Translog.Operation> ops = new ArrayList<>();
        ArrayList<Translog.Location> locs = new ArrayList<>();
        locs.add(addToTranslogAndList(translog, ops, new Translog.Index("test", "1", 0, primaryTerm.get(), new byte[]{1})));
        locs.add(addToTranslogAndList(translog, ops, new Translog.Index("test", "2", 1, primaryTerm.get(), new byte[]{1})));
        locs.add(addToTranslogAndList(translog, ops, new Translog.Index("test", "3", 2, primaryTerm.get(), new byte[]{1})));
        int i = 0;
        for (Translog.Operation op : ops) {
            assertEquals(op, translog.readOperation(locs.get(i++)));
        }
        assertNull(translog.readOperation(new Location(100, 0, 0)));
    }

    public void testSnapshotWithNewTranslog() throws IOException {
        List<Closeable> toClose = new ArrayList<>();
        try {
            ArrayList<Translog.Operation> ops = new ArrayList<>();
            Translog.Snapshot snapshot = translog.newSnapshot();
            toClose.add(snapshot);
            assertThat(snapshot, SnapshotMatchers.size(0));

            addToTranslogAndList(translog, ops, new Translog.Index("test", "1", 0, primaryTerm.get(), new byte[]{1}));
            Translog.Snapshot snapshot1 = translog.newSnapshot();
            toClose.add(snapshot1);

            addToTranslogAndList(translog, ops, new Translog.Index("test", "2", 1, primaryTerm.get(), new byte[]{2}));

            assertThat(snapshot1, SnapshotMatchers.equalsTo(ops.get(0)));

            translog.rollGeneration();
            addToTranslogAndList(translog, ops, new Translog.Index("test", "3", 2, primaryTerm.get(), new byte[]{3}));

            Translog.Snapshot snapshot2 = translog.newSnapshot();
            toClose.add(snapshot2);
            markCurrentGenAsCommitted(translog);
            assertThat(snapshot2, containsOperationsInAnyOrder(ops));
            assertThat(snapshot2.totalOperations(), equalTo(ops.size()));
        } finally {
            IOUtils.closeWhileHandlingException(toClose);
        }
    }

    public void testSnapshotOnClosedTranslog() throws IOException {
        assertTrue(Files.exists(translogDir.resolve(Translog.getFilename(1))));
        translog.add(new Translog.Index("test", "1", 0, primaryTerm.get(), new byte[]{1}));
        translog.close();
        AlreadyClosedException ex = expectThrows(AlreadyClosedException.class, () -> translog.newSnapshot());
        assertEquals(ex.getMessage(), "translog is already closed");
    }

    public void testSnapshotFromMinGen() throws Exception {
        Map<Long, List<Translog.Operation>> operationsByGen = new HashMap<>();
        try (Translog.Snapshot snapshot = translog.newSnapshotFromGen(
            new Translog.TranslogGeneration(translog.getTranslogUUID(), 1), randomNonNegativeLong())) {
            assertThat(snapshot, SnapshotMatchers.size(0));
        }
        int iters = between(1, 10);
        for (int i = 0; i < iters; i++) {
            long currentGeneration = translog.currentFileGeneration();
            operationsByGen.putIfAbsent(currentGeneration, new ArrayList<>());
            int numOps = between(0, 20);
            for (int op = 0; op < numOps; op++) {
                long seqNo = randomLongBetween(0, 1000);
                addToTranslogAndList(translog, operationsByGen.get(currentGeneration), new Translog.Index("test",
                    Long.toString(seqNo), seqNo, primaryTerm.get(), new byte[]{1}));
            }
            long minGen = randomLongBetween(translog.getMinFileGeneration(), translog.currentFileGeneration());
            try (Translog.Snapshot snapshot = translog.newSnapshotFromGen(
                new Translog.TranslogGeneration(translog.getTranslogUUID(), minGen), Long.MAX_VALUE)) {
                List<Translog.Operation> expectedOps = operationsByGen.entrySet().stream()
                    .filter(e -> e.getKey() >= minGen)
                    .flatMap(e -> e.getValue().stream())
                    .collect(Collectors.toList());
                assertThat(snapshot, SnapshotMatchers.containsOperationsInAnyOrder(expectedOps));
            }
            long upToSeqNo = randomLongBetween(0, 2000);
            try (Translog.Snapshot snapshot = translog.newSnapshotFromGen(
                new Translog.TranslogGeneration(translog.getTranslogUUID(), minGen), upToSeqNo)) {
                List<Translog.Operation> expectedOps = operationsByGen.entrySet().stream()
                    .filter(e -> e.getKey() >= minGen)
                    .flatMap(e -> e.getValue().stream().filter(op -> op.seqNo() <= upToSeqNo))
                    .collect(Collectors.toList());
                assertThat(snapshot, SnapshotMatchers.containsOperationsInAnyOrder(expectedOps));
            }
            translog.rollGeneration();
        }
    }

    public void testSeqNoFilterSnapshot() throws Exception {
        final int generations = between(2, 20);
        for (int gen = 0; gen < generations; gen++) {
            List<Long> batch = LongStream.rangeClosed(0, between(0, 100)).boxed().collect(Collectors.toList());
            Randomness.shuffle(batch);
            for (long seqNo : batch) {
                Translog.Index op = new Translog.Index("doc", randomAlphaOfLength(10), seqNo, primaryTerm.get(), new byte[]{1});
                translog.add(op);
            }
            translog.rollGeneration();
        }
        List<Translog.Operation> operations = new ArrayList<>();
        try (Translog.Snapshot snapshot = translog.newSnapshot()) {
            Translog.Operation op;
            while ((op = snapshot.next()) != null) {
                operations.add(op);
            }
        }
        try (Translog.Snapshot snapshot = translog.newSnapshot()) {
            Translog.Snapshot filter = new Translog.SeqNoFilterSnapshot(snapshot, between(200, 300), between(300, 400)); // out range
            assertThat(filter, SnapshotMatchers.size(0));
            assertThat(filter.totalOperations(), equalTo(snapshot.totalOperations()));
            assertThat(filter.overriddenOperations(), equalTo(snapshot.overriddenOperations()));
            assertThat(filter.skippedOperations(), equalTo(snapshot.totalOperations()));
        }
        try (Translog.Snapshot snapshot = translog.newSnapshot()) {
            int fromSeqNo = between(-2, 500);
            int toSeqNo = between(fromSeqNo, 500);
            List<Translog.Operation> selectedOps = operations.stream()
                .filter(op -> fromSeqNo <= op.seqNo() && op.seqNo() <= toSeqNo).collect(Collectors.toList());
            Translog.Snapshot filter = new Translog.SeqNoFilterSnapshot(snapshot, fromSeqNo, toSeqNo);
            assertThat(filter, SnapshotMatchers.containsOperationsInAnyOrder(selectedOps));
            assertThat(filter.totalOperations(), equalTo(snapshot.totalOperations()));
            assertThat(filter.overriddenOperations(), equalTo(snapshot.overriddenOperations()));
            assertThat(filter.skippedOperations(), equalTo(snapshot.skippedOperations() + operations.size() - selectedOps.size()));
        }
    }

    public void assertFileIsPresent(Translog translog, long id) {
        if (Files.exists(translog.location().resolve(Translog.getFilename(id)))) {
            return;
        }
        fail(Translog.getFilename(id) + " is not present in any location: " + translog.location());
    }

    public void assertFileDeleted(Translog translog, long id) {
        assertFalse("translog [" + id + "] still exists", Files.exists(translog.location().resolve(Translog.getFilename(id))));
    }

    private void assertFilePresences(Translog translog) {
        for (long gen = translog.getMinFileGeneration(); gen < translog.currentFileGeneration(); gen++) {
            assertFileIsPresent(translog, gen);
        }
        for (long gen = 1; gen < translog.getMinFileGeneration(); gen++) {
            assertFileDeleted(translog, gen);
        }
    }

    static class LocationOperation implements Comparable<LocationOperation> {
        final Translog.Operation operation;
        final Translog.Location location;

        LocationOperation(Translog.Operation operation, Translog.Location location) {
            this.operation = operation;
            this.location = location;
        }

        @Override
        public int compareTo(LocationOperation o) {
            return location.compareTo(o.location);
        }
    }

    public void testConcurrentWritesWithVaryingSize() throws Throwable {
        final int opsPerThread = randomIntBetween(10, 200);
        int threadCount = 2 + randomInt(5);

        logger.info("testing with [{}] threads, each doing [{}] ops", threadCount, opsPerThread);
        final BlockingQueue<LocationOperation> writtenOperations = new ArrayBlockingQueue<>(threadCount * opsPerThread);

        Thread[] threads = new Thread[threadCount];
        final Exception[] threadExceptions = new Exception[threadCount];
        final AtomicLong seqNoGenerator = new AtomicLong();
        final CountDownLatch downLatch = new CountDownLatch(1);
        for (int i = 0; i < threadCount; i++) {
            final int threadId = i;
            threads[i] = new TranslogThread(translog, downLatch, opsPerThread, threadId, writtenOperations, seqNoGenerator, threadExceptions);
            threads[i].setDaemon(true);
            threads[i].start();
        }

        downLatch.countDown();

        for (int i = 0; i < threadCount; i++) {
            if (threadExceptions[i] != null) {
                throw threadExceptions[i];
            }
            threads[i].join(60 * 1000);
        }

        List<LocationOperation> collect = new ArrayList<>(writtenOperations);
        Collections.sort(collect);
        try (Translog.Snapshot snapshot = translog.newSnapshot()) {
            for (LocationOperation locationOperation : collect) {
                Translog.Operation op = snapshot.next();
                assertNotNull(op);
                Translog.Operation expectedOp = locationOperation.operation;
                if (randomBoolean()) {
                    assertEquals(expectedOp, translog.readOperation(locationOperation.location));
                }
                assertEquals(expectedOp.opType(), op.opType());
                switch (op.opType()) {
                    case INDEX:
                        Translog.Index indexOp = (Translog.Index) op;
                        Translog.Index expIndexOp = (Translog.Index) expectedOp;
                        assertEquals(expIndexOp.id(), indexOp.id());
                        assertEquals(expIndexOp.routing(), indexOp.routing());
                        assertEquals(expIndexOp.type(), indexOp.type());
                        assertEquals(expIndexOp.source(), indexOp.source());
                        assertEquals(expIndexOp.version(), indexOp.version());
                        break;
                    case DELETE:
                        Translog.Delete delOp = (Translog.Delete) op;
                        Translog.Delete expDelOp = (Translog.Delete) expectedOp;
                        assertEquals(expDelOp.uid(), delOp.uid());
                        assertEquals(expDelOp.version(), delOp.version());
                        break;
                    case NO_OP:
                        final Translog.NoOp noOp = (Translog.NoOp) op;
                        final Translog.NoOp expectedNoOp = (Translog.NoOp) expectedOp;
                        assertThat(noOp.seqNo(), equalTo(expectedNoOp.seqNo()));
                        assertThat(noOp.primaryTerm(), equalTo(expectedNoOp.primaryTerm()));
                        assertThat(noOp.reason(), equalTo(expectedNoOp.reason()));
                        break;
                    default:
                        throw new AssertionError("unsupported operation type [" + op.opType() + "]");
                }
            }
            assertNull(snapshot.next());
        }

    }

    public void testTranslogCorruption() throws Exception {
        TranslogConfig config = translog.getConfig();
        String uuid = translog.getTranslogUUID();
        List<Translog.Location> locations = new ArrayList<>();

        int translogOperations = randomIntBetween(10, 100);
        for (int op = 0; op < translogOperations; op++) {
            String ascii = randomAlphaOfLengthBetween(1, 50);
            locations.add(translog.add(new Translog.Index("test", "" + op, op, primaryTerm.get(), ascii.getBytes("UTF-8"))));
        }
        translog.close();

        TestTranslog.corruptRandomTranslogFile(logger, random(), translogDir, 0);
        int corruptionsCaught = 0;

        try (Translog translog = openTranslog(config, uuid)) {
            try (Translog.Snapshot snapshot = translog.newSnapshot()) {
                for (int i = 0; i < locations.size(); i++) {
                    snapshot.next();
                }
            }
        } catch (TranslogCorruptedException e) {
            assertThat(e.getMessage(), containsString(translogDir.toString()));
            corruptionsCaught++;
        }

        assertThat("corruption is caught", corruptionsCaught, greaterThanOrEqualTo(1));
    }

    public void testTruncatedTranslogs() throws Exception {
        List<Translog.Location> locations = new ArrayList<>();

        int translogOperations = randomIntBetween(10, 100);
        for (int op = 0; op < translogOperations; op++) {
            String ascii = randomAlphaOfLengthBetween(1, 50);
            locations.add(translog.add(new Translog.Index("test", "" + op, op, primaryTerm.get(), ascii.getBytes("UTF-8"))));
        }
        translog.sync();

        truncateTranslogs(translogDir);

        AtomicInteger truncations = new AtomicInteger(0);
        try (Translog.Snapshot snap = translog.newSnapshot()) {
            for (int i = 0; i < locations.size(); i++) {
                try {
                    assertNotNull(snap.next());
                } catch (EOFException e) {
                    truncations.incrementAndGet();
                }
            }
        }
        assertThat("at least one truncation was caused and caught", truncations.get(), greaterThanOrEqualTo(1));
    }

    /**
     * Randomly truncate some bytes in the translog files
     */
    private void truncateTranslogs(Path directory) throws Exception {
        Path[] files = FileSystemUtils.files(directory, "translog-*");
        for (Path file : files) {
            try (FileChannel f = FileChannel.open(file, StandardOpenOption.READ, StandardOpenOption.WRITE)) {
                long prevSize = f.size();
                long newSize = prevSize - randomIntBetween(1, (int) prevSize / 2);
                logger.info("--> truncating {}, prev: {}, now: {}", file, prevSize, newSize);
                f.truncate(newSize);
            }
        }
    }


    private Term newUid(ParsedDocument doc) {
        return new Term("_id", Uid.encodeId(doc.id()));
    }

    private Term newUid(String id) {
        return new Term("_id", Uid.encodeId(id));
    }

    public void testVerifyTranslogIsNotDeleted() throws IOException {
        assertFileIsPresent(translog, 1);
        translog.add(new Translog.Index("test", "1", 0, primaryTerm.get(), new byte[]{1}));
        try (Translog.Snapshot snapshot = translog.newSnapshot()) {
            assertThat(snapshot, SnapshotMatchers.size(1));
            assertFileIsPresent(translog, 1);
            assertThat(snapshot.totalOperations(), equalTo(1));
        }
        translog.close();

        assertFileIsPresent(translog, 1);
    }

    /**
     * Tests that concurrent readers and writes maintain view and snapshot semantics
     */
    public void testConcurrentWriteViewsAndSnapshot() throws Throwable {
        final Thread[] writers = new Thread[randomIntBetween(1, 3)];
        final Thread[] readers = new Thread[randomIntBetween(1, 3)];
        final int flushEveryOps = randomIntBetween(5, 100);
        final int maxOps = randomIntBetween(200, 1000);
        final Object signalReaderSomeDataWasIndexed = new Object();
        final AtomicLong idGenerator = new AtomicLong();
        final CyclicBarrier barrier = new CyclicBarrier(writers.length + readers.length + 1);

        // a map of all written ops and their returned location.
        final Map<Translog.Operation, Translog.Location> writtenOps = ConcurrentCollections.newConcurrentMap();

        // a signal for all threads to stop
        final AtomicBoolean run = new AtomicBoolean(true);

        final Object flushMutex = new Object();
        final AtomicLong lastCommittedLocalCheckpoint = new AtomicLong(SequenceNumbers.NO_OPS_PERFORMED);
        final LocalCheckpointTracker tracker = LocalCheckpointTrackerTests.createEmptyTracker();
        final TranslogDeletionPolicy deletionPolicy = translog.getDeletionPolicy();
        // any errors on threads
        final List<Exception> errors = new CopyOnWriteArrayList<>();
        logger.info("using [{}] readers. [{}] writers. flushing every ~[{}] ops.", readers.length, writers.length, flushEveryOps);
        for (int i = 0; i < writers.length; i++) {
            final String threadName = "writer_" + i;
            final int threadId = i;
            writers[i] = new Thread(new AbstractRunnable() {
                @Override
                public void doRun() throws BrokenBarrierException, InterruptedException, IOException {
                    barrier.await();
                    int counter = 0;
                    while (run.get() && idGenerator.get() < maxOps) {
                        long id = idGenerator.getAndIncrement();
                        final Translog.Operation op;
                        final Translog.Operation.Type type =
                            Translog.Operation.Type.values()[((int) (id % Translog.Operation.Type.values().length))];
                        switch (type) {
                            case CREATE:
                            case INDEX:
                                op = new Translog.Index("type", "" + id, id, primaryTerm.get(), new byte[]{(byte) id});
                                break;
                            case DELETE:
                                op = new Translog.Delete("test", Long.toString(id), id, primaryTerm.get(), newUid(Long.toString(id)));
                                break;
                            case NO_OP:
                                op = new Translog.NoOp(id, 1, Long.toString(id));
                                break;
                            default:
                                throw new AssertionError("unsupported operation type [" + type + "]");
                        }
                        Translog.Location location = translog.add(op);
                        tracker.markSeqNoAsCompleted(id);
                        Translog.Location existing = writtenOps.put(op, location);
                        if (existing != null) {
                            fail("duplicate op [" + op + "], old entry at " + location);
                        }
                        if (id % writers.length == threadId) {
                            translog.ensureSynced(location);
                        }
                        if (id % flushEveryOps == 0) {
                            synchronized (flushMutex) {
                                // we need not do this concurrently as we need to make sure that the generation
                                // we're committing - is still present when we're committing
                                long localCheckpoint = tracker.getCheckpoint();
                                translog.rollGeneration();
                                // expose the new checkpoint (simulating a commit), before we trim the translog
                                lastCommittedLocalCheckpoint.set(localCheckpoint);
                                deletionPolicy.setTranslogGenerationOfLastCommit(translog.currentFileGeneration());
                                deletionPolicy.setMinTranslogGenerationForRecovery(
                                    translog.getMinGenerationForSeqNo(localCheckpoint + 1).translogFileGeneration);
                                translog.trimUnreferencedReaders();
                            }
                        }
                        if (id % 7 == 0) {
                            synchronized (signalReaderSomeDataWasIndexed) {
                                signalReaderSomeDataWasIndexed.notifyAll();
                            }
                        }
                        counter++;
                    }
                    logger.info("--> [{}] done. wrote [{}] ops.", threadName, counter);
                }

                @Override
                public void onFailure(Exception e) {
                    logger.error(() -> new ParameterizedMessage("--> writer [{}] had an error", threadName), e);
                    errors.add(e);
                }
            }, threadName);
            writers[i].start();
        }

        for (int i = 0; i < readers.length; i++) {
            final String threadId = "reader_" + i;
            readers[i] = new Thread(new AbstractRunnable() {
                Closeable retentionLock = null;
                long committedLocalCheckpointAtView;

                @Override
                public void onFailure(Exception e) {
                    logger.error(() -> new ParameterizedMessage("--> reader [{}] had an error", threadId), e);
                    errors.add(e);
                    try {
                        closeRetentionLock();
                    } catch (IOException inner) {
                        inner.addSuppressed(e);
                        logger.error("unexpected error while closing view, after failure", inner);
                    }
                }

                void closeRetentionLock() throws IOException {
                    if (retentionLock != null) {
                        retentionLock.close();
                    }
                }

                void acquireRetentionLock() throws IOException {
                    closeRetentionLock();
                    retentionLock = translog.acquireRetentionLock();
                    // captures the last committed checkpoint, while holding the view, simulating
                    // recovery logic which captures a view and gets a lucene commit
                    committedLocalCheckpointAtView = lastCommittedLocalCheckpoint.get();
                    logger.info("--> [{}] min gen after acquiring lock [{}]", threadId, translog.getMinFileGeneration());
                }

                @Override
                protected void doRun() throws Exception {
                    barrier.await();
                    int iter = 0;
                    while (idGenerator.get() < maxOps) {
                        if (iter++ % 10 == 0) {
                            acquireRetentionLock();
                        }

                        // captures al views that are written since the view was created (with a small caveat see bellow)
                        // these are what we expect the snapshot to return (and potentially some more).
                        Set<Translog.Operation> expectedOps = new HashSet<>(writtenOps.keySet());
                        expectedOps.removeIf(op -> op.seqNo() <= committedLocalCheckpointAtView);
                        try (Translog.Snapshot snapshot = translog.newSnapshotFromMinSeqNo(committedLocalCheckpointAtView + 1L)) {
                            Translog.Operation op;
                            while ((op = snapshot.next()) != null) {
                                expectedOps.remove(op);
                            }
                        }
                        if (expectedOps.isEmpty() == false) {
                            StringBuilder missed = new StringBuilder("missed ").append(expectedOps.size())
                                .append(" operations from [").append(committedLocalCheckpointAtView + 1L).append("]");
                            boolean failed = false;
                            for (Translog.Operation expectedOp : expectedOps) {
                                final Translog.Location loc = writtenOps.get(expectedOp);
                                failed = true;
                                missed.append("\n --> [").append(expectedOp).append("] written at ").append(loc);
                            }
                            if (failed) {
                                fail(missed.toString());
                            }
                        }
                        // slow down things a bit and spread out testing..
                        synchronized (signalReaderSomeDataWasIndexed) {
                            if (idGenerator.get() < maxOps) {
                                signalReaderSomeDataWasIndexed.wait();
                            }
                        }
                    }
                    closeRetentionLock();
                    logger.info("--> [{}] done. tested [{}] snapshots", threadId, iter);
                }
            }, threadId);
            readers[i].start();
        }

        barrier.await();
        logger.debug("--> waiting for threads to stop");
        for (Thread thread : writers) {
            thread.join();
        }
        logger.debug("--> waiting for readers to stop");
        // force stopping, if all writers crashed
        synchronized (signalReaderSomeDataWasIndexed) {
            idGenerator.set(Long.MAX_VALUE);
            signalReaderSomeDataWasIndexed.notifyAll();
        }
        for (Thread thread : readers) {
            thread.join();
        }
        if (errors.size() > 0) {
            Throwable e = errors.get(0);
            for (Throwable suppress : errors.subList(1, errors.size())) {
                e.addSuppressed(suppress);
            }
            throw e;
        }
        logger.info("--> test done. total ops written [{}]", writtenOps.size());
    }

    public void testSyncUpTo() throws IOException {
        int translogOperations = randomIntBetween(10, 100);
        int count = 0;
        for (int op = 0; op < translogOperations; op++) {
            int seqNo = ++count;
            final Translog.Location location =
                translog.add(new Translog.Index("test", "" + op, seqNo, primaryTerm.get(), Integer.toString(seqNo).getBytes(Charset.forName("UTF-8"))));
            if (randomBoolean()) {
                assertTrue("at least one operation pending", translog.syncNeeded());
                assertTrue("this operation has not been synced", translog.ensureSynced(location));
                assertFalse("the last call to ensureSycned synced all previous ops", translog.syncNeeded()); // we are the last location so everything should be synced
                seqNo = ++count;
                translog.add(new Translog.Index("test", "" + op, seqNo, primaryTerm.get(), Integer.toString(seqNo).getBytes(Charset.forName("UTF-8"))));
                assertTrue("one pending operation", translog.syncNeeded());
                assertFalse("this op has been synced before", translog.ensureSynced(location)); // not syncing now
                assertTrue("we only synced a previous operation yet", translog.syncNeeded());
            }
            if (rarely()) {
                rollAndCommit(translog);
                assertFalse("location is from a previous translog - already synced", translog.ensureSynced(location)); // not syncing now
                assertFalse("no sync needed since no operations in current translog", translog.syncNeeded());
            }

            if (randomBoolean()) {
                translog.sync();
                assertFalse("translog has been synced already", translog.ensureSynced(location));
            }
        }
    }

    public void testSyncUpToStream() throws IOException {
        int iters = randomIntBetween(5, 10);
        for (int i = 0; i < iters; i++) {
            int translogOperations = randomIntBetween(10, 100);
            int count = 0;
            ArrayList<Location> locations = new ArrayList<>();
            for (int op = 0; op < translogOperations; op++) {
                if (rarely()) {
                    rollAndCommit(translog); // do this first so that there is at least one pending tlog entry
                }
                final Translog.Location location =
                    translog.add(new Translog.Index("test", "" + op, op, primaryTerm.get(), Integer.toString(++count).getBytes(Charset.forName("UTF-8"))));
                locations.add(location);
            }
            Collections.shuffle(locations, random());
            if (randomBoolean()) {
                assertTrue("at least one operation pending", translog.syncNeeded());
                assertTrue("this operation has not been synced", translog.ensureSynced(locations.stream()));
                assertFalse("the last call to ensureSycned synced all previous ops", translog.syncNeeded()); // we are the last location so everything should be synced
            } else if (rarely()) {
                rollAndCommit(translog);
                assertFalse("location is from a previous translog - already synced", translog.ensureSynced(locations.stream())); // not syncing now
                assertFalse("no sync needed since no operations in current translog", translog.syncNeeded());
            } else {
                translog.sync();
                assertFalse("translog has been synced already", translog.ensureSynced(locations.stream()));
            }
            for (Location location : locations) {
                assertFalse("all of the locations should be synced: " + location, translog.ensureSynced(location));
            }
        }
    }

    public void testLocationComparison() throws IOException {
        List<Translog.Location> locations = new ArrayList<>();
        int translogOperations = randomIntBetween(10, 100);
        int count = 0;
        for (int op = 0; op < translogOperations; op++) {
            locations.add(
                translog.add(new Translog.Index("test", "" + op, op, primaryTerm.get(), Integer.toString(++count).getBytes(Charset.forName("UTF-8")))));
            if (rarely() && translogOperations > op + 1) {
                rollAndCommit(translog);
            }
        }
        Collections.shuffle(locations, random());
        Translog.Location max = locations.get(0);
        for (Translog.Location location : locations) {
            max = max(max, location);
        }

        assertEquals(max.generation, translog.currentFileGeneration());
        try (Translog.Snapshot snap = new SortedSnapshot(translog.newSnapshot())) {
            Translog.Operation next;
            Translog.Operation maxOp = null;
            while ((next = snap.next()) != null) {
                maxOp = next;
            }
            assertNotNull(maxOp);
            assertEquals(maxOp.getSource().source.utf8ToString(), Integer.toString(count));
        }
    }

    public static Translog.Location max(Translog.Location a, Translog.Location b) {
        if (a.compareTo(b) > 0) {
            return a;
        }
        return b;
    }


    public void testBasicCheckpoint() throws IOException {
        List<Translog.Location> locations = new ArrayList<>();
        int translogOperations = randomIntBetween(10, 100);
        int lastSynced = -1;
        long lastSyncedGlobalCheckpoint = globalCheckpoint.get();
        for (int op = 0; op < translogOperations; op++) {
            locations.add(translog.add(new Translog.Index("test", "" + op, op, primaryTerm.get(), Integer.toString(op).getBytes(Charset.forName("UTF-8")))));
            if (randomBoolean()) {
                globalCheckpoint.set(globalCheckpoint.get() + randomIntBetween(1, 16));
            }
            if (frequently()) {
                translog.sync();
                lastSynced = op;
                lastSyncedGlobalCheckpoint = globalCheckpoint.get();
            }
        }
        assertEquals(translogOperations, translog.totalOperations());
        translog.add(new Translog.Index("test", "" + translogOperations, translogOperations, primaryTerm.get(),
            Integer.toString(translogOperations).getBytes(Charset.forName("UTF-8"))));

        final Checkpoint checkpoint = Checkpoint.read(translog.location().resolve(Translog.CHECKPOINT_FILE_NAME));
        try (TranslogReader reader = translog.openReader(translog.location().resolve(Translog.getFilename(translog.currentFileGeneration())), checkpoint)) {
            assertEquals(lastSynced + 1, reader.totalOperations());
            TranslogSnapshot snapshot = reader.newSnapshot(e -> {});

            for (int op = 0; op < translogOperations; op++) {
                if (op <= lastSynced) {
                    final Translog.Operation read = snapshot.next();
                    assertEquals(Integer.toString(op), read.getSource().source.utf8ToString());
                } else {
                    Translog.Operation next = snapshot.next();
                    assertNull(next);
                }
            }
            Translog.Operation next = snapshot.next();
            assertNull(next);
        }
        assertEquals(translogOperations + 1, translog.totalOperations());
        assertThat(checkpoint.globalCheckpoint, equalTo(lastSyncedGlobalCheckpoint));
        translog.close();
    }

    public void testTranslogWriter() throws IOException {
        final TranslogWriter writer = translog.createWriter(translog.currentFileGeneration() + 1);
        final int numOps = randomIntBetween(8, 128);
        byte[] bytes = new byte[4];
        ByteArrayDataOutput out = new ByteArrayDataOutput(bytes);
        final Set<Long> seenSeqNos = new HashSet<>();
        boolean opsHaveValidSequenceNumbers = randomBoolean();
        for (int i = 0; i < numOps; i++) {
            out.reset(bytes);
            out.writeInt(i);
            long seqNo;
            do {
                seqNo = opsHaveValidSequenceNumbers ? randomNonNegativeLong() : SequenceNumbers.UNASSIGNED_SEQ_NO;
                opsHaveValidSequenceNumbers = opsHaveValidSequenceNumbers || !rarely();
            } while (seenSeqNos.contains(seqNo));
            if (seqNo != SequenceNumbers.UNASSIGNED_SEQ_NO) {
                seenSeqNos.add(seqNo);
            }
            writer.add(new BytesArray(bytes), seqNo);
        }
        writer.sync();

        final BaseTranslogReader reader = randomBoolean() ? writer : translog.openReader(writer.path(), Checkpoint.read(translog.location().resolve(Translog.CHECKPOINT_FILE_NAME)));
        for (int i = 0; i < numOps; i++) {
            ByteBuffer buffer = ByteBuffer.allocate(4);
            reader.readBytes(buffer, reader.getFirstOperationOffset() + 4 * i);
            buffer.flip();
            final int value = buffer.getInt();
            assertEquals(i, value);
        }
        final long minSeqNo = seenSeqNos.stream().min(Long::compareTo).orElse(SequenceNumbers.NO_OPS_PERFORMED);
        final long maxSeqNo = seenSeqNos.stream().max(Long::compareTo).orElse(SequenceNumbers.NO_OPS_PERFORMED);
        assertThat(reader.getCheckpoint().minSeqNo, equalTo(minSeqNo));
        assertThat(reader.getCheckpoint().maxSeqNo, equalTo(maxSeqNo));

        out.reset(bytes);
        out.writeInt(2048);
        writer.add(new BytesArray(bytes), randomNonNegativeLong());

        if (reader instanceof TranslogReader) {
            ByteBuffer buffer = ByteBuffer.allocate(4);
            try {
                reader.readBytes(buffer, reader.getFirstOperationOffset() + 4 * numOps);
                fail("read past EOF?");
            } catch (EOFException ex) {
                // expected
            }
            ((TranslogReader) reader).close();
        } else {
            // live reader!
            ByteBuffer buffer = ByteBuffer.allocate(4);
            final long pos = reader.getFirstOperationOffset() + 4 * numOps;
            reader.readBytes(buffer, pos);
            buffer.flip();
            final int value = buffer.getInt();
            assertEquals(2048, value);
        }
        IOUtils.close(writer);
    }

    public void testCloseIntoReader() throws IOException {
        try (TranslogWriter writer = translog.createWriter(translog.currentFileGeneration() + 1)) {
            final int numOps = randomIntBetween(8, 128);
            final byte[] bytes = new byte[4];
            final ByteArrayDataOutput out = new ByteArrayDataOutput(bytes);
            for (int i = 0; i < numOps; i++) {
                out.reset(bytes);
                out.writeInt(i);
                writer.add(new BytesArray(bytes), randomNonNegativeLong());
            }
            writer.sync();
            final Checkpoint writerCheckpoint = writer.getCheckpoint();
            TranslogReader reader = writer.closeIntoReader();
            try {
                if (randomBoolean()) {
                    reader.close();
                    reader = translog.openReader(reader.path(), writerCheckpoint);
                }
                for (int i = 0; i < numOps; i++) {
                    final ByteBuffer buffer = ByteBuffer.allocate(4);
                    reader.readBytes(buffer, reader.getFirstOperationOffset() + 4 * i);
                    buffer.flip();
                    final int value = buffer.getInt();
                    assertEquals(i, value);
                }
                final Checkpoint readerCheckpoint = reader.getCheckpoint();
                assertThat(readerCheckpoint, equalTo(writerCheckpoint));
            } finally {
                IOUtils.close(reader);
            }
        }
    }

    public void testBasicRecovery() throws IOException {
        List<Translog.Location> locations = new ArrayList<>();
        int translogOperations = randomIntBetween(10, 100);
        Translog.TranslogGeneration translogGeneration = null;
        int minUncommittedOp = -1;
        final boolean commitOften = randomBoolean();
        for (int op = 0; op < translogOperations; op++) {
            locations.add(translog.add(new Translog.Index("test", "" + op, op, primaryTerm.get(), Integer.toString(op).getBytes(Charset.forName("UTF-8")))));
            final boolean commit = commitOften ? frequently() : rarely();
            if (commit && op < translogOperations - 1) {
                rollAndCommit(translog);
                minUncommittedOp = op + 1;
                translogGeneration = translog.getGeneration();
            }
        }
        translog.sync();
        TranslogConfig config = translog.getConfig();

        translog.close();
        if (translogGeneration == null) {
            translog = createTranslog(config);
            assertEquals(0, translog.stats().estimatedNumberOfOperations());
            assertEquals(2, translog.currentFileGeneration());
            assertFalse(translog.syncNeeded());
            try(Translog.Snapshot snapshot = translog.newSnapshot()) {
                assertNull(snapshot.next());
            }
        } else {
            translog = new Translog(config, translogGeneration.translogUUID, translog.getDeletionPolicy(),
                () -> SequenceNumbers.NO_OPS_PERFORMED, primaryTerm::get, e -> {});
            assertEquals("lastCommitted must be 1 less than current", translogGeneration.translogFileGeneration + 1, translog.currentFileGeneration());
            assertFalse(translog.syncNeeded());
            try (Translog.Snapshot snapshot = translog.newSnapshotFromGen(translogGeneration, Long.MAX_VALUE)) {
                for (int i = minUncommittedOp; i < translogOperations; i++) {
                    assertEquals("expected operation" + i + " to be in the previous translog but wasn't",
                        translog.currentFileGeneration() - 1, locations.get(i).generation);
                    Translog.Operation next = snapshot.next();
                    assertNotNull("operation " + i + " must be non-null", next);
                    assertEquals(i, Integer.parseInt(next.getSource().source.utf8ToString()));
                }
            }
        }
    }

    public void testRecoveryUncommitted() throws IOException {
        List<Translog.Location> locations = new ArrayList<>();
        int translogOperations = randomIntBetween(10, 100);
        final int prepareOp = randomIntBetween(0, translogOperations - 1);
        Translog.TranslogGeneration translogGeneration = null;
        final boolean sync = randomBoolean();
        for (int op = 0; op < translogOperations; op++) {
            locations.add(translog.add(new Translog.Index("test", "" + op, op, primaryTerm.get(), Integer.toString(op).getBytes(Charset.forName("UTF-8")))));
            if (op == prepareOp) {
                translogGeneration = translog.getGeneration();
                translog.rollGeneration();
                assertEquals("expected this to be the first roll (1 gen is on creation, 2 when opened)",
                    2L, translogGeneration.translogFileGeneration);
                assertNotNull(translogGeneration.translogUUID);
            }
        }
        if (sync) {
            translog.sync();
        }
        // we intentionally don't close the tlog that is in the prepareCommit stage since we try to recovery the uncommitted
        // translog here as well.
        TranslogConfig config = translog.getConfig();
        final String translogUUID = translog.getTranslogUUID();
        final TranslogDeletionPolicy deletionPolicy = translog.getDeletionPolicy();
        try (Translog translog = new Translog(config, translogUUID, deletionPolicy, () -> SequenceNumbers.NO_OPS_PERFORMED,
            primaryTerm::get, e -> {})) {
            assertNotNull(translogGeneration);
            assertEquals("lastCommitted must be 2 less than current - we never finished the commit", translogGeneration.translogFileGeneration + 2, translog.currentFileGeneration());
            assertFalse(translog.syncNeeded());
            try (Translog.Snapshot snapshot = new SortedSnapshot(translog.newSnapshot())) {
                int upTo = sync ? translogOperations : prepareOp;
                for (int i = 0; i < upTo; i++) {
                    Translog.Operation next = snapshot.next();
                    assertNotNull("operation " + i + " must be non-null synced: " + sync, next);
                    assertEquals("payload mismatch, synced: " + sync, i, Integer.parseInt(next.getSource().source.utf8ToString()));
                }
            }
        }
        if (randomBoolean()) { // recover twice
            try (Translog translog = new Translog(config, translogUUID, deletionPolicy, () -> SequenceNumbers.NO_OPS_PERFORMED,
                primaryTerm::get, e -> {})) {
                assertNotNull(translogGeneration);
                assertEquals("lastCommitted must be 3 less than current - we never finished the commit and run recovery twice",
                    translogGeneration.translogFileGeneration + 3, translog.currentFileGeneration());
                assertFalse(translog.syncNeeded());
                try (Translog.Snapshot snapshot = new SortedSnapshot(translog.newSnapshot())) {
                    int upTo = sync ? translogOperations : prepareOp;
                    for (int i = 0; i < upTo; i++) {
                        Translog.Operation next = snapshot.next();
                        assertNotNull("operation " + i + " must be non-null synced: " + sync, next);
                        assertEquals("payload mismatch, synced: " + sync, i, Integer.parseInt(next.getSource().source.utf8ToString()));
                    }
                }
            }
        }
    }


    public void testRecoveryUncommittedFileExists() throws IOException {
        List<Translog.Location> locations = new ArrayList<>();
        int translogOperations = randomIntBetween(10, 100);
        final int prepareOp = randomIntBetween(0, translogOperations - 1);
        Translog.TranslogGeneration translogGeneration = null;
        final boolean sync = randomBoolean();
        for (int op = 0; op < translogOperations; op++) {
            locations.add(translog.add(new Translog.Index("test", "" + op, op, primaryTerm.get(), Integer.toString(op).getBytes(Charset.forName("UTF-8")))));
            if (op == prepareOp) {
                translogGeneration = translog.getGeneration();
                translog.rollGeneration();
                assertEquals("expected this to be the first roll (1 gen is on creation, 2 when opened)",
                    2L, translogGeneration.translogFileGeneration);
                assertNotNull(translogGeneration.translogUUID);
            }
        }
        if (sync) {
            translog.sync();
        }
        // we intentionally don't close the tlog that is in the prepareCommit stage since we try to recovery the uncommitted
        // translog here as well.
        TranslogConfig config = translog.getConfig();
        Path ckp = config.getTranslogPath().resolve(Translog.CHECKPOINT_FILE_NAME);
        Checkpoint read = Checkpoint.read(ckp);
        Files.copy(ckp, config.getTranslogPath().resolve(Translog.getCommitCheckpointFileName(read.generation)));

        final String translogUUID = translog.getTranslogUUID();
        final TranslogDeletionPolicy deletionPolicy = translog.getDeletionPolicy();
        try (Translog translog = new Translog(config, translogUUID, deletionPolicy, () -> SequenceNumbers.NO_OPS_PERFORMED,
            primaryTerm::get, e -> {})) {
            assertNotNull(translogGeneration);
            assertEquals("lastCommitted must be 2 less than current - we never finished the commit", translogGeneration.translogFileGeneration + 2, translog.currentFileGeneration());
            assertFalse(translog.syncNeeded());
            try (Translog.Snapshot snapshot = new SortedSnapshot(translog.newSnapshot())) {
                int upTo = sync ? translogOperations : prepareOp;
                for (int i = 0; i < upTo; i++) {
                    Translog.Operation next = snapshot.next();
                    assertNotNull("operation " + i + " must be non-null synced: " + sync, next);
                    assertEquals("payload mismatch, synced: " + sync, i, Integer.parseInt(next.getSource().source.utf8ToString()));
                }
            }
        }

        if (randomBoolean()) { // recover twice
            try (Translog translog = new Translog(config, translogUUID, deletionPolicy, () -> SequenceNumbers.NO_OPS_PERFORMED,
                primaryTerm::get, e -> {})) {
                assertNotNull(translogGeneration);
                assertEquals("lastCommitted must be 3 less than current - we never finished the commit and run recovery twice",
                    translogGeneration.translogFileGeneration + 3, translog.currentFileGeneration());
                assertFalse(translog.syncNeeded());
                try (Translog.Snapshot snapshot = new SortedSnapshot(translog.newSnapshot())) {
                    int upTo = sync ? translogOperations : prepareOp;
                    for (int i = 0; i < upTo; i++) {
                        Translog.Operation next = snapshot.next();
                        assertNotNull("operation " + i + " must be non-null synced: " + sync, next);
                        assertEquals("payload mismatch, synced: " + sync, i, Integer.parseInt(next.getSource().source.utf8ToString()));
                    }
                }
            }
        }
    }

    public void testRecoveryUncommittedCorruptedCheckpoint() throws IOException {
        List<Translog.Location> locations = new ArrayList<>();
        int translogOperations = 100;
        final int prepareOp = 44;
        Translog.TranslogGeneration translogGeneration = null;
        final boolean sync = randomBoolean();
        for (int op = 0; op < translogOperations; op++) {
            locations.add(translog.add(new Translog.Index("test", "" + op, op, primaryTerm.get(), Integer.toString(op).getBytes(Charset.forName("UTF-8")))));
            if (op == prepareOp) {
                translogGeneration = translog.getGeneration();
                translog.rollGeneration();
                assertEquals("expected this to be the first roll (1 gen is on creation, 2 when opened)",
                    2L, translogGeneration.translogFileGeneration);
                assertNotNull(translogGeneration.translogUUID);
            }
        }
        translog.sync();
        // we intentionally don't close the tlog that is in the prepareCommit stage since we try to recovery the uncommitted
        // translog here as well.
        TranslogConfig config = translog.getConfig();
        Path ckp = config.getTranslogPath().resolve(Translog.CHECKPOINT_FILE_NAME);
        Checkpoint read = Checkpoint.read(ckp);
        Checkpoint corrupted = Checkpoint.emptyTranslogCheckpoint(0, 0, SequenceNumbers.NO_OPS_PERFORMED, 0);
        Checkpoint.write(FileChannel::open, config.getTranslogPath().resolve(Translog.getCommitCheckpointFileName(read.generation)), corrupted, StandardOpenOption.WRITE, StandardOpenOption.CREATE_NEW);
        final String translogUUID = translog.getTranslogUUID();
        final TranslogDeletionPolicy deletionPolicy = translog.getDeletionPolicy();
        try (Translog ignored = new Translog(config, translogUUID, deletionPolicy, () -> SequenceNumbers.NO_OPS_PERFORMED,
            primaryTerm::get, e -> {})) {
            fail("corrupted");
        } catch (IllegalStateException ex) {
            assertEquals("Checkpoint file translog-3.ckp already exists but has corrupted content expected: Checkpoint{offset=3025, " +
                "numOps=55, generation=3, minSeqNo=45, maxSeqNo=99, globalCheckpoint=-1, minTranslogGeneration=1, trimmedAboveSeqNo=-2} but got: Checkpoint{offset=0, numOps=0, " +
                "generation=0, minSeqNo=-1, maxSeqNo=-1, globalCheckpoint=-1, minTranslogGeneration=0, trimmedAboveSeqNo=-2}", ex.getMessage());
        }
        Checkpoint.write(FileChannel::open, config.getTranslogPath().resolve(Translog.getCommitCheckpointFileName(read.generation)), read, StandardOpenOption.WRITE, StandardOpenOption.TRUNCATE_EXISTING);
        try (Translog translog = new Translog(config, translogUUID, deletionPolicy, () -> SequenceNumbers.NO_OPS_PERFORMED,
            primaryTerm::get, e -> {})) {
            assertNotNull(translogGeneration);
            assertEquals("lastCommitted must be 2 less than current - we never finished the commit", translogGeneration.translogFileGeneration + 2, translog.currentFileGeneration());
            assertFalse(translog.syncNeeded());
            try (Translog.Snapshot snapshot = new SortedSnapshot(translog.newSnapshot())) {
                int upTo = sync ? translogOperations : prepareOp;
                for (int i = 0; i < upTo; i++) {
                    Translog.Operation next = snapshot.next();
                    assertNotNull("operation " + i + " must be non-null synced: " + sync, next);
                    assertEquals("payload mismatch, synced: " + sync, i, Integer.parseInt(next.getSource().source.utf8ToString()));
                }
            }
        }
    }

    public void testSnapshotFromStreamInput() throws IOException {
        BytesStreamOutput out = new BytesStreamOutput();
        List<Translog.Operation> ops = new ArrayList<>();
        int translogOperations = randomIntBetween(10, 100);
        for (int op = 0; op < translogOperations; op++) {
            Translog.Index test = new Translog.Index("test", "" + op, op, primaryTerm.get(), Integer.toString(op).getBytes(Charset.forName("UTF-8")));
            ops.add(test);
        }
        Translog.writeOperations(out, ops);
        final List<Translog.Operation> readOperations = Translog.readOperations(
                out.bytes().streamInput(), "testSnapshotFromStreamInput");
        assertEquals(ops.size(), readOperations.size());
        assertEquals(ops, readOperations);
    }

    public void testSnapshotCurrentHasUnexpectedOperationsForTrimmedOperations() throws Exception {
        int extraDocs = randomIntBetween(10, 15);

        // increment primaryTerm to avoid potential negative numbers
        primaryTerm.addAndGet(extraDocs);
        translog.rollGeneration();

        for (int op = 0; op < extraDocs; op++) {
            String ascii = randomAlphaOfLengthBetween(1, 50);
            Translog.Index operation = new Translog.Index("test", "" + op, op, primaryTerm.get() - op,
                ascii.getBytes("UTF-8"));
            translog.add(operation);
        }

        AssertionError error = expectThrows(AssertionError.class, () -> translog.trimOperations(primaryTerm.get(), 0));
        assertThat(error.getMessage(), is("current should not have any operations with seq#:primaryTerm "
            + "[1:" + (primaryTerm.get() - 1) + "] > 0:" + primaryTerm.get()));

        primaryTerm.incrementAndGet();
        translog.rollGeneration();

        // add a single operation to current with seq# > trimmed seq# but higher primary term
        Translog.Index operation = new Translog.Index("test", "" + 1, 1L, primaryTerm.get(),
            randomAlphaOfLengthBetween(1, 50).getBytes("UTF-8"));
        translog.add(operation);

        // it is possible to trim after generation rollover
        translog.trimOperations(primaryTerm.get(), 0);
    }

    public void testSnapshotTrimmedOperations() throws Exception {
        final InMemoryTranslog inMemoryTranslog = new InMemoryTranslog();
        final List<Translog.Operation> allOperations = new ArrayList<>();

        for(int attempt = 0, maxAttempts = randomIntBetween(3, 10); attempt < maxAttempts; attempt++) {
            List<Long> ops = LongStream.range(0, allOperations.size() + randomIntBetween(10, 15))
                .boxed().collect(Collectors.toList());
            Randomness.shuffle(ops);

            AtomicReference<String> source = new AtomicReference<>();
            for (final long op : ops) {
                source.set(randomAlphaOfLengthBetween(1, 50));

                // have to use exactly the same source for same seq# if primaryTerm is not changed
                if (primaryTerm.get() == translog.getCurrent().getPrimaryTerm()) {
                    // use the latest source of op with the same seq# - therefore no break
                    allOperations
                        .stream()
                        .filter(allOp -> allOp instanceof Translog.Index && allOp.seqNo() == op)
                        .map(allOp -> ((Translog.Index)allOp).source().utf8ToString())
                        .reduce((a, b) -> b)
                        .ifPresent(source::set);
                }

                // use ongoing primaryTerms - or the same as it was
                Translog.Index operation = new Translog.Index("test", "" + op, op, primaryTerm.get(),
                    source.get().getBytes("UTF-8"));
                translog.add(operation);
                inMemoryTranslog.add(operation);
                allOperations.add(operation);
            }

            if (randomBoolean()) {
                primaryTerm.incrementAndGet();
                translog.rollGeneration();
            }

            long maxTrimmedSeqNo = randomInt(allOperations.size());

            translog.trimOperations(primaryTerm.get(), maxTrimmedSeqNo);
            inMemoryTranslog.trimOperations(primaryTerm.get(), maxTrimmedSeqNo);
            translog.sync();

            Collection<Translog.Operation> effectiveOperations = inMemoryTranslog.operations();

            try (Translog.Snapshot snapshot = translog.newSnapshot()) {
                assertThat(snapshot, containsOperationsInAnyOrder(effectiveOperations));
                assertThat(snapshot.totalOperations(), is(allOperations.size()));
                assertThat(snapshot.skippedOperations(), is(allOperations.size() - effectiveOperations.size()));
            }
        }
    }

    /**
     * this class mimic behaviour of original {@link Translog}
     */
    static class InMemoryTranslog {
        private final Map<Long, Translog.Operation> operations = new HashMap<>();

        void add(Translog.Operation operation) {
            final Translog.Operation old = operations.put(operation.seqNo(), operation);
            assert old == null || old.primaryTerm() <= operation.primaryTerm();
        }

        void trimOperations(long belowTerm, long aboveSeqNo) {
            for (final Iterator<Map.Entry<Long, Translog.Operation>> it = operations.entrySet().iterator(); it.hasNext(); ) {
                final Map.Entry<Long, Translog.Operation> next = it.next();
                Translog.Operation op = next.getValue();
                boolean drop = op.primaryTerm() < belowTerm && op.seqNo() > aboveSeqNo;
                if (drop) {
                    it.remove();
                }
            }
        }

        Collection<Translog.Operation> operations() {
            return operations.values();
        }
    }

    public void testRandomExceptionsOnTrimOperations( ) throws Exception {
        Path tempDir = createTempDir();
        final FailSwitch fail = new FailSwitch();
        fail.failNever();
        TranslogConfig config = getTranslogConfig(tempDir);
        List<FileChannel> fileChannels = new ArrayList<>();
        final Translog failableTLog =
            getFailableTranslog(fail, config, randomBoolean(), false, null, createTranslogDeletionPolicy(), fileChannels);

        IOException expectedException = null;
        int translogOperations = 0;
        final int maxAttempts = 10;
        for(int attempt = 0; attempt < maxAttempts; attempt++) {
            int maxTrimmedSeqNo;
            fail.failNever();
            int extraTranslogOperations = randomIntBetween(10, 100);

            List<Integer> ops = IntStream.range(translogOperations, translogOperations + extraTranslogOperations)
                .boxed().collect(Collectors.toList());
            Randomness.shuffle(ops);
            for (int op : ops) {
                String ascii = randomAlphaOfLengthBetween(1, 50);
                Translog.Index operation = new Translog.Index("test", "" + op, op,
                    primaryTerm.get(), ascii.getBytes("UTF-8"));

                failableTLog.add(operation);
            }

            translogOperations += extraTranslogOperations;

            // at least one roll + inc of primary term has to be there - otherwise trim would not take place at all
            // last attempt we have to make roll as well - otherwise could skip trimming as it has been trimmed already
            boolean rollover = attempt == 0 || attempt == maxAttempts - 1 || randomBoolean();
            if (rollover) {
                primaryTerm.incrementAndGet();
                failableTLog.rollGeneration();
            }

            maxTrimmedSeqNo = rollover ? translogOperations - randomIntBetween(4, 8) : translogOperations + 1;

            // if we are so happy to reach the max attempts - fail it always`
            fail.failRate(attempt < maxAttempts - 1 ? 25 : 100);
            try {
                failableTLog.trimOperations(primaryTerm.get(), maxTrimmedSeqNo);
            } catch (IOException e){
                expectedException = e;
                break;
            }
        }

        assertThat(expectedException, is(not(nullValue())));
        assertThat(failableTLog.getTragicException(), equalTo(expectedException));
        assertThat(fileChannels, is(not(empty())));
        assertThat("all file channels have to be closed",
            fileChannels.stream().filter(f -> f.isOpen()).findFirst().isPresent(), is(false));

        assertThat(failableTLog.isOpen(), is(false));
        final AlreadyClosedException alreadyClosedException = expectThrows(AlreadyClosedException.class, () -> failableTLog.newSnapshot());
        assertThat(alreadyClosedException.getMessage(),
            is("translog is already closed"));

        fail.failNever();

        // check that despite of IO exception translog is not corrupted
        try(Translog reopenedTranslog = openTranslog(config, failableTLog.getTranslogUUID())) {
            try (Translog.Snapshot snapshot = reopenedTranslog.newSnapshot()) {
                assertThat(snapshot.totalOperations(), greaterThan(0));
                Translog.Operation operation;
                for (int i = 0; (operation = snapshot.next()) != null; i++) {
                    assertNotNull("operation " + i + " must be non-null", operation);
                }
            }
        }
    }

    public void testLocationHashCodeEquals() throws IOException {
        List<Translog.Location> locations = new ArrayList<>();
        List<Translog.Location> locations2 = new ArrayList<>();
        int translogOperations = randomIntBetween(10, 100);
        try (Translog translog2 = create(createTempDir())) {
            for (int op = 0; op < translogOperations; op++) {
                locations.add(translog.add(new Translog.Index("test", "" + op, op, primaryTerm.get(), Integer.toString(op).getBytes(Charset.forName("UTF-8")))));
                locations2.add(translog2.add(new Translog.Index("test", "" + op, op, primaryTerm.get(), Integer.toString(op).getBytes(Charset.forName("UTF-8")))));
            }
            int iters = randomIntBetween(10, 100);
            for (int i = 0; i < iters; i++) {
                Translog.Location location = RandomPicks.randomFrom(random(), locations);
                for (Translog.Location loc : locations) {
                    if (loc == location) {
                        assertTrue(loc.equals(location));
                        assertEquals(loc.hashCode(), location.hashCode());
                    } else {
                        assertFalse(loc.equals(location));
                    }
                }
                for (int j = 0; j < translogOperations; j++) {
                    assertTrue(locations.get(j).equals(locations2.get(j)));
                    assertEquals(locations.get(j).hashCode(), locations2.get(j).hashCode());
                }
            }
        }
    }

    public void testOpenForeignTranslog() throws IOException {
        List<Translog.Location> locations = new ArrayList<>();
        int translogOperations = randomIntBetween(1, 10);
        int firstUncommitted = 0;
        for (int op = 0; op < translogOperations; op++) {
            locations.add(translog.add(new Translog.Index("test", "" + op, op, primaryTerm.get(), Integer.toString(op).getBytes(Charset.forName("UTF-8")))));
            if (randomBoolean()) {
                rollAndCommit(translog);
                firstUncommitted = op + 1;
            }
        }
        final TranslogConfig config = translog.getConfig();
        final String translogUUID = translog.getTranslogUUID();
        final TranslogDeletionPolicy deletionPolicy = translog.getDeletionPolicy();
        Translog.TranslogGeneration translogGeneration = translog.getGeneration();
        translog.close();

        final String foreignTranslog = randomRealisticUnicodeOfCodepointLengthBetween(1,
            translogGeneration.translogUUID.length());
        try {
            new Translog(config, foreignTranslog, createTranslogDeletionPolicy(), () -> SequenceNumbers.NO_OPS_PERFORMED,
                primaryTerm::get, e -> {});
            fail("translog doesn't belong to this UUID");
        } catch (TranslogCorruptedException ex) {

        }
        this.translog = new Translog(config, translogUUID, deletionPolicy, () -> SequenceNumbers.NO_OPS_PERFORMED,
            primaryTerm::get, e -> {});
        try (Translog.Snapshot snapshot = this.translog.newSnapshotFromGen(translogGeneration, Long.MAX_VALUE)) {
            for (int i = firstUncommitted; i < translogOperations; i++) {
                Translog.Operation next = snapshot.next();
                assertNotNull("" + i, next);
                assertEquals(Integer.parseInt(next.getSource().source.utf8ToString()), i);
            }
            assertNull(snapshot.next());
        }
    }

    public void testFailOnClosedWrite() throws IOException {
        translog.add(new Translog.Index("test", "1", 0, primaryTerm.get(), Integer.toString(1).getBytes(Charset.forName("UTF-8"))));
        translog.close();
        try {
            translog.add(new Translog.Index("test", "1", 0, primaryTerm.get(), Integer.toString(1).getBytes(Charset.forName("UTF-8"))));
            fail("closed");
        } catch (AlreadyClosedException ex) {
            // all is well
        }
    }

    public void testCloseConcurrently() throws Throwable {
        final int opsPerThread = randomIntBetween(10, 200);
        int threadCount = 2 + randomInt(5);

        logger.info("testing with [{}] threads, each doing [{}] ops", threadCount, opsPerThread);
        final BlockingQueue<LocationOperation> writtenOperations = new ArrayBlockingQueue<>(threadCount * opsPerThread);

        Thread[] threads = new Thread[threadCount];
        final Exception[] threadExceptions = new Exception[threadCount];
        final CountDownLatch downLatch = new CountDownLatch(1);
        final AtomicLong seqNoGenerator = new AtomicLong();
        for (int i = 0; i < threadCount; i++) {
            final int threadId = i;
            threads[i] = new TranslogThread(translog, downLatch, opsPerThread, threadId, writtenOperations, seqNoGenerator, threadExceptions);
            threads[i].setDaemon(true);
            threads[i].start();
        }

        downLatch.countDown();
        translog.close();

        for (int i = 0; i < threadCount; i++) {
            if (threadExceptions[i] != null) {
                if ((threadExceptions[i] instanceof AlreadyClosedException) == false) {
                    throw threadExceptions[i];
                }
            }
            threads[i].join(60 * 1000);
        }
    }

    private class TranslogThread extends Thread {
        private final CountDownLatch downLatch;
        private final int opsPerThread;
        private final int threadId;
        private final Collection<LocationOperation> writtenOperations;
        private final Exception[] threadExceptions;
        private final Translog translog;
        private final AtomicLong seqNoGenerator;

        TranslogThread(Translog translog, CountDownLatch downLatch, int opsPerThread, int threadId,
                       Collection<LocationOperation> writtenOperations, AtomicLong seqNoGenerator, Exception[] threadExceptions) {
            this.translog = translog;
            this.downLatch = downLatch;
            this.opsPerThread = opsPerThread;
            this.threadId = threadId;
            this.writtenOperations = writtenOperations;
            this.seqNoGenerator = seqNoGenerator;
            this.threadExceptions = threadExceptions;
        }

        @Override
        public void run() {
            try {
                downLatch.await();
                for (int opCount = 0; opCount < opsPerThread; opCount++) {
                    Translog.Operation op;
                    final Translog.Operation.Type type = randomFrom(Translog.Operation.Type.values());
                    switch (type) {
                        case CREATE:
                        case INDEX:
                            op = new Translog.Index("test", threadId + "_" + opCount, seqNoGenerator.getAndIncrement(),
                                primaryTerm.get(), randomUnicodeOfLengthBetween(1, 20 * 1024).getBytes("UTF-8"));
                            break;
                        case DELETE:
                            op = new Translog.Delete(
                                "test", threadId + "_" + opCount,
                                new Term("_uid", threadId + "_" + opCount),
                                seqNoGenerator.getAndIncrement(),
                                primaryTerm.get(),
                                1 + randomInt(100000));
                            break;
                        case NO_OP:
                            op = new Translog.NoOp(seqNoGenerator.getAndIncrement(), primaryTerm.get(), randomAlphaOfLength(16));
                            break;
                        default:
                            throw new AssertionError("unsupported operation type [" + type + "]");
                    }

                    Translog.Location loc = add(op);
                    writtenOperations.add(new LocationOperation(op, loc));
                    if (rarely()) { // lets verify we can concurrently read this
                        assertEquals(op, translog.readOperation(loc));
                    }
                    afterAdd();
                }
            } catch (Exception t) {
                threadExceptions[threadId] = t;
            }
        }

        protected Translog.Location add(Translog.Operation op) throws IOException {
            return translog.add(op);
        }

        protected void afterAdd() throws IOException {
        }
    }

    public void testFailFlush() throws IOException {
        Path tempDir = createTempDir();
        final FailSwitch fail = new FailSwitch();
        TranslogConfig config = getTranslogConfig(tempDir);
        Translog translog = getFailableTranslog(fail, config);

        List<Translog.Location> locations = new ArrayList<>();
        int opsSynced = 0;
        boolean failed = false;
        while (failed == false) {
            try {
                locations.add(translog.add(
                    new Translog.Index("test", "" + opsSynced, opsSynced, primaryTerm.get(), Integer.toString(opsSynced).getBytes(Charset.forName("UTF-8")))));
                translog.sync();
                opsSynced++;
            } catch (MockDirectoryWrapper.FakeIOException ex) {
                failed = true;
                assertFalse(translog.isOpen());
            } catch (IOException ex) {
                failed = true;
                assertFalse(translog.isOpen());
                assertEquals("__FAKE__ no space left on device", ex.getMessage());
            }
            if (randomBoolean()) {
                fail.failAlways();
            } else {
                fail.failNever();
            }
        }
        fail.failNever();
        if (randomBoolean()) {
            try {
                locations.add(translog.add(
                    new Translog.Index("test", "" + opsSynced, opsSynced, primaryTerm.get(), Integer.toString(opsSynced).getBytes(Charset.forName("UTF-8")))));
                fail("we are already closed");
            } catch (AlreadyClosedException ex) {
                assertNotNull(ex.getCause());
                if (ex.getCause() instanceof MockDirectoryWrapper.FakeIOException) {
                    assertNull(ex.getCause().getMessage());
                } else {
                    assertEquals(ex.getCause().getMessage(), "__FAKE__ no space left on device");
                }
            }

        }
        Translog.TranslogGeneration translogGeneration = translog.getGeneration();
        try {
            translog.newSnapshot();
            fail("already closed");
        } catch (AlreadyClosedException ex) {
            // all is well
            assertNotNull(ex.getCause());
            assertSame(translog.getTragicException(), ex.getCause());
        }

        try {
            rollAndCommit(translog);
            fail("already closed");
        } catch (AlreadyClosedException ex) {
            assertNotNull(ex.getCause());
            assertSame(translog.getTragicException(), ex.getCause());
        }

        assertFalse(translog.isOpen());
        translog.close(); // we are closed
        final String translogUUID = translog.getTranslogUUID();
        final TranslogDeletionPolicy deletionPolicy = translog.getDeletionPolicy();
        try (Translog tlog = new Translog(config, translogUUID, deletionPolicy, () -> SequenceNumbers.NO_OPS_PERFORMED,
            primaryTerm::get, e -> {})) {
            assertEquals("lastCommitted must be 1 less than current", translogGeneration.translogFileGeneration + 1, tlog.currentFileGeneration());
            assertFalse(tlog.syncNeeded());

            try (Translog.Snapshot snapshot = tlog.newSnapshot()) {
                assertEquals(opsSynced, snapshot.totalOperations());
                for (int i = 0; i < opsSynced; i++) {
                    assertEquals("expected operation" + i + " to be in the previous translog but wasn't", tlog.currentFileGeneration() - 1,
                        locations.get(i).generation);
                    Translog.Operation next = snapshot.next();
                    assertNotNull("operation " + i + " must be non-null", next);
                    assertEquals(i, Integer.parseInt(next.getSource().source.utf8ToString()));
                }
            }
        }
    }

    public void testTranslogOpsCountIsCorrect() throws IOException {
        List<Translog.Location> locations = new ArrayList<>();
        int numOps = randomIntBetween(100, 200);
        LineFileDocs lineFileDocs = new LineFileDocs(random()); // writes pretty big docs so we cross buffer borders regularly
        for (int opsAdded = 0; opsAdded < numOps; opsAdded++) {
            locations.add(translog.add(
                new Translog.Index("test", "" + opsAdded, opsAdded, primaryTerm.get(), lineFileDocs.nextDoc().toString().getBytes(Charset.forName("UTF-8")))));
            try (Translog.Snapshot snapshot = this.translog.newSnapshot()) {
                assertEquals(opsAdded + 1, snapshot.totalOperations());
                for (int i = 0; i < opsAdded; i++) {
                    assertEquals("expected operation" + i + " to be in the current translog but wasn't", translog.currentFileGeneration(),
                        locations.get(i).generation);
                    Translog.Operation next = snapshot.next();
                    assertNotNull("operation " + i + " must be non-null", next);
                }
            }
        }
    }

    public void testTragicEventCanBeAnyException() throws IOException {
        Path tempDir = createTempDir();
        final FailSwitch fail = new FailSwitch();
        TranslogConfig config = getTranslogConfig(tempDir);
        Translog translog = getFailableTranslog(fail, config, false, true, null, createTranslogDeletionPolicy());
        LineFileDocs lineFileDocs = new LineFileDocs(random()); // writes pretty big docs so we cross buffer boarders regularly
        translog.add(new Translog.Index("test", "1", 0, primaryTerm.get(), lineFileDocs.nextDoc().toString().getBytes(Charset.forName("UTF-8"))));
        fail.failAlways();
        try {
            Translog.Location location = translog.add(
                new Translog.Index("test", "2", 1, primaryTerm.get(), lineFileDocs.nextDoc().toString().getBytes(Charset.forName("UTF-8"))));
            if (randomBoolean()) {
                translog.ensureSynced(location);
            } else {
                translog.sync();
            }
            //TODO once we have a mock FS that can simulate we can also fail on plain sync
            fail("WTF");
        } catch (UnknownException ex) {
            // w00t
        } catch (TranslogException ex) {
            assertTrue(ex.getCause() instanceof UnknownException);
        }
        assertFalse(translog.isOpen());
        assertTrue(translog.getTragicException() instanceof UnknownException);
    }

    public void testFatalIOExceptionsWhileWritingConcurrently() throws IOException, InterruptedException {
        Path tempDir = createTempDir();
        final FailSwitch fail = new FailSwitch();

        TranslogConfig config = getTranslogConfig(tempDir);
        Translog translog = getFailableTranslog(fail, config);
        final String translogUUID = translog.getTranslogUUID();

        final int threadCount = randomIntBetween(1, 5);
        Thread[] threads = new Thread[threadCount];
        final Exception[] threadExceptions = new Exception[threadCount];
        final CountDownLatch downLatch = new CountDownLatch(1);
        final CountDownLatch added = new CountDownLatch(randomIntBetween(10, 100));
        final AtomicLong seqNoGenerator = new AtomicLong();
        List<LocationOperation> writtenOperations = Collections.synchronizedList(new ArrayList<>());
        for (int i = 0; i < threadCount; i++) {
            final int threadId = i;
            threads[i] = new TranslogThread(translog, downLatch, 200, threadId, writtenOperations, seqNoGenerator, threadExceptions) {
                @Override
                protected Translog.Location add(Translog.Operation op) throws IOException {
                    Translog.Location add = super.add(op);
                    added.countDown();
                    return add;
                }

                @Override
                protected void afterAdd() throws IOException {
                    if (randomBoolean()) {
                        translog.sync();
                    }
                }
            };
            threads[i].setDaemon(true);
            threads[i].start();
        }
        downLatch.countDown();
        added.await();
        try (Closeable ignored = translog.acquireRetentionLock()) {
            // this holds a reference to the current tlog channel such that it's not closed
            // if we hit a tragic event. this is important to ensure that asserts inside the Translog#add doesn't trip
            // otherwise our assertions here are off by one sometimes.
            fail.failAlways();
            for (int i = 0; i < threadCount; i++) {
                threads[i].join();
            }
            boolean atLeastOneFailed = false;
            for (Throwable ex : threadExceptions) {
                if (ex != null) {
                    assertTrue(ex.toString(), ex instanceof IOException || ex instanceof AlreadyClosedException);
                    atLeastOneFailed = true;
                }
            }
            if (atLeastOneFailed == false) {
                try {
                    boolean syncNeeded = translog.syncNeeded();
                    translog.close();
                    assertFalse("should have failed if sync was needed", syncNeeded);
                } catch (IOException ex) {
                    // boom now we failed
                }
            }
            Collections.sort(writtenOperations, (a, b) -> a.location.compareTo(b.location));
            assertFalse(translog.isOpen());
            final Checkpoint checkpoint = Checkpoint.read(config.getTranslogPath().resolve(Translog.CHECKPOINT_FILE_NAME));
            Iterator<LocationOperation> iterator = writtenOperations.iterator();
            while (iterator.hasNext()) {
                LocationOperation next = iterator.next();
                if (checkpoint.offset < (next.location.translogLocation + next.location.size)) {
                    // drop all that haven't been synced
                    iterator.remove();
                }
            }
            try (Translog tlog =
                     new Translog(config, translogUUID, createTranslogDeletionPolicy(), () -> SequenceNumbers.NO_OPS_PERFORMED,
                         primaryTerm::get, e -> {});
                 Translog.Snapshot snapshot = tlog.newSnapshot()) {
                if (writtenOperations.size() != snapshot.totalOperations()) {
                    for (int i = 0; i < threadCount; i++) {
                        if (threadExceptions[i] != null) {
                            logger.info("Translog exception", threadExceptions[i]);
                        }
                    }
                }
                assertEquals(writtenOperations.size(), snapshot.totalOperations());
                for (int i = 0; i < writtenOperations.size(); i++) {
                    assertEquals("expected operation" + i + " to be in the previous translog but wasn't", tlog.currentFileGeneration() - 1, writtenOperations.get(i).location.generation);
                    Translog.Operation next = snapshot.next();
                    assertNotNull("operation " + i + " must be non-null", next);
                    assertEquals(next, writtenOperations.get(i).operation);
                }
            }
        }
    }

    /**
     * Tests the situation where the node crashes after a translog gen was committed to lucene, but before the translog had the chance
     * to clean up its files.
     */
    public void testRecoveryFromAFutureGenerationCleansUp() throws IOException {
        int translogOperations = randomIntBetween(10, 100);
        for (int op = 0; op < translogOperations / 2; op++) {
            translog.add(new Translog.Index("test", "" + op, op, primaryTerm.get(), Integer.toString(op).getBytes(Charset.forName("UTF-8"))));
            if (rarely()) {
                translog.rollGeneration();
            }
        }
        translog.rollGeneration();
        long comittedGeneration = randomLongBetween(2, translog.currentFileGeneration());
        for (int op = translogOperations / 2; op < translogOperations; op++) {
            translog.add(new Translog.Index("test", "" + op, op, primaryTerm.get(), Integer.toString(op).getBytes(Charset.forName("UTF-8"))));
            if (rarely()) {
                translog.rollGeneration();
            }
        }
        // engine blows up, after committing the above generation
        translog.close();
        TranslogConfig config = translog.getConfig();
        final TranslogDeletionPolicy deletionPolicy = new TranslogDeletionPolicy(-1, -1);
        deletionPolicy.setTranslogGenerationOfLastCommit(randomLongBetween(comittedGeneration, Long.MAX_VALUE));
        deletionPolicy.setMinTranslogGenerationForRecovery(comittedGeneration);
        translog = new Translog(config, translog.getTranslogUUID(), deletionPolicy, () -> SequenceNumbers.NO_OPS_PERFORMED,
            primaryTerm::get, e -> {});
        assertThat(translog.getMinFileGeneration(), equalTo(1L));
        // no trimming done yet, just recovered
        for (long gen = 1; gen < translog.currentFileGeneration(); gen++) {
            assertFileIsPresent(translog, gen);
        }
        translog.trimUnreferencedReaders();
        for (long gen = 1; gen < comittedGeneration; gen++) {
            assertFileDeleted(translog, gen);
        }
    }

    /**
     * Tests the situation where the node crashes after a translog gen was committed to lucene, but before the translog had the chance
     * to clean up its files.
     */
    public void testRecoveryFromFailureOnTrimming() throws IOException {
        Path tempDir = createTempDir();
        final FailSwitch fail = new FailSwitch();
        fail.failNever();
        final TranslogConfig config = getTranslogConfig(tempDir);
        final long comittedGeneration;
        final String translogUUID;
        try (Translog translog = getFailableTranslog(fail, config)) {
            final TranslogDeletionPolicy deletionPolicy = translog.getDeletionPolicy();
            // disable retention so we trim things
            deletionPolicy.setRetentionSizeInBytes(-1);
            deletionPolicy.setRetentionAgeInMillis(-1);
            translogUUID = translog.getTranslogUUID();
            int translogOperations = randomIntBetween(10, 100);
            for (int op = 0; op < translogOperations / 2; op++) {
                translog.add(new Translog.Index("test", "" + op, op, primaryTerm.get(), Integer.toString(op).getBytes(Charset.forName("UTF-8"))));
                if (rarely()) {
                    translog.rollGeneration();
                }
            }
            translog.rollGeneration();
            comittedGeneration = randomLongBetween(2, translog.currentFileGeneration());
            for (int op = translogOperations / 2; op < translogOperations; op++) {
                translog.add(new Translog.Index("test", "" + op, op, primaryTerm.get(), Integer.toString(op).getBytes(Charset.forName("UTF-8"))));
                if (rarely()) {
                    translog.rollGeneration();
                }
            }
            deletionPolicy.setTranslogGenerationOfLastCommit(randomLongBetween(comittedGeneration, translog.currentFileGeneration()));
            deletionPolicy.setMinTranslogGenerationForRecovery(comittedGeneration);
            fail.failRandomly();
            try {
                translog.trimUnreferencedReaders();
            } catch (Exception e) {
                // expected...
            }
        }
        final TranslogDeletionPolicy deletionPolicy = new TranslogDeletionPolicy(-1, -1);
        deletionPolicy.setTranslogGenerationOfLastCommit(randomLongBetween(comittedGeneration, Long.MAX_VALUE));
        deletionPolicy.setMinTranslogGenerationForRecovery(comittedGeneration);
        try (Translog translog = new Translog(config, translogUUID, deletionPolicy, () -> SequenceNumbers.NO_OPS_PERFORMED,
            primaryTerm::get, e -> {})) {
            // we don't know when things broke exactly
            assertThat(translog.getMinFileGeneration(), greaterThanOrEqualTo(1L));
            assertThat(translog.getMinFileGeneration(), lessThanOrEqualTo(comittedGeneration));
            assertFilePresences(translog);
            translog.trimUnreferencedReaders();
            assertThat(translog.getMinFileGeneration(), equalTo(comittedGeneration));
            assertFilePresences(translog);
        }
    }

    private Translog getFailableTranslog(FailSwitch fail, final TranslogConfig config) throws IOException {
        return getFailableTranslog(fail, config, randomBoolean(), false, null, createTranslogDeletionPolicy());
    }

    private static class FailSwitch {
        private volatile int failRate;
        private volatile boolean onceFailedFailAlways = false;

        public boolean fail() {
            final int rnd = randomIntBetween(1, 100);
            boolean fail = rnd <= failRate;
            if (fail && onceFailedFailAlways) {
                failAlways();
            }
            return fail;
        }

        public void failNever() {
            failRate = 0;
        }

        public void failAlways() {
            failRate = 100;
        }

        public void failRandomly() {
            failRate = randomIntBetween(1, 100);
        }

        public void failRate(int rate) {
            failRate = rate;
        }

        public void onceFailedFailAlways() {
            onceFailedFailAlways = true;
        }
    }

    private Translog getFailableTranslog(final FailSwitch fail, final TranslogConfig config, final boolean partialWrites,
                                         final boolean throwUnknownException, String translogUUID,
                                         final TranslogDeletionPolicy deletionPolicy) throws IOException {
        return getFailableTranslog(fail, config, partialWrites, throwUnknownException, translogUUID, deletionPolicy, null);
    }

    private Translog getFailableTranslog(final FailSwitch fail, final TranslogConfig config, final boolean partialWrites,
                                         final boolean throwUnknownException, String translogUUID,
                                         final TranslogDeletionPolicy deletionPolicy,
                                         final List<FileChannel> fileChannels) throws IOException {
        final ChannelFactory channelFactory = (file, openOption) -> {
            FileChannel channel = FileChannel.open(file, openOption);
            if (fileChannels != null) {
                fileChannels.add(channel);
            }
            boolean success = false;
            try {
                final boolean isCkpFile = file.getFileName().toString().endsWith(".ckp"); // don't do partial writes for checkpoints we rely on the fact that the bytes are written as an atomic operation
                ThrowingFileChannel throwingFileChannel = new ThrowingFileChannel(fail, isCkpFile ? false : partialWrites, throwUnknownException, channel);
                success = true;
                return throwingFileChannel;
            } finally {
                if (success == false) {
                    IOUtils.closeWhileHandlingException(channel);
                }
            }
        };
        if (translogUUID == null) {
            translogUUID = Translog.createEmptyTranslog(
                config.getTranslogPath(), SequenceNumbers.NO_OPS_PERFORMED, shardId, channelFactory, primaryTerm.get());
        }
        return new Translog(config, translogUUID, deletionPolicy, () -> SequenceNumbers.NO_OPS_PERFORMED, primaryTerm::get, e -> {}) {
            @Override
            ChannelFactory getChannelFactory() {
                return channelFactory;
            }

            @Override
            void deleteReaderFiles(TranslogReader reader) {
                if (fail.fail()) {
                    // simulate going OOM and dieing just at the wrong moment.
                    throw new RuntimeException("simulated");
                } else {
                    super.deleteReaderFiles(reader);
                }
            }
        };
    }

    public static class ThrowingFileChannel extends FilterFileChannel {
        private final FailSwitch fail;
        private final boolean partialWrite;
        private final boolean throwUnknownException;

        public ThrowingFileChannel(FailSwitch fail, boolean partialWrite, boolean throwUnknownException, FileChannel delegate) throws MockDirectoryWrapper.FakeIOException {
            super(delegate);
            this.fail = fail;
            this.partialWrite = partialWrite;
            this.throwUnknownException = throwUnknownException;
            if (fail.fail()) {
                throw new MockDirectoryWrapper.FakeIOException();
            }
        }

        @Override
        public int read(ByteBuffer dst) throws IOException {
            if (fail.fail()) {
                throw new MockDirectoryWrapper.FakeIOException();
            }
            return super.read(dst);
        }

        @Override
        public long read(ByteBuffer[] dsts, int offset, int length) throws IOException {
            if (fail.fail()) {
                throw new MockDirectoryWrapper.FakeIOException();
            }
            return super.read(dsts, offset, length);
        }

        @Override
        public long write(ByteBuffer[] srcs, int offset, int length) throws IOException {
            throw new UnsupportedOperationException();
        }

        @Override
        public int write(ByteBuffer src, long position) throws IOException {
            throw new UnsupportedOperationException();
        }


        @Override
        public int write(ByteBuffer src) throws IOException {
            if (fail.fail()) {
                if (partialWrite) {
                    if (src.hasRemaining()) {
                        final int pos = src.position();
                        final int limit = src.limit();
                        src.limit(randomIntBetween(pos, limit));
                        super.write(src);
                        src.limit(limit);
                        src.position(pos);
                        throw new IOException("__FAKE__ no space left on device");
                    }
                }
                if (throwUnknownException) {
                    throw new UnknownException();
                } else {
                    throw new MockDirectoryWrapper.FakeIOException();
                }
            }
            return super.write(src);
        }

        @Override
        public void force(boolean metaData) throws IOException {
            if (fail.fail()) {
                throw new MockDirectoryWrapper.FakeIOException();
            }
            super.force(metaData);
        }

        @Override
        public long position() throws IOException {
            if (fail.fail()) {
                throw new MockDirectoryWrapper.FakeIOException();
            }
            return super.position();
        }
    }

    private static final class UnknownException extends RuntimeException {

    }

    // see https://github.com/elastic/elasticsearch/issues/15754
    public void testFailWhileCreateWriteWithRecoveredTLogs() throws IOException {
        Path tempDir = createTempDir();
        TranslogConfig config = getTranslogConfig(tempDir);
        Translog translog = createTranslog(config);
        translog.add(new Translog.Index("test", "boom", 0, primaryTerm.get(), "boom".getBytes(Charset.forName("UTF-8"))));
        translog.close();
        try {
            new Translog(config, translog.getTranslogUUID(), createTranslogDeletionPolicy(), () -> SequenceNumbers.NO_OPS_PERFORMED,
                primaryTerm::get, e -> {}) {
                @Override
                protected TranslogWriter createWriter(long fileGeneration, long initialMinTranslogGen, long initialGlobalCheckpoint)
                    throws IOException {
                    throw new MockDirectoryWrapper.FakeIOException();
                }
            };
            // if we have a LeakFS here we fail if not all resources are closed
            fail("should have been failed");
        } catch (MockDirectoryWrapper.FakeIOException ex) {
            // all is well
        }
    }

    public void testRecoverWithUnbackedNextGen() throws IOException {
        translog.add(new Translog.Index("test", "" + 0, 0, primaryTerm.get(), Integer.toString(1).getBytes(Charset.forName("UTF-8"))));
        translog.close();
        TranslogConfig config = translog.getConfig();

        Path ckp = config.getTranslogPath().resolve(Translog.CHECKPOINT_FILE_NAME);
        Checkpoint read = Checkpoint.read(ckp);
        Files.copy(ckp, config.getTranslogPath().resolve(Translog.getCommitCheckpointFileName(read.generation)));
        Files.createFile(config.getTranslogPath().resolve("translog-" + (read.generation + 1) + ".tlog"));
        try (Translog tlog = openTranslog(config, translog.getTranslogUUID());
             Translog.Snapshot snapshot = tlog.newSnapshot()) {
            assertFalse(tlog.syncNeeded());

            Translog.Operation op = snapshot.next();
            assertNotNull("operation 1 must be non-null", op);
            assertEquals("payload mismatch for operation 1", 1, Integer.parseInt(op.getSource().source.utf8ToString()));

            tlog.add(new Translog.Index("test", "" + 1, 1, primaryTerm.get(), Integer.toString(2).getBytes(Charset.forName("UTF-8"))));
        }

        try (Translog tlog = openTranslog(config, translog.getTranslogUUID());
             Translog.Snapshot snapshot = tlog.newSnapshot()) {
            assertFalse(tlog.syncNeeded());

            Translog.Operation secondOp = snapshot.next();
            assertNotNull("operation 2 must be non-null", secondOp);
            assertEquals("payload mismatch for operation 2", Integer.parseInt(secondOp.getSource().source.utf8ToString()), 2);

            Translog.Operation firstOp = snapshot.next();
            assertNotNull("operation 1 must be non-null", firstOp);
            assertEquals("payload mismatch for operation 1", Integer.parseInt(firstOp.getSource().source.utf8ToString()), 1);
        }
    }

    public void testRecoverWithUnbackedNextGenInIllegalState() throws IOException {
        translog.add(new Translog.Index("test", "" + 0, 0, primaryTerm.get(), Integer.toString(0).getBytes(Charset.forName("UTF-8"))));
        translog.close();
        TranslogConfig config = translog.getConfig();
        Path ckp = config.getTranslogPath().resolve(Translog.CHECKPOINT_FILE_NAME);
        Checkpoint read = Checkpoint.read(ckp);
        // don't copy the new file
        Files.createFile(config.getTranslogPath().resolve("translog-" + (read.generation + 1) + ".tlog"));

<<<<<<< HEAD
        try {
            Translog tlog = new Translog(config, translog.getTranslogUUID(), translog.getDeletionPolicy(),
                () -> SequenceNumbers.NO_OPS_PERFORMED, primaryTerm::get, e -> {});
            fail("file already exists?");
        } catch (TranslogException ex) {
            // all is well
            assertEquals(ex.getMessage(), "failed to create new translog file");
            assertEquals(ex.getCause().getClass(), FileAlreadyExistsException.class);
        }
=======
        TranslogException ex = expectThrows(TranslogException.class, () -> new Translog(config, translog.getTranslogUUID(), translog.getDeletionPolicy(), () -> SequenceNumbers.NO_OPS_PERFORMED, primaryTerm::get));
        assertEquals(ex.getMessage(), "failed to create new translog file");
        assertEquals(ex.getCause().getClass(), FileAlreadyExistsException.class);
>>>>>>> eb00348b
    }

    public void testRecoverWithUnbackedNextGenAndFutureFile() throws IOException {
        translog.add(new Translog.Index("test", "" + 0, 0, primaryTerm.get(), Integer.toString(0).getBytes(Charset.forName("UTF-8"))));
        translog.close();
        TranslogConfig config = translog.getConfig();
        final String translogUUID = translog.getTranslogUUID();
        final TranslogDeletionPolicy deletionPolicy = translog.getDeletionPolicy();

        Path ckp = config.getTranslogPath().resolve(Translog.CHECKPOINT_FILE_NAME);
        Checkpoint read = Checkpoint.read(ckp);
        Files.copy(ckp, config.getTranslogPath().resolve(Translog.getCommitCheckpointFileName(read.generation)));
        Files.createFile(config.getTranslogPath().resolve("translog-" + (read.generation + 1) + ".tlog"));
        // we add N+1 and N+2 to ensure we only delete the N+1 file and never jump ahead and wipe without the right condition
        Files.createFile(config.getTranslogPath().resolve("translog-" + (read.generation + 2) + ".tlog"));
        try (Translog tlog = new Translog(config, translogUUID, deletionPolicy, () -> SequenceNumbers.NO_OPS_PERFORMED,
            primaryTerm::get, e -> {})) {
            assertFalse(tlog.syncNeeded());
            try (Translog.Snapshot snapshot = tlog.newSnapshot()) {
                for (int i = 0; i < 1; i++) {
                    Translog.Operation next = snapshot.next();
                    assertNotNull("operation " + i + " must be non-null", next);
                    assertEquals("payload missmatch", i, Integer.parseInt(next.getSource().source.utf8ToString()));
                }
            }
            tlog.add(new Translog.Index("test", "" + 1, 1, primaryTerm.get(), Integer.toString(1).getBytes(Charset.forName("UTF-8"))));
        }

<<<<<<< HEAD
        try {
            Translog tlog = new Translog(config, translogUUID, deletionPolicy, () -> SequenceNumbers.NO_OPS_PERFORMED,
                primaryTerm::get, e -> {});
            fail("file already exists?");
        } catch (TranslogException ex) {
            // all is well
            assertEquals(ex.getMessage(), "failed to create new translog file");
            assertEquals(ex.getCause().getClass(), FileAlreadyExistsException.class);
        }
=======
        TranslogException ex = expectThrows(TranslogException.class,
                () -> new Translog(config, translogUUID, deletionPolicy, () -> SequenceNumbers.NO_OPS_PERFORMED, primaryTerm::get));
        assertEquals(ex.getMessage(), "failed to create new translog file");
        assertEquals(ex.getCause().getClass(), FileAlreadyExistsException.class);
>>>>>>> eb00348b
    }

    /**
     * This test adds operations to the translog which might randomly throw an IOException. The only thing this test verifies is
     * that we can, after we hit an exception, open and recover the translog successfully and retrieve all successfully synced operations
     * from the transaction log.
     */
    public void testWithRandomException() throws IOException {
        final int runs = randomIntBetween(5, 10);
        for (int run = 0; run < runs; run++) {
            Path tempDir = createTempDir();
            final FailSwitch fail = new FailSwitch();
            fail.failRandomly();
            TranslogConfig config = getTranslogConfig(tempDir);
            final int numOps = randomIntBetween(100, 200);
            long minGenForRecovery = 1;
            List<String> syncedDocs = new ArrayList<>();
            List<String> unsynced = new ArrayList<>();
            if (randomBoolean()) {
                fail.onceFailedFailAlways();
            }
            String generationUUID = null;
            try {
                boolean committing = false;
                final Translog failableTLog = getFailableTranslog(fail, config, randomBoolean(), false, generationUUID, createTranslogDeletionPolicy());
                try {
                    LineFileDocs lineFileDocs = new LineFileDocs(random()); //writes pretty big docs so we cross buffer boarders regularly
                    for (int opsAdded = 0; opsAdded < numOps; opsAdded++) {
                        String doc = lineFileDocs.nextDoc().toString();
                        failableTLog.add(new Translog.Index("test", "" + opsAdded, opsAdded, primaryTerm.get(), doc.getBytes(Charset.forName("UTF-8"))));
                        unsynced.add(doc);
                        if (randomBoolean()) {
                            failableTLog.sync();
                            syncedDocs.addAll(unsynced);
                            unsynced.clear();
                        }
                        if (randomFloat() < 0.1) {
                            failableTLog.sync(); // we have to sync here first otherwise we don't know if the sync succeeded if the commit fails
                            syncedDocs.addAll(unsynced);
                            unsynced.clear();
                            failableTLog.rollGeneration();
                            committing = true;
                            failableTLog.getDeletionPolicy().setTranslogGenerationOfLastCommit(failableTLog.currentFileGeneration());
                            failableTLog.getDeletionPolicy().setMinTranslogGenerationForRecovery(failableTLog.currentFileGeneration());
                            failableTLog.trimUnreferencedReaders();
                            committing = false;
                            syncedDocs.clear();
                        }
                    }
                    // we survived all the randomness!!!
                    // lets close the translog and if it succeeds we are all synced again. If we don't do this we will close
                    // it in the finally block but miss to copy over unsynced docs to syncedDocs and fail the assertion down the road...
                    failableTLog.close();
                    syncedDocs.addAll(unsynced);
                    unsynced.clear();
                } catch (TranslogException | MockDirectoryWrapper.FakeIOException ex) {
                    assertEquals(failableTLog.getTragicException(), ex);
                } catch (IOException ex) {
                    assertEquals(ex.getMessage(), "__FAKE__ no space left on device");
                    assertEquals(failableTLog.getTragicException(), ex);
                } catch (RuntimeException ex) {
                    assertEquals(ex.getMessage(), "simulated");
                    assertEquals(failableTLog.getTragicException(), ex);
                } finally {
                    Checkpoint checkpoint = Translog.readCheckpoint(config.getTranslogPath());
                    if (checkpoint.numOps == unsynced.size() + syncedDocs.size()) {
                        syncedDocs.addAll(unsynced); // failed in fsync but got fully written
                        unsynced.clear();
                    }
                    if (committing && checkpoint.minTranslogGeneration == checkpoint.generation) {
                        // we were committing and blew up in one of the syncs, but they made it through
                        syncedDocs.clear();
                        assertThat(unsynced, empty());
                    }
                    generationUUID = failableTLog.getTranslogUUID();
                    minGenForRecovery = failableTLog.getDeletionPolicy().getMinTranslogGenerationForRecovery();
                    IOUtils.closeWhileHandlingException(failableTLog);
                }
            } catch (TranslogException | MockDirectoryWrapper.FakeIOException ex) {
                // failed - that's ok, we didn't even create it
            } catch (IOException ex) {
                assertEquals(ex.getMessage(), "__FAKE__ no space left on device");
            }
            // now randomly open this failing tlog again just to make sure we can also recover from failing during recovery
            if (randomBoolean()) {
                try {
                    TranslogDeletionPolicy deletionPolicy = createTranslogDeletionPolicy();
                    deletionPolicy.setTranslogGenerationOfLastCommit(minGenForRecovery);
                    deletionPolicy.setMinTranslogGenerationForRecovery(minGenForRecovery);
                    IOUtils.close(getFailableTranslog(fail, config, randomBoolean(), false, generationUUID, deletionPolicy));
                } catch (TranslogException | MockDirectoryWrapper.FakeIOException ex) {
                    // failed - that's ok, we didn't even create it
                } catch (IOException ex) {
                    assertEquals(ex.getMessage(), "__FAKE__ no space left on device");
                }
            }

            fail.failNever(); // we don't wanna fail here but we might since we write a new checkpoint and create a new tlog file
            TranslogDeletionPolicy deletionPolicy = createTranslogDeletionPolicy();
            deletionPolicy.setTranslogGenerationOfLastCommit(minGenForRecovery);
            deletionPolicy.setMinTranslogGenerationForRecovery(minGenForRecovery);
            if (generationUUID == null) {
                // we never managed to successfully create a translog, make it
                generationUUID = Translog.createEmptyTranslog(config.getTranslogPath(), SequenceNumbers.NO_OPS_PERFORMED, shardId, primaryTerm.get());
            }
            try (Translog translog = new Translog(config, generationUUID, deletionPolicy, () -> SequenceNumbers.NO_OPS_PERFORMED,
                primaryTerm::get, e -> {});
                 Translog.Snapshot snapshot = translog.newSnapshotFromGen(
                     new Translog.TranslogGeneration(generationUUID, minGenForRecovery), Long.MAX_VALUE)) {
                assertEquals(syncedDocs.size(), snapshot.totalOperations());
                for (int i = 0; i < syncedDocs.size(); i++) {
                    Translog.Operation next = snapshot.next();
                    assertEquals(syncedDocs.get(i), next.getSource().source.utf8ToString());
                    assertNotNull("operation " + i + " must be non-null", next);
                }
            }
        }
    }

    private Checkpoint randomCheckpoint() {
        final long a = randomNonNegativeLong();
        final long b = randomNonNegativeLong();
        final long minSeqNo;
        final long maxSeqNo;
        if (a <= b) {
            minSeqNo = a;
            maxSeqNo = b;
        } else {
            minSeqNo = b;
            maxSeqNo = a;
        }
        final long generation = randomNonNegativeLong();
        return new Checkpoint(randomLong(), randomInt(), generation, minSeqNo, maxSeqNo, randomNonNegativeLong(),
            randomLongBetween(1, generation), maxSeqNo);
    }

    public void testCheckpointOnDiskFull() throws IOException {
        final Checkpoint checkpoint = randomCheckpoint();
        Path tempDir = createTempDir();
        Checkpoint.write(FileChannel::open, tempDir.resolve("foo.cpk"), checkpoint, StandardOpenOption.WRITE, StandardOpenOption.CREATE_NEW);
        final Checkpoint checkpoint2 = randomCheckpoint();
        try {
            Checkpoint.write((p, o) -> {
                if (randomBoolean()) {
                    throw new MockDirectoryWrapper.FakeIOException();
                }
                FileChannel open = FileChannel.open(p, o);
                FailSwitch failSwitch = new FailSwitch();
                failSwitch.failNever(); // don't fail in the ctor
                ThrowingFileChannel channel = new ThrowingFileChannel(failSwitch, false, false, open);
                failSwitch.failAlways();
                return channel;

            }, tempDir.resolve("foo.cpk"), checkpoint2, StandardOpenOption.WRITE);
            fail("should have failed earlier");
        } catch (MockDirectoryWrapper.FakeIOException ex) {
            //fine
        }
        Checkpoint read = Checkpoint.read(tempDir.resolve("foo.cpk"));
        assertEquals(read, checkpoint);
    }

    /**
     * Tests that closing views after the translog is fine and we can reopen the translog
     */
    public void testPendingDelete() throws IOException {
        translog.add(new Translog.Index("test", "1", 0, primaryTerm.get(), new byte[]{1}));
        translog.rollGeneration();
        TranslogConfig config = translog.getConfig();
        final String translogUUID = translog.getTranslogUUID();
        final TranslogDeletionPolicy deletionPolicy = createTranslogDeletionPolicy(config.getIndexSettings());
        translog.close();
        translog = new Translog(config, translogUUID, deletionPolicy, () -> SequenceNumbers.NO_OPS_PERFORMED, primaryTerm::get, e -> {});
        translog.add(new Translog.Index("test", "2", 1, primaryTerm.get(), new byte[]{2}));
        translog.rollGeneration();
        Closeable lock = translog.acquireRetentionLock();
        translog.add(new Translog.Index("test", "3", 2, primaryTerm.get(), new byte[]{3}));
        translog.close();
        IOUtils.close(lock);
        translog = new Translog(config, translogUUID, deletionPolicy, () -> SequenceNumbers.NO_OPS_PERFORMED, primaryTerm::get, e -> {});
    }

    public static Translog.Location randomTranslogLocation() {
        return new Translog.Location(randomLong(), randomLong(), randomInt());
    }

    public void testTranslogOpSerialization() throws Exception {
        BytesReference B_1 = new BytesArray(new byte[]{1});
        SeqNoFieldMapper.SequenceIDFields seqID = SeqNoFieldMapper.SequenceIDFields.emptySeqID();
        long randomSeqNum = randomNonNegativeLong();
        long randomPrimaryTerm = randomBoolean() ? 0 : randomNonNegativeLong();
        seqID.seqNo.setLongValue(randomSeqNum);
        seqID.seqNoDocValue.setLongValue(randomSeqNum);
        seqID.primaryTerm.setLongValue(randomPrimaryTerm);
        Field idField = new Field("_id", Uid.encodeId("1"), IdFieldMapper.Defaults.FIELD_TYPE);
        Field versionField = new NumericDocValuesField("_version", 1);
        Document document = new Document();
        document.add(new TextField("value", "test", Field.Store.YES));
        document.add(idField);
        document.add(versionField);
        document.add(seqID.seqNo);
        document.add(seqID.seqNoDocValue);
        document.add(seqID.primaryTerm);
        ParsedDocument doc = new ParsedDocument(versionField, seqID, "1", "type", null, Arrays.asList(document), B_1, XContentType.JSON,
            null);

        Engine.Index eIndex = new Engine.Index(newUid(doc), doc, randomSeqNum, randomPrimaryTerm,
            1, VersionType.INTERNAL, Origin.PRIMARY, 0, 0, false);
        Engine.IndexResult eIndexResult = new Engine.IndexResult(1, randomPrimaryTerm, randomSeqNum, true);
        Translog.Index index = new Translog.Index(eIndex, eIndexResult);

        BytesStreamOutput out = new BytesStreamOutput();
        Translog.Operation.writeOperation(out, index);
        StreamInput in = out.bytes().streamInput();
        Translog.Index serializedIndex = (Translog.Index) Translog.Operation.readOperation(in);
        assertEquals(index, serializedIndex);

        Engine.Delete eDelete = new Engine.Delete(doc.type(), doc.id(), newUid(doc), randomSeqNum, randomPrimaryTerm,
            2, VersionType.INTERNAL, Origin.PRIMARY, 0);
        Engine.DeleteResult eDeleteResult = new Engine.DeleteResult(2, randomPrimaryTerm, randomSeqNum, true);
        Translog.Delete delete = new Translog.Delete(eDelete, eDeleteResult);

        out = new BytesStreamOutput();
        Translog.Operation.writeOperation(out, delete);
        in = out.bytes().streamInput();
        Translog.Delete serializedDelete = (Translog.Delete) Translog.Operation.readOperation(in);
        assertEquals(delete, serializedDelete);
    }

    public void testRollGeneration() throws Exception {
        // make sure we keep some files around
        final boolean longRetention = randomBoolean();
        final TranslogDeletionPolicy deletionPolicy = translog.getDeletionPolicy();
        if (longRetention) {
            deletionPolicy.setRetentionAgeInMillis(3600 * 1000);
        } else {
            deletionPolicy.setRetentionAgeInMillis(-1);
        }
        // we control retention via time, disable size based calculations for simplicity
        deletionPolicy.setRetentionSizeInBytes(-1);
        final long generation = translog.currentFileGeneration();
        final int rolls = randomIntBetween(1, 16);
        int totalOperations = 0;
        int seqNo = 0;
        final List<Long> primaryTerms = new ArrayList<>();
        primaryTerms.add(primaryTerm.get()); // We always create an empty translog.
        primaryTerms.add(primaryTerm.get());
        for (int i = 0; i < rolls; i++) {
            final int operations = randomIntBetween(1, 128);
            for (int j = 0; j < operations; j++) {
                translog.add(new Translog.NoOp(seqNo++, primaryTerm.get(), "test"));
                totalOperations++;
            }
            try (ReleasableLock ignored = translog.writeLock.acquire()) {
                if (randomBoolean()){
                    primaryTerm.incrementAndGet();
                }
                translog.rollGeneration();
                primaryTerms.add(primaryTerm.get());
            }
            assertThat(translog.currentFileGeneration(), equalTo(generation + i + 1));
            assertThat(translog.getCurrent().getPrimaryTerm(), equalTo(primaryTerm.get()));
            assertThat(translog.totalOperations(), equalTo(totalOperations));
        }
        for (int i = 0; i <= rolls; i++) {
            assertFileIsPresent(translog, generation + i);
            final List<Long> storedPrimaryTerms = Stream.concat(translog.getReaders().stream(), Stream.of(translog.getCurrent()))
                .map(t -> t.getPrimaryTerm()).collect(Collectors.toList());
            assertThat(storedPrimaryTerms, equalTo(primaryTerms));
        }
        long minGenForRecovery = randomLongBetween(generation, generation + rolls);
        commit(translog, minGenForRecovery, generation + rolls);
        assertThat(translog.currentFileGeneration(), equalTo(generation + rolls));
        assertThat(translog.stats().getUncommittedOperations(), equalTo(0));
        if (longRetention) {
            for (int i = 0; i <= rolls; i++) {
                assertFileIsPresent(translog, generation + i);
            }
            deletionPolicy.setRetentionAgeInMillis(randomBoolean() ? 100 : -1);
            assertBusy(() -> {
                translog.trimUnreferencedReaders();
                for (long i = 0; i < minGenForRecovery; i++) {
                    assertFileDeleted(translog, i);
                }
            });
        } else {
            // immediate cleanup
            for (long i = 0; i < minGenForRecovery; i++) {
                assertFileDeleted(translog, i);
            }
        }
        for (long i = minGenForRecovery; i < generation + rolls; i++) {
            assertFileIsPresent(translog, i);
        }
    }

    public void testMinSeqNoBasedAPI() throws IOException {
        final int operations = randomIntBetween(1, 512);
        final List<Long> shuffledSeqNos = LongStream.range(0, operations).boxed().collect(Collectors.toList());
        Randomness.shuffle(shuffledSeqNos);
        final List<Tuple<Long, Long>> seqNos = new ArrayList<>();
        final Map<Long, Long> terms = new HashMap<>();
        for (final Long seqNo : shuffledSeqNos) {
            seqNos.add(Tuple.tuple(seqNo, terms.computeIfAbsent(seqNo, k -> 0L)));
            Long repeatingTermSeqNo = randomFrom(seqNos.stream().map(Tuple::v1).collect(Collectors.toList()));
            seqNos.add(Tuple.tuple(repeatingTermSeqNo, terms.get(repeatingTermSeqNo)));
        }

        for (final Tuple<Long, Long> tuple : seqNos) {
            translog.add(new Translog.NoOp(tuple.v1(), tuple.v2(), "test"));
            if (rarely()) {
                translog.rollGeneration();
            }
        }

        final Map<Long, Set<Tuple<Long, Long>>> seqNoPerGeneration = new HashMap<>();
        final Map<Long, Integer> opCountPerGeneration = new HashMap<>();
        // one extra roll to make sure that all ops so far are available via a reader and a translog-{gen}.ckp
        // file in a consistent way, in order to simplify checking code.
        translog.rollGeneration();
        for (long seqNo = 0; seqNo < operations; seqNo++) {
            final Set<Tuple<Long, Long>> seenSeqNos = new HashSet<>();
            final long generation = translog.getMinGenerationForSeqNo(seqNo).translogFileGeneration;
            int expectedSnapshotOps = 0;
            for (long g = generation; g < translog.currentFileGeneration(); g++) {
                if (!seqNoPerGeneration.containsKey(g)) {
                    final Set<Tuple<Long, Long>> generationSeenSeqNos = new HashSet<>();
                    int opCount = 0;
                    final Checkpoint checkpoint = Checkpoint.read(translog.location().resolve(Translog.getCommitCheckpointFileName(g)));
                    try (TranslogReader reader = translog.openReader(translog.location().resolve(Translog.getFilename(g)), checkpoint)) {
                        TranslogSnapshot snapshot = reader.newSnapshot(e -> {});
                        Translog.Operation operation;
                        while ((operation = snapshot.next()) != null) {
                            generationSeenSeqNos.add(Tuple.tuple(operation.seqNo(), operation.primaryTerm()));
                            opCount++;
                        }
                        assertThat(opCount, equalTo(reader.totalOperations()));
                        assertThat(opCount, equalTo(checkpoint.numOps));
                    }
                    opCountPerGeneration.put(g, opCount);
                    seqNoPerGeneration.put(g, generationSeenSeqNos);
                }
                final Set<Tuple<Long, Long>> generationSeqNo = seqNoPerGeneration.get(g);
                if (generationSeqNo.stream().map(Tuple::v1).max(Long::compareTo).orElse(Long.MIN_VALUE) >= seqNo) {
                    expectedSnapshotOps += opCountPerGeneration.get(g);
                }
                seenSeqNos.addAll(generationSeqNo);
            }
            assertThat(translog.estimateTotalOperationsFromMinSeq(seqNo), equalTo(expectedSnapshotOps));
            int readFromSnapshot = 0;
            try (Translog.Snapshot snapshot = translog.newSnapshotFromMinSeqNo(seqNo)) {
                assertThat(snapshot.totalOperations(), equalTo(expectedSnapshotOps));
                Translog.Operation op;
                while ((op = snapshot.next()) != null) {
                    assertThat(Tuple.tuple(op.seqNo(), op.primaryTerm()), isIn(seenSeqNos));
                    readFromSnapshot++;
                }
                readFromSnapshot += snapshot.skippedOperations();
            }
            assertThat(readFromSnapshot, equalTo(expectedSnapshotOps));
            final long seqNoLowerBound = seqNo;
            final Set<Tuple<Long, Long>> expected = seqNos.stream().filter(t -> t.v1() >= seqNoLowerBound).collect(Collectors.toSet());
            seenSeqNos.retainAll(expected);
            assertThat(seenSeqNos, equalTo(expected));
        }
    }

    public void testSimpleCommit() throws IOException {
        final int operations = randomIntBetween(1, 4096);
        long seqNo = 0;
        for (int i = 0; i < operations; i++) {
            translog.add(new Translog.NoOp(seqNo++, primaryTerm.get(), "test'"));
            if (rarely()) {
                if (rarely()) {
                    primaryTerm.incrementAndGet();
                }
                translog.rollGeneration();
            }
        }
        long lastGen = randomLongBetween(1, translog.currentFileGeneration());
        commit(translog, randomLongBetween(1, lastGen), lastGen);
    }

    public void testAcquiredLockIsPassedToDeletionPolicy() throws IOException {
        final int operations = randomIntBetween(1, 4096);
        final TranslogDeletionPolicy deletionPolicy = translog.getDeletionPolicy();
        for (int i = 0; i < operations; i++) {
            translog.add(new Translog.NoOp(i, 0, "test"));
            if (rarely()) {
                translog.rollGeneration();
            }
            if (rarely()) {
                long lastGen = randomLongBetween(deletionPolicy.getTranslogGenerationOfLastCommit(), translog.currentFileGeneration());
                long minGen = randomLongBetween(deletionPolicy.getMinTranslogGenerationForRecovery(), lastGen);
                commit(translog, minGen, lastGen);
            }
            if (frequently()) {
                long minGen;
                try (Closeable ignored = translog.acquireRetentionLock()) {
                    minGen = translog.getMinFileGeneration();
                    assertThat(deletionPolicy.getTranslogRefCount(minGen), equalTo(1L));
                }
                assertThat(deletionPolicy.getTranslogRefCount(minGen), equalTo(0L));
            }
        }
    }

    public void testReadGlobalCheckpoint() throws Exception {
        final String translogUUID = translog.getTranslogUUID();
        globalCheckpoint.set(randomNonNegativeLong());
        final int operations = randomIntBetween(1, 100);
        for (int i = 0; i < operations; i++) {
            translog.add(new Translog.NoOp(randomNonNegativeLong(), 0, "test'"));
            if (rarely()) {
                translog.rollGeneration();
            }
        }
        rollAndCommit(translog);
        translog.close();
        assertThat(Translog.readGlobalCheckpoint(translogDir, translogUUID), equalTo(globalCheckpoint.get()));
        expectThrows(TranslogCorruptedException.class, () -> Translog.readGlobalCheckpoint(translogDir, UUIDs.randomBase64UUID()));
    }

    public void testSnapshotReadOperationInReverse() throws Exception {
        final Deque<List<Translog.Operation>> views = new ArrayDeque<>();
        views.push(new ArrayList<>());
        final AtomicLong seqNo = new AtomicLong();

        final int generations = randomIntBetween(2, 20);
        for (int gen = 0; gen < generations; gen++) {
            final int operations = randomIntBetween(1, 100);
            for (int i = 0; i < operations; i++) {
                Translog.Index op = new Translog.Index("doc", randomAlphaOfLength(10), seqNo.getAndIncrement(), primaryTerm.get(), new byte[]{1});
                translog.add(op);
                views.peek().add(op);
            }
            if (frequently()) {
                translog.rollGeneration();
                views.push(new ArrayList<>());
            }
        }
        try (Translog.Snapshot snapshot = translog.newSnapshot()) {
            final List<Translog.Operation> expectedSeqNo = new ArrayList<>();
            while (views.isEmpty() == false) {
                expectedSeqNo.addAll(views.pop());
            }
            assertThat(snapshot, SnapshotMatchers.equalsTo(expectedSeqNo));
        }
    }

    public void testSnapshotDedupOperations() throws Exception {
        final Map<Long, Translog.Operation> latestOperations = new HashMap<>();
        final int generations = between(2, 20);
        for (int gen = 0; gen < generations; gen++) {
            List<Long> batch = LongStream.rangeClosed(0, between(0, 500)).boxed().collect(Collectors.toList());
            Randomness.shuffle(batch);
            for (Long seqNo : batch) {
                Translog.Index op = new Translog.Index("doc", randomAlphaOfLength(10), seqNo, primaryTerm.get(), new byte[]{1});
                translog.add(op);
                latestOperations.put(op.seqNo(), op);
            }
            translog.rollGeneration();
        }
        try (Translog.Snapshot snapshot = translog.newSnapshot()) {
            assertThat(snapshot, containsOperationsInAnyOrder(latestOperations.values()));
        }
    }

    /** Make sure that it's ok to close a translog snapshot multiple times */
    public void testCloseSnapshotTwice() throws Exception {
        int numOps = between(0, 10);
        for (int i = 0; i < numOps; i++) {
            Translog.Index op = new Translog.Index("doc", randomAlphaOfLength(10), i, primaryTerm.get(), new byte[]{1});
            translog.add(op);
            if (randomBoolean()) {
                translog.rollGeneration();
            }
        }
        for (int i = 0; i < 5; i++) {
            Translog.Snapshot snapshot = translog.newSnapshot();
            assertThat(snapshot, SnapshotMatchers.size(numOps));
            snapshot.close();
            snapshot.close();
        }
    }

    // close method should never be called directly from Translog (the only exception is closeOnTragicEvent)
    public void testTranslogCloseInvariant() throws IOException {
        assumeTrue("test only works with assertions enabled", Assertions.ENABLED);
        class MisbehavingTranslog extends Translog {
            MisbehavingTranslog(TranslogConfig config, String translogUUID, TranslogDeletionPolicy deletionPolicy, LongSupplier globalCheckpointSupplier, LongSupplier primaryTermSupplier) throws IOException {
                super(config, translogUUID, deletionPolicy, globalCheckpointSupplier, primaryTermSupplier, e -> {});
            }

            void callCloseDirectly() throws IOException {
                close();
            }

            void callCloseUsingIOUtilsWithExceptionHandling() {
                IOUtils.closeWhileHandlingException(this);
            }

            void callCloseUsingIOUtils() throws IOException {
                IOUtils.close(this);
            }

            void callCloseOnTragicEvent() {
                Exception e = new Exception("test tragic exception");
                tragedy.setTragicException(e);
                closeOnTragicEvent(e);
            }
        }


        globalCheckpoint = new AtomicLong(SequenceNumbers.NO_OPS_PERFORMED);
        Path path = createTempDir();
        final TranslogConfig translogConfig = getTranslogConfig(path);
        final TranslogDeletionPolicy deletionPolicy = createTranslogDeletionPolicy(translogConfig.getIndexSettings());
        final String translogUUID = Translog.createEmptyTranslog(path, SequenceNumbers.NO_OPS_PERFORMED, shardId, primaryTerm.get());
        MisbehavingTranslog misbehavingTranslog = new MisbehavingTranslog(translogConfig, translogUUID, deletionPolicy, () -> globalCheckpoint.get(), primaryTerm::get);

        expectThrows(AssertionError.class, () -> misbehavingTranslog.callCloseDirectly());
        expectThrows(AssertionError.class, () -> misbehavingTranslog.callCloseUsingIOUtils());
        expectThrows(AssertionError.class, () -> misbehavingTranslog.callCloseUsingIOUtilsWithExceptionHandling());
        misbehavingTranslog.callCloseOnTragicEvent();
    }

    public void testMaxSeqNo() throws Exception {
        Map<Long, Long> maxSeqNoPerGeneration = new HashMap<>();
        for (int iterations = between(1, 10), i = 0; i < iterations; i++) {
            long startSeqNo = randomLongBetween(0, Integer.MAX_VALUE);
            List<Long> seqNos = LongStream.range(startSeqNo, startSeqNo + randomInt(100)).boxed().collect(Collectors.toList());
            Randomness.shuffle(seqNos);
            for (long seqNo : seqNos) {
                if (frequently()) {
                    translog.add(new Translog.Index("test", "id", seqNo, primaryTerm.get(), new byte[]{1}));
                    maxSeqNoPerGeneration.compute(translog.currentFileGeneration(),
                        (key, existing) -> existing == null ? seqNo : Math.max(existing, seqNo));
                }
            }
            translog.rollGeneration();
        }
        translog.sync();
        assertThat(translog.getMaxSeqNo(),
            equalTo(maxSeqNoPerGeneration.isEmpty() ? SequenceNumbers.NO_OPS_PERFORMED : Collections.max(maxSeqNoPerGeneration.values())));
        long minRetainedGen = commit(translog, randomLongBetween(1, translog.currentFileGeneration()), translog.currentFileGeneration());
        long expectedMaxSeqNo = maxSeqNoPerGeneration.entrySet().stream()
            .filter(e -> e.getKey() >= minRetainedGen).mapToLong(e -> e.getValue())
            .max().orElse(SequenceNumbers.NO_OPS_PERFORMED);
        assertThat(translog.getMaxSeqNo(), equalTo(expectedMaxSeqNo));
    }

    static class SortedSnapshot implements Translog.Snapshot {
        private final Translog.Snapshot snapshot;
        private List<Translog.Operation> operations = null;

        SortedSnapshot(Translog.Snapshot snapshot) {
            this.snapshot = snapshot;
        }

        @Override
        public int totalOperations() {
            return snapshot.totalOperations();
        }

        @Override
        public Translog.Operation next() throws IOException {
            if (operations == null) {
                operations = new ArrayList<>();
                Translog.Operation op;
                while ((op = snapshot.next()) != null) {
                    operations.add(op);
                }
                operations.sort(Comparator.comparing(Translog.Operation::seqNo));
            }
            if (operations.isEmpty()) {
                return null;
            }
            return operations.remove(0);
        }

        @Override
        public void close() throws IOException {
            snapshot.close();
        }
    }
}<|MERGE_RESOLUTION|>--- conflicted
+++ resolved
@@ -2497,21 +2497,10 @@
         // don't copy the new file
         Files.createFile(config.getTranslogPath().resolve("translog-" + (read.generation + 1) + ".tlog"));
 
-<<<<<<< HEAD
-        try {
-            Translog tlog = new Translog(config, translog.getTranslogUUID(), translog.getDeletionPolicy(),
-                () -> SequenceNumbers.NO_OPS_PERFORMED, primaryTerm::get, e -> {});
-            fail("file already exists?");
-        } catch (TranslogException ex) {
-            // all is well
-            assertEquals(ex.getMessage(), "failed to create new translog file");
-            assertEquals(ex.getCause().getClass(), FileAlreadyExistsException.class);
-        }
-=======
-        TranslogException ex = expectThrows(TranslogException.class, () -> new Translog(config, translog.getTranslogUUID(), translog.getDeletionPolicy(), () -> SequenceNumbers.NO_OPS_PERFORMED, primaryTerm::get));
+        TranslogException ex = expectThrows(TranslogException.class, () -> new Translog(config, translog.getTranslogUUID(),
+            translog.getDeletionPolicy(), () -> SequenceNumbers.NO_OPS_PERFORMED, primaryTerm::get, e -> {}));
         assertEquals(ex.getMessage(), "failed to create new translog file");
         assertEquals(ex.getCause().getClass(), FileAlreadyExistsException.class);
->>>>>>> eb00348b
     }
 
     public void testRecoverWithUnbackedNextGenAndFutureFile() throws IOException {
@@ -2540,22 +2529,11 @@
             tlog.add(new Translog.Index("test", "" + 1, 1, primaryTerm.get(), Integer.toString(1).getBytes(Charset.forName("UTF-8"))));
         }
 
-<<<<<<< HEAD
-        try {
-            Translog tlog = new Translog(config, translogUUID, deletionPolicy, () -> SequenceNumbers.NO_OPS_PERFORMED,
-                primaryTerm::get, e -> {});
-            fail("file already exists?");
-        } catch (TranslogException ex) {
-            // all is well
-            assertEquals(ex.getMessage(), "failed to create new translog file");
-            assertEquals(ex.getCause().getClass(), FileAlreadyExistsException.class);
-        }
-=======
         TranslogException ex = expectThrows(TranslogException.class,
-                () -> new Translog(config, translogUUID, deletionPolicy, () -> SequenceNumbers.NO_OPS_PERFORMED, primaryTerm::get));
+                () -> new Translog(config, translogUUID, deletionPolicy, () -> SequenceNumbers.NO_OPS_PERFORMED,
+                    primaryTerm::get, e -> {}));
         assertEquals(ex.getMessage(), "failed to create new translog file");
         assertEquals(ex.getCause().getClass(), FileAlreadyExistsException.class);
->>>>>>> eb00348b
     }
 
     /**
