--- conflicted
+++ resolved
@@ -133,14 +133,14 @@
                 final IndexShard replica = internalCluster()
                         .getInstance(IndicesService.class, replicaShardNodeName)
                         .getShardOrNull(new ShardId(resolveIndex("index"), 0));
-                assertThat(replica.getRetentionLeases().retentionLeases(), hasItem(currentRetentionLease));
+                assertThat(replica.getRetentionLeases().leases(), hasItem(currentRetentionLease));
             }
 
             // sleep long enough that *possibly* the current retention lease has expired, and certainly that any previous have
             final long later = System.nanoTime();
             Thread.sleep(Math.max(0, retentionLeaseTimeToLive.millis() - TimeUnit.NANOSECONDS.toMillis(later - now)));
             final RetentionLeases currentRetentionLeases = primary.getRetentionLeases();
-            assertThat(currentRetentionLeases.retentionLeases(), anyOf(empty(), contains(currentRetentionLease)));
+            assertThat(currentRetentionLeases.leases(), anyOf(empty(), contains(currentRetentionLease)));
 
             /*
              * Check that expiration of retention leases has been synced to all replicas. We have to assert busy since syncing happens in
@@ -153,26 +153,16 @@
                     final IndexShard replica = internalCluster()
                             .getInstance(IndicesService.class, replicaShardNodeName)
                             .getShardOrNull(new ShardId(resolveIndex("index"), 0));
-                    if (currentRetentionLeases.retentionLeases().isEmpty()) {
-                        assertThat(replica.getRetentionLeases().retentionLeases(), empty());
+                    if (currentRetentionLeases.leases().isEmpty()) {
+                        assertThat(replica.getRetentionLeases().leases(), empty());
                     } else {
                         assertThat(
-                                replica.getRetentionLeases().retentionLeases(),
-                                contains(currentRetentionLeases.retentionLeases().toArray(new RetentionLease[0])));
+                                replica.getRetentionLeases().leases(),
+                                contains(currentRetentionLeases.leases().toArray(new RetentionLease[0])));
                     }
                 }
             });
         }
     }
 
-<<<<<<< HEAD
-    private static Map<String, RetentionLease> toMap(final RetentionLeases replicaCommittedRetentionLeases) {
-        return replicaCommittedRetentionLeases
-                .retentionLeases()
-                .stream()
-                .collect(Collectors.toMap(RetentionLease::id, Function.identity()));
-    }
-
-=======
->>>>>>> a9b12b38
 }