/*
 * Copyright Elasticsearch B.V. and/or licensed to Elasticsearch B.V. under one
 * or more contributor license agreements. Licensed under the Elastic License
 * 2.0 and the Server Side Public License, v 1; you may not use this file except
 * in compliance with, at your election, the Elastic License 2.0 or the Server
 * Side Public License, v 1.
 */

package org.elasticsearch.index.mapper;

import org.apache.lucene.search.Query;
import org.elasticsearch.common.xcontent.XContentBuilder;
import org.elasticsearch.index.query.SearchExecutionContext;

import java.io.IOException;
import java.util.Collections;

public class TestRuntimeField extends MappedFieldType implements RuntimeField {

    private final String type;

    public TestRuntimeField(String name, String type) {
<<<<<<< HEAD
        super(name, Collections.emptyMap(), (b, p) -> {});
=======
        super(name, false, false, false, TextSearchInfo.NONE, Collections.emptyMap());
>>>>>>> c0f731f5
        this.type = type;
    }

    @Override
    public String typeName() {
        return type;
    }

    @Override
    public MappedFieldType asMappedFieldType() {
        return this;
    }

    @Override
    public ValueFetcher valueFetcher(SearchExecutionContext context, String format) {
        throw new UnsupportedOperationException();
    }

    @Override
    public Query termQuery(Object value, SearchExecutionContext context) {
        return null;
    }

    @Override
    public void doXContentBody(XContentBuilder builder, Params params) throws IOException {

    }
}<|MERGE_RESOLUTION|>--- conflicted
+++ resolved
@@ -20,11 +20,7 @@
     private final String type;
 
     public TestRuntimeField(String name, String type) {
-<<<<<<< HEAD
-        super(name, Collections.emptyMap(), (b, p) -> {});
-=======
         super(name, false, false, false, TextSearchInfo.NONE, Collections.emptyMap());
->>>>>>> c0f731f5
         this.type = type;
     }
 
