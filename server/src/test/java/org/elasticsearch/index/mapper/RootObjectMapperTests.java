--- conflicted
+++ resolved
@@ -186,7 +186,6 @@
         }
     }
 
-<<<<<<< HEAD
     public void testDynamicTemplatesDuplicationThrows() throws Exception {
         String mapping = Strings.toString(XContentFactory.jsonBuilder()
                 .startObject()
@@ -256,8 +255,8 @@
                 .endObject());
         MapperService mapperService = createIndex("test").mapperService();
         mapperService.merge("type", new CompressedXContent(mapping), MergeReason.MAPPING_UPDATE);
-}
-=======
+    }
+
     public void testIllegalDynamicTemplates() throws Exception {
         String mapping = Strings.toString(XContentFactory.jsonBuilder()
                 .startObject()
@@ -272,5 +271,4 @@
                     () -> parser.parse("type", new CompressedXContent(mapping)));
             assertEquals("Dynamic template syntax error. An array of named objects is expected.", e.getMessage());
     }
->>>>>>> d03aae7a
 }