/*
 * Licensed to Elasticsearch under one or more contributor
 * license agreements. See the NOTICE file distributed with
 * this work for additional information regarding copyright
 * ownership. Elasticsearch licenses this file to you under
 * the Apache License, Version 2.0 (the "License"); you may
 * not use this file except in compliance with the License.
 * You may obtain a copy of the License at
 *
 *    http://www.apache.org/licenses/LICENSE-2.0
 *
 * Unless required by applicable law or agreed to in writing,
 * software distributed under the License is distributed on an
 * "AS IS" BASIS, WITHOUT WARRANTIES OR CONDITIONS OF ANY
 * KIND, either express or implied.  See the License for the
 * specific language governing permissions and limitations
 * under the License.
 */

package org.elasticsearch.index.mapper;

import org.elasticsearch.common.Strings;
import org.elasticsearch.common.bytes.BytesArray;
import org.elasticsearch.common.compress.CompressedXContent;
import org.elasticsearch.common.xcontent.XContentFactory;
import org.elasticsearch.common.xcontent.XContentType;
import org.elasticsearch.index.mapper.MapperService.MergeReason;
import org.elasticsearch.index.mapper.ObjectMapper.Dynamic;
import org.elasticsearch.plugins.Plugin;
import org.elasticsearch.test.ESSingleNodeTestCase;
import org.elasticsearch.test.InternalSettingsPlugin;

import java.io.IOException;
import java.util.Collection;

import static org.hamcrest.Matchers.containsString;

public class ObjectMapperTests extends ESSingleNodeTestCase {
    public void testDifferentInnerObjectTokenFailure() throws Exception {
        String mapping = Strings.toString(XContentFactory.jsonBuilder().startObject().startObject("type")
                .endObject().endObject());

        DocumentMapper defaultMapper = createIndex("test").mapperService().documentMapperParser()
            .parse("type", new CompressedXContent(mapping));
        IllegalArgumentException e = expectThrows(IllegalArgumentException.class, () -> {
            defaultMapper.parse(SourceToParse.source("test", "type", "1", new BytesArray(" {\n" +
                "      \"object\": {\n" +
                "        \"array\":[\n" +
                "        {\n" +
                "          \"object\": { \"value\": \"value\" }\n" +
                "        },\n" +
                "        {\n" +
                "          \"object\":\"value\"\n" +
                "        }\n" +
                "        ]\n" +
                "      },\n" +
                "      \"value\":\"value\"\n" +
                "    }"),
                    XContentType.JSON));
        });
        assertTrue(e.getMessage(), e.getMessage().contains("different type"));
    }

    public void testEmptyArrayProperties() throws Exception {
        String mapping = Strings.toString(XContentFactory.jsonBuilder().startObject().startObject("type")
                .startArray("properties").endArray()
                .endObject().endObject());
        createIndex("test").mapperService().documentMapperParser().parse("type", new CompressedXContent(mapping));
    }

    public void testEmptyFieldsArrayMultiFields() throws Exception {
<<<<<<< HEAD
        String mapping = Strings
                                        .toString(XContentFactory.jsonBuilder()
                                                                        .startObject()
                                                                            .startObject("tweet")
                                                                                .startObject("properties")
                                                                                    .startObject("name")
                                                                                        .field("type", "text")
                                                                                        .startArray("fields")
                                                                                        .endArray()
                                                                                    .endObject()
                                                                                .endObject()
                                                                            .endObject()
                                                                        .endObject());
=======
        String mapping =
            Strings.toString(XContentFactory.jsonBuilder()
                .startObject()
                    .startObject("tweet")
                        .startObject("properties")
                            .startObject("name")
                                .field("type", "text")
                                .startArray("fields")
                                .endArray()
                            .endObject()
                        .endObject()
                    .endObject()
                .endObject());
>>>>>>> 0c7f6570
        createIndex("test").mapperService().documentMapperParser().parse("tweet", new CompressedXContent(mapping));
    }

    public void testFieldsArrayMultiFieldsShouldThrowException() throws Exception {
<<<<<<< HEAD
        String mapping = Strings
                .toString(XContentFactory.jsonBuilder()
                        .startObject()
                            .startObject("tweet")
                                .startObject("properties")
                                    .startObject("name")
                                        .field("type", "text")
                                        .startArray("fields")
                                            .startObject().field("test", "string").endObject()
                                            .startObject().field("test2", "string").endObject()
                                        .endArray()
                                    .endObject()
                                .endObject()
                            .endObject()
                        .endObject());
=======
        String mapping = Strings.toString(XContentFactory.jsonBuilder()
                .startObject()
                    .startObject("tweet")
                        .startObject("properties")
                            .startObject("name")
                                .field("type", "text")
                                .startArray("fields")
                                    .startObject().field("test", "string").endObject()
                                    .startObject().field("test2", "string").endObject()
                                .endArray()
                            .endObject()
                        .endObject()
                    .endObject()
                .endObject());
>>>>>>> 0c7f6570
        try {
            createIndex("test").mapperService().documentMapperParser().parse("tweet", new CompressedXContent(mapping));
            fail("Expected MapperParsingException");
        } catch(MapperParsingException e) {
            assertThat(e.getMessage(), containsString("expected map for property [fields]"));
            assertThat(e.getMessage(), containsString("but got a class java.util.ArrayList"));
        }
    }

    public void testEmptyFieldsArray() throws Exception {
<<<<<<< HEAD
        String mapping = Strings
                                        .toString(XContentFactory.jsonBuilder()
                                                                        .startObject()
                                                                            .startObject("tweet")
                                                                                .startObject("properties")
                                                                                    .startArray("fields")
                                                                                    .endArray()
                                                                                .endObject()
                                                                            .endObject()
                                                                        .endObject());
=======
        String mapping = Strings.toString(XContentFactory.jsonBuilder()
                .startObject()
                    .startObject("tweet")
                        .startObject("properties")
                            .startArray("fields")
                            .endArray()
                        .endObject()
                    .endObject()
                .endObject());
>>>>>>> 0c7f6570
        createIndex("test").mapperService().documentMapperParser().parse("tweet", new CompressedXContent(mapping));
    }

    public void testFieldsWithFilledArrayShouldThrowException() throws Exception {
<<<<<<< HEAD
        String mapping = Strings
                .toString(XContentFactory.jsonBuilder()
                        .startObject()
                            .startObject("tweet")
                                .startObject("properties")
                                    .startArray("fields")
                                        .startObject().field("test", "string").endObject()
                                        .startObject().field("test2", "string").endObject()
                                    .endArray()
                                .endObject()
                            .endObject()
                        .endObject());
=======
        String mapping = Strings.toString(XContentFactory.jsonBuilder()
                .startObject()
                    .startObject("tweet")
                        .startObject("properties")
                            .startArray("fields")
                                .startObject().field("test", "string").endObject()
                                .startObject().field("test2", "string").endObject()
                            .endArray()
                        .endObject()
                    .endObject()
                .endObject());
>>>>>>> 0c7f6570
        try {
            createIndex("test").mapperService().documentMapperParser().parse("tweet", new CompressedXContent(mapping));
            fail("Expected MapperParsingException");
        } catch (MapperParsingException e) {
            assertThat(e.getMessage(), containsString("Expected map for property [fields]"));
        }
    }

    public void testFieldPropertiesArray() throws Exception {
<<<<<<< HEAD
        String mapping = Strings
                                        .toString(XContentFactory.jsonBuilder()
                                                                        .startObject()
                                                                            .startObject("tweet")
                                                                                .startObject("properties")
                                                                                    .startObject("name")
                                                                                        .field("type", "text")
                                                                                        .startObject("fields")
                                                                                            .startObject("raw")
                                                                                                .field("type", "keyword")
                                                                                            .endObject()
                                                                                        .endObject()
                                                                                    .endObject()
                                                                                .endObject()
                                                                            .endObject()
                                                                        .endObject());
=======
        String mapping = Strings.toString(XContentFactory.jsonBuilder()
                .startObject()
                    .startObject("tweet")
                        .startObject("properties")
                            .startObject("name")
                                .field("type", "text")
                                .startObject("fields")
                                    .startObject("raw")
                                        .field("type", "keyword")
                                    .endObject()
                                .endObject()
                            .endObject()
                        .endObject()
                    .endObject()
                .endObject());
>>>>>>> 0c7f6570
        createIndex("test").mapperService().documentMapperParser().parse("tweet", new CompressedXContent(mapping));
    }

    public void testMerge() throws IOException {
        String mapping = Strings.toString(XContentFactory.jsonBuilder().startObject()
                .startObject("type")
                    .startObject("properties")
                        .startObject("foo")
                            .field("type", "keyword")
                        .endObject()
                    .endObject()
                .endObject().endObject());
        MapperService mapperService = createIndex("test").mapperService();
        DocumentMapper mapper = mapperService.merge("type", new CompressedXContent(mapping), MergeReason.MAPPING_UPDATE, false);
        assertNull(mapper.root().includeInAll());
        assertNull(mapper.root().dynamic());
        String update = Strings.toString(XContentFactory.jsonBuilder().startObject()
                .startObject("type")
                    .field("include_in_all", false)
                    .field("dynamic", "strict")
                .endObject().endObject());
        mapper = mapperService.merge("type", new CompressedXContent(update), MergeReason.MAPPING_UPDATE, false);
        assertFalse(mapper.root().includeInAll());
        assertEquals(Dynamic.STRICT, mapper.root().dynamic());
    }

    public void testEmptyName() throws Exception {
<<<<<<< HEAD
        String mapping = Strings.toString(XContentFactory.jsonBuilder().startObject()
=======
        String mapping = Strings.toString(XContentFactory.jsonBuilder()
            .startObject()
>>>>>>> 0c7f6570
                .startObject("")
                    .startObject("properties")
                        .startObject("name")
                            .field("type", "text")
                        .endObject()
                    .endObject()
                .endObject().endObject());

        // Empty name not allowed in index created after 5.0
        IllegalArgumentException e = expectThrows(IllegalArgumentException.class, () -> {
            createIndex("test").mapperService().documentMapperParser().parse("", new CompressedXContent(mapping));
        });
        assertThat(e.getMessage(), containsString("name cannot be empty string"));
    }

    @Override
    protected Collection<Class<? extends Plugin>> getPlugins() {
        return pluginList(InternalSettingsPlugin.class);
    }
}<|MERGE_RESOLUTION|>--- conflicted
+++ resolved
@@ -69,21 +69,6 @@
     }
 
     public void testEmptyFieldsArrayMultiFields() throws Exception {
-<<<<<<< HEAD
-        String mapping = Strings
-                                        .toString(XContentFactory.jsonBuilder()
-                                                                        .startObject()
-                                                                            .startObject("tweet")
-                                                                                .startObject("properties")
-                                                                                    .startObject("name")
-                                                                                        .field("type", "text")
-                                                                                        .startArray("fields")
-                                                                                        .endArray()
-                                                                                    .endObject()
-                                                                                .endObject()
-                                                                            .endObject()
-                                                                        .endObject());
-=======
         String mapping =
             Strings.toString(XContentFactory.jsonBuilder()
                 .startObject()
@@ -97,28 +82,10 @@
                         .endObject()
                     .endObject()
                 .endObject());
->>>>>>> 0c7f6570
         createIndex("test").mapperService().documentMapperParser().parse("tweet", new CompressedXContent(mapping));
     }
 
     public void testFieldsArrayMultiFieldsShouldThrowException() throws Exception {
-<<<<<<< HEAD
-        String mapping = Strings
-                .toString(XContentFactory.jsonBuilder()
-                        .startObject()
-                            .startObject("tweet")
-                                .startObject("properties")
-                                    .startObject("name")
-                                        .field("type", "text")
-                                        .startArray("fields")
-                                            .startObject().field("test", "string").endObject()
-                                            .startObject().field("test2", "string").endObject()
-                                        .endArray()
-                                    .endObject()
-                                .endObject()
-                            .endObject()
-                        .endObject());
-=======
         String mapping = Strings.toString(XContentFactory.jsonBuilder()
                 .startObject()
                     .startObject("tweet")
@@ -133,7 +100,6 @@
                         .endObject()
                     .endObject()
                 .endObject());
->>>>>>> 0c7f6570
         try {
             createIndex("test").mapperService().documentMapperParser().parse("tweet", new CompressedXContent(mapping));
             fail("Expected MapperParsingException");
@@ -144,18 +110,6 @@
     }
 
     public void testEmptyFieldsArray() throws Exception {
-<<<<<<< HEAD
-        String mapping = Strings
-                                        .toString(XContentFactory.jsonBuilder()
-                                                                        .startObject()
-                                                                            .startObject("tweet")
-                                                                                .startObject("properties")
-                                                                                    .startArray("fields")
-                                                                                    .endArray()
-                                                                                .endObject()
-                                                                            .endObject()
-                                                                        .endObject());
-=======
         String mapping = Strings.toString(XContentFactory.jsonBuilder()
                 .startObject()
                     .startObject("tweet")
@@ -165,25 +119,10 @@
                         .endObject()
                     .endObject()
                 .endObject());
->>>>>>> 0c7f6570
         createIndex("test").mapperService().documentMapperParser().parse("tweet", new CompressedXContent(mapping));
     }
 
     public void testFieldsWithFilledArrayShouldThrowException() throws Exception {
-<<<<<<< HEAD
-        String mapping = Strings
-                .toString(XContentFactory.jsonBuilder()
-                        .startObject()
-                            .startObject("tweet")
-                                .startObject("properties")
-                                    .startArray("fields")
-                                        .startObject().field("test", "string").endObject()
-                                        .startObject().field("test2", "string").endObject()
-                                    .endArray()
-                                .endObject()
-                            .endObject()
-                        .endObject());
-=======
         String mapping = Strings.toString(XContentFactory.jsonBuilder()
                 .startObject()
                     .startObject("tweet")
@@ -195,7 +134,6 @@
                         .endObject()
                     .endObject()
                 .endObject());
->>>>>>> 0c7f6570
         try {
             createIndex("test").mapperService().documentMapperParser().parse("tweet", new CompressedXContent(mapping));
             fail("Expected MapperParsingException");
@@ -205,24 +143,6 @@
     }
 
     public void testFieldPropertiesArray() throws Exception {
-<<<<<<< HEAD
-        String mapping = Strings
-                                        .toString(XContentFactory.jsonBuilder()
-                                                                        .startObject()
-                                                                            .startObject("tweet")
-                                                                                .startObject("properties")
-                                                                                    .startObject("name")
-                                                                                        .field("type", "text")
-                                                                                        .startObject("fields")
-                                                                                            .startObject("raw")
-                                                                                                .field("type", "keyword")
-                                                                                            .endObject()
-                                                                                        .endObject()
-                                                                                    .endObject()
-                                                                                .endObject()
-                                                                            .endObject()
-                                                                        .endObject());
-=======
         String mapping = Strings.toString(XContentFactory.jsonBuilder()
                 .startObject()
                     .startObject("tweet")
@@ -238,7 +158,6 @@
                         .endObject()
                     .endObject()
                 .endObject());
->>>>>>> 0c7f6570
         createIndex("test").mapperService().documentMapperParser().parse("tweet", new CompressedXContent(mapping));
     }
 
@@ -266,12 +185,8 @@
     }
 
     public void testEmptyName() throws Exception {
-<<<<<<< HEAD
-        String mapping = Strings.toString(XContentFactory.jsonBuilder().startObject()
-=======
         String mapping = Strings.toString(XContentFactory.jsonBuilder()
             .startObject()
->>>>>>> 0c7f6570
                 .startObject("")
                     .startObject("properties")
                         .startObject("name")
