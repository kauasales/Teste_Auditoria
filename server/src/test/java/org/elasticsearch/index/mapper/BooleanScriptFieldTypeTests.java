--- conflicted
+++ resolved
@@ -314,13 +314,8 @@
     }
 
     public void testDualingQueries() throws IOException {
-<<<<<<< HEAD
-        BooleanFieldMapper ootb = new BooleanFieldMapper.Builder("foo", ScriptCompiler.NONE, false, Version.CURRENT).build(
-            MapperBuilderContext.ROOT
-=======
-        BooleanFieldMapper ootb = new BooleanFieldMapper.Builder("foo", ScriptCompiler.NONE, Version.CURRENT).build(
+        BooleanFieldMapper ootb = new BooleanFieldMapper.Builder("foo", ScriptCompiler.NONE,false, Version.CURRENT).build(
             MapperBuilderContext.root(false)
->>>>>>> ea988358
         );
         try (Directory directory = newDirectory(); RandomIndexWriter iw = new RandomIndexWriter(random(), directory)) {
             List<Boolean> values = randomList(0, 2, ESTestCase::randomBoolean);
