--- conflicted
+++ resolved
@@ -216,12 +216,8 @@
         when(context.allowExpensiveQueries()).thenReturn(allowExpensiveQueries);
         SearchLookup lookup = new SearchLookup(
             context::getFieldType,
-<<<<<<< HEAD
-            (mft, lookupSupplier) -> mft.fielddataBuilder("test", lookupSupplier).build(null, null),
+            (mft, lookupSupplier) -> mft.fielddataBuilder(new FieldDataContext("test", lookupSupplier)).build(null, null),
             sourceLookup
-=======
-            (mft, lookupSupplier) -> mft.fielddataBuilder(new FieldDataContext("test", lookupSupplier)).build(null, null)
->>>>>>> 7e8df27c
         );
         when(context.lookup()).thenReturn(lookup);
         return context;
