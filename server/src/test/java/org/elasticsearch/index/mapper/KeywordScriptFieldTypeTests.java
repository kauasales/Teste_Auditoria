/*
 * Copyright Elasticsearch B.V. and/or licensed to Elasticsearch B.V. under one
 * or more contributor license agreements. Licensed under the Elastic License
 * 2.0 and the Server Side Public License, v 1; you may not use this file except
 * in compliance with, at your election, the Elastic License 2.0 or the Server
 * Side Public License, v 1.
 */

package org.elasticsearch.index.mapper;

import org.apache.lucene.document.StoredField;
import org.apache.lucene.index.DirectoryReader;
import org.apache.lucene.index.LeafReaderContext;
import org.apache.lucene.search.Collector;
import org.apache.lucene.search.IndexSearcher;
import org.apache.lucene.search.LeafCollector;
import org.apache.lucene.search.MatchAllDocsQuery;
import org.apache.lucene.search.Query;
import org.apache.lucene.search.Scorable;
import org.apache.lucene.search.ScoreMode;
import org.apache.lucene.search.Sort;
import org.apache.lucene.search.SortField;
import org.apache.lucene.search.TopFieldDocs;
import org.apache.lucene.store.Directory;
import org.apache.lucene.tests.index.RandomIndexWriter;
import org.apache.lucene.util.BytesRef;
import org.apache.lucene.util.automaton.Operations;
import org.elasticsearch.Version;
import org.elasticsearch.common.lucene.search.function.ScriptScoreQuery;
import org.elasticsearch.common.unit.Fuzziness;
import org.elasticsearch.index.fielddata.BinaryScriptFieldData;
import org.elasticsearch.index.fielddata.ScriptDocValues;
import org.elasticsearch.index.fielddata.SortedBinaryDocValues;
import org.elasticsearch.index.fielddata.StringScriptFieldData;
import org.elasticsearch.index.query.MatchQueryBuilder;
import org.elasticsearch.index.query.SearchExecutionContext;
import org.elasticsearch.script.DocReader;
import org.elasticsearch.script.ScoreScript;
import org.elasticsearch.script.Script;
import org.elasticsearch.script.ScriptType;
import org.elasticsearch.script.StringFieldScript;
import org.elasticsearch.search.MultiValueMode;

import java.io.IOException;
import java.util.ArrayList;
import java.util.List;
import java.util.Map;

import static java.util.Collections.emptyMap;
import static org.hamcrest.Matchers.equalTo;

public class KeywordScriptFieldTypeTests extends AbstractScriptFieldTypeTestCase {

    @Override
    public void testDocValues() throws IOException {
        try (Directory directory = newDirectory(); RandomIndexWriter iw = new RandomIndexWriter(random(), directory)) {
            iw.addDocument(List.of(new StoredField("_source", new BytesRef("{\"foo\": [1]}"))));
            iw.addDocument(List.of(new StoredField("_source", new BytesRef("{\"foo\": [2, 1]}"))));
            List<String> results = new ArrayList<>();
            try (DirectoryReader reader = iw.getReader()) {
                IndexSearcher searcher = newUnthreadedSearcher(reader);
                KeywordScriptFieldType ft = build("append_param", Map.of("param", "-suffix"), OnScriptError.FAIL);
                StringScriptFieldData ifd = ft.fielddataBuilder(mockFielddataContext()).build(null, null);
                searcher.search(new MatchAllDocsQuery(), new Collector() {
                    @Override
                    public ScoreMode scoreMode() {
                        return ScoreMode.COMPLETE_NO_SCORES;
                    }

                    @Override
                    public LeafCollector getLeafCollector(LeafReaderContext context) {
                        SortedBinaryDocValues dv = ifd.load(context).getBytesValues();
                        return new LeafCollector() {
                            @Override
                            public void setScorer(Scorable scorer) {}

                            @Override
                            public void collect(int doc) throws IOException {
                                if (dv.advanceExact(doc)) {
                                    for (int i = 0; i < dv.docValueCount(); i++) {
                                        results.add(dv.nextValue().utf8ToString());
                                    }
                                }
                            }
                        };
                    }
                });
                assertThat(results, equalTo(List.of("1-suffix", "1-suffix", "2-suffix")));
            }
        }
    }

    @Override
    public void testSort() throws IOException {
        try (Directory directory = newDirectory(); RandomIndexWriter iw = new RandomIndexWriter(random(), directory)) {
            iw.addDocument(List.of(new StoredField("_source", new BytesRef("{\"foo\": [\"a\"]}"))));
            iw.addDocument(List.of(new StoredField("_source", new BytesRef("{\"foo\": [\"d\"]}"))));
            iw.addDocument(List.of(new StoredField("_source", new BytesRef("{\"foo\": [\"b\"]}"))));
            try (DirectoryReader reader = iw.getReader()) {
                IndexSearcher searcher = newUnthreadedSearcher(reader);
                BinaryScriptFieldData ifd = simpleMappedFieldType().fielddataBuilder(mockFielddataContext()).build(null, null);
                SortField sf = ifd.sortField(null, MultiValueMode.MIN, null, false);
                TopFieldDocs docs = searcher.search(new MatchAllDocsQuery(), 3, new Sort(sf));
                assertThat(reader.document(docs.scoreDocs[0].doc).getBinaryValue("_source").utf8ToString(), equalTo("{\"foo\": [\"a\"]}"));
                assertThat(reader.document(docs.scoreDocs[1].doc).getBinaryValue("_source").utf8ToString(), equalTo("{\"foo\": [\"b\"]}"));
                assertThat(reader.document(docs.scoreDocs[2].doc).getBinaryValue("_source").utf8ToString(), equalTo("{\"foo\": [\"d\"]}"));
            }
        }
    }

    @Override
    public void testUsedInScript() throws IOException {
        try (Directory directory = newDirectory(); RandomIndexWriter iw = new RandomIndexWriter(random(), directory)) {
            iw.addDocument(List.of(new StoredField("_source", new BytesRef("{\"foo\": [\"a\"]}"))));
            iw.addDocument(List.of(new StoredField("_source", new BytesRef("{\"foo\": [\"aaa\"]}"))));
            iw.addDocument(List.of(new StoredField("_source", new BytesRef("{\"foo\": [\"aa\"]}"))));
            try (DirectoryReader reader = iw.getReader()) {
                IndexSearcher searcher = newUnthreadedSearcher(reader);
                SearchExecutionContext searchContext = mockContext(true, simpleMappedFieldType());
                assertThat(searcher.count(new ScriptScoreQuery(new MatchAllDocsQuery(), new Script("test"), new ScoreScript.LeafFactory() {
                    @Override
                    public boolean needs_score() {
                        return false;
                    }

                    @Override
                    public ScoreScript newInstance(DocReader docReader) {
                        return new ScoreScript(Map.of(), searchContext.lookup(), docReader) {
                            @Override
                            public double execute(ExplanationHolder explanation) {
                                ScriptDocValues.Strings bytes = (ScriptDocValues.Strings) getDoc().get("test");
                                return bytes.get(0).length();
                            }
                        };
                    }
                }, searchContext.lookup(), 2.5f, "test", 0, Version.CURRENT)), equalTo(1));
            }
        }
    }

    @Override
    public void testExistsQuery() throws IOException {
        try (Directory directory = newDirectory(); RandomIndexWriter iw = new RandomIndexWriter(random(), directory)) {
            iw.addDocument(List.of(new StoredField("_source", new BytesRef("{\"foo\": [1]}"))));
            iw.addDocument(List.of(new StoredField("_source", new BytesRef("{\"foo\": []}"))));
            try (DirectoryReader reader = iw.getReader()) {
                IndexSearcher searcher = newUnthreadedSearcher(reader);
                assertThat(searcher.count(simpleMappedFieldType().existsQuery(mockContext())), equalTo(1));
            }
        }
    }

    public void testFuzzyQuery() throws IOException {
        try (Directory directory = newDirectory(); RandomIndexWriter iw = new RandomIndexWriter(random(), directory)) {
            iw.addDocument(List.of(new StoredField("_source", new BytesRef("{\"foo\": [\"cat\"]}"))));   // No edits, matches
            iw.addDocument(List.of(new StoredField("_source", new BytesRef("{\"foo\": [\"caat\"]}"))));  // Single insertion, matches
            iw.addDocument(List.of(new StoredField("_source", new BytesRef("{\"foo\": [\"cta\"]}"))));   // Single transposition, matches
            iw.addDocument(List.of(new StoredField("_source", new BytesRef("{\"foo\": [\"caaat\"]}")))); // Two insertions, no match
            iw.addDocument(List.of(new StoredField("_source", new BytesRef("{\"foo\": [\"dog\"]}"))));   // Totally wrong, no match
            try (DirectoryReader reader = iw.getReader()) {
                IndexSearcher searcher = newUnthreadedSearcher(reader);
                assertThat(
                    searcher.count(simpleMappedFieldType().fuzzyQuery("cat", Fuzziness.AUTO, 0, 1, true, mockContext())),
                    equalTo(3)
                );
            }
        }
    }

    public void testFuzzyQueryIsExpensive() {
        checkExpensiveQuery(this::randomFuzzyQuery);
    }

    public void testFuzzyQueryInLoop() {
        checkLoop(this::randomFuzzyQuery);
    }

    private Query randomFuzzyQuery(MappedFieldType ft, SearchExecutionContext ctx) {
        return ft.fuzzyQuery(
            randomAlphaOfLengthBetween(1, 1000),
            randomFrom(Fuzziness.AUTO, Fuzziness.ZERO, Fuzziness.ONE, Fuzziness.TWO),
            randomInt(),
            randomInt(),
            randomBoolean(),
            ctx
        );
    }

    public void testPrefixQuery() throws IOException {
        try (Directory directory = newDirectory(); RandomIndexWriter iw = new RandomIndexWriter(random(), directory)) {
            iw.addDocument(List.of(new StoredField("_source", new BytesRef("{\"foo\": [\"cat\"]}"))));
            iw.addDocument(List.of(new StoredField("_source", new BytesRef("{\"foo\": [\"cata\"]}"))));
            iw.addDocument(List.of(new StoredField("_source", new BytesRef("{\"foo\": [\"dog\"]}"))));
            try (DirectoryReader reader = iw.getReader()) {
                IndexSearcher searcher = newUnthreadedSearcher(reader);
                assertThat(searcher.count(simpleMappedFieldType().prefixQuery("cat", null, mockContext())), equalTo(2));
            }
        }
    }

    public void testPrefixQueryIsExpensive() {
        checkExpensiveQuery(this::randomPrefixQuery);
    }

    public void testPrefixQueryInLoop() {
        checkLoop(this::randomPrefixQuery);
    }

    private Query randomPrefixQuery(MappedFieldType ft, SearchExecutionContext ctx) {
        return ft.prefixQuery(randomAlphaOfLengthBetween(1, 1000), null, ctx);
    }

    @Override
    public void testRangeQuery() throws IOException {
        try (Directory directory = newDirectory(); RandomIndexWriter iw = new RandomIndexWriter(random(), directory)) {
            iw.addDocument(List.of(new StoredField("_source", new BytesRef("{\"foo\": [\"cat\"]}"))));
            iw.addDocument(List.of(new StoredField("_source", new BytesRef("{\"foo\": [\"cata\"]}"))));
            iw.addDocument(List.of(new StoredField("_source", new BytesRef("{\"foo\": [\"dog\"]}"))));
            try (DirectoryReader reader = iw.getReader()) {
                IndexSearcher searcher = newUnthreadedSearcher(reader);
                assertThat(
                    searcher.count(simpleMappedFieldType().rangeQuery("cat", "d", false, false, null, null, null, mockContext())),
                    equalTo(1)
                );
                assertThat(
                    searcher.count(simpleMappedFieldType().rangeQuery(null, "d", true, false, null, null, null, mockContext())),
                    equalTo(2)
                );
                assertThat(
                    searcher.count(simpleMappedFieldType().rangeQuery("cat", null, false, true, null, null, null, mockContext())),
                    equalTo(2)
                );
                assertThat(
                    searcher.count(simpleMappedFieldType().rangeQuery(null, null, true, true, null, null, null, mockContext())),
                    equalTo(3)
                );
            }
        }
    }

    @Override
    protected Query randomRangeQuery(MappedFieldType ft, SearchExecutionContext ctx) {
        boolean lowerNull = randomBoolean();
        boolean upperNull = randomBoolean();
        return ft.rangeQuery(
            lowerNull ? null : randomAlphaOfLengthBetween(0, 1000),
            upperNull ? null : randomAlphaOfLengthBetween(0, 1000),
            lowerNull || randomBoolean(),
            upperNull || randomBoolean(),
            null,
            null,
            null,
            ctx
        );
    }

    public void testRegexpQuery() throws IOException {
        try (Directory directory = newDirectory(); RandomIndexWriter iw = new RandomIndexWriter(random(), directory)) {
            iw.addDocument(List.of(new StoredField("_source", new BytesRef("{\"foo\": [\"cat\"]}"))));
            iw.addDocument(List.of(new StoredField("_source", new BytesRef("{\"foo\": [\"cata\"]}"))));
            iw.addDocument(List.of(new StoredField("_source", new BytesRef("{\"foo\": [\"dog\"]}"))));
            try (DirectoryReader reader = iw.getReader()) {
                IndexSearcher searcher = newUnthreadedSearcher(reader);
                assertThat(
                    searcher.count(
                        simpleMappedFieldType().regexpQuery("ca.+", 0, 0, Operations.DEFAULT_DETERMINIZE_WORK_LIMIT, null, mockContext())
                    ),
                    equalTo(2)
                );
            }
        }
    }

    public void testRegexpQueryInLoop() throws IOException {
        checkLoop(this::randomRegexpQuery);
    }

    private Query randomRegexpQuery(MappedFieldType ft, SearchExecutionContext ctx) {
        return ft.regexpQuery(randomAlphaOfLengthBetween(1, 1000), randomInt(0xFF), 0, Integer.MAX_VALUE, null, ctx);
    }

    @Override
    public void testTermQuery() throws IOException {
        try (Directory directory = newDirectory(); RandomIndexWriter iw = new RandomIndexWriter(random(), directory)) {
            iw.addDocument(List.of(new StoredField("_source", new BytesRef("{\"foo\": [1]}"))));
            iw.addDocument(List.of(new StoredField("_source", new BytesRef("{\"foo\": [2]}"))));
            try (DirectoryReader reader = iw.getReader()) {
                IndexSearcher searcher = newUnthreadedSearcher(reader);
                KeywordScriptFieldType fieldType = build("append_param", Map.of("param", "-suffix"), OnScriptError.FAIL);
                assertThat(searcher.count(fieldType.termQuery("1-suffix", mockContext())), equalTo(1));
            }
        }
    }

<<<<<<< HEAD
=======
    public void testSyntheticSourceAccess() throws IOException {
        try (Directory directory = newDirectory(); RandomIndexWriter iw = new RandomIndexWriter(random(), directory)) {
            iw.addDocument(List.of(new StoredField("_source", new BytesRef("{\"foo\": [1]}"))));
            iw.addDocument(List.of(new StoredField("_source", new BytesRef("{\"foo\": [2]}"))));
            try (DirectoryReader reader = iw.getReader()) {
                IndexSearcher searcher = newUnthreadedSearcher(reader);
                KeywordScriptFieldType fieldType = build("append_param", Map.of("param", "-suffix"), OnScriptError.FAIL);
                expectThrows(
                    IllegalArgumentException.class,
                    () -> {
                        searcher.count(fieldType.termQuery("1-suffix", mockContext(true, null, new SourceLookup.NullSourceProvider())));
                    }
                );
            }
        }
    }

>>>>>>> 42464200
    @Override
    protected Query randomTermQuery(MappedFieldType ft, SearchExecutionContext ctx) {
        return ft.termQuery(randomAlphaOfLengthBetween(1, 1000), ctx);
    }

    @Override
    public void testTermsQuery() throws IOException {
        try (Directory directory = newDirectory(); RandomIndexWriter iw = new RandomIndexWriter(random(), directory)) {
            iw.addDocument(List.of(new StoredField("_source", new BytesRef("{\"foo\": [1]}"))));
            iw.addDocument(List.of(new StoredField("_source", new BytesRef("{\"foo\": [2]}"))));
            iw.addDocument(List.of(new StoredField("_source", new BytesRef("{\"foo\": [3]}"))));
            iw.addDocument(List.of(new StoredField("_source", new BytesRef("{\"foo\": [4]}"))));
            try (DirectoryReader reader = iw.getReader()) {
                IndexSearcher searcher = newUnthreadedSearcher(reader);
                assertThat(searcher.count(simpleMappedFieldType().termsQuery(List.of("1", "2"), mockContext())), equalTo(2));
            }
        }
    }

    @Override
    protected Query randomTermsQuery(MappedFieldType ft, SearchExecutionContext ctx) {
        return ft.termsQuery(randomList(100, () -> randomAlphaOfLengthBetween(1, 1000)), ctx);
    }

    public void testWildcardQuery() throws IOException {
        try (Directory directory = newDirectory(); RandomIndexWriter iw = new RandomIndexWriter(random(), directory)) {
            iw.addDocument(List.of(new StoredField("_source", new BytesRef("{\"foo\": [\"aab\"]}"))));
            iw.addDocument(List.of(new StoredField("_source", new BytesRef("{\"foo\": [\"b\"]}"))));
            try (DirectoryReader reader = iw.getReader()) {
                IndexSearcher searcher = newUnthreadedSearcher(reader);
                assertThat(searcher.count(simpleMappedFieldType().wildcardQuery("a*b", null, mockContext())), equalTo(1));
            }
        }
    }

    // Normalized WildcardQueries are requested by the QueryStringQueryParser
    public void testNormalizedWildcardQuery() throws IOException {
        try (Directory directory = newDirectory(); RandomIndexWriter iw = new RandomIndexWriter(random(), directory)) {
            iw.addDocument(List.of(new StoredField("_source", new BytesRef("{\"foo\": [\"aab\"]}"))));
            iw.addDocument(List.of(new StoredField("_source", new BytesRef("{\"foo\": [\"b\"]}"))));
            try (DirectoryReader reader = iw.getReader()) {
                IndexSearcher searcher = newUnthreadedSearcher(reader);
                assertThat(searcher.count(simpleMappedFieldType().normalizedWildcardQuery("a*b", null, mockContext())), equalTo(1));
            }
        }
    }

    public void testWildcardQueryIsExpensive() {
        checkExpensiveQuery(this::randomWildcardQuery);
    }

    public void testWildcardQueryInLoop() {
        checkLoop(this::randomWildcardQuery);
    }

    private Query randomWildcardQuery(MappedFieldType ft, SearchExecutionContext ctx) {
        return ft.wildcardQuery(randomAlphaOfLengthBetween(1, 1000), null, ctx);
    }

    public void testMatchQuery() throws IOException {
        try (Directory directory = newDirectory(); RandomIndexWriter iw = new RandomIndexWriter(random(), directory)) {
            iw.addDocument(List.of(new StoredField("_source", new BytesRef("{\"foo\": [1]}"))));
            iw.addDocument(List.of(new StoredField("_source", new BytesRef("{\"foo\": [2]}"))));
            try (DirectoryReader reader = iw.getReader()) {
                IndexSearcher searcher = newUnthreadedSearcher(reader);
                KeywordScriptFieldType fieldType = build("append_param", Map.of("param", "-Suffix"), OnScriptError.FAIL);
                SearchExecutionContext searchExecutionContext = mockContext(true, fieldType);
                Query query = new MatchQueryBuilder("test", "1-Suffix").toQuery(searchExecutionContext);
                assertThat(searcher.count(query), equalTo(1));
            }
        }
    }

    @Override
    protected KeywordScriptFieldType simpleMappedFieldType() {
        return build("read_foo", Map.of(), OnScriptError.FAIL);
    }

    @Override
    protected KeywordScriptFieldType loopFieldType() {
        return build("loop", Map.of(), OnScriptError.FAIL);
    }

    @Override
    protected String typeName() {
        return "keyword";
    }

    protected KeywordScriptFieldType build(String code, Map<String, Object> params, OnScriptError onScriptError) {
        Script script = new Script(ScriptType.INLINE, "test", code, params);
        return new KeywordScriptFieldType("test", factory(script), script, emptyMap(), onScriptError);
    }

    private static StringFieldScript.Factory factory(Script script) {
        return switch (script.getIdOrCode()) {
            case "read_foo" -> (fieldName, params, lookup, onScriptError) -> ctx -> new StringFieldScript(
                fieldName,
                params,
                lookup,
                OnScriptError.FAIL,
                ctx
            ) {
                @Override
                @SuppressWarnings("unchecked")
                public void execute() {
                    Map<String, Object> source = (Map<String, Object>) this.getParams().get("_source");
                    for (Object foo : (List<?>) source.get("foo")) {
                        emit(foo.toString());
                    }
                }
            };
            case "append_param" -> (fieldName, params, lookup, onScriptError) -> ctx -> new StringFieldScript(
                fieldName,
                params,
                lookup,
                OnScriptError.FAIL,
                ctx
            ) {
                @Override
                @SuppressWarnings("unchecked")
                public void execute() {
                    Map<String, Object> source = (Map<String, Object>) this.getParams().get("_source");
                    for (Object foo : (List<?>) source.get("foo")) {
                        emit(foo.toString() + getParams().get("param").toString());
                    }
                }
            };
            case "loop" -> (fieldName, params, lookup, onScriptError) -> {
                // Indicate that this script wants the field call "test", which *is* the name of this field
                lookup.forkAndTrackFieldReferences("test");
                throw new IllegalStateException("should have thrown on the line above");
            };
            case "error" -> (fieldName, params, lookup, onScriptError) -> ctx -> new StringFieldScript(
                fieldName,
                params,
                lookup,
                onScriptError,
                ctx
            ) {
                @Override
                public void execute() {
                    throw new RuntimeException("test error");
                }
            };
            default -> throw new IllegalArgumentException("unsupported script [" + script.getIdOrCode() + "]");
        };
    }
}<|MERGE_RESOLUTION|>--- conflicted
+++ resolved
@@ -292,8 +292,6 @@
         }
     }
 
-<<<<<<< HEAD
-=======
     public void testSyntheticSourceAccess() throws IOException {
         try (Directory directory = newDirectory(); RandomIndexWriter iw = new RandomIndexWriter(random(), directory)) {
             iw.addDocument(List.of(new StoredField("_source", new BytesRef("{\"foo\": [1]}"))));
@@ -303,15 +301,12 @@
                 KeywordScriptFieldType fieldType = build("append_param", Map.of("param", "-suffix"), OnScriptError.FAIL);
                 expectThrows(
                     IllegalArgumentException.class,
-                    () -> {
-                        searcher.count(fieldType.termQuery("1-suffix", mockContext(true, null, new SourceLookup.NullSourceProvider())));
-                    }
-                );
-            }
-        }
-    }
-
->>>>>>> 42464200
+                    () -> { searcher.count(fieldType.termQuery("1-suffix", mockContext(true, null, (ctx, doc) -> null))); }
+                );
+            }
+        }
+    }
+
     @Override
     protected Query randomTermQuery(MappedFieldType ft, SearchExecutionContext ctx) {
         return ft.termQuery(randomAlphaOfLengthBetween(1, 1000), ctx);
