/*
 * Licensed to Elasticsearch under one or more contributor
 * license agreements. See the NOTICE file distributed with
 * this work for additional information regarding copyright
 * ownership. Elasticsearch licenses this file to you under
 * the Apache License, Version 2.0 (the "License"); you may
 * not use this file except in compliance with the License.
 * You may obtain a copy of the License at
 *
 *    http://www.apache.org/licenses/LICENSE-2.0
 *
 * Unless required by applicable law or agreed to in writing,
 * software distributed under the License is distributed on an
 * "AS IS" BASIS, WITHOUT WARRANTIES OR CONDITIONS OF ANY
 * KIND, either express or implied.  See the License for the
 * specific language governing permissions and limitations
 * under the License.
 */

package org.elasticsearch.index.query.functionscore;

import com.fasterxml.jackson.core.JsonParseException;
import org.apache.lucene.index.Term;
import org.apache.lucene.search.MatchAllDocsQuery;
import org.apache.lucene.search.Query;
import org.apache.lucene.search.TermQuery;
import org.elasticsearch.common.ParsingException;
import org.elasticsearch.common.Strings;
import org.elasticsearch.common.bytes.BytesReference;
import org.elasticsearch.common.geo.GeoPoint;
import org.elasticsearch.common.io.stream.StreamInput;
import org.elasticsearch.common.lucene.search.function.CombineFunction;
import org.elasticsearch.common.lucene.search.function.FieldValueFactorFunction;
import org.elasticsearch.common.lucene.search.function.FunctionScoreQuery;
import org.elasticsearch.common.lucene.search.function.WeightFactorFunction;
import org.elasticsearch.common.unit.DistanceUnit;
import org.elasticsearch.common.xcontent.XContent;
import org.elasticsearch.common.xcontent.XContentHelper;
import org.elasticsearch.common.xcontent.XContentParser;
import org.elasticsearch.common.xcontent.XContentType;
import org.elasticsearch.index.mapper.SeqNoFieldMapper;
import org.elasticsearch.index.query.MatchAllQueryBuilder;
import org.elasticsearch.index.query.QueryBuilder;
import org.elasticsearch.index.query.RandomQueryBuilder;
import org.elasticsearch.index.query.TermQueryBuilder;
import org.elasticsearch.index.query.WrapperQueryBuilder;
import org.elasticsearch.index.query.functionscore.FunctionScoreQueryBuilder.FilterFunctionBuilder;
import org.elasticsearch.plugins.Plugin;
import org.elasticsearch.plugins.SearchPlugin;
import org.elasticsearch.script.MockScriptEngine;
import org.elasticsearch.script.Script;
import org.elasticsearch.script.ScriptType;
import org.elasticsearch.search.MultiValueMode;
import org.elasticsearch.search.internal.SearchContext;
import org.elasticsearch.test.AbstractQueryTestCase;
import org.hamcrest.Matcher;
import org.joda.time.DateTime;
import org.joda.time.DateTimeZone;

import java.io.IOException;
import java.util.Arrays;
import java.util.Collection;
import java.util.Collections;
import java.util.HashSet;
import java.util.List;
import java.util.Map;
import java.util.Set;

import static java.util.Collections.singletonList;
import static org.elasticsearch.common.xcontent.XContentFactory.jsonBuilder;
import static org.elasticsearch.index.query.QueryBuilders.functionScoreQuery;
import static org.elasticsearch.index.query.QueryBuilders.matchAllQuery;
import static org.elasticsearch.index.query.QueryBuilders.termQuery;
import static org.elasticsearch.index.query.functionscore.ScoreFunctionBuilders.fieldValueFactorFunction;
import static org.elasticsearch.index.query.functionscore.ScoreFunctionBuilders.randomFunction;
import static org.elasticsearch.index.query.functionscore.ScoreFunctionBuilders.weightFactorFunction;
import static org.hamcrest.Matchers.closeTo;
import static org.hamcrest.Matchers.containsString;
import static org.hamcrest.Matchers.either;
import static org.hamcrest.Matchers.equalTo;
import static org.hamcrest.Matchers.instanceOf;
import static org.hamcrest.Matchers.nullValue;

public class FunctionScoreQueryBuilderTests extends AbstractQueryTestCase<FunctionScoreQueryBuilder> {

    private static final String[] SHUFFLE_PROTECTED_FIELDS = new String[] {Script.PARAMS_PARSE_FIELD.getPreferredName(),
        ExponentialDecayFunctionBuilder.NAME, LinearDecayFunctionBuilder.NAME, GaussDecayFunctionBuilder.NAME};

    @Override
    protected Collection<Class<? extends Plugin>> getPlugins() {
        return Collections.singleton(TestPlugin.class);
    }

    @Override
    protected FunctionScoreQueryBuilder doCreateTestQueryBuilder() {
        FunctionScoreQueryBuilder functionScoreQueryBuilder = createRandomFunctionScoreBuilder();
        if (randomBoolean()) {
            functionScoreQueryBuilder.boostMode(randomFrom(CombineFunction.values()));
        }
        if (randomBoolean()) {
            functionScoreQueryBuilder.scoreMode(randomFrom(FunctionScoreQuery.ScoreMode.values()));
        }
        if (randomBoolean()) {
            functionScoreQueryBuilder.maxBoost(randomFloat());
        }
        if (randomBoolean()) {
            functionScoreQueryBuilder.setMinScore(randomFloat());
        }
        return functionScoreQueryBuilder;
    }

    @Override
    protected String[] shuffleProtectedFields() {
        // do not shuffle fields that may contain arbitrary content
        return SHUFFLE_PROTECTED_FIELDS;
    }

    @Override
    protected Set<String> getObjectsHoldingArbitraryContent() {
        //script_score.script.params can contain arbitrary parameters. no error is expected when adding additional objects
        //within the params object. Score functions get parsed in the data nodes, so they are not validated in the coord node.
        return new HashSet<>(Arrays.asList(Script.PARAMS_PARSE_FIELD.getPreferredName(), ExponentialDecayFunctionBuilder.NAME,
                LinearDecayFunctionBuilder.NAME, GaussDecayFunctionBuilder.NAME));
    }

    /**
     * Creates a random function score query using only constructor params. The caller is responsible for randomizing fields set outside of
     * the constructor.
     */
    private static FunctionScoreQueryBuilder createRandomFunctionScoreBuilder() {
        switch (randomIntBetween(0, 3)) {
        case 0:
            FilterFunctionBuilder[] functions = new FilterFunctionBuilder[randomIntBetween(0, 3)];
            for (int i = 0; i < functions.length; i++) {
                functions[i] = new FilterFunctionBuilder(RandomQueryBuilder.createQuery(random()), randomScoreFunction());
            }
            if (randomBoolean()) {
                return new FunctionScoreQueryBuilder(RandomQueryBuilder.createQuery(random()), functions);
            }
            return new FunctionScoreQueryBuilder(functions);
        case 1:
            return new FunctionScoreQueryBuilder(randomScoreFunction());
        case 2:
            return new FunctionScoreQueryBuilder(RandomQueryBuilder.createQuery(random()), randomScoreFunction());
        case 3:
            return new FunctionScoreQueryBuilder(RandomQueryBuilder.createQuery(random()));
        default:
            throw new UnsupportedOperationException();
        }
    }

    private static ScoreFunctionBuilder<?> randomScoreFunction() {
        if (randomBoolean()) {
            return new WeightBuilder().setWeight(randomFloat());
        }
        ScoreFunctionBuilder<?> functionBuilder;
        switch (randomIntBetween(0, 3)) {
        case 0:
            DecayFunctionBuilder<?> decayFunctionBuilder = createRandomDecayFunction();
            if (randomBoolean()) {
                decayFunctionBuilder.setMultiValueMode(randomFrom(MultiValueMode.values()));
            }
            functionBuilder = decayFunctionBuilder;
            break;
        case 1:
            FieldValueFactorFunctionBuilder fieldValueFactorFunctionBuilder = fieldValueFactorFunction(fieldValueFactorCompatibleField());
            if (randomBoolean()) {
                fieldValueFactorFunctionBuilder.factor(randomFloat());
            }
            if (randomBoolean()) {
                fieldValueFactorFunctionBuilder.missing(randomDouble());
            }
            if (randomBoolean()) {
                fieldValueFactorFunctionBuilder.modifier(randomFrom(FieldValueFactorFunction.Modifier.values()));
            }
            functionBuilder = fieldValueFactorFunctionBuilder;
            break;
        case 2:
            String script = "1";
            Map<String, Object> params = Collections.emptyMap();
            functionBuilder = new ScriptScoreFunctionBuilder(
                    new Script(ScriptType.INLINE, MockScriptEngine.NAME, script, params));
            break;
        case 3:
            RandomScoreFunctionBuilder randomScoreFunctionBuilder = new RandomScoreFunctionBuilderWithFixedSeed();
            if (randomBoolean()) { // sometimes provide no seed
                if (randomBoolean()) {
                    randomScoreFunctionBuilder.seed(randomLong());
                } else if (randomBoolean()) {
                    randomScoreFunctionBuilder.seed(randomInt());
                } else {
                    randomScoreFunctionBuilder.seed(randomAlphaOfLengthBetween(1, 10));
                }
                randomScoreFunctionBuilder.setField(SeqNoFieldMapper.NAME); // guaranteed to exist
            }
            functionBuilder = randomScoreFunctionBuilder;
            break;
        default:
            throw new UnsupportedOperationException();
        }
        if (randomBoolean()) {
            functionBuilder.setWeight(randomFloat());
        }
        return functionBuilder;
    }

    /**
     * A random field compatible with FieldValueFactor.
     */
    private static String fieldValueFactorCompatibleField() {
        return randomFrom(INT_FIELD_NAME, DOUBLE_FIELD_NAME, DATE_FIELD_NAME);
    }

    /**
     * Create a random decay function setting all of its constructor parameters randomly. The caller is responsible for randomizing other
     * fields.
     */
    private static DecayFunctionBuilder<?> createRandomDecayFunction() {
        String field = randomFrom(INT_FIELD_NAME, DOUBLE_FIELD_NAME, DATE_FIELD_NAME, GEO_POINT_FIELD_NAME);
        Object origin;
        Object scale;
        Object offset;
        switch (field) {
        case GEO_POINT_FIELD_NAME:
            origin = new GeoPoint(randomDouble(), randomDouble()).geohash();
            scale = randomFrom(DistanceUnit.values()).toString(randomDouble());
            offset = randomFrom(DistanceUnit.values()).toString(randomDouble());
            break;
        case DATE_FIELD_NAME:
            origin = new DateTime(System.currentTimeMillis() - randomIntBetween(0, 1000000), DateTimeZone.UTC).toString();
            scale = randomTimeValue(1, 1000, "d", "h", "ms", "s", "m");
            offset = randomPositiveTimeValue();
            break;
        default:
            origin = randomBoolean() ? randomInt() : randomFloat();
            scale = randomBoolean() ? between(1, Integer.MAX_VALUE) : randomFloat() + Float.MIN_NORMAL;
            offset = randomBoolean() ? between(1, Integer.MAX_VALUE) : randomFloat() + Float.MIN_NORMAL;
            break;
        }
        offset = randomBoolean() ? null : offset;
        double decay = randomDouble();
        switch (randomIntBetween(0, 2)) {
        case 0:
            return new GaussDecayFunctionBuilder(field, origin, scale, offset, decay);
        case 1:
            return new ExponentialDecayFunctionBuilder(field, origin, scale, offset, decay);
        case 2:
            return new LinearDecayFunctionBuilder(field, origin, scale, offset, decay);
        default:
            throw new UnsupportedOperationException();
        }
    }

    @Override
    protected void doAssertLuceneQuery(FunctionScoreQueryBuilder queryBuilder, Query query, SearchContext context) throws IOException {
        assertThat(query, either(instanceOf(FunctionScoreQuery.class)).or(instanceOf(FunctionScoreQuery.class)));
    }

    public void testIllegalArguments() {
        expectThrows(IllegalArgumentException.class, () -> new FunctionScoreQueryBuilder((QueryBuilder) null));
        expectThrows(IllegalArgumentException.class, () -> new FunctionScoreQueryBuilder((ScoreFunctionBuilder<?>) null));
        expectThrows(IllegalArgumentException.class, () -> new FunctionScoreQueryBuilder((FilterFunctionBuilder[]) null));
        expectThrows(IllegalArgumentException.class, () -> new FunctionScoreQueryBuilder(null, randomFunction()));
        expectThrows(IllegalArgumentException.class, () -> new FunctionScoreQueryBuilder(matchAllQuery(), (ScoreFunctionBuilder<?>) null));
        expectThrows(IllegalArgumentException.class, () -> new FunctionScoreQueryBuilder(matchAllQuery(), (FilterFunctionBuilder[]) null));
        expectThrows(IllegalArgumentException.class, () -> new FunctionScoreQueryBuilder(null, new FilterFunctionBuilder[0]));
        expectThrows(IllegalArgumentException.class,
                () -> new FunctionScoreQueryBuilder(matchAllQuery(), new FilterFunctionBuilder[] { null }));
        expectThrows(IllegalArgumentException.class, () -> new FilterFunctionBuilder((ScoreFunctionBuilder<?>) null));
        expectThrows(IllegalArgumentException.class, () -> new FilterFunctionBuilder(null, randomFunction()));
        expectThrows(IllegalArgumentException.class, () -> new FilterFunctionBuilder(matchAllQuery(), null));
        FunctionScoreQueryBuilder builder = new FunctionScoreQueryBuilder(matchAllQuery());
        expectThrows(IllegalArgumentException.class, () -> builder.scoreMode(null));
        expectThrows(IllegalArgumentException.class, () -> builder.boostMode(null));
    }

    public void testParseFunctionsArray() throws IOException {
        String functionScoreQuery = "{\n" +
            "    \"function_score\":{\n" +
            "        \"query\":{\n" +
            "            \"term\":{\n" +
            "                \"field1\":\"value1\"\n" +
            "            }\n" +
            "        },\n" +
            "        \"functions\":  [\n" +
            "            {\n" +
            "                \"random_score\":  {\n" +
            "                    \"seed\":123456\n" +
            "                },\n" +
            "                \"weight\": 3,\n" +
            "                \"filter\": {\n" +
            "                    \"term\":{\n" +
            "                        \"field2\":\"value2\"\n" +
            "                    }\n" +
            "                }\n" +
            "            },\n" +
            "            {\n" +
            "                \"filter\": {\n" +
            "                    \"term\":{\n" +
            "                        \"field3\":\"value3\"\n" +
            "                    }\n" +
            "                },\n" +
            "                \"weight\": 9\n" +
            "            },\n" +
            "            {\n" +
            "                \"gauss\":  {\n" +
            "                    \"field_name\":  {\n" +
            "                        \"origin\":0.5,\n" +
            "                        \"scale\":0.6\n" +
            "                    }\n" +
            "                }\n" +
            "            }\n" +
            "        ],\n" +
            "        \"boost\" : 3,\n" +
            "        \"score_mode\" : \"avg\",\n" +
            "        \"boost_mode\" : \"replace\",\n" +
            "        \"max_boost\" : 10\n" +
            "    }\n" +
            "}";

        QueryBuilder queryBuilder = parseQuery(functionScoreQuery);
        /*
         * given that we copy part of the decay functions as bytes, we test that fromXContent and toXContent both work no matter what the
         * initial format was
         */
        for (XContentType xContentType : XContentType.values()) {
            assertThat(queryBuilder, instanceOf(FunctionScoreQueryBuilder.class));
            FunctionScoreQueryBuilder functionScoreQueryBuilder = (FunctionScoreQueryBuilder) queryBuilder;
            assertThat(functionScoreQueryBuilder.query(), instanceOf(TermQueryBuilder.class));
            TermQueryBuilder termQueryBuilder = (TermQueryBuilder) functionScoreQueryBuilder.query();
            assertThat(termQueryBuilder.fieldName(), equalTo("field1"));
            assertThat(termQueryBuilder.value(), equalTo("value1"));
            assertThat(functionScoreQueryBuilder.filterFunctionBuilders().length, equalTo(3));
            assertThat(functionScoreQueryBuilder.filterFunctionBuilders()[0].getFilter(), instanceOf(TermQueryBuilder.class));
            termQueryBuilder = (TermQueryBuilder) functionScoreQueryBuilder.filterFunctionBuilders()[0].getFilter();
            assertThat(termQueryBuilder.fieldName(), equalTo("field2"));
            assertThat(termQueryBuilder.value(), equalTo("value2"));
            assertThat(functionScoreQueryBuilder.filterFunctionBuilders()[1].getFilter(), instanceOf(TermQueryBuilder.class));
            termQueryBuilder = (TermQueryBuilder) functionScoreQueryBuilder.filterFunctionBuilders()[1].getFilter();
            assertThat(termQueryBuilder.fieldName(), equalTo("field3"));
            assertThat(termQueryBuilder.value(), equalTo("value3"));
            assertThat(functionScoreQueryBuilder.filterFunctionBuilders()[2].getFilter(), instanceOf(MatchAllQueryBuilder.class));
            assertThat(functionScoreQueryBuilder.filterFunctionBuilders()[0].getScoreFunction(),
                    instanceOf(RandomScoreFunctionBuilder.class));
            RandomScoreFunctionBuilder randomScoreFunctionBuilder = (RandomScoreFunctionBuilder) functionScoreQueryBuilder
                    .filterFunctionBuilders()[0].getScoreFunction();
            assertThat(randomScoreFunctionBuilder.getSeed(), equalTo(123456));
            assertThat(randomScoreFunctionBuilder.getWeight(), equalTo(3f));
            assertThat(functionScoreQueryBuilder.filterFunctionBuilders()[1].getScoreFunction(), instanceOf(WeightBuilder.class));
            WeightBuilder weightBuilder = (WeightBuilder) functionScoreQueryBuilder.filterFunctionBuilders()[1].getScoreFunction();
            assertThat(weightBuilder.getWeight(), equalTo(9f));
            assertThat(functionScoreQueryBuilder.filterFunctionBuilders()[2].getScoreFunction(),
                    instanceOf(GaussDecayFunctionBuilder.class));
            GaussDecayFunctionBuilder gaussDecayFunctionBuilder = (GaussDecayFunctionBuilder) functionScoreQueryBuilder
                    .filterFunctionBuilders()[2].getScoreFunction();
            assertThat(gaussDecayFunctionBuilder.getFieldName(), equalTo("field_name"));
            assertThat(functionScoreQueryBuilder.boost(), equalTo(3f));
            assertThat(functionScoreQueryBuilder.scoreMode(), equalTo(FunctionScoreQuery.ScoreMode.AVG));
            assertThat(functionScoreQueryBuilder.boostMode(), equalTo(CombineFunction.REPLACE));
            assertThat(functionScoreQueryBuilder.maxBoost(), equalTo(10f));
            BytesReference bytes = XContentHelper.toXContent(queryBuilder, xContentType, false);
            try (XContentParser parser = createParser(xContentType.xContent(), bytes)) {
                queryBuilder = parseQuery(parser);
            }
        }
    }

    public void testParseSingleFunction() throws IOException {
        String functionScoreQuery = "{\n" +
            "    \"function_score\":{\n" +
            "        \"query\":{\n" +
            "            \"term\":{\n" +
            "                \"field1\":\"value1\"\n" +
            "            }\n" +
            "        },\n" +
            "        \"gauss\":  {\n" +
            "            \"field_name\":  {\n" +
            "                \"origin\":0.5,\n" +
            "                \"scale\":0.6\n" +
            "            }\n" +
            "         },\n" +
            "        \"boost\" : 3,\n" +
            "        \"score_mode\" : \"avg\",\n" +
            "        \"boost_mode\" : \"replace\",\n" +
            "        \"max_boost\" : 10\n" +
            "    }\n" +
            "}";

        QueryBuilder queryBuilder = parseQuery(functionScoreQuery);
        /*
         * given that we copy part of the decay functions as bytes, we test that fromXContent and toXContent both work no matter what the
         * initial format was
         */
        for (XContentType xContentType : XContentType.values()) {
            assertThat(queryBuilder, instanceOf(FunctionScoreQueryBuilder.class));
            FunctionScoreQueryBuilder functionScoreQueryBuilder = (FunctionScoreQueryBuilder) queryBuilder;
            assertThat(functionScoreQueryBuilder.query(), instanceOf(TermQueryBuilder.class));
            TermQueryBuilder termQueryBuilder = (TermQueryBuilder) functionScoreQueryBuilder.query();
            assertThat(termQueryBuilder.fieldName(), equalTo("field1"));
            assertThat(termQueryBuilder.value(), equalTo("value1"));
            assertThat(functionScoreQueryBuilder.filterFunctionBuilders().length, equalTo(1));
            assertThat(functionScoreQueryBuilder.filterFunctionBuilders()[0].getFilter(), instanceOf(MatchAllQueryBuilder.class));
            assertThat(functionScoreQueryBuilder.filterFunctionBuilders()[0].getScoreFunction(),
                    instanceOf(GaussDecayFunctionBuilder.class));
            GaussDecayFunctionBuilder gaussDecayFunctionBuilder = (GaussDecayFunctionBuilder) functionScoreQueryBuilder
                    .filterFunctionBuilders()[0].getScoreFunction();
            assertThat(gaussDecayFunctionBuilder.getFieldName(), equalTo("field_name"));
            assertThat(gaussDecayFunctionBuilder.getWeight(), nullValue());
            assertThat(functionScoreQueryBuilder.boost(), equalTo(3f));
            assertThat(functionScoreQueryBuilder.scoreMode(), equalTo(FunctionScoreQuery.ScoreMode.AVG));
            assertThat(functionScoreQueryBuilder.boostMode(), equalTo(CombineFunction.REPLACE));
            assertThat(functionScoreQueryBuilder.maxBoost(), equalTo(10f));
            BytesReference bytes = XContentHelper.toXContent(queryBuilder, xContentType, false);
            try (XContentParser parser = createParser(xContentType.xContent(), bytes)) {
                queryBuilder = parseQuery(parser);
            }
        }
    }

    public void testProperErrorMessageWhenTwoFunctionsDefinedInQueryBody() throws IOException {
        //without a functions array, we support only a single function, weight can't be associated with the function either.
        String functionScoreQuery = "{\n" +
            "    \"function_score\": {\n" +
            "      \"script_score\": {\n" +
            "        \"script\": \"5\"\n" +
            "      },\n" +
            "      \"weight\": 2\n" +
            "    }\n" +
            "}";
        ParsingException e = expectThrows(ParsingException.class, () -> parseQuery(functionScoreQuery));
        assertThat(e.getMessage(), containsString("use [functions] array if you want to define several functions."));
    }

    public void testProperErrorMessageWhenTwoFunctionsDefinedInFunctionsArray() throws IOException {
        String functionScoreQuery = "{\n" +
            "    \"function_score\":{\n" +
            "        \"functions\":  [\n" +
            "            {\n" +
            "                \"random_score\":  {\n" +
            "                    \"seed\":123456\n" +
            "                },\n" +
            "                \"weight\": 3,\n" +
            "                \"script_score\": {\n" +
            "                    \"script\": \"_index['text']['foo'].tf()\"\n" +
            "                },\n" +
            "                \"filter\": {\n" +
            "                    \"term\":{\n" +
            "                        \"field2\":\"value2\"\n" +
            "                    }\n" +
            "                }\n" +
            "            }\n" +
            "        ]\n" +
            "    }\n" +
            "}";
        ParsingException e = expectThrows(ParsingException.class, () -> parseQuery(functionScoreQuery));
        assertThat(e.getMessage(),
                containsString("failed to parse function_score functions. already found [random_score], now encountering [script_score]."));
    }

    public void testProperErrorMessageWhenMissingFunction() throws IOException {
        String functionScoreQuery = "{\n" +
            "    \"function_score\":{\n" +
            "        \"functions\":  [\n" +
            "            {\n" +
            "                \"filter\": {\n" +
            "                    \"term\":{\n" +
            "                        \"field2\":\"value2\"\n" +
            "                    }\n" +
            "                }\n" +
            "            }\n" +
            "        ]\n" +
            "    }\n" +
            "}";
        ParsingException e = expectThrows(ParsingException.class, () -> parseQuery(functionScoreQuery));
        assertThat(e.getMessage(), containsString("an entry in functions list is missing a function."));
    }

    public void testWeight1fStillProducesWeightFunction() throws IOException {
<<<<<<< HEAD
        String queryString = jsonBuilder().startObject()
=======
        assumeTrue("test runs only when at least a type is registered", getCurrentTypes().length > 0);
        String queryString = Strings.toString(jsonBuilder().startObject()
>>>>>>> 6aea8295
            .startObject("function_score")
            .startArray("functions")
            .startObject()
            .startObject("field_value_factor")
            .field("field", INT_FIELD_NAME)
            .endObject()
            .field("weight", 1.0)
            .endObject()
            .endArray()
            .endObject()
            .endObject());
        QueryBuilder query = parseQuery(queryString);
        assertThat(query, instanceOf(FunctionScoreQueryBuilder.class));
        FunctionScoreQueryBuilder functionScoreQueryBuilder = (FunctionScoreQueryBuilder) query;
        assertThat(functionScoreQueryBuilder.filterFunctionBuilders()[0].getScoreFunction(),
                instanceOf(FieldValueFactorFunctionBuilder.class));
        FieldValueFactorFunctionBuilder fieldValueFactorFunctionBuilder = (FieldValueFactorFunctionBuilder) functionScoreQueryBuilder
                .filterFunctionBuilders()[0].getScoreFunction();
        assertThat(fieldValueFactorFunctionBuilder.fieldName(), equalTo(INT_FIELD_NAME));
        assertThat(fieldValueFactorFunctionBuilder.factor(), equalTo(FieldValueFactorFunctionBuilder.DEFAULT_FACTOR));
        assertThat(fieldValueFactorFunctionBuilder.modifier(), equalTo(FieldValueFactorFunctionBuilder.DEFAULT_MODIFIER));
        assertThat(fieldValueFactorFunctionBuilder.getWeight(), equalTo(1f));
        assertThat(fieldValueFactorFunctionBuilder.missing(), nullValue());

        Query luceneQuery = query.toQuery(createShardContext());
        assertThat(luceneQuery, instanceOf(FunctionScoreQuery.class));
        FunctionScoreQuery functionScoreQuery = (FunctionScoreQuery) luceneQuery;
        assertThat(functionScoreQuery.getFunctions().length, equalTo(1));
        assertThat(functionScoreQuery.getFunctions()[0], instanceOf(WeightFactorFunction.class));
        WeightFactorFunction weightFactorFunction = (WeightFactorFunction) functionScoreQuery.getFunctions()[0];
        assertThat(weightFactorFunction.getWeight(), equalTo(1.0f));
        assertThat(weightFactorFunction.getScoreFunction(), instanceOf(FieldValueFactorFunction.class));
    }

    public void testProperErrorMessagesForMisplacedWeightsAndFunctions() throws IOException {
        String query = Strings.toString(jsonBuilder().startObject().startObject("function_score")
            .startArray("functions")
            .startObject().startObject("script_score").field("script", "3").endObject().endObject()
            .endArray()
            .field("weight", 2)
            .endObject().endObject());
        expectParsingException(query, "[you can either define [functions] array or a single function, not both. already "
                + "found [functions] array, now encountering [weight].]");
        query = Strings.toString(jsonBuilder().startObject().startObject("function_score")
            .field("weight", 2)
            .startArray("functions")
            .startObject().endObject()
            .endArray()
            .endObject().endObject());
        expectParsingException(query, "[you can either define [functions] array or a single function, not both. already found "
                + "[weight], now encountering [functions].]");
    }

    public void testMalformedThrowsException() throws IOException {
        String json = "{\n" +
            "    \"function_score\":{\n" +
            "        \"query\":{\n" +
            "            \"term\":{\n" +
            "                \"name.last\":\"banon\"\n" +
            "            }\n" +
            "        },\n" +
            "        \"functions\": [\n" +
            "            {\n" +
            "                {\n" +
            "            }\n" +
            "        ]\n" +
            "    }\n" +
            "}";
        JsonParseException e = expectThrows(JsonParseException.class, () -> parseQuery(json));
        assertThat(e.getMessage(), containsString("Unexpected character ('{"));
    }

    public void testCustomWeightFactorQueryBuilderWithFunctionScore() throws IOException {
        Query parsedQuery = parseQuery(functionScoreQuery(termQuery("name.last", "banon"), weightFactorFunction(1.3f)))
                .toQuery(createShardContext());
        assertThat(parsedQuery, instanceOf(FunctionScoreQuery.class));
        FunctionScoreQuery functionScoreQuery = (FunctionScoreQuery) parsedQuery;
        assertThat(((TermQuery) functionScoreQuery.getSubQuery()).getTerm(), equalTo(new Term("name.last", "banon")));
        assertThat((double) (functionScoreQuery.getFunctions()[0]).getWeight(), closeTo(1.3, 0.001));
    }

    public void testCustomWeightFactorQueryBuilderWithFunctionScoreWithoutQueryGiven() throws IOException {
        Query parsedQuery = parseQuery(functionScoreQuery(weightFactorFunction(1.3f))).toQuery(createShardContext());
        assertThat(parsedQuery, instanceOf(FunctionScoreQuery.class));
        FunctionScoreQuery functionScoreQuery = (FunctionScoreQuery) parsedQuery;
        assertThat(functionScoreQuery.getSubQuery() instanceof MatchAllDocsQuery, equalTo(true));
        assertThat((double) (functionScoreQuery.getFunctions()[0]).getWeight(), closeTo(1.3, 0.001));
    }

    public void testFieldValueFactorFactorArray() throws IOException {
        // don't permit an array of factors
        String querySource = "{" +
            "  \"function_score\": {" +
            "    \"query\": {" +
            "      \"match\": {\"name\": \"foo\"}" +
            "      }," +
            "      \"functions\": [" +
            "        {" +
            "          \"field_value_factor\": {" +
            "            \"field\": \"test\"," +
            "            \"factor\": [1.2,2]" +
            "          }" +
            "        }" +
            "      ]" +
            "    }" +
            "}";
        expectParsingException(querySource, containsString("[field_value_factor] field 'factor' does not support lists or objects"));
    }

    public void testFromJson() throws IOException {
        String json =
            "{\n" +
                "  \"function_score\" : {\n" +
                "    \"query\" : { \"match_all\" : {} },\n" +
                "    \"functions\" : [ {\n" +
                "      \"filter\" : { \"match_all\" : {}},\n" +
                "      \"weight\" : 23.0,\n" +
                "      \"random_score\" : { }\n" +
                "    }, {\n" +
                "      \"filter\" : { \"match_all\" : {}},\n" +
                "      \"weight\" : 5.0\n" +
                "    } ],\n" +
                "    \"score_mode\" : \"multiply\",\n" +
                "    \"boost_mode\" : \"multiply\",\n" +
                "    \"max_boost\" : 100.0,\n" +
                "    \"min_score\" : 1.0,\n" +
                "    \"boost\" : 42.0\n" +
                "  }\n" +
                "}";

        FunctionScoreQueryBuilder parsed = (FunctionScoreQueryBuilder) parseQuery(json);
        // this should be equivalent to the same with a match_all query
        String expected =
                "{\n" +
                    "  \"function_score\" : {\n" +
                    "    \"query\" : { \"match_all\" : {} },\n" +
                    "    \"functions\" : [ {\n" +
                    "      \"filter\" : { \"match_all\" : {}},\n" +
                    "      \"weight\" : 23.0,\n" +
                    "      \"random_score\" : { }\n" +
                    "    }, {\n" +
                    "      \"filter\" : { \"match_all\" : {}},\n" +
                    "      \"weight\" : 5.0\n" +
                    "    } ],\n" +
                    "    \"score_mode\" : \"multiply\",\n" +
                    "    \"boost_mode\" : \"multiply\",\n" +
                    "    \"max_boost\" : 100.0,\n" +
                    "    \"min_score\" : 1.0,\n" +
                    "    \"boost\" : 42.0\n" +
                    "  }\n" +
                    "}";

        FunctionScoreQueryBuilder expectedParsed = (FunctionScoreQueryBuilder) parseQuery(expected);
        assertEquals(expectedParsed, parsed);

        assertEquals(json, 2, parsed.filterFunctionBuilders().length);
        assertEquals(json, 42, parsed.boost(), 0.0001);
        assertEquals(json, 100, parsed.maxBoost(), 0.00001);
        assertEquals(json, 1, parsed.getMinScore(), 0.0001);
    }

    public void testRewrite() throws IOException {
        FunctionScoreQueryBuilder functionScoreQueryBuilder =
            new FunctionScoreQueryBuilder(new WrapperQueryBuilder(new TermQueryBuilder("foo", "bar").toString()))
                .boostMode(CombineFunction.REPLACE)
                .scoreMode(FunctionScoreQuery.ScoreMode.SUM)
                .setMinScore(1)
                .maxBoost(100);
        FunctionScoreQueryBuilder rewrite = (FunctionScoreQueryBuilder) functionScoreQueryBuilder.rewrite(createShardContext());
        assertNotSame(functionScoreQueryBuilder, rewrite);
        assertEquals(rewrite.query(), new TermQueryBuilder("foo", "bar"));
        assertEquals(rewrite.boostMode(), CombineFunction.REPLACE);
        assertEquals(rewrite.scoreMode(), FunctionScoreQuery.ScoreMode.SUM);
        assertEquals(rewrite.getMinScore(), 1f, 0.0001);
        assertEquals(rewrite.maxBoost(), 100f, 0.0001);
    }

    public void testRewriteWithFunction() throws IOException {
        QueryBuilder firstFunction = new WrapperQueryBuilder(new TermQueryBuilder("tq", "1").toString());
        TermQueryBuilder secondFunction = new TermQueryBuilder("tq", "2");
        QueryBuilder queryBuilder = randomBoolean() ? new WrapperQueryBuilder(new TermQueryBuilder("foo", "bar").toString())
                : new TermQueryBuilder("foo", "bar");
        FunctionScoreQueryBuilder functionScoreQueryBuilder = new FunctionScoreQueryBuilder(queryBuilder,
                new FunctionScoreQueryBuilder.FilterFunctionBuilder[] {
                        new FunctionScoreQueryBuilder.FilterFunctionBuilder(firstFunction, new RandomScoreFunctionBuilder()),
                        new FunctionScoreQueryBuilder.FilterFunctionBuilder(secondFunction, new RandomScoreFunctionBuilder()) });
        FunctionScoreQueryBuilder rewrite = (FunctionScoreQueryBuilder) functionScoreQueryBuilder.rewrite(createShardContext());
        assertNotSame(functionScoreQueryBuilder, rewrite);
        assertEquals(rewrite.query(), new TermQueryBuilder("foo", "bar"));
        assertEquals(rewrite.filterFunctionBuilders()[0].getFilter(), new TermQueryBuilder("tq", "1"));
        assertSame(rewrite.filterFunctionBuilders()[1].getFilter(), secondFunction);
    }

    public void testQueryMalformedArrayNotSupported() throws IOException {
        String json =
            "{\n" +
                "  \"function_score\" : {\n" +
                "    \"not_supported\" : []\n" +
                "  }\n" +
                "}";

        expectParsingException(json, "array [not_supported] is not supported");
    }

    public void testQueryMalformedFieldNotSupported() throws IOException {
        String json =
            "{\n" +
                "  \"function_score\" : {\n" +
                "    \"not_supported\" : \"value\"\n" +
                "  }\n" +
                "}";

        expectParsingException(json, "field [not_supported] is not supported");
    }

    public void testMalformedQueryFunctionFieldNotSupported() throws IOException {
        String json =
            "{\n" +
                "  \"function_score\" : {\n" +
                "    \"functions\" : [ {\n" +
                "      \"not_supported\" : 23.0\n" +
                "    }\n" +
                "  }\n" +
                "}";

        expectParsingException(json, "field [not_supported] is not supported");
    }

    public void testMalformedQueryMultipleQueryObjects() throws IOException {
        //verify that an error is thrown rather than setting the query twice (https://github.com/elastic/elasticsearch/issues/16583)
        String json = "{\n" +
                "    \"function_score\":{\n" +
                "        \"query\":{\n" +
                "            \"bool\":{\n" +
                "                \"must\":{\"match\":{\"field\":\"value\"}}" +
                "             },\n" +
                "            \"ignored_field_name\": {\n" +
                "                {\"match\":{\"field\":\"value\"}}\n" +
                "            }\n" +
                "            }\n" +
                "        }\n" +
                "    }\n" +
                "}";
        expectParsingException(json, equalTo("[bool] malformed query, expected [END_OBJECT] but found [FIELD_NAME]"));
    }

    public void testMalformedQueryMultipleQueryElements() throws IOException {
        assumeFalse("Test only makes sense if XContent parser doesn't have strict duplicate checks enabled",
            XContent.isStrictDuplicateDetectionEnabled());
        String json = "{\n" +
                "    \"function_score\":{\n" +
                "        \"query\":{\n" +
                "            \"bool\":{\n" +
                "                \"must\":{\"match\":{\"field\":\"value\"}}" +
                "             }\n" +
                "            },\n" +
                "        \"query\":{\n" +
                "            \"bool\":{\n" +
                "                \"must\":{\"match\":{\"field\":\"value\"}}" +
                "             }\n" +
                "            }\n" +
                "        }\n" +
                "    }\n" +
                "}";
        expectParsingException(json, "[query] is already defined.");
    }

    private void expectParsingException(String json, Matcher<String> messageMatcher) {
        ParsingException e = expectThrows(ParsingException.class, () -> parseQuery(json));
        assertThat(e.getMessage(), messageMatcher);
    }

    private void expectParsingException(String json, String message) {
        expectParsingException(json, equalTo("failed to parse [function_score] query. " + message));
    }

    /**
     * A hack on top of the normal random score function that fixed toQuery to work properly in this unit testing environment.
     */
    static class RandomScoreFunctionBuilderWithFixedSeed extends RandomScoreFunctionBuilder {
        public static final String NAME = "random_with_fixed_seed";

        RandomScoreFunctionBuilderWithFixedSeed() {
        }

        /**
         * Read from a stream.
         */
        RandomScoreFunctionBuilderWithFixedSeed(StreamInput in) throws IOException {
            super(in);
        }

        @Override
        public String getName() {
            return NAME;
        }

        public static RandomScoreFunctionBuilder fromXContent(XContentParser parser)
                throws IOException, ParsingException {
            RandomScoreFunctionBuilder builder = RandomScoreFunctionBuilder.fromXContent(parser);
            RandomScoreFunctionBuilderWithFixedSeed replacement = new RandomScoreFunctionBuilderWithFixedSeed();
            if (builder.getSeed() != null) {
                replacement.seed(builder.getSeed());
            }
            return replacement;
        }
    }

    public static class TestPlugin extends Plugin implements SearchPlugin {
        @Override
        public List<ScoreFunctionSpec<?>> getScoreFunctions() {
            return singletonList(new ScoreFunctionSpec<>(RandomScoreFunctionBuilderWithFixedSeed.NAME,
                    RandomScoreFunctionBuilderWithFixedSeed::new, RandomScoreFunctionBuilderWithFixedSeed::fromXContent));
        }
    }

    @Override
    protected boolean isCachable(FunctionScoreQueryBuilder queryBuilder) {
        FilterFunctionBuilder[] filterFunctionBuilders = queryBuilder.filterFunctionBuilders();
        for (FilterFunctionBuilder builder : filterFunctionBuilders) {
            if (builder.getScoreFunction() instanceof ScriptScoreFunctionBuilder) {
                return false;
            } else if (builder.getScoreFunction() instanceof RandomScoreFunctionBuilder
                && ((RandomScoreFunctionBuilder) builder.getScoreFunction()).getSeed() == null) {
                return false;
            }
        }
        return true;
    }
}<|MERGE_RESOLUTION|>--- conflicted
+++ resolved
@@ -476,12 +476,7 @@
     }
 
     public void testWeight1fStillProducesWeightFunction() throws IOException {
-<<<<<<< HEAD
         String queryString = jsonBuilder().startObject()
-=======
-        assumeTrue("test runs only when at least a type is registered", getCurrentTypes().length > 0);
-        String queryString = Strings.toString(jsonBuilder().startObject()
->>>>>>> 6aea8295
             .startObject("function_score")
             .startArray("functions")
             .startObject()
@@ -492,7 +487,7 @@
             .endObject()
             .endArray()
             .endObject()
-            .endObject());
+            .endObject().string();
         QueryBuilder query = parseQuery(queryString);
         assertThat(query, instanceOf(FunctionScoreQueryBuilder.class));
         FunctionScoreQueryBuilder functionScoreQueryBuilder = (FunctionScoreQueryBuilder) query;
