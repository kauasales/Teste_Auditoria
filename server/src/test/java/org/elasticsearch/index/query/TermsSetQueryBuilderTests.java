/*
 * Licensed to Elasticsearch under one or more contributor
 * license agreements. See the NOTICE file distributed with
 * this work for additional information regarding copyright
 * ownership. Elasticsearch licenses this file to you under
 * the Apache License, Version 2.0 (the "License"); you may
 * not use this file except in compliance with the License.
 * You may obtain a copy of the License at
 *
 *    http://www.apache.org/licenses/LICENSE-2.0
 *
 * Unless required by applicable law or agreed to in writing,
 * software distributed under the License is distributed on an
 * "AS IS" BASIS, WITHOUT WARRANTIES OR CONDITIONS OF ANY
 * KIND, either express or implied.  See the License for the
 * specific language governing permissions and limitations
 * under the License.
 */
package org.elasticsearch.index.query;

import org.apache.lucene.analysis.core.WhitespaceAnalyzer;
import org.apache.lucene.document.Document;
import org.apache.lucene.document.Field;
import org.apache.lucene.document.SortedNumericDocValuesField;
import org.apache.lucene.document.TextField;
import org.apache.lucene.index.DirectoryReader;
import org.apache.lucene.index.IndexReader;
import org.apache.lucene.index.IndexWriter;
import org.apache.lucene.index.IndexWriterConfig;
import org.apache.lucene.index.NoMergePolicy;
import org.apache.lucene.index.Term;
import org.apache.lucene.search.CoveringQuery;
import org.apache.lucene.search.IndexSearcher;
import org.apache.lucene.search.MatchNoDocsQuery;
import org.apache.lucene.search.Query;
import org.apache.lucene.search.Sort;
import org.apache.lucene.search.SortField;
import org.apache.lucene.search.TermQuery;
import org.apache.lucene.search.TopDocs;
import org.apache.lucene.store.Directory;
import org.elasticsearch.action.admin.indices.mapping.put.PutMappingRequest;
import org.elasticsearch.common.Strings;
import org.elasticsearch.common.compress.CompressedXContent;
import org.elasticsearch.index.fielddata.ScriptDocValues;
import org.elasticsearch.index.mapper.MapperService;
import org.elasticsearch.plugins.Plugin;
import org.elasticsearch.script.MockScriptEngine;
import org.elasticsearch.script.MockScriptPlugin;
import org.elasticsearch.script.Script;
import org.elasticsearch.script.ScriptType;
import org.elasticsearch.search.internal.SearchContext;
import org.elasticsearch.test.AbstractQueryTestCase;
import org.elasticsearch.test.rest.yaml.ObjectPath;

import java.io.IOException;
import java.io.UncheckedIOException;
import java.util.ArrayList;
import java.util.Arrays;
import java.util.Collection;
import java.util.Collections;
import java.util.List;
import java.util.Map;
import java.util.function.Function;
import java.util.function.Predicate;

import static java.util.Collections.emptyMap;
import static org.hamcrest.Matchers.containsString;
import static org.hamcrest.Matchers.equalTo;
import static org.hamcrest.Matchers.instanceOf;

public class TermsSetQueryBuilderTests extends AbstractQueryTestCase<TermsSetQueryBuilder> {

    @Override
    protected Collection<Class<? extends Plugin>> getPlugins() {
        return Collections.singleton(CustomScriptPlugin.class);
    }

    @Override
    protected void initializeAdditionalMappings(MapperService mapperService) throws IOException {
        String docType = "_doc";
        mapperService.merge(docType, new CompressedXContent(Strings.toString(PutMappingRequest.buildFromSimplifiedDef(docType,
                "m_s_m", "type=long"
        ))), MapperService.MergeReason.MAPPING_UPDATE, false);
    }

    @Override
    protected TermsSetQueryBuilder doCreateTestQueryBuilder() {
<<<<<<< HEAD
        String fieldName;
        do {
            fieldName = randomFrom(MAPPED_FIELD_NAMES);
        } while (fieldName.equals(GEO_POINT_FIELD_NAME) || fieldName.equals(GEO_SHAPE_FIELD_NAME));
=======
        String fieldName = randomValueOtherThanMany(
            value -> value.equals(GEO_POINT_FIELD_NAME) || value.equals(GEO_SHAPE_FIELD_NAME),
            () -> randomFrom(MAPPED_FIELD_NAMES));
>>>>>>> 0c7f6570
        List<?> randomTerms = randomValues(fieldName);
        TermsSetQueryBuilder queryBuilder = new TermsSetQueryBuilder(STRING_FIELD_NAME, randomTerms);
        if (randomBoolean()) {
            queryBuilder.setMinimumShouldMatchField("m_s_m");
        } else {
            queryBuilder.setMinimumShouldMatchScript(
                    new Script(ScriptType.INLINE, MockScriptEngine.NAME, "_script", emptyMap()));
        }
        return queryBuilder;
    }

    @Override
    protected void doAssertLuceneQuery(TermsSetQueryBuilder queryBuilder, Query query, SearchContext context) throws IOException {
        if (queryBuilder.getValues().isEmpty()) {
            assertThat(query, instanceOf(MatchNoDocsQuery.class));
            MatchNoDocsQuery matchNoDocsQuery = (MatchNoDocsQuery) query;
            assertThat(matchNoDocsQuery.toString(), containsString("No terms supplied for \"terms_set\" query."));
        } else {
            assertThat(query, instanceOf(CoveringQuery.class));
        }
    }

    @Override
    protected boolean isCachable(TermsSetQueryBuilder queryBuilder) {
        return queryBuilder.getMinimumShouldMatchField() != null ||
                (queryBuilder.getMinimumShouldMatchScript() != null && queryBuilder.getValues().isEmpty());
    }

    @Override
    protected boolean builderGeneratesCacheableQueries() {
        return false;
    }

    @Override
    public TermsSetQueryBuilder mutateInstance(final TermsSetQueryBuilder instance) throws IOException {
        String fieldName = instance.getFieldName();
        List<?> values = instance.getValues();
        String minimumShouldMatchField = null;
        Script minimumShouldMatchScript = null;

        switch (randomIntBetween(0, 3)) {
            case 0:
                Predicate<String> predicate = s -> s.equals(instance.getFieldName()) == false && s.equals(GEO_POINT_FIELD_NAME) == false
                    && s.equals(GEO_SHAPE_FIELD_NAME) == false;
                fieldName = randomValueOtherThanMany(predicate, () -> randomFrom(MAPPED_FIELD_NAMES));
                values = randomValues(fieldName);
                break;
            case 1:
                values = randomValues(fieldName);
                break;
            case 2:
                minimumShouldMatchField = randomAlphaOfLengthBetween(1, 10);
                break;
            case 3:
                minimumShouldMatchScript = new Script(ScriptType.INLINE, MockScriptEngine.NAME, randomAlphaOfLength(10), emptyMap());
                break;
        }

        TermsSetQueryBuilder newInstance = new TermsSetQueryBuilder(fieldName, values);
        if (minimumShouldMatchField != null) {
            newInstance.setMinimumShouldMatchField(minimumShouldMatchField);
        }
        if (minimumShouldMatchScript != null) {
            newInstance.setMinimumShouldMatchScript(minimumShouldMatchScript);
        }
        return newInstance;
    }

    public void testBothFieldAndScriptSpecified() {
        TermsSetQueryBuilder queryBuilder = new TermsSetQueryBuilder("_field", Collections.emptyList());
        queryBuilder.setMinimumShouldMatchScript(new Script(""));
        expectThrows(IllegalArgumentException.class, () -> queryBuilder.setMinimumShouldMatchField("_field"));

        queryBuilder.setMinimumShouldMatchScript(null);
        queryBuilder.setMinimumShouldMatchField("_field");
        expectThrows(IllegalArgumentException.class, () -> queryBuilder.setMinimumShouldMatchScript(new Script("")));
    }

    public void testDoToQuery() throws Exception {
        try (Directory directory = newDirectory()) {
            IndexWriterConfig config = new IndexWriterConfig(new WhitespaceAnalyzer());
            config.setMergePolicy(NoMergePolicy.INSTANCE);
            try (IndexWriter iw = new IndexWriter(directory, config)) {
                Document document = new Document();
                document.add(new TextField("message", "a b", Field.Store.NO));
                document.add(new SortedNumericDocValuesField("m_s_m", 1));
                iw.addDocument(document);

                document = new Document();
                document.add(new TextField("message", "a b c", Field.Store.NO));
                document.add(new SortedNumericDocValuesField("m_s_m", 1));
                iw.addDocument(document);

                document = new Document();
                document.add(new TextField("message", "a b c", Field.Store.NO));
                document.add(new SortedNumericDocValuesField("m_s_m", 2));
                iw.addDocument(document);

                document = new Document();
                document.add(new TextField("message", "a b c d", Field.Store.NO));
                document.add(new SortedNumericDocValuesField("m_s_m", 1));
                iw.addDocument(document);

                document = new Document();
                document.add(new TextField("message", "a b c d", Field.Store.NO));
                document.add(new SortedNumericDocValuesField("m_s_m", 2));
                iw.addDocument(document);

                document = new Document();
                document.add(new TextField("message", "a b c d", Field.Store.NO));
                document.add(new SortedNumericDocValuesField("m_s_m", 3));
                iw.addDocument(document);
            }

            try (IndexReader ir = DirectoryReader.open(directory)) {
                QueryShardContext context = createShardContext();
                Query query = new TermsSetQueryBuilder("message", Arrays.asList("c", "d"))
                        .setMinimumShouldMatchField("m_s_m").doToQuery(context);
                IndexSearcher searcher = new IndexSearcher(ir);
                TopDocs topDocs = searcher.search(query, 10, new Sort(SortField.FIELD_DOC));
                assertThat(topDocs.totalHits, equalTo(3L));
                assertThat(topDocs.scoreDocs[0].doc, equalTo(1));
                assertThat(topDocs.scoreDocs[1].doc, equalTo(3));
                assertThat(topDocs.scoreDocs[2].doc, equalTo(4));
            }
        }
    }

    public void testDoToQuery_msmScriptField() throws Exception {
        try (Directory directory = newDirectory()) {
            IndexWriterConfig config = new IndexWriterConfig(new WhitespaceAnalyzer());
            config.setMergePolicy(NoMergePolicy.INSTANCE);
            try (IndexWriter iw = new IndexWriter(directory, config)) {
                Document document = new Document();
                document.add(new TextField("message", "a b x y", Field.Store.NO));
                document.add(new SortedNumericDocValuesField("m_s_m", 50));
                iw.addDocument(document);

                document = new Document();
                document.add(new TextField("message", "a b x y", Field.Store.NO));
                document.add(new SortedNumericDocValuesField("m_s_m", 75));
                iw.addDocument(document);

                document = new Document();
                document.add(new TextField("message", "a b c x", Field.Store.NO));
                document.add(new SortedNumericDocValuesField("m_s_m", 75));
                iw.addDocument(document);

                document = new Document();
                document.add(new TextField("message", "a b c x", Field.Store.NO));
                document.add(new SortedNumericDocValuesField("m_s_m", 100));
                iw.addDocument(document);

                document = new Document();
                document.add(new TextField("message", "a b c d", Field.Store.NO));
                document.add(new SortedNumericDocValuesField("m_s_m", 100));
                iw.addDocument(document);
            }

            try (IndexReader ir = DirectoryReader.open(directory)) {
                QueryShardContext context = createShardContext();
                Script script = new Script(ScriptType.INLINE, MockScriptEngine.NAME, "_script", emptyMap());
                Query query = new TermsSetQueryBuilder("message", Arrays.asList("a", "b", "c", "d"))
                        .setMinimumShouldMatchScript(script).doToQuery(context);
                IndexSearcher searcher = new IndexSearcher(ir);
                TopDocs topDocs = searcher.search(query, 10, new Sort(SortField.FIELD_DOC));
                assertThat(topDocs.totalHits, equalTo(3L));
                assertThat(topDocs.scoreDocs[0].doc, equalTo(0));
                assertThat(topDocs.scoreDocs[1].doc, equalTo(2));
                assertThat(topDocs.scoreDocs[2].doc, equalTo(4));
            }
        }
    }

<<<<<<< HEAD
=======
    public void testFieldAlias() {
        assumeTrue("Test only runs on indexes that enforce a single mapping type.", isSingleType());

        List<String> randomTerms = Arrays.asList(generateRandomStringArray(5, 10, false, false));
        TermsSetQueryBuilder queryBuilder = new TermsSetQueryBuilder(STRING_ALIAS_FIELD_NAME, randomTerms)
            .setMinimumShouldMatchField("m_s_m");

        QueryShardContext context = createShardContext();
        List<Query> termQueries = queryBuilder.createTermQueries(context);
        assertEquals(randomTerms.size(), termQueries.size());

        String expectedFieldName = expectedFieldName(queryBuilder.getFieldName());
        for (int i = 0; i < randomTerms.size(); i++) {
            Term term = new Term(expectedFieldName, randomTerms.get(i));
            assertThat(termQueries.get(i), equalTo(new TermQuery(term)));
        }
    }

>>>>>>> 0c7f6570
    private static List<?> randomValues(final String fieldName) {
        final int numValues = randomIntBetween(0, 10);
        final List<Object> values = new ArrayList<>(numValues);

        for (int i = 0; i < numValues; i++) {
            values.add(getRandomValueForFieldName(fieldName));
        }
        return values;
    }

    public static class CustomScriptPlugin extends MockScriptPlugin {

        @Override
        protected Map<String, Function<Map<String, Object>, Object>> pluginScripts() {
            return Collections.singletonMap("_script", args -> {
                try {
                    int clauseCount = ObjectPath.evaluate(args, "params.num_terms");
                    long msm = ((ScriptDocValues.Longs) ObjectPath.evaluate(args, "doc.m_s_m")).getValue();
                    return clauseCount * (msm / 100d);
                } catch (IOException e) {
                    throw new UncheckedIOException(e);
                }
            });
        }
    }

}
<|MERGE_RESOLUTION|>--- conflicted
+++ resolved
@@ -85,16 +85,9 @@
 
     @Override
     protected TermsSetQueryBuilder doCreateTestQueryBuilder() {
-<<<<<<< HEAD
-        String fieldName;
-        do {
-            fieldName = randomFrom(MAPPED_FIELD_NAMES);
-        } while (fieldName.equals(GEO_POINT_FIELD_NAME) || fieldName.equals(GEO_SHAPE_FIELD_NAME));
-=======
         String fieldName = randomValueOtherThanMany(
             value -> value.equals(GEO_POINT_FIELD_NAME) || value.equals(GEO_SHAPE_FIELD_NAME),
             () -> randomFrom(MAPPED_FIELD_NAMES));
->>>>>>> 0c7f6570
         List<?> randomTerms = randomValues(fieldName);
         TermsSetQueryBuilder queryBuilder = new TermsSetQueryBuilder(STRING_FIELD_NAME, randomTerms);
         if (randomBoolean()) {
@@ -269,8 +262,6 @@
         }
     }
 
-<<<<<<< HEAD
-=======
     public void testFieldAlias() {
         assumeTrue("Test only runs on indexes that enforce a single mapping type.", isSingleType());
 
@@ -289,7 +280,6 @@
         }
     }
 
->>>>>>> 0c7f6570
     private static List<?> randomValues(final String fieldName) {
         final int numValues = randomIntBetween(0, 10);
         final List<Object> values = new ArrayList<>(numValues);
