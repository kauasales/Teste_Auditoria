/*
 * Licensed to Elasticsearch under one or more contributor
 * license agreements. See the NOTICE file distributed with
 * this work for additional information regarding copyright
 * ownership. Elasticsearch licenses this file to you under
 * the Apache License, Version 2.0 (the "License"); you may
 * not use this file except in compliance with the License.
 * You may obtain a copy of the License at
 *
 *    http://www.apache.org/licenses/LICENSE-2.0
 *
 * Unless required by applicable law or agreed to in writing,
 * software distributed under the License is distributed on an
 * "AS IS" BASIS, WITHOUT WARRANTIES OR CONDITIONS OF ANY
 * KIND, either express or implied.  See the License for the
 * specific language governing permissions and limitations
 * under the License.
 */

package org.elasticsearch.index.query;

import org.apache.lucene.queries.XIntervals;
import org.apache.lucene.queries.intervals.IntervalQuery;
import org.apache.lucene.queries.intervals.Intervals;
import org.apache.lucene.search.BoostQuery;
import org.apache.lucene.search.MatchNoDocsQuery;
import org.apache.lucene.search.Query;
import org.apache.lucene.util.BytesRef;
import org.elasticsearch.common.ParsingException;
import org.elasticsearch.common.Strings;
import org.elasticsearch.common.compress.CompressedXContent;
import org.elasticsearch.common.settings.Settings;
import org.elasticsearch.common.util.BigArrays;
import org.elasticsearch.common.xcontent.XContentBuilder;
import org.elasticsearch.index.mapper.MapperService;
import org.elasticsearch.script.Script;
import org.elasticsearch.script.ScriptContext;
import org.elasticsearch.script.ScriptService;
import org.elasticsearch.script.ScriptType;
import org.elasticsearch.test.AbstractQueryTestCase;

import java.io.IOException;
import java.util.ArrayList;
import java.util.Collections;
import java.util.List;

import static org.elasticsearch.common.xcontent.XContentFactory.jsonBuilder;
import static org.hamcrest.Matchers.equalTo;
import static org.hamcrest.Matchers.instanceOf;

public class IntervalQueryBuilderTests extends AbstractQueryTestCase<IntervalQueryBuilder> {

    @Override
    protected IntervalQueryBuilder doCreateTestQueryBuilder() {
        return new IntervalQueryBuilder(STRING_FIELD_NAME, createRandomSource(0, true));
    }

    private static final String[] filters = new String[]{
        "containing", "contained_by", "not_containing", "not_contained_by",
        "overlapping", "not_overlapping", "before", "after"
    };

    private static final String MASKED_FIELD = "masked_field";
    private static final String NO_POSITIONS_FIELD = "no_positions_field";
    private static final String PREFIXED_FIELD = "prefixed_field";

    @Override
    protected void initializeAdditionalMappings(MapperService mapperService) throws IOException {
        XContentBuilder mapping = jsonBuilder().startObject().startObject("_doc").startObject("properties")
            .startObject(MASKED_FIELD)
            .field("type", "text")
            .endObject()
            .startObject(NO_POSITIONS_FIELD)
            .field("type", "text")
            .field("index_options", "freqs")
            .endObject()
            .startObject(PREFIXED_FIELD)
            .field("type", "text")
            .startObject("index_prefixes").endObject()
            .endObject()
            .endObject().endObject().endObject();

        mapperService.merge("_doc",
            new CompressedXContent(Strings.toString(mapping)), MapperService.MergeReason.MAPPING_UPDATE);
    }

<<<<<<< HEAD
    private static IntervalsSourceProvider createRandomSource(int depth, boolean useScripts) {
        if (depth > 3) {
=======
    private IntervalsSourceProvider createRandomSource(int depth, boolean useScripts) {
        if (depth > 2) {
>>>>>>> 7203ceef
            return createRandomMatch(depth + 1, useScripts);
        }
        switch (randomInt(20)) {
            case 0:
            case 1:
                return createRandomDisjunction(depth, useScripts);
            case 2:
            case 3:
                return createRandomCombine(depth, useScripts);
            default:
                return createRandomMatch(depth + 1, useScripts);
        }
    }

    static IntervalsSourceProvider.Disjunction createRandomDisjunction(int depth, boolean useScripts) {
        int orCount = randomInt(4) + 1;
        List<IntervalsSourceProvider> orSources = createRandomSourceList(depth, useScripts, orCount);
        return new IntervalsSourceProvider.Disjunction(orSources, createRandomFilter(depth + 1, useScripts));
    }

    static IntervalsSourceProvider.Combine createRandomCombine(int depth, boolean useScripts) {
        int count = randomInt(5) + 1;
        List<IntervalsSourceProvider> subSources = createRandomSourceList(depth, useScripts, count);
        boolean ordered = randomBoolean();
        int maxGaps = randomInt(5) - 1;
        IntervalsSourceProvider.IntervalFilter filter = createRandomFilter(depth + 1, useScripts);
        return new IntervalsSourceProvider.Combine(subSources, ordered, maxGaps, filter);
    }

    static List<IntervalsSourceProvider> createRandomSourceList(int depth, boolean useScripts, int count) {
        List<IntervalsSourceProvider> subSources = new ArrayList<>();
        for (int i = 0; i < count; i++) {
            subSources.add(createRandomSource(depth + 1, useScripts));
        }
        return subSources;
    }

    private static IntervalsSourceProvider.IntervalFilter createRandomFilter(int depth, boolean useScripts) {
        if (depth < 3 && randomInt(20) > 18) {
            return createRandomNonNullFilter(depth, useScripts);
        }
        return null;
    }

    static IntervalsSourceProvider.IntervalFilter createRandomNonNullFilter(int depth, boolean useScripts) {
        if (useScripts == false || randomBoolean()) {
            return new IntervalsSourceProvider.IntervalFilter(createRandomSource(depth + 1, false), randomFrom(filters));
        }
        return new IntervalsSourceProvider.IntervalFilter(
            new Script(ScriptType.INLINE, "mockscript", "1", Collections.emptyMap()));
    }

    static IntervalsSourceProvider.Match createRandomMatch(int depth, boolean useScripts) {
        String useField = rarely() ? MASKED_FIELD : null;
        int wordCount = randomInt(4) + 1;
        List<String> words = new ArrayList<>();
        for (int i = 0; i < wordCount; i++) {
            words.add(randomRealisticUnicodeOfLengthBetween(4, 20));
        }
        String text = String.join(" ", words);
        boolean mOrdered = randomBoolean();
        int maxMGaps = randomInt(5) - 1;
        String analyzer = randomFrom("simple", "keyword", "whitespace");
        return new IntervalsSourceProvider.Match(text, maxMGaps, mOrdered, analyzer, createRandomFilter(depth + 1, useScripts), useField);
    }

    @Override
    public void testCacheability() throws IOException {
        IntervalQueryBuilder queryBuilder = new IntervalQueryBuilder(STRING_FIELD_NAME, createRandomSource(0, false));
        QueryShardContext context = createShardContext();
        QueryBuilder rewriteQuery = rewriteQuery(queryBuilder, new QueryShardContext(context));
        assertNotNull(rewriteQuery.toQuery(context));
        assertTrue("query should be cacheable: " + queryBuilder.toString(), context.isCacheable());

        IntervalsSourceProvider.IntervalFilter scriptFilter = new IntervalsSourceProvider.IntervalFilter(
            new Script(ScriptType.INLINE, "mockscript", "1", Collections.emptyMap())
        );
        IntervalsSourceProvider source = new IntervalsSourceProvider.Match("text", 0, true, "simple", scriptFilter, null);
        queryBuilder = new IntervalQueryBuilder(STRING_FIELD_NAME, source);
        rewriteQuery = rewriteQuery(queryBuilder, new QueryShardContext(context));
        assertNotNull(rewriteQuery.toQuery(context));
        assertFalse("query with scripts should not be cacheable: " + queryBuilder.toString(), context.isCacheable());
    }

    @Override
    protected void doAssertLuceneQuery(IntervalQueryBuilder queryBuilder, Query query, QueryShardContext context) throws IOException {
        assertThat(query, instanceOf(IntervalQuery.class));
    }

    @Override
    public IntervalQueryBuilder mutateInstance(IntervalQueryBuilder instance) throws IOException {
        if (randomBoolean()) {
            return super.mutateInstance(instance); // just change name/boost
        }
        if (randomBoolean()) {
            return new IntervalQueryBuilder(STRING_FIELD_NAME_2, instance.getSourceProvider());
        }
        return new IntervalQueryBuilder(STRING_FIELD_NAME, createRandomSource(0, true));
    }

    public void testMatchInterval() throws IOException {

        String json = "{ \"intervals\" : " +
            "{ \"" + STRING_FIELD_NAME + "\" : { \"match\" : { \"query\" : \"Hello world\" } } } }";

        IntervalQueryBuilder builder = (IntervalQueryBuilder) parseQuery(json);
        Query expected = new IntervalQuery(STRING_FIELD_NAME,
            Intervals.unordered(Intervals.term("hello"), Intervals.term("world")));

        assertEquals(expected, builder.toQuery(createShardContext()));

        json = "{ \"intervals\" : " +
            "{ \"" + STRING_FIELD_NAME + "\" : { " +
            "       \"match\" : { " +
            "           \"query\" : \"Hello world\"," +
            "           \"max_gaps\" : 40 } } } }";

        builder = (IntervalQueryBuilder) parseQuery(json);
        expected = new IntervalQuery(STRING_FIELD_NAME,
            Intervals.maxgaps(40, Intervals.unordered(Intervals.term("hello"), Intervals.term("world"))));
        assertEquals(expected, builder.toQuery(createShardContext()));

        json = "{ \"intervals\" : " +
            "{ \"" + STRING_FIELD_NAME + "\" : { " +
            "       \"match\" : { " +
            "           \"query\" : \"Hello world\"," +
            "           \"ordered\" : true }," +
            "       \"boost\" : 2 } } }";

        builder = (IntervalQueryBuilder) parseQuery(json);
        expected = new BoostQuery(new IntervalQuery(STRING_FIELD_NAME,
            Intervals.ordered(Intervals.term("hello"), Intervals.term("world"))), 2);
        assertEquals(expected, builder.toQuery(createShardContext()));

        json = "{ \"intervals\" : " +
            "{ \"" + STRING_FIELD_NAME + "\" : { " +
            "       \"match\" : { " +
            "           \"query\" : \"Hello world\"," +
            "           \"max_gaps\" : 10," +
            "           \"analyzer\" : \"whitespace\"," +
            "           \"ordered\" : true } } } }";

        builder = (IntervalQueryBuilder) parseQuery(json);
        expected = new IntervalQuery(STRING_FIELD_NAME,
            Intervals.maxgaps(10, Intervals.ordered(Intervals.term("Hello"), Intervals.term("world"))));
        assertEquals(expected, builder.toQuery(createShardContext()));

        json = "{ \"intervals\" : " +
            "{ \"" + STRING_FIELD_NAME + "\" : { " +
            "       \"match\" : { " +
            "           \"query\" : \"Hello world\"," +
            "           \"max_gaps\" : 10," +
            "           \"analyzer\" : \"whitespace\"," +
            "           \"use_field\" : \"" + MASKED_FIELD + "\"," +
            "           \"ordered\" : true } } } }";

        builder = (IntervalQueryBuilder) parseQuery(json);
        expected = new IntervalQuery(STRING_FIELD_NAME,
            Intervals.fixField(MASKED_FIELD,
                                Intervals.maxgaps(10, Intervals.ordered(Intervals.term("Hello"), Intervals.term("world")))));
        assertEquals(expected, builder.toQuery(createShardContext()));

        json = "{ \"intervals\" : " +
            "{ \"" + STRING_FIELD_NAME + "\" : { " +
            "       \"match\" : { " +
            "           \"query\" : \"Hello world\"," +
            "           \"max_gaps\" : 10," +
            "           \"analyzer\" : \"whitespace\"," +
            "           \"ordered\" : true," +
            "           \"filter\" : {" +
            "               \"containing\" : {" +
            "                   \"match\" : { \"query\" : \"blah\" } } } } } } }";

        builder = (IntervalQueryBuilder) parseQuery(json);
        expected = new IntervalQuery(STRING_FIELD_NAME,
            Intervals.containing(Intervals.maxgaps(10, Intervals.ordered(Intervals.term("Hello"), Intervals.term("world"))),
                                 Intervals.term("blah")));
        assertEquals(expected, builder.toQuery(createShardContext()));
    }

    public void testOrInterval() throws IOException {

        String json = "{ \"intervals\" : { \"" + STRING_FIELD_NAME + "\": {" +
            "       \"any_of\" : { " +
            "           \"intervals\" : [" +
            "               { \"match\" : { \"query\" : \"one\" } }," +
            "               { \"match\" : { \"query\" : \"two\" } } ] } } } }";
        IntervalQueryBuilder builder = (IntervalQueryBuilder) parseQuery(json);
        Query expected = new IntervalQuery(STRING_FIELD_NAME,
            Intervals.or(Intervals.term("one"), Intervals.term("two")));
        assertEquals(expected, builder.toQuery(createShardContext()));

        json = "{ \"intervals\" : { \"" + STRING_FIELD_NAME + "\": {" +
            "       \"any_of\" : { " +
            "           \"intervals\" : [" +
            "               { \"match\" : { \"query\" : \"one\" } }," +
            "               { \"match\" : { \"query\" : \"two\" } } ]," +
            "           \"filter\" : {" +
            "               \"not_containing\" : { \"match\" : { \"query\" : \"three\" } } } } } } }";
        builder = (IntervalQueryBuilder) parseQuery(json);
        expected = new IntervalQuery(STRING_FIELD_NAME,
            Intervals.notContaining(
                Intervals.or(Intervals.term("one"), Intervals.term("two")),
                Intervals.term("three")));
        assertEquals(expected, builder.toQuery(createShardContext()));
    }

    public void testCombineInterval() throws IOException {

        String json = "{ \"intervals\" : { \"" + STRING_FIELD_NAME + "\": {" +
            "       \"all_of\" : {" +
            "           \"ordered\" : true," +
            "           \"intervals\" : [" +
            "               { \"match\" : { \"query\" : \"one\" } }," +
            "               { \"all_of\" : { " +
            "                   \"ordered\" : false," +
            "                   \"intervals\" : [" +
            "                       { \"match\" : { \"query\" : \"two\" } }," +
            "                       { \"match\" : { \"query\" : \"three\" } } ] } } ]," +
            "           \"max_gaps\" : 30," +
            "           \"filter\" : { " +
            "               \"contained_by\" : { " +
            "                   \"match\" : { " +
            "                       \"query\" : \"SENTENCE\"," +
            "                       \"analyzer\" : \"keyword\" } } } }," +
            "       \"boost\" : 1.5 } } }";
        IntervalQueryBuilder builder = (IntervalQueryBuilder) parseQuery(json);
        Query expected = new BoostQuery(new IntervalQuery(STRING_FIELD_NAME,
            Intervals.containedBy(
                    Intervals.maxgaps(30, Intervals.ordered(
                        Intervals.term("one"),
                        Intervals.unordered(Intervals.term("two"), Intervals.term("three")))),
                    Intervals.term("SENTENCE"))), 1.5f);
        assertEquals(expected, builder.toQuery(createShardContext()));

    }

    public void testCombineDisjunctionInterval() throws IOException {
        String json = "{ \"intervals\" : " +
            "{ \"" + STRING_FIELD_NAME + "\": { " +
            "       \"all_of\" : {" +
            "           \"ordered\" : true," +
            "           \"intervals\" : [" +
            "               { \"match\" : { \"query\" : \"atmosphere\" } }," +
            "               { \"any_of\" : {" +
            "                   \"intervals\" : [" +
            "                       { \"match\" : { \"query\" : \"cold\" } }," +
            "                       { \"match\" : { \"query\" : \"outside\" } } ] } } ]," +
            "           \"max_gaps\" : 30," +
            "           \"filter\" : { " +
            "               \"not_contained_by\" : { " +
            "                   \"match\" : { \"query\" : \"freeze\" } } } } } } }";

        IntervalQueryBuilder builder = (IntervalQueryBuilder) parseQuery(json);
        Query expected = new IntervalQuery(STRING_FIELD_NAME,
            Intervals.notContainedBy(
                Intervals.maxgaps(30, Intervals.ordered(
                    Intervals.term("atmosphere"),
                    Intervals.or(Intervals.term("cold"), Intervals.term("outside"))
                )),
                Intervals.term("freeze")));
        assertEquals(expected, builder.toQuery(createShardContext()));
    }

    public void testNonIndexedFields() throws IOException {
        IntervalsSourceProvider provider = new IntervalsSourceProvider.Match("test", 0, true, null, null, null);
        IntervalQueryBuilder b = new IntervalQueryBuilder("no_such_field", provider);
        assertThat(b.toQuery(createShardContext()), equalTo(new MatchNoDocsQuery()));

        Exception e = expectThrows(IllegalArgumentException.class, () -> {
            IntervalQueryBuilder builder = new IntervalQueryBuilder(INT_FIELD_NAME, provider);
            builder.doToQuery(createShardContext());
        });
        assertThat(e.getMessage(), equalTo("Can only use interval queries on text fields - not on ["
            + INT_FIELD_NAME + "] which is of type [integer]"));

        e = expectThrows(IllegalArgumentException.class, () -> {
            IntervalQueryBuilder builder = new IntervalQueryBuilder(NO_POSITIONS_FIELD, provider);
            builder.doToQuery(createShardContext());
        });
        assertThat(e.getMessage(), equalTo("Cannot create intervals over field ["
            + NO_POSITIONS_FIELD + "] with no positions indexed"));

        String json = "{ \"intervals\" : " +
            "{ \"" + STRING_FIELD_NAME + "\" : { " +
            "       \"match\" : { " +
            "           \"query\" : \"Hello world\"," +
            "           \"max_gaps\" : 10," +
            "           \"analyzer\" : \"whitespace\"," +
            "           \"use_field\" : \"" + NO_POSITIONS_FIELD + "\"," +
            "           \"ordered\" : true } } } }";

        e = expectThrows(IllegalArgumentException.class, () -> {
            IntervalQueryBuilder builder = (IntervalQueryBuilder) parseQuery(json);
            builder.doToQuery(createShardContext());
        });
        assertThat(e.getMessage(), equalTo("Cannot create intervals over field ["
            + NO_POSITIONS_FIELD + "] with no positions indexed"));
    }

    public void testMultipleProviders() {
        String json = "{ \"intervals\" : { \"" + STRING_FIELD_NAME + "\": { " +
            "\"boost\" : 1," +
            "\"match\" : { \"query\" : \"term1\" }," +
            "\"all_of\" : { \"intervals\" : [ { \"query\" : \"term2\" } ] } }";

        ParsingException e = expectThrows(ParsingException.class, () -> {
            parseQuery(json);
        });
        assertThat(e.getMessage(), equalTo("Only one interval rule can be specified, found [match] and [all_of]"));
    }

    public void testScriptFilter() throws IOException {

        IntervalFilterScript.Factory factory = () -> new IntervalFilterScript() {
            @Override
            public boolean execute(Interval interval) {
                return interval.getStart() > 3;
            }
        };

        ScriptService scriptService = new ScriptService(Settings.EMPTY, Collections.emptyMap(), Collections.emptyMap()){
            @Override
            @SuppressWarnings("unchecked")
            public <FactoryType> FactoryType compile(Script script, ScriptContext<FactoryType> context) {
                assertEquals(IntervalFilterScript.CONTEXT, context);
                assertEquals(new Script("interval.start > 3"), script);
                return (FactoryType) factory;
            }
        };

        QueryShardContext baseContext = createShardContext();
        QueryShardContext context = new QueryShardContext(baseContext.getShardId(), baseContext.getIndexSettings(),
            BigArrays.NON_RECYCLING_INSTANCE, null, null, baseContext.getMapperService(),
            null, scriptService, null, null, null, null, null, null, null);

        String json = "{ \"intervals\" : { \"" + STRING_FIELD_NAME + "\": { " +
            "\"match\" : { " +
            "   \"query\" : \"term1\"," +
            "   \"filter\" : { " +
            "       \"script\" : { " +
            "            \"source\" : \"interval.start > 3\" } } } } } }";

        IntervalQueryBuilder builder = (IntervalQueryBuilder) parseQuery(json);
        Query q = builder.toQuery(context);


        IntervalQuery expected = new IntervalQuery(STRING_FIELD_NAME,
            new IntervalsSourceProvider.ScriptFilterSource(Intervals.term("term1"), "interval.start > 3", null));
        assertEquals(expected, q);

    }

    public void testPrefixes() throws IOException {

        String json = "{ \"intervals\" : { \"" + STRING_FIELD_NAME + "\": { " +
            "\"prefix\" : { \"prefix\" : \"term\" } } } }";
        IntervalQueryBuilder builder = (IntervalQueryBuilder) parseQuery(json);
        Query expected = new IntervalQuery(STRING_FIELD_NAME, XIntervals.prefix(new BytesRef("term")));
        assertEquals(expected, builder.toQuery(createShardContext()));

        String no_positions_json = "{ \"intervals\" : { \"" + NO_POSITIONS_FIELD + "\": { " +
            "\"prefix\" : { \"prefix\" : \"term\" } } } }";
        expectThrows(IllegalArgumentException.class, () -> {
            IntervalQueryBuilder builder1 = (IntervalQueryBuilder) parseQuery(no_positions_json);
            builder1.toQuery(createShardContext());
            });

        String no_positions_fixed_field_json = "{ \"intervals\" : { \"" + STRING_FIELD_NAME + "\": { " +
            "\"prefix\" : { \"prefix\" : \"term\", \"use_field\" : \"" + NO_POSITIONS_FIELD + "\" } } } }";
        expectThrows(IllegalArgumentException.class, () -> {
            IntervalQueryBuilder builder1 = (IntervalQueryBuilder) parseQuery(no_positions_fixed_field_json);
            builder1.toQuery(createShardContext());
        });

        String prefix_json = "{ \"intervals\" : { \"" + PREFIXED_FIELD + "\": { " +
            "\"prefix\" : { \"prefix\" : \"term\" } } } }";
        builder = (IntervalQueryBuilder) parseQuery(prefix_json);
        expected = new IntervalQuery(PREFIXED_FIELD, Intervals.fixField(PREFIXED_FIELD + "._index_prefix", Intervals.term("term")));
        assertEquals(expected, builder.toQuery(createShardContext()));

        String short_prefix_json = "{ \"intervals\" : { \"" + PREFIXED_FIELD + "\": { " +
            "\"prefix\" : { \"prefix\" : \"t\" } } } }";
        builder = (IntervalQueryBuilder) parseQuery(short_prefix_json);
        expected = new IntervalQuery(PREFIXED_FIELD, Intervals.or(
            Intervals.fixField(PREFIXED_FIELD + "._index_prefix", XIntervals.wildcard(new BytesRef("t?"))),
            Intervals.term("t")));
        assertEquals(expected, builder.toQuery(createShardContext()));

        String fix_field_prefix_json =  "{ \"intervals\" : { \"" + STRING_FIELD_NAME + "\": { " +
            "\"prefix\" : { \"prefix\" : \"term\", \"use_field\" : \"" + PREFIXED_FIELD + "\" } } } }";
        builder = (IntervalQueryBuilder) parseQuery(fix_field_prefix_json);
        // This looks weird, but it's fine, because the innermost fixField wins
        expected = new IntervalQuery(STRING_FIELD_NAME,
            Intervals.fixField(PREFIXED_FIELD, Intervals.fixField(PREFIXED_FIELD + "._index_prefix", Intervals.term("term"))));
        assertEquals(expected, builder.toQuery(createShardContext()));

        String keyword_json = "{ \"intervals\" : { \"" + PREFIXED_FIELD + "\": { " +
            "\"prefix\" : { \"prefix\" : \"Term\", \"analyzer\" : \"keyword\" } } } }";
        builder = (IntervalQueryBuilder) parseQuery(keyword_json);
        expected = new IntervalQuery(PREFIXED_FIELD, Intervals.fixField(PREFIXED_FIELD + "._index_prefix", Intervals.term("Term")));
        assertEquals(expected, builder.toQuery(createShardContext()));

        String keyword_fix_field_json = "{ \"intervals\" : { \"" + STRING_FIELD_NAME + "\": { " +
            "\"prefix\" : { \"prefix\" : \"Term\", \"analyzer\" : \"keyword\", \"use_field\" : \"" + PREFIXED_FIELD + "\" } } } }";
        builder = (IntervalQueryBuilder) parseQuery(keyword_fix_field_json);
        expected = new IntervalQuery(STRING_FIELD_NAME,
            Intervals.fixField(PREFIXED_FIELD, Intervals.fixField(PREFIXED_FIELD + "._index_prefix", Intervals.term("Term"))));
        assertEquals(expected, builder.toQuery(createShardContext()));
    }

    public void testWildcard() throws IOException {

        String json = "{ \"intervals\" : { \"" + STRING_FIELD_NAME + "\": { " +
            "\"wildcard\" : { \"pattern\" : \"Te?m\" } } } }";

        IntervalQueryBuilder builder = (IntervalQueryBuilder) parseQuery(json);
        Query expected = new IntervalQuery(STRING_FIELD_NAME, XIntervals.wildcard(new BytesRef("te?m")));
        assertEquals(expected, builder.toQuery(createShardContext()));

        String no_positions_json = "{ \"intervals\" : { \"" + NO_POSITIONS_FIELD + "\": { " +
            "\"wildcard\" : { \"pattern\" : \"term\" } } } }";
        expectThrows(IllegalArgumentException.class, () -> {
            IntervalQueryBuilder builder1 = (IntervalQueryBuilder) parseQuery(no_positions_json);
            builder1.toQuery(createShardContext());
        });

        String keyword_json = "{ \"intervals\" : { \"" + STRING_FIELD_NAME + "\": { " +
            "\"wildcard\" : { \"pattern\" : \"Te?m\", \"analyzer\" : \"keyword\" } } } }";

        builder = (IntervalQueryBuilder) parseQuery(keyword_json);
        expected = new IntervalQuery(STRING_FIELD_NAME, XIntervals.wildcard(new BytesRef("Te?m")));
        assertEquals(expected, builder.toQuery(createShardContext()));

        String fixed_field_json = "{ \"intervals\" : { \"" + STRING_FIELD_NAME + "\": { " +
            "\"wildcard\" : { \"pattern\" : \"Te?m\", \"use_field\" : \"masked_field\" } } } }";

        builder = (IntervalQueryBuilder) parseQuery(fixed_field_json);
        expected = new IntervalQuery(STRING_FIELD_NAME, Intervals.fixField(MASKED_FIELD, XIntervals.wildcard(new BytesRef("te?m"))));
        assertEquals(expected, builder.toQuery(createShardContext()));

        String fixed_field_json_no_positions = "{ \"intervals\" : { \"" + STRING_FIELD_NAME + "\": { " +
            "\"wildcard\" : { \"pattern\" : \"Te?m\", \"use_field\" : \"" + NO_POSITIONS_FIELD + "\" } } } }";
        expectThrows(IllegalArgumentException.class, () -> {
            IntervalQueryBuilder builder1 = (IntervalQueryBuilder) parseQuery(fixed_field_json_no_positions);
            builder1.toQuery(createShardContext());
        });

        String fixed_field_analyzer_json = "{ \"intervals\" : { \"" + STRING_FIELD_NAME + "\": { " +
            "\"wildcard\" : { \"pattern\" : \"Te?m\", \"use_field\" : \"masked_field\", \"analyzer\" : \"keyword\" } } } }";

        builder = (IntervalQueryBuilder) parseQuery(fixed_field_analyzer_json);
        expected = new IntervalQuery(STRING_FIELD_NAME, Intervals.fixField(MASKED_FIELD,
            XIntervals.wildcard(new BytesRef("Te?m"))));
        assertEquals(expected, builder.toQuery(createShardContext()));
    }

}<|MERGE_RESOLUTION|>--- conflicted
+++ resolved
@@ -84,13 +84,8 @@
             new CompressedXContent(Strings.toString(mapping)), MapperService.MergeReason.MAPPING_UPDATE);
     }
 
-<<<<<<< HEAD
     private static IntervalsSourceProvider createRandomSource(int depth, boolean useScripts) {
-        if (depth > 3) {
-=======
-    private IntervalsSourceProvider createRandomSource(int depth, boolean useScripts) {
         if (depth > 2) {
->>>>>>> 7203ceef
             return createRandomMatch(depth + 1, useScripts);
         }
         switch (randomInt(20)) {
