/*
 * Licensed to Elasticsearch under one or more contributor
 * license agreements. See the NOTICE file distributed with
 * this work for additional information regarding copyright
 * ownership. Elasticsearch licenses this file to you under
 * the Apache License, Version 2.0 (the "License"); you may
 * not use this file except in compliance with the License.
 * You may obtain a copy of the License at
 *
 *    http://www.apache.org/licenses/LICENSE-2.0
 *
 * Unless required by applicable law or agreed to in writing,
 * software distributed under the License is distributed on an
 * "AS IS" BASIS, WITHOUT WARRANTIES OR CONDITIONS OF ANY
 * KIND, either express or implied.  See the License for the
 * specific language governing permissions and limitations
 * under the License.
 */

package org.elasticsearch.index.query;

import org.apache.lucene.search.BooleanQuery;
import org.apache.lucene.search.IndexOrDocValuesQuery;
import org.apache.lucene.search.MatchNoDocsQuery;
import org.apache.lucene.search.PointRangeQuery;
import org.apache.lucene.search.Query;
import org.apache.lucene.search.TermQuery;
import org.elasticsearch.common.ParsingException;
import org.elasticsearch.common.lucene.search.MultiPhrasePrefixQuery;
import org.elasticsearch.search.internal.SearchContext;
import org.elasticsearch.test.AbstractQueryTestCase;

import java.io.IOException;
import java.util.HashMap;
import java.util.Map;

import static org.hamcrest.CoreMatchers.either;
import static org.hamcrest.CoreMatchers.instanceOf;
import static org.hamcrest.Matchers.containsString;
import static org.hamcrest.Matchers.notNullValue;

public class MatchPhrasePrefixQueryBuilderTests extends AbstractQueryTestCase<MatchPhrasePrefixQueryBuilder> {
    @Override
    protected MatchPhrasePrefixQueryBuilder doCreateTestQueryBuilder() {
<<<<<<< HEAD
        String fieldName = randomFrom(STRING_FIELD_NAME, BOOLEAN_FIELD_NAME, INT_FIELD_NAME,
                DOUBLE_FIELD_NAME, DATE_FIELD_NAME);
=======
        String fieldName = randomFrom(STRING_FIELD_NAME, STRING_ALIAS_FIELD_NAME, BOOLEAN_FIELD_NAME,
            INT_FIELD_NAME, DOUBLE_FIELD_NAME, DATE_FIELD_NAME);
        if (fieldName.equals(DATE_FIELD_NAME)) {
            assumeTrue("test runs only when at least a type is registered", getCurrentTypes().length > 0);
        }
>>>>>>> 6aea8295
        Object value;
        if (isTextField(fieldName)) {
            int terms = randomIntBetween(0, 3);
            StringBuilder builder = new StringBuilder();
            for (int i = 0; i < terms; i++) {
                builder.append(randomAlphaOfLengthBetween(1, 10)).append(" ");
            }
            value = builder.toString().trim();
        } else {
            value = getRandomValueForFieldName(fieldName);
        }

        MatchPhrasePrefixQueryBuilder matchQuery = new MatchPhrasePrefixQueryBuilder(fieldName, value);

        if (randomBoolean() && isTextField(fieldName)) {
            matchQuery.analyzer(randomFrom("simple", "keyword", "whitespace"));
        }

        if (randomBoolean()) {
            matchQuery.slop(randomIntBetween(0, 10));
        }

        if (randomBoolean()) {
            matchQuery.maxExpansions(randomIntBetween(1, 10000));
        }
        return matchQuery;
    }

    @Override
    protected Map<String, MatchPhrasePrefixQueryBuilder> getAlternateVersions() {
        Map<String, MatchPhrasePrefixQueryBuilder> alternateVersions = new HashMap<>();
        MatchPhrasePrefixQueryBuilder matchPhrasePrefixQuery = new MatchPhrasePrefixQueryBuilder(randomAlphaOfLengthBetween(1, 10),
                randomAlphaOfLengthBetween(1, 10));
        String contentString = "{\n" +
                "    \"match_phrase_prefix\" : {\n" +
                "        \"" + matchPhrasePrefixQuery.fieldName() + "\" : \"" + matchPhrasePrefixQuery.value() + "\"\n" +
                "    }\n" +
                "}";
        alternateVersions.put(contentString, matchPhrasePrefixQuery);
        return alternateVersions;
    }

    @Override
    protected void doAssertLuceneQuery(MatchPhrasePrefixQueryBuilder queryBuilder, Query query, SearchContext context)
            throws IOException {
        assertThat(query, notNullValue());
        assertThat(query,
                either(instanceOf(BooleanQuery.class)).or(instanceOf(MultiPhrasePrefixQuery.class))
                .or(instanceOf(TermQuery.class)).or(instanceOf(PointRangeQuery.class))
                .or(instanceOf(IndexOrDocValuesQuery.class)).or(instanceOf(MatchNoDocsQuery.class)));
    }

    public void testIllegalValues() {
        IllegalArgumentException e = expectThrows(IllegalArgumentException.class, () -> new MatchPhrasePrefixQueryBuilder(null, "value"));
        assertEquals("[match_phrase_prefix] requires fieldName", e.getMessage());

        e = expectThrows(IllegalArgumentException.class, () -> new MatchPhrasePrefixQueryBuilder("fieldName", null));
        assertEquals("[match_phrase_prefix] requires query value", e.getMessage());

        MatchPhrasePrefixQueryBuilder matchQuery = new MatchPhrasePrefixQueryBuilder("fieldName", "text");
        e = expectThrows(IllegalArgumentException.class, () -> matchQuery.maxExpansions(-1));
    }

    public void testBadAnalyzer() throws IOException {
        MatchPhrasePrefixQueryBuilder matchQuery = new MatchPhrasePrefixQueryBuilder("fieldName", "text");
        matchQuery.analyzer("bogusAnalyzer");

        QueryShardException e = expectThrows(QueryShardException.class, () -> matchQuery.toQuery(createShardContext()));
        assertThat(e.getMessage(), containsString("analyzer [bogusAnalyzer] not found"));
    }

    public void testPhraseOnFieldWithNoTerms() {
        assumeTrue("test runs only when at least a type is registered", getCurrentTypes().length > 0);
        MatchPhrasePrefixQueryBuilder matchQuery = new MatchPhrasePrefixQueryBuilder(DATE_FIELD_NAME, "three term phrase");
        matchQuery.analyzer("whitespace");
        expectThrows(IllegalArgumentException.class, () -> matchQuery.doToQuery(createShardContext()));
    }

    public void testPhrasePrefixMatchQuery() throws IOException {
        String json1 = "{\n" +
                "    \"match_phrase_prefix\" : {\n" +
                "        \"message\" : \"this is a test\"\n" +
                "    }\n" +
                "}";

        String expected = "{\n" +
                "  \"match_phrase_prefix\" : {\n" +
                "    \"message\" : {\n" +
                "      \"query\" : \"this is a test\",\n" +
                "      \"slop\" : 0,\n" +
                "      \"max_expansions\" : 50,\n" +
                "      \"boost\" : 1.0\n" +
                "    }\n" +
                "  }\n" +
                "}";
        MatchPhrasePrefixQueryBuilder qb = (MatchPhrasePrefixQueryBuilder) parseQuery(json1);
        checkGeneratedJson(expected, qb);

        String json3 = "{\n" +
                "    \"match_phrase_prefix\" : {\n" +
                "        \"message\" : {\n" +
                "            \"query\" : \"this is a test\",\n" +
                "            \"max_expansions\" : 10\n" +
                "        }\n" +
                "    }\n" +
                "}";
        expected = "{\n" +
                "  \"match_phrase_prefix\" : {\n" +
                "    \"message\" : {\n" +
                "      \"query\" : \"this is a test\",\n" +
                "      \"slop\" : 0,\n" +
                "      \"max_expansions\" : 10,\n" +
                "      \"boost\" : 1.0\n" +
                "    }\n" +
                "  }\n" +
                "}";
        qb = (MatchPhrasePrefixQueryBuilder) parseQuery(json3);
        checkGeneratedJson(expected, qb);
    }


    public void testParseFailsWithMultipleFields() throws IOException {
        String json = "{\n" +
                "  \"match_phrase_prefix\" : {\n" +
                "    \"message1\" : {\n" +
                "      \"query\" : \"this is a test\"\n" +
                "    },\n" +
                "    \"message2\" : {\n" +
                "      \"query\" : \"this is a test\"\n" +
                "    }\n" +
                "  }\n" +
                "}";
        ParsingException e = expectThrows(ParsingException.class, () -> parseQuery(json));
        assertEquals("[match_phrase_prefix] query doesn't support multiple fields, found [message1] and [message2]", e.getMessage());

        String shortJson = "{\n" +
                "  \"match_phrase_prefix\" : {\n" +
                "    \"message1\" : \"this is a test\",\n" +
                "    \"message2\" : \"this is a test\"\n" +
                "  }\n" +
                "}";
        e = expectThrows(ParsingException.class, () -> parseQuery(shortJson));
        assertEquals("[match_phrase_prefix] query doesn't support multiple fields, found [message1] and [message2]", e.getMessage());
    }
}<|MERGE_RESOLUTION|>--- conflicted
+++ resolved
@@ -34,6 +34,7 @@
 import java.util.HashMap;
 import java.util.Map;
 
+import static org.elasticsearch.test.AbstractBuilderTestCase.STRING_ALIAS_FIELD_NAME;
 import static org.hamcrest.CoreMatchers.either;
 import static org.hamcrest.CoreMatchers.instanceOf;
 import static org.hamcrest.Matchers.containsString;
@@ -42,16 +43,8 @@
 public class MatchPhrasePrefixQueryBuilderTests extends AbstractQueryTestCase<MatchPhrasePrefixQueryBuilder> {
     @Override
     protected MatchPhrasePrefixQueryBuilder doCreateTestQueryBuilder() {
-<<<<<<< HEAD
-        String fieldName = randomFrom(STRING_FIELD_NAME, BOOLEAN_FIELD_NAME, INT_FIELD_NAME,
+        String fieldName = randomFrom(STRING_FIELD_NAME, STRING_ALIAS_FIELD_NAME, BOOLEAN_FIELD_NAME, INT_FIELD_NAME,
                 DOUBLE_FIELD_NAME, DATE_FIELD_NAME);
-=======
-        String fieldName = randomFrom(STRING_FIELD_NAME, STRING_ALIAS_FIELD_NAME, BOOLEAN_FIELD_NAME,
-            INT_FIELD_NAME, DOUBLE_FIELD_NAME, DATE_FIELD_NAME);
-        if (fieldName.equals(DATE_FIELD_NAME)) {
-            assumeTrue("test runs only when at least a type is registered", getCurrentTypes().length > 0);
-        }
->>>>>>> 6aea8295
         Object value;
         if (isTextField(fieldName)) {
             int terms = randomIntBetween(0, 3);
@@ -124,7 +117,6 @@
     }
 
     public void testPhraseOnFieldWithNoTerms() {
-        assumeTrue("test runs only when at least a type is registered", getCurrentTypes().length > 0);
         MatchPhrasePrefixQueryBuilder matchQuery = new MatchPhrasePrefixQueryBuilder(DATE_FIELD_NAME, "three term phrase");
         matchQuery.analyzer("whitespace");
         expectThrows(IllegalArgumentException.class, () -> matchQuery.doToQuery(createShardContext()));
