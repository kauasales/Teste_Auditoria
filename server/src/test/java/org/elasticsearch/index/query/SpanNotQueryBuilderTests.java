--- conflicted
+++ resolved
@@ -132,11 +132,7 @@
             builder.endObject();
 
             ParsingException e = expectThrows(ParsingException.class, () -> parseQuery(Strings.toString(builder)));
-<<<<<<< HEAD
-            assertThat(e.getDetailedMessage(), containsString("spanNot must have [include]"));
-=======
             assertThat(e.getDetailedMessage(), containsString("span_not must have [include]"));
->>>>>>> 0c7f6570
         }
         {
             XContentBuilder builder = XContentFactory.jsonBuilder();
@@ -150,11 +146,7 @@
             builder.endObject();
 
             ParsingException e = expectThrows(ParsingException.class, () -> parseQuery(Strings.toString(builder)));
-<<<<<<< HEAD
-            assertThat(e.getDetailedMessage(), containsString("spanNot must have [exclude]"));
-=======
             assertThat(e.getDetailedMessage(), containsString("span_not must have [exclude]"));
->>>>>>> 0c7f6570
         }
         {
             XContentBuilder builder = XContentFactory.jsonBuilder();
@@ -171,11 +163,7 @@
             builder.endObject();
 
             ParsingException e = expectThrows(ParsingException.class, () -> parseQuery(Strings.toString(builder)));
-<<<<<<< HEAD
-            assertThat(e.getDetailedMessage(), containsString("spanNot can either use [dist] or [pre] & [post] (or none)"));
-=======
             assertThat(e.getDetailedMessage(), containsString("span_not can either use [dist] or [pre] & [post] (or none)"));
->>>>>>> 0c7f6570
         }
     }
 
