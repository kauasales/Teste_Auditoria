--- conflicted
+++ resolved
@@ -286,7 +286,7 @@
         Engine.IndexResult mappingUpdate =
             new Engine.IndexResult(new Mapping(null, null, new MetadataFieldMapper[0], Collections.emptyMap()));
         Translog.Location resultLocation = new Translog.Location(42, 42, 42);
-        Engine.IndexResult success = new FakeIndexResult(1, 13, true, resultLocation);
+        Engine.IndexResult success = new FakeIndexResult(1, 1, 13, true, resultLocation);
 
         IndexShard shard = mock(IndexShard.class);
         when(shard.applyIndexOperationOnPrimary(anyLong(), any(), any(), anyLong(), anyBoolean())).thenReturn(mappingUpdate);
@@ -505,16 +505,10 @@
         IndexRequest updateResponse = new IndexRequest("index", "_doc", "id").source(Requests.INDEX_CONTENT_TYPE, "field", "value");
 
         Exception err = new ElasticsearchException("I'm dead <(x.x)>");
-<<<<<<< HEAD
-        Engine.IndexResult indexResult = new Engine.IndexResult(err, 0, 0);
+        Engine.IndexResult indexResult = new Engine.IndexResult(err, 0, 0, 0);
         IndexShard shard = mock(IndexShard.class);
         when(shard.applyIndexOperationOnPrimary(anyLong(), any(), any(), anyLong(), anyBoolean())).thenReturn(indexResult);
         when(shard.indexSettings()).thenReturn(indexSettings);
-=======
-        Engine.IndexResult indexResult = new Engine.IndexResult(err, 0, 0, 0);
-        BulkItemResultHolder failedResults = new BulkItemResultHolder(null, indexResult,
-                replicaRequest);
->>>>>>> f1869cca
 
         UpdateHelper updateHelper = mock(UpdateHelper.class);
         when(updateHelper.prepare(any(), eq(shard), any())).thenReturn(
@@ -558,18 +552,11 @@
         IndexRequest updateResponse = new IndexRequest("index", "_doc", "id").source(Requests.INDEX_CONTENT_TYPE, "field", "value");
 
         Exception err = new VersionConflictEngineException(shardId, "_doc", "id",
-<<<<<<< HEAD
             "I'm conflicted <(;_;)>");
-        Engine.IndexResult indexResult = new Engine.IndexResult(err, 0, 0);
+        Engine.IndexResult indexResult = new Engine.IndexResult(err, 0, 0, 0);
         IndexShard shard = mock(IndexShard.class);
         when(shard.applyIndexOperationOnPrimary(anyLong(), any(), any(), anyLong(), anyBoolean())).thenReturn(indexResult);
         when(shard.indexSettings()).thenReturn(indexSettings);
-=======
-                "I'm conflicted <(;_;)>");
-        Engine.IndexResult indexResult = new Engine.IndexResult(err, 0, 0, 0);
-        BulkItemResultHolder failedResults = new BulkItemResultHolder(null, indexResult,
-                replicaRequest);
->>>>>>> f1869cca
 
         UpdateHelper updateHelper = mock(UpdateHelper.class);
         when(updateHelper.prepare(any(), eq(shard), any())).thenReturn(
@@ -611,8 +598,7 @@
 
         boolean created = randomBoolean();
         Translog.Location resultLocation = new Translog.Location(42, 42, 42);
-<<<<<<< HEAD
-        Engine.IndexResult indexResult = new FakeIndexResult(1, 13, created, resultLocation);
+        Engine.IndexResult indexResult = new FakeIndexResult(1, 1, 13, created, resultLocation);
         IndexShard shard = mock(IndexShard.class);
         when(shard.applyIndexOperationOnPrimary(anyLong(), any(), any(), anyLong(), anyBoolean())).thenReturn(indexResult);
         when(shard.indexSettings()).thenReturn(indexSettings);
@@ -621,12 +607,6 @@
         when(updateHelper.prepare(any(), eq(shard), any())).thenReturn(
             new UpdateHelper.Result(updateResponse, created ? DocWriteResponse.Result.CREATED : DocWriteResponse.Result.UPDATED,
                 Collections.singletonMap("field", "value"), Requests.INDEX_CONTENT_TYPE));
-=======
-        Engine.IndexResult indexResult = new FakeResult(1, 1, 1, created, resultLocation);
-        DocWriteResponse indexResponse = new IndexResponse(shardId, "_doc", "id", 1, 17, 1, created);
-        BulkItemResultHolder goodResults =
-                new BulkItemResultHolder(indexResponse, indexResult, replicaRequest);
->>>>>>> f1869cca
 
         BulkItemRequest[] items = new BulkItemRequest[]{primaryRequest};
         BulkShardRequest bulkShardRequest =
@@ -663,7 +643,7 @@
         boolean found = randomBoolean();
         Translog.Location resultLocation = new Translog.Location(42, 42, 42);
         final long resultSeqNo = 13;
-        Engine.DeleteResult deleteResult = new FakeDeleteResult(1, resultSeqNo, found, resultLocation);
+        Engine.DeleteResult deleteResult = new FakeDeleteResult(1, 1, resultSeqNo, found, resultLocation);
         IndexShard shard = mock(IndexShard.class);
         when(shard.applyDeleteOperationOnPrimary(anyLong(), any(), any(), any())).thenReturn(deleteResult);
         when(shard.indexSettings()).thenReturn(indexSettings);
@@ -677,18 +657,6 @@
         BulkShardRequest bulkShardRequest =
             new BulkShardRequest(shardId, RefreshPolicy.NONE, items);
 
-<<<<<<< HEAD
-=======
-        boolean created = randomBoolean();
-        DocWriteResponse indexResponse = new IndexResponse(shardId, "_doc", "id", 1, 17, 1, created);
-        Translog.Location newLocation = new Translog.Location(1, 1, 1);
-        final long version = randomNonNegativeLong();
-        final long seqNo = randomNonNegativeLong();
-        Engine.IndexResult indexResult = new IndexResultWithLocation(version, 0L, seqNo, created, newLocation);
-        results = new BulkItemResultHolder(indexResponse, indexResult, replicaRequest);
-        assertThat(TransportShardBulkAction.calculateTranslogLocation(original, results),
-                equalTo(newLocation));
->>>>>>> f1869cca
 
         BulkPrimaryExecutionContext context = new BulkPrimaryExecutionContext(bulkShardRequest, shard);
         TransportShardBulkAction.executeBulkItemRequest(context, updateHelper, threadPool::absoluteTimeInMillis,
@@ -743,7 +711,6 @@
         assertThat(failure.getStatus(), equalTo(RestStatus.INTERNAL_SERVER_ERROR));
     }
 
-<<<<<<< HEAD
     public void testTranslogPositionToSync() throws Exception {
         IndexShard shard = newStartedShard(true);
 
@@ -753,13 +720,6 @@
                 .source(Requests.INDEX_CONTENT_TYPE)
                 .opType(DocWriteRequest.OpType.INDEX);
             items[i] = new BulkItemRequest(i, writeRequest);
-=======
-    public class IndexResultWithLocation extends Engine.IndexResult {
-        private final Translog.Location location;
-        public IndexResultWithLocation(long version, long term, long seqNo, boolean created, Translog.Location newLocation) {
-            super(version, term, seqNo, created);
-            this.location = newLocation;
->>>>>>> f1869cca
         }
         BulkShardRequest bulkShardRequest = new BulkShardRequest(shardId, RefreshPolicy.NONE, items);
 
@@ -771,7 +731,6 @@
 
         assertTrue(shard.isSyncNeeded());
 
-<<<<<<< HEAD
         // if we sync the location, nothing else is unsynced
         CountDownLatch latch = new CountDownLatch(1);
         shard.sync(context.getLocationToSync(), e -> {
@@ -780,22 +739,6 @@
             }
             latch.countDown();
         });
-=======
-        UpdateRequest updateRequest = new UpdateRequest("index", "_doc", "id");
-        BulkItemRequest request = new BulkItemRequest(0, updateRequest);
-        Exception err = new VersionConflictEngineException(shardId, "_doc", "id",
-                "I'm conflicted <(;_;)>");
-        Engine.IndexResult indexResult = new Engine.IndexResult(err, 0, 0, 0);
-        Engine.DeleteResult deleteResult = new Engine.DeleteResult(1, 1, 1, true);
-        DocWriteResponse.Result docWriteResult = DocWriteResponse.Result.CREATED;
-        DocWriteResponse.Result deleteWriteResult = DocWriteResponse.Result.DELETED;
-        IndexRequest indexRequest = new IndexRequest("index", "_doc", "id");
-        DeleteRequest deleteRequest = new DeleteRequest("index", "_doc", "id");
-        UpdateHelper.Result translate = new UpdateHelper.Result(indexRequest, docWriteResult,
-                new HashMap<String, Object>(), XContentType.JSON);
-        UpdateHelper.Result translateDelete = new UpdateHelper.Result(deleteRequest, deleteWriteResult,
-                new HashMap<String, Object>(), XContentType.JSON);
->>>>>>> f1869cca
 
         latch.await();
         assertFalse(shard.isSyncNeeded());
@@ -842,7 +785,7 @@
         Engine.IndexResult mappingUpdate =
             new Engine.IndexResult(new Mapping(null, null, new MetadataFieldMapper[0], Collections.emptyMap()));
         Translog.Location resultLocation = new Translog.Location(42, 42, 42);
-        Engine.IndexResult success = new FakeIndexResult(1, 13, true, resultLocation);
+        Engine.IndexResult success = new FakeIndexResult(1, 1, 13, true, resultLocation);
 
         IndexShard shard = mock(IndexShard.class);
         when(shard.applyIndexOperationOnPrimary(anyLong(), any(), any(), anyLong(), anyBoolean())).thenAnswer(ir -> {
@@ -894,8 +837,8 @@
 
         private final Translog.Location location;
 
-        protected FakeIndexResult(long version, long seqNo, boolean created, Translog.Location location) {
-            super(version, seqNo, created);
+        protected FakeIndexResult(long version, long term, long seqNo, boolean created, Translog.Location location) {
+            super(version, term, seqNo, created);
             this.location = location;
         }
 
@@ -912,13 +855,8 @@
 
         private final Translog.Location location;
 
-<<<<<<< HEAD
-        protected FakeDeleteResult(long version, long seqNo, boolean found, Translog.Location location) {
-            super(version, seqNo, found);
-=======
-        protected FakeResult(long version, long term, long seqNo, boolean created, Translog.Location location) {
-            super(version, term, seqNo, created);
->>>>>>> f1869cca
+        protected FakeDeleteResult(long version, long term, long seqNo, boolean found, Translog.Location location) {
+            super(version, term, seqNo, found);
             this.location = location;
         }
 
