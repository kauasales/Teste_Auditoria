/*
 * Licensed to Elasticsearch under one or more contributor
 * license agreements. See the NOTICE file distributed with
 * this work for additional information regarding copyright
 * ownership. Elasticsearch licenses this file to you under
 * the Apache License, Version 2.0 (the "License"); you may
 * not use this file except in compliance with the License.
 * You may obtain a copy of the License at
 *
 *    http://www.apache.org/licenses/LICENSE-2.0
 *
 * Unless required by applicable law or agreed to in writing,
 * software distributed under the License is distributed on an
 * "AS IS" BASIS, WITHOUT WARRANTIES OR CONDITIONS OF ANY
 * KIND, either express or implied.  See the License for the
 * specific language governing permissions and limitations
 * under the License.
 */

package org.elasticsearch.action.bulk;

import org.elasticsearch.Version;
import org.elasticsearch.action.ActionListener;
import org.elasticsearch.action.DocWriteRequest;
import org.elasticsearch.action.admin.indices.create.CreateIndexResponse;
import org.elasticsearch.action.bulk.TransportBulkActionTookTests.Resolver;
import org.elasticsearch.action.delete.DeleteRequest;
import org.elasticsearch.action.index.IndexRequest;
import org.elasticsearch.action.support.ActionFilters;
import org.elasticsearch.action.support.ActionTestUtils;
import org.elasticsearch.action.support.PlainActionFuture;
import org.elasticsearch.action.update.UpdateRequest;
import org.elasticsearch.cluster.ClusterState;
import org.elasticsearch.cluster.metadata.DataStream;
import org.elasticsearch.cluster.metadata.IndexAbstraction;
import org.elasticsearch.cluster.metadata.IndexAbstraction.Index;
import org.elasticsearch.cluster.metadata.IndexMetadata;
import org.elasticsearch.cluster.metadata.Metadata;
import org.elasticsearch.cluster.node.DiscoveryNode;
import org.elasticsearch.cluster.node.DiscoveryNodeRole;
import org.elasticsearch.cluster.service.ClusterService;
import org.elasticsearch.common.settings.Settings;
import org.elasticsearch.common.unit.TimeValue;
import org.elasticsearch.index.IndexNotFoundException;
import org.elasticsearch.index.IndexingPressure;
import org.elasticsearch.index.VersionType;
import org.elasticsearch.indices.SystemIndexDescriptor;
import org.elasticsearch.indices.SystemIndices;
import org.elasticsearch.test.ESTestCase;
import org.elasticsearch.test.VersionUtils;
import org.elasticsearch.test.transport.CapturingTransport;
import org.elasticsearch.threadpool.TestThreadPool;
import org.elasticsearch.threadpool.ThreadPool;
import org.elasticsearch.transport.TransportService;
import org.junit.After;
import org.junit.Before;

import java.util.Collections;
import java.util.List;
import java.util.Map;
import java.util.SortedMap;
import java.util.TreeMap;
import java.util.concurrent.TimeUnit;

import static org.elasticsearch.action.bulk.TransportBulkAction.prohibitCustomRoutingOnDataStream;
import static org.elasticsearch.cluster.metadata.MetadataCreateDataStreamServiceTests.createDataStream;
import static org.elasticsearch.test.ClusterServiceUtils.createClusterService;
import static org.hamcrest.Matchers.equalTo;
import static org.hamcrest.Matchers.is;

public class TransportBulkActionTests extends ESTestCase {

    /** Services needed by bulk action */
    private TransportService transportService;
    private ClusterService clusterService;
    private ThreadPool threadPool;

    private TestTransportBulkAction bulkAction;

    class TestTransportBulkAction extends TransportBulkAction {

        boolean indexCreated = false; // set when the "real" index is created

        TestTransportBulkAction() {
            super(TransportBulkActionTests.this.threadPool, transportService, clusterService, null,
                    null, new ActionFilters(Collections.emptySet()), new Resolver(),
<<<<<<< HEAD
                    new IndexingPressure(Settings.EMPTY));
=======
                    new AutoCreateIndex(Settings.EMPTY, clusterService.getClusterSettings(), new Resolver()),
                    new IndexingPressure(Settings.EMPTY), new SystemIndices(Map.of()));
>>>>>>> 9dbf0e6f
        }

        @Override
        void createIndex(String index, TimeValue timeout, Version minNodeVersion, ActionListener<CreateIndexResponse> listener) {
            indexCreated = true;
            listener.onResponse(null);
        }
    }

    @Before
    public void setUp() throws Exception {
        super.setUp();
        threadPool = new TestThreadPool(getClass().getName());
        DiscoveryNode discoveryNode = new DiscoveryNode("node", ESTestCase.buildNewFakeTransportAddress(), Collections.emptyMap(),
            DiscoveryNodeRole.BUILT_IN_ROLES, VersionUtils.randomCompatibleVersion(random(), Version.CURRENT));
        clusterService = createClusterService(threadPool, discoveryNode);
        CapturingTransport capturingTransport = new CapturingTransport();
        transportService = capturingTransport.createTransportService(clusterService.getSettings(), threadPool,
            TransportService.NOOP_TRANSPORT_INTERCEPTOR,
            boundAddress -> clusterService.localNode(), null, Collections.emptySet());
        transportService.start();
        transportService.acceptIncomingRequests();
        bulkAction = new TestTransportBulkAction();
    }

    @After
    public void tearDown() throws Exception {
        ThreadPool.terminate(threadPool, 30, TimeUnit.SECONDS);
        threadPool = null;
        clusterService.close();
        super.tearDown();
    }

    public void testDeleteNonExistingDocDoesNotCreateIndex() throws Exception {
        BulkRequest bulkRequest = new BulkRequest().add(new DeleteRequest("index").id("id"));

        PlainActionFuture<BulkResponse> future = PlainActionFuture.newFuture();
        ActionTestUtils.execute(bulkAction, null, bulkRequest, future);

        BulkResponse response = future.actionGet();
        assertFalse(bulkAction.indexCreated);
        BulkItemResponse[] bulkResponses = ((BulkResponse) response).getItems();
        assertEquals(bulkResponses.length, 1);
        assertTrue(bulkResponses[0].isFailed());
        assertTrue(bulkResponses[0].getFailure().getCause() instanceof IndexNotFoundException);
        assertEquals("index", bulkResponses[0].getFailure().getIndex());
    }

    public void testDeleteNonExistingDocExternalVersionCreatesIndex() throws Exception {
        BulkRequest bulkRequest = new BulkRequest()
                .add(new DeleteRequest("index").id("id").versionType(VersionType.EXTERNAL).version(0));

        PlainActionFuture<BulkResponse> future = PlainActionFuture.newFuture();
        ActionTestUtils.execute(bulkAction, null, bulkRequest, future);
        future.actionGet();
        assertTrue(bulkAction.indexCreated);
    }

    public void testDeleteNonExistingDocExternalGteVersionCreatesIndex() throws Exception {
        BulkRequest bulkRequest = new BulkRequest()
                .add(new DeleteRequest("index2").id("id").versionType(VersionType.EXTERNAL_GTE).version(0));

        PlainActionFuture<BulkResponse> future = PlainActionFuture.newFuture();
        ActionTestUtils.execute(bulkAction, null, bulkRequest, future);
        future.actionGet();
        assertTrue(bulkAction.indexCreated);
    }

    public void testGetIndexWriteRequest() throws Exception {
        IndexRequest indexRequest = new IndexRequest("index").id("id1").source(Collections.emptyMap());
        UpdateRequest upsertRequest = new UpdateRequest("index", "id1").upsert(indexRequest).script(mockScript("1"));
        UpdateRequest docAsUpsertRequest = new UpdateRequest("index", "id2").doc(indexRequest).docAsUpsert(true);
        UpdateRequest scriptedUpsert = new UpdateRequest("index", "id2").upsert(indexRequest).script(mockScript("1"))
            .scriptedUpsert(true);

        assertEquals(TransportBulkAction.getIndexWriteRequest(indexRequest), indexRequest);
        assertEquals(TransportBulkAction.getIndexWriteRequest(upsertRequest), indexRequest);
        assertEquals(TransportBulkAction.getIndexWriteRequest(docAsUpsertRequest), indexRequest);
        assertEquals(TransportBulkAction.getIndexWriteRequest(scriptedUpsert), indexRequest);

        DeleteRequest deleteRequest = new DeleteRequest("index", "id");
        assertNull(TransportBulkAction.getIndexWriteRequest(deleteRequest));

        UpdateRequest badUpsertRequest = new UpdateRequest("index", "id1");
        assertNull(TransportBulkAction.getIndexWriteRequest(badUpsertRequest));
    }

    public void testProhibitAppendWritesInBackingIndices() throws Exception {
        String dataStreamName = "logs-foobar";
        ClusterState clusterState = createDataStream(dataStreamName);
        Metadata metadata = clusterState.metadata();

        // Testing create op against backing index fails:
        String backingIndexName = DataStream.getDefaultBackingIndexName(dataStreamName, 1);
        IndexRequest invalidRequest1 = new IndexRequest(backingIndexName).opType(DocWriteRequest.OpType.CREATE);
        Exception e = expectThrows(IllegalArgumentException.class,
            () -> TransportBulkAction.prohibitAppendWritesInBackingIndices(invalidRequest1, metadata));
        assertThat(e.getMessage(), equalTo("index request with op_type=create targeting backing indices is disallowed, " +
            "target corresponding data stream [logs-foobar] instead"));

        // Testing index op against backing index fails:
        IndexRequest invalidRequest2 = new IndexRequest(backingIndexName).opType(DocWriteRequest.OpType.INDEX);
        e = expectThrows(IllegalArgumentException.class,
            () -> TransportBulkAction.prohibitAppendWritesInBackingIndices(invalidRequest2, metadata));
        assertThat(e.getMessage(), equalTo("index request with op_type=index and no if_primary_term and if_seq_no set " +
            "targeting backing indices is disallowed, target corresponding data stream [logs-foobar] instead"));

        // Testing valid writes ops against a backing index:
        DocWriteRequest<?> validRequest = new IndexRequest(backingIndexName).opType(DocWriteRequest.OpType.INDEX)
            .setIfSeqNo(1).setIfPrimaryTerm(1);
        TransportBulkAction.prohibitAppendWritesInBackingIndices(validRequest, metadata);
        validRequest = new DeleteRequest(backingIndexName);
        TransportBulkAction.prohibitAppendWritesInBackingIndices(validRequest, metadata);
        validRequest = new UpdateRequest(backingIndexName, "_id");
        TransportBulkAction.prohibitAppendWritesInBackingIndices(validRequest, metadata);

        // Testing append only write via ds name
        validRequest = new IndexRequest(dataStreamName).opType(DocWriteRequest.OpType.CREATE);
        TransportBulkAction.prohibitAppendWritesInBackingIndices(validRequest, metadata);

        validRequest = new IndexRequest(dataStreamName).opType(DocWriteRequest.OpType.INDEX);
        TransportBulkAction.prohibitAppendWritesInBackingIndices(validRequest, metadata);

        // Append only for a backing index that doesn't exist is allowed:
        validRequest = new IndexRequest(DataStream.getDefaultBackingIndexName("logs-barbaz", 1))
            .opType(DocWriteRequest.OpType.CREATE);
        TransportBulkAction.prohibitAppendWritesInBackingIndices(validRequest, metadata);

        // Some other index names:
        validRequest = new IndexRequest("my-index").opType(DocWriteRequest.OpType.CREATE);
        TransportBulkAction.prohibitAppendWritesInBackingIndices(validRequest, metadata);
        validRequest = new IndexRequest("foobar").opType(DocWriteRequest.OpType.CREATE);
        TransportBulkAction.prohibitAppendWritesInBackingIndices(validRequest, metadata);
    }

    public void testProhibitCustomRoutingOnDataStream() throws Exception {
        String dataStreamName = "logs-foobar";
        ClusterState clusterState = createDataStream(dataStreamName);
        Metadata metadata = clusterState.metadata();

        // custom routing requests against the data stream are prohibited
        DocWriteRequest<?> writeRequestAgainstDataStream = new IndexRequest(dataStreamName).opType(DocWriteRequest.OpType.INDEX)
            .routing("custom");
        IllegalArgumentException exception =
            expectThrows(IllegalArgumentException.class, () -> prohibitCustomRoutingOnDataStream(writeRequestAgainstDataStream, metadata));
        assertThat(exception.getMessage(), is("index request targeting data stream [logs-foobar] specifies a custom routing. target the " +
            "backing indices directly or remove the custom routing."));

        // test custom routing is allowed when the index request targets the backing index
        DocWriteRequest<?> writeRequestAgainstIndex =
            new IndexRequest(DataStream.getDefaultBackingIndexName(dataStreamName, 1L)).opType(DocWriteRequest.OpType.INDEX)
            .routing("custom");
        prohibitCustomRoutingOnDataStream(writeRequestAgainstIndex, metadata);
    }

    public void testOnlySystem() {
        SortedMap<String, IndexAbstraction> indicesLookup = new TreeMap<>();
        Settings settings = Settings.builder().put("index.version.created", Version.CURRENT).build();
        indicesLookup.put(".foo",
            new Index(IndexMetadata.builder(".foo").settings(settings).system(true).numberOfShards(1).numberOfReplicas(0).build()));
        indicesLookup.put(".bar",
            new Index(IndexMetadata.builder(".bar").settings(settings).system(true).numberOfShards(1).numberOfReplicas(0).build()));
        SystemIndices systemIndices = new SystemIndices(Map.of("plugin", List.of(new SystemIndexDescriptor(".test", ""))));
        List<String> onlySystem = List.of(".foo", ".bar");
        assertTrue(bulkAction.isOnlySystem(buildBulkRequest(onlySystem), indicesLookup, systemIndices));

        onlySystem = List.of(".foo", ".bar", ".test");
        assertTrue(bulkAction.isOnlySystem(buildBulkRequest(onlySystem), indicesLookup, systemIndices));

        List<String> nonSystem = List.of("foo", "bar");
        assertFalse(bulkAction.isOnlySystem(buildBulkRequest(nonSystem), indicesLookup, systemIndices));

        List<String> mixed = List.of(".foo", ".test", "other");
        assertFalse(bulkAction.isOnlySystem(buildBulkRequest(mixed), indicesLookup, systemIndices));
    }

    private BulkRequest buildBulkRequest(List<String> indices) {
        BulkRequest request = new BulkRequest();
        for (String index : indices) {
            final DocWriteRequest<?> subRequest;
            switch (randomIntBetween(1, 3)) {
                case 1:
                    subRequest = new IndexRequest(index);
                    break;
                case 2:
                    subRequest = new DeleteRequest(index).id("0");
                    break;
                case 3:
                    subRequest = new UpdateRequest(index, "0");
                    break;
                default:
                    throw new IllegalStateException("only have 3 cases");
            }
            request.add(subRequest);
        }
        return request;
    }
}<|MERGE_RESOLUTION|>--- conflicted
+++ resolved
@@ -84,12 +84,7 @@
         TestTransportBulkAction() {
             super(TransportBulkActionTests.this.threadPool, transportService, clusterService, null,
                     null, new ActionFilters(Collections.emptySet()), new Resolver(),
-<<<<<<< HEAD
-                    new IndexingPressure(Settings.EMPTY));
-=======
-                    new AutoCreateIndex(Settings.EMPTY, clusterService.getClusterSettings(), new Resolver()),
                     new IndexingPressure(Settings.EMPTY), new SystemIndices(Map.of()));
->>>>>>> 9dbf0e6f
         }
 
         @Override
