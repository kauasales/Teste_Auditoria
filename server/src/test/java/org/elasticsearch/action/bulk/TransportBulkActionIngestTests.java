--- conflicted
+++ resolved
@@ -45,6 +45,7 @@
 import org.elasticsearch.cluster.service.ClusterService;
 import org.elasticsearch.common.Nullable;
 import org.elasticsearch.common.collect.ImmutableOpenMap;
+import org.elasticsearch.common.settings.ClusterSettings;
 import org.elasticsearch.common.settings.Settings;
 import org.elasticsearch.common.unit.TimeValue;
 import org.elasticsearch.common.util.concurrent.AtomicArray;
@@ -142,17 +143,8 @@
 
         TestTransportBulkAction() {
             super(threadPool, transportService, clusterService, ingestService,
-<<<<<<< HEAD
-                null, new ActionFilters(Collections.emptySet()), new IndexNameExpressionResolver(),
+                null, new ActionFilters(Collections.emptySet()), new IndexNameExpressionResolver(new ThreadContext(Settings.EMPTY)),
                 new IndexingPressure(SETTINGS), new SystemIndices(Map.of())
-=======
-                null, new ActionFilters(Collections.emptySet()), null,
-                new AutoCreateIndex(
-                    SETTINGS, new ClusterSettings(SETTINGS, ClusterSettings.BUILT_IN_CLUSTER_SETTINGS),
-                    new IndexNameExpressionResolver(new ThreadContext(Settings.EMPTY)),
-                    new SystemIndices(Map.of())
-                ), new IndexingPressure(SETTINGS), new SystemIndices(Map.of())
->>>>>>> 9aa17e4d
             );
         }
 
