/*
 * Licensed to Elasticsearch under one or more contributor
 * license agreements. See the NOTICE file distributed with
 * this work for additional information regarding copyright
 * ownership. Elasticsearch licenses this file to you under
 * the Apache License, Version 2.0 (the "License"); you may
 * not use this file except in compliance with the License.
 * You may obtain a copy of the License at
 *
 *    http://www.apache.org/licenses/LICENSE-2.0
 *
 * Unless required by applicable law or agreed to in writing,
 * software distributed under the License is distributed on an
 * "AS IS" BASIS, WITHOUT WARRANTIES OR CONDITIONS OF ANY
 * KIND, either express or implied.  See the License for the
 * specific language governing permissions and limitations
 * under the License.
 */

package org.elasticsearch.action.support;

import org.elasticsearch.Version;
import org.elasticsearch.cluster.ClusterName;
import org.elasticsearch.cluster.ClusterState;
import org.elasticsearch.cluster.metadata.IndexMetadata;
import org.elasticsearch.cluster.metadata.IndexNameExpressionResolver;
import org.elasticsearch.cluster.metadata.Metadata;
import org.elasticsearch.common.collect.Tuple;
import org.elasticsearch.common.settings.ClusterSettings;
import org.elasticsearch.common.settings.Settings;
import org.elasticsearch.common.util.concurrent.ThreadContext;
import org.elasticsearch.index.IndexNotFoundException;
import org.elasticsearch.indices.SystemIndexDescriptor;
import org.elasticsearch.indices.SystemIndices;
import org.elasticsearch.test.ESTestCase;

import java.util.HashMap;
import java.util.List;
import java.util.Map;

import static org.hamcrest.CoreMatchers.equalTo;

public class AutoCreateIndexTests extends ESTestCase {

    private static final String TEST_SYSTEM_INDEX_NAME = ".test-system-index";

    public void testParseFailed() {
        try {
            Settings settings = Settings.builder().put("action.auto_create_index", ",,,").build();
            newAutoCreateIndex(settings);
            fail("initialization should have failed");
        } catch (IllegalArgumentException ex) {
            assertEquals("Can't parse [,,,] for setting [action.auto_create_index] must be either [true, false, or a " +
                    "comma separated list of index patterns]", ex.getMessage());
        }
    }

    public void testParseFailedMissingIndex() {
        String prefix = randomFrom("+", "-");
        Settings settings = Settings.builder().put(AutoCreateIndex.AUTO_CREATE_INDEX_SETTING.getKey(), prefix).build();
        try {
            newAutoCreateIndex(settings);
            fail("initialization should have failed");
        } catch(IllegalArgumentException ex) {
            assertEquals("Can't parse [" + prefix + "] for setting [action.auto_create_index] must contain an index name after ["
                    + prefix + "]", ex.getMessage());
        }
    }

    public void testHandleSpaces() { // see #21449
        Settings settings = Settings.builder().put(AutoCreateIndex.AUTO_CREATE_INDEX_SETTING.getKey(),
            randomFrom(".marvel-, .security, .watches, .triggered_watches, .watcher-history-",
                ".marvel-,.security,.watches,.triggered_watches,.watcher-history-")).build();
        AutoCreateIndex autoCreateIndex = newAutoCreateIndex(settings);
        List<Tuple<String, Boolean>> expressions = autoCreateIndex.getAutoCreate().getExpressions();
        Map<String, Boolean> map = new HashMap<>();
        for (Tuple<String, Boolean> t : expressions) {
            map.put(t.v1(), t.v2());
        }
        assertTrue(map.get(".marvel-"));
        assertTrue(map.get(".security"));
        assertTrue(map.get(".watches"));
        assertTrue(map.get(".triggered_watches"));
        assertTrue(map.get(".watcher-history-"));
        assertEquals(5, map.size());
    }

    public void testAutoCreationDisabled() {
        Settings settings = Settings.builder().put(AutoCreateIndex.AUTO_CREATE_INDEX_SETTING.getKey(), false).build();
        AutoCreateIndex autoCreateIndex = newAutoCreateIndex(settings);
        String randomIndex = randomAlphaOfLengthBetween(1, 10);
        IndexNotFoundException e = expectThrows(IndexNotFoundException.class, () ->
            autoCreateIndex.shouldAutoCreate(randomIndex, buildClusterState()));
        assertEquals("no such index [" + randomIndex + "] and [action.auto_create_index] is [false]", e.getMessage());
    }

    public void testSystemIndexWithAutoCreationDisabled() {
        Settings settings = Settings.builder().put(AutoCreateIndex.AUTO_CREATE_INDEX_SETTING.getKey(), false).build();
        AutoCreateIndex autoCreateIndex = newAutoCreateIndex(settings);
        assertThat(autoCreateIndex.shouldAutoCreate(TEST_SYSTEM_INDEX_NAME, buildClusterState()), equalTo(true));
    }

    public void testAutoCreationEnabled() {
        Settings settings = Settings.builder().put(AutoCreateIndex.AUTO_CREATE_INDEX_SETTING.getKey(), true).build();
        AutoCreateIndex autoCreateIndex = newAutoCreateIndex(settings);
        assertThat(autoCreateIndex.shouldAutoCreate(randomAlphaOfLengthBetween(1, 10), buildClusterState()), equalTo(true));
    }

    public void testDefaultAutoCreation() {
        AutoCreateIndex autoCreateIndex = newAutoCreateIndex(Settings.EMPTY);
        assertThat(autoCreateIndex.shouldAutoCreate(randomAlphaOfLengthBetween(1, 10), buildClusterState()), equalTo(true));
    }

    public void testExistingIndex() {
        Settings settings = Settings.builder().put(AutoCreateIndex.AUTO_CREATE_INDEX_SETTING.getKey(), randomFrom(true, false,
                randomAlphaOfLengthBetween(7, 10)).toString()).build();
        AutoCreateIndex autoCreateIndex = newAutoCreateIndex(settings);
        assertThat(autoCreateIndex.shouldAutoCreate(randomFrom("index1", "index2", "index3"),
                buildClusterState("index1", "index2", "index3")), equalTo(false));
    }

    public void testAutoCreationPatternEnabled() {
        Settings settings = Settings.builder().put(AutoCreateIndex.AUTO_CREATE_INDEX_SETTING.getKey(), randomFrom("+index*", "index*"))
                .build();
        AutoCreateIndex autoCreateIndex = newAutoCreateIndex(settings);
        ClusterState clusterState = ClusterState.builder(new ClusterName("test")).metadata(Metadata.builder()).build();
        assertThat(autoCreateIndex.shouldAutoCreate("index" + randomAlphaOfLengthBetween(1, 5), clusterState), equalTo(true));
        expectNotMatch(clusterState, autoCreateIndex, "does_not_match" + randomAlphaOfLengthBetween(1, 5));
    }

    public void testAutoCreationPatternDisabled() {
        Settings settings = Settings.builder().put(AutoCreateIndex.AUTO_CREATE_INDEX_SETTING.getKey(), "-index*").build();
        AutoCreateIndex autoCreateIndex = newAutoCreateIndex(settings);
        ClusterState clusterState = ClusterState.builder(new ClusterName("test")).metadata(Metadata.builder()).build();
        expectForbidden(clusterState, autoCreateIndex, "index" + randomAlphaOfLengthBetween(1, 5), "-index*");
        /* When patterns are specified, even if the are all negative, the default is can't create. So a pure negative pattern is the same
         * as false, really. */
        expectNotMatch(clusterState, autoCreateIndex, "does_not_match" + randomAlphaOfLengthBetween(1, 5));
    }

    public void testAutoCreationSystemIndexPatternDisabled() {
        Settings settings =
            Settings.builder().put(AutoCreateIndex.AUTO_CREATE_INDEX_SETTING.getKey(), "-" + TEST_SYSTEM_INDEX_NAME + "*").build();
        AutoCreateIndex autoCreateIndex = newAutoCreateIndex(settings);
        assertThat(autoCreateIndex.shouldAutoCreate(TEST_SYSTEM_INDEX_NAME, buildClusterState()), equalTo(true));
    }

    public void testAutoCreationMultiplePatternsWithWildcards() {
        Settings settings = Settings.builder().put(AutoCreateIndex.AUTO_CREATE_INDEX_SETTING.getKey(),
                randomFrom("+test*,-index*", "test*,-index*")).build();
        AutoCreateIndex autoCreateIndex = newAutoCreateIndex(settings);
        ClusterState clusterState = ClusterState.builder(new ClusterName("test")).metadata(Metadata.builder()).build();
        expectForbidden(clusterState, autoCreateIndex, "index" + randomAlphaOfLengthBetween(1, 5), "-index*");
        assertThat(autoCreateIndex.shouldAutoCreate("test" + randomAlphaOfLengthBetween(1, 5), clusterState), equalTo(true));
        expectNotMatch(clusterState, autoCreateIndex, "does_not_match" + randomAlphaOfLengthBetween(1, 5));
    }

    public void testAutoCreationMultiplePatternsNoWildcards() {
        Settings settings = Settings.builder().put(AutoCreateIndex.AUTO_CREATE_INDEX_SETTING.getKey(), "+test1,-index1").build();
        AutoCreateIndex autoCreateIndex = newAutoCreateIndex(settings);
        ClusterState clusterState = ClusterState.builder(new ClusterName("test")).metadata(Metadata.builder()).build();
        assertThat(autoCreateIndex.shouldAutoCreate("test1", clusterState), equalTo(true));
        expectNotMatch(clusterState, autoCreateIndex, "index" + randomAlphaOfLengthBetween(1, 5));
        expectNotMatch(clusterState, autoCreateIndex, "test" + randomAlphaOfLengthBetween(2, 5));
        expectNotMatch(clusterState, autoCreateIndex, "does_not_match" + randomAlphaOfLengthBetween(1, 5));
    }

    public void testAutoCreationMultipleIndexNames() {
        Settings settings = Settings.builder().put(AutoCreateIndex.AUTO_CREATE_INDEX_SETTING.getKey(), "test1,test2").build();
        AutoCreateIndex autoCreateIndex = newAutoCreateIndex(settings);
        ClusterState clusterState = ClusterState.builder(new ClusterName("test")).metadata(Metadata.builder()).build();
        assertThat(autoCreateIndex.shouldAutoCreate("test1", clusterState), equalTo(true));
        assertThat(autoCreateIndex.shouldAutoCreate("test2", clusterState), equalTo(true));
        expectNotMatch(clusterState, autoCreateIndex, "does_not_match" + randomAlphaOfLengthBetween(1, 5));
    }

    public void testAutoCreationConflictingPatternsFirstWins() {
        Settings settings = Settings.builder().put(AutoCreateIndex.AUTO_CREATE_INDEX_SETTING.getKey(),
                "+test1,-test1,-test2,+test2").build();
        AutoCreateIndex autoCreateIndex = newAutoCreateIndex(settings);
        ClusterState clusterState = ClusterState.builder(new ClusterName("test")).metadata(Metadata.builder()).build();
        assertThat(autoCreateIndex.shouldAutoCreate("test1", clusterState), equalTo(true));
        expectForbidden(clusterState, autoCreateIndex, "test2", "-test2");
        expectNotMatch(clusterState, autoCreateIndex, "does_not_match" + randomAlphaOfLengthBetween(1, 5));
    }

    public void testUpdate() {
        boolean value = randomBoolean();
        Settings settings;
        if (value && randomBoolean()) {
            settings = Settings.EMPTY;
        } else {
            settings = Settings.builder().put(AutoCreateIndex.AUTO_CREATE_INDEX_SETTING.getKey(), value).build();
        }

        ClusterSettings clusterSettings = new ClusterSettings(settings,
                ClusterSettings.BUILT_IN_CLUSTER_SETTINGS);
<<<<<<< HEAD
        AutoCreateIndex autoCreateIndex = new AutoCreateIndex(settings, clusterSettings,
            new IndexNameExpressionResolver(new ThreadContext(Settings.EMPTY)));
=======
        AutoCreateIndex  autoCreateIndex = new AutoCreateIndex(settings, clusterSettings, new IndexNameExpressionResolver(),
            new SystemIndices(Map.of()));
>>>>>>> 504de909
        assertThat(autoCreateIndex.getAutoCreate().isAutoCreateIndex(), equalTo(value));

        Settings newSettings = Settings.builder().put(AutoCreateIndex.AUTO_CREATE_INDEX_SETTING.getKey(), !value).build();
        clusterSettings.applySettings(newSettings);
        assertThat(autoCreateIndex.getAutoCreate().isAutoCreateIndex(), equalTo(!value));

        newSettings = Settings.builder().put(AutoCreateIndex.AUTO_CREATE_INDEX_SETTING.getKey(), "logs-*").build();
        clusterSettings.applySettings(newSettings);
        assertThat(autoCreateIndex.getAutoCreate().isAutoCreateIndex(), equalTo(true));
        assertThat(autoCreateIndex.getAutoCreate().getExpressions().size(), equalTo(1));
        assertThat(autoCreateIndex.getAutoCreate().getExpressions().get(0).v1(), equalTo("logs-*"));
    }

    private static ClusterState buildClusterState(String... indices) {
        Metadata.Builder metadata = Metadata.builder();
        for (String index : indices) {
            metadata.put(IndexMetadata.builder(index).settings(settings(Version.CURRENT)).numberOfShards(1).numberOfReplicas(1));
        }
        return ClusterState.builder(org.elasticsearch.cluster.ClusterName.CLUSTER_NAME_SETTING.getDefault(Settings.EMPTY))
                .metadata(metadata).build();
    }

    private AutoCreateIndex newAutoCreateIndex(Settings settings) {
        SystemIndices systemIndices = new SystemIndices(Map.of("plugin", List.of(new SystemIndexDescriptor(TEST_SYSTEM_INDEX_NAME, ""))));
        return new AutoCreateIndex(settings, new ClusterSettings(settings,
<<<<<<< HEAD
            ClusterSettings.BUILT_IN_CLUSTER_SETTINGS), new IndexNameExpressionResolver(new ThreadContext(Settings.EMPTY)));
=======
                ClusterSettings.BUILT_IN_CLUSTER_SETTINGS), new IndexNameExpressionResolver(), systemIndices);
>>>>>>> 504de909
    }

    private void expectNotMatch(ClusterState clusterState, AutoCreateIndex autoCreateIndex, String index) {
        IndexNotFoundException e = expectThrows(IndexNotFoundException.class, () ->
            autoCreateIndex.shouldAutoCreate(index, clusterState));
        assertEquals(
            "no such index [" + index + "] and [action.auto_create_index] ([" + autoCreateIndex.getAutoCreate() + "]) doesn't match",
            e.getMessage());
    }

    private void expectForbidden(ClusterState clusterState, AutoCreateIndex autoCreateIndex, String index, String forbiddingPattern) {
        IndexNotFoundException e = expectThrows(IndexNotFoundException.class, () ->
            autoCreateIndex.shouldAutoCreate(index, clusterState));
        assertEquals("no such index [" + index + "] and [action.auto_create_index] contains [" + forbiddingPattern
                + "] which forbids automatic creation of the index", e.getMessage());
    }
}<|MERGE_RESOLUTION|>--- conflicted
+++ resolved
@@ -195,13 +195,9 @@
 
         ClusterSettings clusterSettings = new ClusterSettings(settings,
                 ClusterSettings.BUILT_IN_CLUSTER_SETTINGS);
-<<<<<<< HEAD
         AutoCreateIndex autoCreateIndex = new AutoCreateIndex(settings, clusterSettings,
-            new IndexNameExpressionResolver(new ThreadContext(Settings.EMPTY)));
-=======
-        AutoCreateIndex  autoCreateIndex = new AutoCreateIndex(settings, clusterSettings, new IndexNameExpressionResolver(),
+            new IndexNameExpressionResolver(new ThreadContext(Settings.EMPTY)),
             new SystemIndices(Map.of()));
->>>>>>> 504de909
         assertThat(autoCreateIndex.getAutoCreate().isAutoCreateIndex(), equalTo(value));
 
         Settings newSettings = Settings.builder().put(AutoCreateIndex.AUTO_CREATE_INDEX_SETTING.getKey(), !value).build();
@@ -227,11 +223,7 @@
     private AutoCreateIndex newAutoCreateIndex(Settings settings) {
         SystemIndices systemIndices = new SystemIndices(Map.of("plugin", List.of(new SystemIndexDescriptor(TEST_SYSTEM_INDEX_NAME, ""))));
         return new AutoCreateIndex(settings, new ClusterSettings(settings,
-<<<<<<< HEAD
-            ClusterSettings.BUILT_IN_CLUSTER_SETTINGS), new IndexNameExpressionResolver(new ThreadContext(Settings.EMPTY)));
-=======
-                ClusterSettings.BUILT_IN_CLUSTER_SETTINGS), new IndexNameExpressionResolver(), systemIndices);
->>>>>>> 504de909
+            ClusterSettings.BUILT_IN_CLUSTER_SETTINGS), new IndexNameExpressionResolver(new ThreadContext(Settings.EMPTY)), systemIndices);
     }
 
     private void expectNotMatch(ClusterState clusterState, AutoCreateIndex autoCreateIndex, String index) {
