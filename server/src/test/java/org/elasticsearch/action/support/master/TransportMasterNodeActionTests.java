/*
 * Licensed to Elasticsearch under one or more contributor
 * license agreements. See the NOTICE file distributed with
 * this work for additional information regarding copyright
 * ownership. Elasticsearch licenses this file to you under
 * the Apache License, Version 2.0 (the "License"); you may
 * not use this file except in compliance with the License.
 * You may obtain a copy of the License at
 *
 *    http://www.apache.org/licenses/LICENSE-2.0
 *
 * Unless required by applicable law or agreed to in writing,
 * software distributed under the License is distributed on an
 * "AS IS" BASIS, WITHOUT WARRANTIES OR CONDITIONS OF ANY
 * KIND, either express or implied.  See the License for the
 * specific language governing permissions and limitations
 * under the License.
 */
package org.elasticsearch.action.support.master;

import org.elasticsearch.ElasticsearchException;
import org.elasticsearch.Version;
import org.elasticsearch.action.ActionFuture;
import org.elasticsearch.action.ActionListener;
import org.elasticsearch.action.ActionRequestValidationException;
import org.elasticsearch.action.ActionResponse;
import org.elasticsearch.action.support.ActionFilters;
import org.elasticsearch.action.support.PlainActionFuture;
import org.elasticsearch.action.support.ThreadedActionListener;
import org.elasticsearch.action.support.replication.ClusterStateCreationUtils;
import org.elasticsearch.cluster.ClusterState;
import org.elasticsearch.cluster.NotMasterException;
import org.elasticsearch.cluster.block.ClusterBlock;
import org.elasticsearch.cluster.block.ClusterBlockException;
import org.elasticsearch.cluster.block.ClusterBlockLevel;
import org.elasticsearch.cluster.block.ClusterBlocks;
import org.elasticsearch.cluster.metadata.IndexNameExpressionResolver;
import org.elasticsearch.cluster.node.DiscoveryNode;
import org.elasticsearch.cluster.node.DiscoveryNodes;
import org.elasticsearch.cluster.service.ClusterService;
import org.elasticsearch.common.settings.Settings;
import org.elasticsearch.common.unit.TimeValue;
import org.elasticsearch.discovery.Discovery;
import org.elasticsearch.discovery.MasterNotDiscoveredException;
import org.elasticsearch.rest.RestStatus;
import org.elasticsearch.tasks.Task;
import org.elasticsearch.test.ESTestCase;
import org.elasticsearch.test.transport.CapturingTransport;
import org.elasticsearch.threadpool.TestThreadPool;
import org.elasticsearch.threadpool.ThreadPool;
import org.elasticsearch.transport.ConnectTransportException;
import org.elasticsearch.transport.TransportService;
import org.junit.After;
import org.junit.AfterClass;
import org.junit.Before;
import org.junit.BeforeClass;

import java.util.Collections;
import java.util.HashSet;
import java.util.Set;
import java.util.concurrent.ExecutionException;
import java.util.concurrent.TimeUnit;

import static org.elasticsearch.test.ClusterServiceUtils.createClusterService;
import static org.elasticsearch.test.ClusterServiceUtils.setState;
import static org.hamcrest.Matchers.equalTo;
import static org.hamcrest.Matchers.instanceOf;
import static org.mockito.Mockito.mock;

public class TransportMasterNodeActionTests extends ESTestCase {
    private static ThreadPool threadPool;

    private ClusterService clusterService;
    private TransportService transportService;
    private CapturingTransport transport;
    private DiscoveryNode localNode;
    private DiscoveryNode remoteNode;
    private DiscoveryNode[] allNodes;
    private Task task;

    @BeforeClass
    public static void beforeClass() {
        threadPool = new TestThreadPool("TransportMasterNodeActionTests");
    }

    @Override
    @Before
    public void setUp() throws Exception {
        super.setUp();
        transport = new CapturingTransport();
        clusterService = createClusterService(threadPool);
        transportService = new TransportService(clusterService.getSettings(), transport, threadPool,
                TransportService.NOOP_TRANSPORT_INTERCEPTOR, x -> clusterService.localNode(), null, Collections.emptySet());
        transportService.start();
        transportService.acceptIncomingRequests();
        localNode = new DiscoveryNode("local_node", buildNewFakeTransportAddress(), Collections.emptyMap(),
                Collections.singleton(DiscoveryNode.Role.MASTER), Version.CURRENT);
        remoteNode = new DiscoveryNode("remote_node", buildNewFakeTransportAddress(), Collections.emptyMap(),
                Collections.singleton(DiscoveryNode.Role.MASTER), Version.CURRENT);
        allNodes = new DiscoveryNode[]{localNode, remoteNode};
        task = mock(Task.class);
    }

    @After
    public void tearDown() throws Exception {
        super.tearDown();
        clusterService.close();
        transportService.close();
    }

    @AfterClass
    public static void afterClass() {
        ThreadPool.terminate(threadPool, 30, TimeUnit.SECONDS);
        threadPool = null;
    }

    void assertListenerThrows(String msg, ActionFuture<?> listener, Class<?> klass) throws InterruptedException {
        try {
            listener.get();
            fail(msg);
        } catch (ExecutionException ex) {
            assertThat(ex.getCause(), instanceOf(klass));
        }
    }

    public static class Request extends MasterNodeRequest<Request> {
        @Override
        public ActionRequestValidationException validate() {
            return null;
        }
    }

    class Response extends ActionResponse {}

    class Action extends TransportMasterNodeAction<Request, Response> {
        Action(Settings settings, String actionName, TransportService transportService, ClusterService clusterService, ThreadPool threadPool) {
            super(settings, actionName, transportService, clusterService, threadPool,
                    new ActionFilters(new HashSet<>()), new IndexNameExpressionResolver(Settings.EMPTY), Request::new);
        }

        @Override
        protected void doExecute(Task task, final Request request, ActionListener<Response> listener) {
            // remove unneeded threading by wrapping listener with SAME to prevent super.doExecute from wrapping it with LISTENER
            super.doExecute(task, request, new ThreadedActionListener<>(logger, threadPool, ThreadPool.Names.SAME, listener, false));
        }

        @Override
        protected String executor() {
            // very lightweight operation in memory, no need to fork to a thread
            return ThreadPool.Names.SAME;
        }

        @Override
        protected Response newResponse() {
            return new Response();
        }

        @Override
        protected void masterOperation(Task task, Request request, ClusterState state, ActionListener<Response> listener) throws Exception {
            listener.onResponse(new Response()); // default implementation, overridden in specific tests
        }

        @Override
        protected ClusterBlockException checkBlock(Request request, ClusterState state) {
            return null; // default implementation, overridden in specific tests
        }
    }

    public void testLocalOperationWithoutBlocks() throws ExecutionException, InterruptedException {
        final boolean masterOperationFailure = randomBoolean();

        Request request = new Request();
        PlainActionFuture<Response> listener = new PlainActionFuture<>();

        final Exception exception = new Exception();
        final Response response = new Response();

        setState(clusterService, ClusterStateCreationUtils.state(localNode, localNode, allNodes));

        new Action(Settings.EMPTY, "internal:testAction", transportService, clusterService, threadPool) {
            @Override
            protected void masterOperation(Task task, Request request, ClusterState state, ActionListener<Response> listener) throws Exception {
                if (masterOperationFailure) {
                    listener.onFailure(exception);
                } else {
                    listener.onResponse(response);
                }
            }
        }.execute(task, request, listener);
        assertTrue(listener.isDone());

        if (masterOperationFailure) {
            try {
                listener.get();
                fail("Expected exception but returned proper result");
            } catch (ExecutionException ex) {
                assertThat(ex.getCause(), equalTo(exception));
            }
        } else {
            assertThat(listener.get(), equalTo(response));
        }
    }

    public void testLocalOperationWithBlocks() throws ExecutionException, InterruptedException {
        final boolean retryableBlock = randomBoolean();
        final boolean unblockBeforeTimeout = randomBoolean();

        Request request = new Request().masterNodeTimeout(TimeValue.timeValueSeconds(unblockBeforeTimeout ? 60 : 0));
        PlainActionFuture<Response> listener = new PlainActionFuture<>();

        ClusterBlock block = new ClusterBlock(1, "", retryableBlock, true,
            false, randomFrom(RestStatus.values()), ClusterBlockLevel.ALL);
        ClusterState stateWithBlock = ClusterState.builder(ClusterStateCreationUtils.state(localNode, localNode, allNodes))
                .blocks(ClusterBlocks.builder().addGlobalBlock(block)).build();
        setState(clusterService, stateWithBlock);

        new Action(Settings.EMPTY, "internal:testAction", transportService, clusterService, threadPool) {
            @Override
            protected ClusterBlockException checkBlock(Request request, ClusterState state) {
                Set<ClusterBlock> blocks = state.blocks().global();
                return blocks.isEmpty() ? null : new ClusterBlockException(blocks);
            }
        }.execute(task, request, listener);

        if (retryableBlock && unblockBeforeTimeout) {
            assertFalse(listener.isDone());
            setState(clusterService, ClusterState.builder(ClusterStateCreationUtils.state(localNode, localNode, allNodes))
                    .blocks(ClusterBlocks.EMPTY_CLUSTER_BLOCK).build());
            assertTrue(listener.isDone());
            listener.get();
            return;
        }

        assertTrue(listener.isDone());
        if (retryableBlock) {
            try {
                listener.get();
                fail("Expected exception but returned proper result");
            } catch (ExecutionException ex) {
                assertThat(ex.getCause(), instanceOf(MasterNotDiscoveredException.class));
                assertThat(ex.getCause().getCause(), instanceOf(ClusterBlockException.class));
            }
        } else {
            assertListenerThrows("ClusterBlockException should be thrown", listener, ClusterBlockException.class);
        }
    }

    public void testCheckBlockThrowsException() throws InterruptedException {
        boolean throwExceptionOnRetry = randomBoolean();
        Request request = new Request().masterNodeTimeout(TimeValue.timeValueSeconds(60));
        PlainActionFuture<Response> listener = new PlainActionFuture<>();

        ClusterBlock block = new ClusterBlock(1, "", true, true,
            false, randomFrom(RestStatus.values()), ClusterBlockLevel.ALL);
        ClusterState stateWithBlock = ClusterState.builder(ClusterStateCreationUtils.state(localNode, localNode, allNodes))
            .blocks(ClusterBlocks.builder().addGlobalBlock(block)).build();
        setState(clusterService, stateWithBlock);

        new Action(Settings.EMPTY, "internal:testAction", transportService, clusterService, threadPool) {
            @Override
            protected ClusterBlockException checkBlock(Request request, ClusterState state) {
                Set<ClusterBlock> blocks = state.blocks().global();
                if (throwExceptionOnRetry == false || blocks.isEmpty()) {
                    throw new RuntimeException("checkBlock has thrown exception");
                }
                return new ClusterBlockException(blocks);

            }
        }.execute(task, request, listener);

        if (throwExceptionOnRetry == false) {
            assertListenerThrows("checkBlock has thrown exception", listener, RuntimeException.class);
        } else {
            assertFalse(listener.isDone());
            setState(clusterService, ClusterState.builder(ClusterStateCreationUtils.state(localNode, localNode, allNodes))
                .blocks(ClusterBlocks.EMPTY_CLUSTER_BLOCK).build());
            assertListenerThrows("checkBlock has thrown exception", listener, RuntimeException.class);
        }
    }

    public void testForceLocalOperation() throws ExecutionException, InterruptedException {
        Request request = new Request();
        PlainActionFuture<Response> listener = new PlainActionFuture<>();

        setState(clusterService, ClusterStateCreationUtils.state(localNode, randomFrom(localNode, remoteNode, null), allNodes));

        new Action(Settings.EMPTY, "internal:testAction", transportService, clusterService, threadPool) {
            @Override
            protected boolean localExecute(Request request) {
                return true;
            }
        }.execute(task, request, listener);

        assertTrue(listener.isDone());
        listener.get();
    }

    public void testMasterNotAvailable() throws ExecutionException, InterruptedException {
        Request request = new Request().masterNodeTimeout(TimeValue.timeValueSeconds(0));
        setState(clusterService, ClusterStateCreationUtils.state(localNode, null, allNodes));
        PlainActionFuture<Response> listener = new PlainActionFuture<>();
<<<<<<< HEAD
        new Action(Settings.EMPTY, "testAction", transportService, clusterService, threadPool).execute(task, request, listener);
=======
        new Action(Settings.EMPTY, "internal:testAction", transportService, clusterService, threadPool).execute(request, listener);
>>>>>>> 10bfedeb
        assertTrue(listener.isDone());
        assertListenerThrows("MasterNotDiscoveredException should be thrown", listener, MasterNotDiscoveredException.class);
    }

    public void testMasterBecomesAvailable() throws ExecutionException, InterruptedException {
        Request request = new Request();
        setState(clusterService, ClusterStateCreationUtils.state(localNode, null, allNodes));
        PlainActionFuture<Response> listener = new PlainActionFuture<>();
<<<<<<< HEAD
        new Action(Settings.EMPTY, "testAction", transportService, clusterService, threadPool).execute(task, request, listener);
=======
        new Action(Settings.EMPTY, "internal:testAction", transportService, clusterService, threadPool).execute(request, listener);
>>>>>>> 10bfedeb
        assertFalse(listener.isDone());
        setState(clusterService, ClusterStateCreationUtils.state(localNode, localNode, allNodes));
        assertTrue(listener.isDone());
        listener.get();
    }

    public void testDelegateToMaster() throws ExecutionException, InterruptedException {
        Request request = new Request();
        setState(clusterService, ClusterStateCreationUtils.state(localNode, remoteNode, allNodes));

        PlainActionFuture<Response> listener = new PlainActionFuture<>();
<<<<<<< HEAD
        new Action(Settings.EMPTY, "testAction", transportService, clusterService, threadPool).execute(task, request, listener);
=======
        new Action(Settings.EMPTY, "internal:testAction", transportService, clusterService, threadPool).execute(request, listener);
>>>>>>> 10bfedeb

        assertThat(transport.capturedRequests().length, equalTo(1));
        CapturingTransport.CapturedRequest capturedRequest = transport.capturedRequests()[0];
        assertTrue(capturedRequest.node.isMasterNode());
        assertThat(capturedRequest.request, equalTo(request));
        assertThat(capturedRequest.action, equalTo("internal:testAction"));

        Response response = new Response();
        transport.handleResponse(capturedRequest.requestId, response);
        assertTrue(listener.isDone());
        assertThat(listener.get(), equalTo(response));
    }

    public void testDelegateToFailingMaster() throws ExecutionException, InterruptedException {
        boolean failsWithConnectTransportException = randomBoolean();
        boolean rejoinSameMaster = failsWithConnectTransportException && randomBoolean();
        Request request = new Request().masterNodeTimeout(TimeValue.timeValueSeconds(failsWithConnectTransportException ? 60 : 0));
        DiscoveryNode masterNode = this.remoteNode;
        setState(clusterService, ClusterState.builder(ClusterStateCreationUtils.state(localNode, masterNode, allNodes))
            .version(randomIntBetween(0, 10))); // use a random base version so it can go down when simulating a restart.

        PlainActionFuture<Response> listener = new PlainActionFuture<>();
<<<<<<< HEAD
        new Action(Settings.EMPTY, "testAction", transportService, clusterService, threadPool).execute(task, request, listener);
=======
        new Action(Settings.EMPTY, "internal:testAction", transportService, clusterService, threadPool).execute(request, listener);
>>>>>>> 10bfedeb

        CapturingTransport.CapturedRequest[] capturedRequests = transport.getCapturedRequestsAndClear();
        assertThat(capturedRequests.length, equalTo(1));
        CapturingTransport.CapturedRequest capturedRequest = capturedRequests[0];
        assertTrue(capturedRequest.node.isMasterNode());
        assertThat(capturedRequest.request, equalTo(request));
        assertThat(capturedRequest.action, equalTo("internal:testAction"));

        if (rejoinSameMaster) {
            transport.handleRemoteError(capturedRequest.requestId, new ConnectTransportException(masterNode, "Fake error"));
            assertFalse(listener.isDone());
            if (randomBoolean()) {
                // simulate master node removal
                final DiscoveryNodes.Builder nodesBuilder = DiscoveryNodes.builder(clusterService.state().nodes());
                nodesBuilder.masterNodeId(null);
                setState(clusterService, ClusterState.builder(clusterService.state()).nodes(nodesBuilder));
            }
            if (randomBoolean()) {
                // reset the same state to increment a version simulating a join of an existing node
                // simulating use being disconnected
                final DiscoveryNodes.Builder nodesBuilder = DiscoveryNodes.builder(clusterService.state().nodes());
                nodesBuilder.masterNodeId(masterNode.getId());
                setState(clusterService, ClusterState.builder(clusterService.state()).nodes(nodesBuilder));
            } else {
                // simulate master restart followed by a state recovery - this will reset the cluster state version
                final DiscoveryNodes.Builder nodesBuilder = DiscoveryNodes.builder(clusterService.state().nodes());
                nodesBuilder.remove(masterNode);
                masterNode = new DiscoveryNode(masterNode.getId(), masterNode.getAddress(), masterNode.getVersion());
                nodesBuilder.add(masterNode);
                nodesBuilder.masterNodeId(masterNode.getId());
                final ClusterState.Builder builder = ClusterState.builder(clusterService.state()).nodes(nodesBuilder);
                setState(clusterService, builder.version(0));
            }
            assertFalse(listener.isDone());
            capturedRequests = transport.getCapturedRequestsAndClear();
            assertThat(capturedRequests.length, equalTo(1));
            capturedRequest = capturedRequests[0];
            assertTrue(capturedRequest.node.isMasterNode());
            assertThat(capturedRequest.request, equalTo(request));
            assertThat(capturedRequest.action, equalTo("internal:testAction"));
        } else if (failsWithConnectTransportException) {
            transport.handleRemoteError(capturedRequest.requestId, new ConnectTransportException(masterNode, "Fake error"));
            assertFalse(listener.isDone());
            setState(clusterService, ClusterStateCreationUtils.state(localNode, localNode, allNodes));
            assertTrue(listener.isDone());
            listener.get();
        } else {
            ElasticsearchException t = new ElasticsearchException("test");
            t.addHeader("header", "is here");
            transport.handleRemoteError(capturedRequest.requestId, t);
            assertTrue(listener.isDone());
            try {
                listener.get();
                fail("Expected exception but returned proper result");
            } catch (ExecutionException ex) {
                final Throwable cause = ex.getCause().getCause();
                assertThat(cause, instanceOf(ElasticsearchException.class));
                final ElasticsearchException es = (ElasticsearchException) cause;
                assertThat(es.getMessage(), equalTo(t.getMessage()));
                assertThat(es.getHeader("header"), equalTo(t.getHeader("header")));
            }
        }
    }

    public void testMasterFailoverAfterStepDown() throws ExecutionException, InterruptedException {
        Request request = new Request().masterNodeTimeout(TimeValue.timeValueHours(1));
        PlainActionFuture<Response> listener = new PlainActionFuture<>();

        final Response response = new Response();

        setState(clusterService, ClusterStateCreationUtils.state(localNode, localNode, allNodes));

        new Action(Settings.EMPTY, "internal:testAction", transportService, clusterService, threadPool) {
            @Override
            protected void masterOperation(Task task, Request request, ClusterState state, ActionListener<Response> listener) throws Exception {
                // The other node has become master, simulate failures of this node while publishing cluster state through ZenDiscovery
                setState(clusterService, ClusterStateCreationUtils.state(localNode, remoteNode, allNodes));
                Exception failure = randomBoolean()
                        ? new Discovery.FailedToCommitClusterStateException("Fake error")
                        : new NotMasterException("Fake error");
                listener.onFailure(failure);
            }
        }.execute(task, request, listener);

        assertThat(transport.capturedRequests().length, equalTo(1));
        CapturingTransport.CapturedRequest capturedRequest = transport.capturedRequests()[0];
        assertTrue(capturedRequest.node.isMasterNode());
        assertThat(capturedRequest.request, equalTo(request));
        assertThat(capturedRequest.action, equalTo("internal:testAction"));

        transport.handleResponse(capturedRequest.requestId, response);
        assertTrue(listener.isDone());
        assertThat(listener.get(), equalTo(response));
    }
}<|MERGE_RESOLUTION|>--- conflicted
+++ resolved
@@ -299,11 +299,7 @@
         Request request = new Request().masterNodeTimeout(TimeValue.timeValueSeconds(0));
         setState(clusterService, ClusterStateCreationUtils.state(localNode, null, allNodes));
         PlainActionFuture<Response> listener = new PlainActionFuture<>();
-<<<<<<< HEAD
-        new Action(Settings.EMPTY, "testAction", transportService, clusterService, threadPool).execute(task, request, listener);
-=======
-        new Action(Settings.EMPTY, "internal:testAction", transportService, clusterService, threadPool).execute(request, listener);
->>>>>>> 10bfedeb
+        new Action(Settings.EMPTY, "internal:testAction", transportService, clusterService, threadPool).execute(task, request, listener);
         assertTrue(listener.isDone());
         assertListenerThrows("MasterNotDiscoveredException should be thrown", listener, MasterNotDiscoveredException.class);
     }
@@ -312,11 +308,7 @@
         Request request = new Request();
         setState(clusterService, ClusterStateCreationUtils.state(localNode, null, allNodes));
         PlainActionFuture<Response> listener = new PlainActionFuture<>();
-<<<<<<< HEAD
-        new Action(Settings.EMPTY, "testAction", transportService, clusterService, threadPool).execute(task, request, listener);
-=======
-        new Action(Settings.EMPTY, "internal:testAction", transportService, clusterService, threadPool).execute(request, listener);
->>>>>>> 10bfedeb
+        new Action(Settings.EMPTY, "internal:testAction", transportService, clusterService, threadPool).execute(task, request, listener);
         assertFalse(listener.isDone());
         setState(clusterService, ClusterStateCreationUtils.state(localNode, localNode, allNodes));
         assertTrue(listener.isDone());
@@ -328,11 +320,7 @@
         setState(clusterService, ClusterStateCreationUtils.state(localNode, remoteNode, allNodes));
 
         PlainActionFuture<Response> listener = new PlainActionFuture<>();
-<<<<<<< HEAD
-        new Action(Settings.EMPTY, "testAction", transportService, clusterService, threadPool).execute(task, request, listener);
-=======
-        new Action(Settings.EMPTY, "internal:testAction", transportService, clusterService, threadPool).execute(request, listener);
->>>>>>> 10bfedeb
+        new Action(Settings.EMPTY, "internal:testAction", transportService, clusterService, threadPool).execute(task, request, listener);
 
         assertThat(transport.capturedRequests().length, equalTo(1));
         CapturingTransport.CapturedRequest capturedRequest = transport.capturedRequests()[0];
@@ -355,11 +343,7 @@
             .version(randomIntBetween(0, 10))); // use a random base version so it can go down when simulating a restart.
 
         PlainActionFuture<Response> listener = new PlainActionFuture<>();
-<<<<<<< HEAD
-        new Action(Settings.EMPTY, "testAction", transportService, clusterService, threadPool).execute(task, request, listener);
-=======
-        new Action(Settings.EMPTY, "internal:testAction", transportService, clusterService, threadPool).execute(request, listener);
->>>>>>> 10bfedeb
+        new Action(Settings.EMPTY, "internal:testAction", transportService, clusterService, threadPool).execute(task, request, listener);
 
         CapturingTransport.CapturedRequest[] capturedRequests = transport.getCapturedRequestsAndClear();
         assertThat(capturedRequests.length, equalTo(1));
