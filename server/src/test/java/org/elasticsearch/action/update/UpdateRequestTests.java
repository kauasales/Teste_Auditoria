/*
 * Copyright Elasticsearch B.V. and/or licensed to Elasticsearch B.V. under one
 * or more contributor license agreements. Licensed under the Elastic License
 * 2.0 and the Server Side Public License, v 1; you may not use this file except
 * in compliance with, at your election, the Elastic License 2.0 or the Server
 * Side Public License, v 1.
 */

package org.elasticsearch.action.update;

import org.elasticsearch.action.ActionRequestValidationException;
import org.elasticsearch.action.DocWriteResponse;
import org.elasticsearch.action.delete.DeleteRequest;
import org.elasticsearch.action.index.IndexRequest;
import org.elasticsearch.action.support.replication.ReplicationRequest;
import org.elasticsearch.common.bytes.BytesArray;
import org.elasticsearch.common.bytes.BytesReference;
import org.elasticsearch.common.document.DocumentField;
import org.elasticsearch.common.io.stream.Writeable;
import org.elasticsearch.common.settings.Settings;
import org.elasticsearch.common.xcontent.XContentHelper;
import org.elasticsearch.env.Environment;
import org.elasticsearch.index.get.GetResult;
import org.elasticsearch.index.shard.ShardId;
import org.elasticsearch.script.MockScriptEngine;
import org.elasticsearch.script.Script;
import org.elasticsearch.script.ScriptEngine;
import org.elasticsearch.script.ScriptModule;
import org.elasticsearch.script.ScriptService;
import org.elasticsearch.script.ScriptType;
import org.elasticsearch.test.ESTestCase;
import org.elasticsearch.test.RandomObjects;
import org.elasticsearch.xcontent.ToXContent;
import org.elasticsearch.xcontent.XContentBuilder;
import org.elasticsearch.xcontent.XContentFactory;
import org.elasticsearch.xcontent.XContentParseException;
import org.elasticsearch.xcontent.XContentParser;
import org.elasticsearch.xcontent.XContentType;
import org.elasticsearch.xcontent.json.JsonXContent;
import org.junit.Before;

import java.io.IOException;
import java.util.Collections;
import java.util.HashMap;
import java.util.Map;
import java.util.function.Function;

import static java.util.Collections.emptyMap;
import static org.elasticsearch.common.xcontent.XContentHelper.toXContent;
import static org.elasticsearch.index.seqno.SequenceNumbers.UNASSIGNED_SEQ_NO;
import static org.elasticsearch.script.MockScriptEngine.mockInlineScript;
import static org.elasticsearch.test.hamcrest.ElasticsearchAssertions.assertToXContentEquivalent;
import static org.elasticsearch.xcontent.XContentFactory.jsonBuilder;
import static org.hamcrest.CoreMatchers.hasItems;
import static org.hamcrest.CoreMatchers.not;
import static org.hamcrest.CoreMatchers.nullValue;
import static org.hamcrest.Matchers.contains;
import static org.hamcrest.Matchers.equalTo;
import static org.hamcrest.Matchers.instanceOf;
import static org.hamcrest.Matchers.notNullValue;

public class UpdateRequestTests extends ESTestCase {

    private UpdateHelper updateHelper;

    @Override
    @Before
    public void setUp() throws Exception {
        super.setUp();
        final Settings baseSettings = Settings.builder().put(Environment.PATH_HOME_SETTING.getKey(), createTempDir().toString()).build();
        final Map<String, Function<Map<String, Object>, Object>> scripts = new HashMap<>();
        scripts.put("ctx._source.update_timestamp = ctx._now", vars -> {
            @SuppressWarnings("unchecked")
            final Map<String, Object> ctx = (Map<String, Object>) vars.get("ctx");
            @SuppressWarnings("unchecked")
            final Map<String, Object> source = (Map<String, Object>) ctx.get("_source");
            source.put("update_timestamp", ctx.get("_now"));
            return null;
        });
        scripts.put("ctx._source.body = \"foo\"", vars -> {
            @SuppressWarnings("unchecked")
            final Map<String, Object> ctx = (Map<String, Object>) vars.get("ctx");
            @SuppressWarnings("unchecked")
            final Map<String, Object> source = (Map<String, Object>) ctx.get("_source");
            source.put("body", "foo");
            return null;
        });
        scripts.put("ctx._timestamp = ctx._now", vars -> {
            @SuppressWarnings("unchecked")
            final Map<String, Object> ctx = (Map<String, Object>) vars.get("ctx");
            ctx.put("_timestamp", ctx.get("_now"));
            return null;
        });
        scripts.put("ctx.op = 'delete'", vars -> {
            @SuppressWarnings("unchecked")
            final Map<String, Object> ctx = (Map<String, Object>) vars.get("ctx");
            ctx.put("op", "delete");
            return null;
        });
        scripts.put("ctx.op = 'bad'", vars -> {
            @SuppressWarnings("unchecked")
            final Map<String, Object> ctx = (Map<String, Object>) vars.get("ctx");
            ctx.put("op", "bad");
            return null;
        });
        scripts.put("ctx.op = 'none'", vars -> {
            @SuppressWarnings("unchecked")
            final Map<String, Object> ctx = (Map<String, Object>) vars.get("ctx");
            ctx.put("op", "none");
            return null;
        });
        scripts.put("return", vars -> null);
        final MockScriptEngine engine = new MockScriptEngine("mock", scripts, Collections.emptyMap());
        Map<String, ScriptEngine> engines = Collections.singletonMap(engine.getType(), engine);
        ScriptService scriptService = new ScriptService(baseSettings, engines, ScriptModule.CORE_CONTEXTS, () -> 1L);
        updateHelper = new UpdateHelper(scriptService);
    }

    @SuppressWarnings("unchecked")
    public void testFromXContent() throws Exception {
        UpdateRequest request = new UpdateRequest("test", "1");
        // simple script
        try (var parser = createParser(XContentFactory.jsonBuilder().startObject().field("script", "script1").endObject())) {
            request.fromXContent(parser);
        }
        Script script = request.script();
        assertThat(script, notNullValue());
        assertThat(script.getIdOrCode(), equalTo("script1"));
        assertThat(script.getType(), equalTo(ScriptType.INLINE));
        assertThat(script.getLang(), equalTo(Script.DEFAULT_SCRIPT_LANG));
        Map<String, Object> params = script.getParams();
        assertThat(params, equalTo(emptyMap()));

        // simple verbose script
        try (
            var parser = createParser(
                XContentFactory.jsonBuilder().startObject().startObject("script").field("source", "script1").endObject().endObject()
            )
        ) {
            request.fromXContent(parser);
        }
        script = request.script();
        assertThat(script, notNullValue());
        assertThat(script.getIdOrCode(), equalTo("script1"));
        assertThat(script.getType(), equalTo(ScriptType.INLINE));
        assertThat(script.getLang(), equalTo(Script.DEFAULT_SCRIPT_LANG));
        params = script.getParams();
        assertThat(params, equalTo(emptyMap()));
        request.decRef();

        // script with params
        request = new UpdateRequest("test", "1");
        try (
            var parser = createParser(
                XContentFactory.jsonBuilder()
                    .startObject()
                    .startObject("script")
                    .field("source", "script1")
                    .startObject("params")
                    .field("param1", "value1")
                    .endObject()
                    .endObject()
                    .endObject()
            )
        ) {
            request.fromXContent(parser);
        }
        script = request.script();
        assertThat(script, notNullValue());
        assertThat(script.getIdOrCode(), equalTo("script1"));
        assertThat(script.getType(), equalTo(ScriptType.INLINE));
        assertThat(script.getLang(), equalTo(Script.DEFAULT_SCRIPT_LANG));
        params = script.getParams();
        assertThat(params, notNullValue());
        assertThat(params.size(), equalTo(1));
        assertThat(params.get("param1").toString(), equalTo("value1"));
        request.decRef();

        request = new UpdateRequest("test", "1");
        try (
            var parser = createParser(
                XContentFactory.jsonBuilder()
                    .startObject()
                    .startObject("script")
                    .startObject("params")
                    .field("param1", "value1")
                    .endObject()
                    .field("source", "script1")
                    .endObject()
                    .endObject()
            )
        ) {
            request.fromXContent(parser);
        }
        script = request.script();
        assertThat(script, notNullValue());
        assertThat(script.getIdOrCode(), equalTo("script1"));
        assertThat(script.getType(), equalTo(ScriptType.INLINE));
        assertThat(script.getLang(), equalTo(Script.DEFAULT_SCRIPT_LANG));
        params = script.getParams();
        assertThat(params, notNullValue());
        assertThat(params.size(), equalTo(1));
        assertThat(params.get("param1").toString(), equalTo("value1"));
        request.decRef();

        // script with params and upsert
        request = new UpdateRequest("test", "1");
        try (
            var parser = createParser(
                XContentFactory.jsonBuilder()
                    .startObject()
                    .startObject("script")
                    .startObject("params")
                    .field("param1", "value1")
                    .endObject()
                    .field("source", "script1")
                    .endObject()
                    .startObject("upsert")
                    .field("field1", "value1")
                    .startObject("compound")
                    .field("field2", "value2")
                    .endObject()
                    .endObject()
                    .endObject()
            )
        ) {
            request.fromXContent(parser);
        }
        script = request.script();
        assertThat(script, notNullValue());
        assertThat(script.getIdOrCode(), equalTo("script1"));
        assertThat(script.getType(), equalTo(ScriptType.INLINE));
        assertThat(script.getLang(), equalTo(Script.DEFAULT_SCRIPT_LANG));
        params = script.getParams();
        assertThat(params, notNullValue());
        assertThat(params.size(), equalTo(1));
        assertThat(params.get("param1").toString(), equalTo("value1"));
        Map<String, Object> upsertDoc = XContentHelper.convertToMap(
            request.upsertRequest().source(),
            true,
            request.upsertRequest().getContentType()
        ).v2();
        assertThat(upsertDoc.get("field1").toString(), equalTo("value1"));
        assertThat(((Map<String, Object>) upsertDoc.get("compound")).get("field2").toString(), equalTo("value2"));
        request.decRef();

        request = new UpdateRequest("test", "1");
        try (
            var parser = createParser(
                XContentFactory.jsonBuilder()
                    .startObject()
                    .startObject("upsert")
                    .field("field1", "value1")
                    .startObject("compound")
                    .field("field2", "value2")
                    .endObject()
                    .endObject()
                    .startObject("script")
                    .startObject("params")
                    .field("param1", "value1")
                    .endObject()
                    .field("source", "script1")
                    .endObject()
                    .endObject()
            )
        ) {
            request.fromXContent(parser);
        }
        script = request.script();
        assertThat(script, notNullValue());
        assertThat(script.getIdOrCode(), equalTo("script1"));
        assertThat(script.getType(), equalTo(ScriptType.INLINE));
        assertThat(script.getLang(), equalTo(Script.DEFAULT_SCRIPT_LANG));
        params = script.getParams();
        assertThat(params, notNullValue());
        assertThat(params.size(), equalTo(1));
        assertThat(params.get("param1").toString(), equalTo("value1"));
        upsertDoc = XContentHelper.convertToMap(request.upsertRequest().source(), true, request.upsertRequest().getContentType()).v2();
        assertThat(upsertDoc.get("field1").toString(), equalTo("value1"));
        assertThat(((Map<String, Object>) upsertDoc.get("compound")).get("field2").toString(), equalTo("value2"));
        request.decRef();

        // script with doc
        request = new UpdateRequest("test", "1");
        try (
            var parser = createParser(
                XContentFactory.jsonBuilder()
                    .startObject()
                    .startObject("doc")
                    .field("field1", "value1")
                    .startObject("compound")
                    .field("field2", "value2")
                    .endObject()
                    .endObject()
                    .endObject()
            )
        ) {
            request.fromXContent(parser);
        }
        Map<String, Object> doc = request.doc().sourceAsMap();
        assertThat(doc.get("field1").toString(), equalTo("value1"));
        assertThat(((Map<String, Object>) doc.get("compound")).get("field2").toString(), equalTo("value2"));
        request.decRef();
    }

    public void testUnknownFieldParsing() throws Exception {
        UpdateRequest request = new UpdateRequest("test", "1");
<<<<<<< HEAD
        XContentParser contentParser = createParser(XContentFactory.jsonBuilder().startObject().field("unknown_field", "test").endObject());

        XContentParseException ex = expectThrows(XContentParseException.class, () -> request.fromXContent(contentParser));
        assertEquals("[1:2] [UpdateRequest] unknown field [unknown_field]", ex.getMessage());
        request.decRef();

        UpdateRequest request2 = new UpdateRequest("test", "1");
        XContentParser unknownObject = createParser(
            XContentFactory.jsonBuilder()
                .startObject()
                .field("script", "ctx.op = ctx._source.views == params.count ? 'delete' : 'none'")
                .startObject("params")
                .field("count", 1)
                .endObject()
                .endObject()
        );
        ex = expectThrows(XContentParseException.class, () -> request2.fromXContent(unknownObject));
        assertEquals("[1:76] [UpdateRequest] unknown field [params]", ex.getMessage());
        request2.decRef();
=======
        try (
            XContentParser contentParser = createParser(
                XContentFactory.jsonBuilder().startObject().field("unknown_field", "test").endObject()
            )
        ) {
            XContentParseException ex = expectThrows(XContentParseException.class, () -> request.fromXContent(contentParser));
            assertEquals("[1:2] [UpdateRequest] unknown field [unknown_field]", ex.getMessage());
        }

        UpdateRequest request2 = new UpdateRequest("test", "1");
        try (
            XContentParser unknownObject = createParser(
                XContentFactory.jsonBuilder()
                    .startObject()
                    .field("script", "ctx.op = ctx._source.views == params.count ? 'delete' : 'none'")
                    .startObject("params")
                    .field("count", 1)
                    .endObject()
                    .endObject()
            )
        ) {
            XContentParseException ex = expectThrows(XContentParseException.class, () -> request2.fromXContent(unknownObject));
            assertEquals("[1:76] [UpdateRequest] unknown field [params]", ex.getMessage());
        }
>>>>>>> a190c7da
    }

    public void testFetchSourceParsing() throws Exception {
        UpdateRequest request = new UpdateRequest("test", "1");
        request.fromXContent(createParser(XContentFactory.jsonBuilder().startObject().field("_source", true).endObject()));
        assertThat(request.fetchSource(), notNullValue());
        assertThat(request.fetchSource().includes().length, equalTo(0));
        assertThat(request.fetchSource().excludes().length, equalTo(0));
        assertThat(request.fetchSource().fetchSource(), equalTo(true));

        request.fromXContent(createParser(XContentFactory.jsonBuilder().startObject().field("_source", false).endObject()));
        assertThat(request.fetchSource(), notNullValue());
        assertThat(request.fetchSource().includes().length, equalTo(0));
        assertThat(request.fetchSource().excludes().length, equalTo(0));
        assertThat(request.fetchSource().fetchSource(), equalTo(false));

        request.fromXContent(createParser(XContentFactory.jsonBuilder().startObject().field("_source", "path.inner.*").endObject()));
        assertThat(request.fetchSource(), notNullValue());
        assertThat(request.fetchSource().fetchSource(), equalTo(true));
        assertThat(request.fetchSource().includes().length, equalTo(1));
        assertThat(request.fetchSource().excludes().length, equalTo(0));
        assertThat(request.fetchSource().includes()[0], equalTo("path.inner.*"));

        request.fromXContent(
            createParser(
                XContentFactory.jsonBuilder()
                    .startObject()
                    .startObject("_source")
                    .field("includes", "path.inner.*")
                    .field("excludes", "another.inner.*")
                    .endObject()
                    .endObject()
            )
        );
        assertThat(request.fetchSource(), notNullValue());
        assertThat(request.fetchSource().fetchSource(), equalTo(true));
        assertThat(request.fetchSource().includes().length, equalTo(1));
        assertThat(request.fetchSource().excludes().length, equalTo(1));
        assertThat(request.fetchSource().includes()[0], equalTo("path.inner.*"));
        assertThat(request.fetchSource().excludes()[0], equalTo("another.inner.*"));
        request.decRef();
    }

    public void testNowInScript() throws IOException {
        // We just upsert one document with now() using a script
        IndexRequest indexRequest = new IndexRequest("test").id("2").source(jsonBuilder().startObject().field("foo", "bar").endObject());

        {
            UpdateRequest updateRequest = new UpdateRequest("test", "2").upsert(indexRequest)
                .script(mockInlineScript("ctx._source.update_timestamp = ctx._now"))
                .scriptedUpsert(true);
            long nowInMillis = randomNonNegativeLong();
            // We simulate that the document is not existing yet
            GetResult getResult = new GetResult("test", "2", UNASSIGNED_SEQ_NO, 0, 0, false, null, null, null);
            UpdateHelper.Result result = updateHelper.prepare(new ShardId("test", "_na_", 0), updateRequest, getResult, () -> nowInMillis);
            Writeable action = result.action();
            assertThat(action, instanceOf(IndexRequest.class));
            IndexRequest indexAction = (IndexRequest) action;
            assertEquals(nowInMillis, indexAction.sourceAsMap().get("update_timestamp"));
            indexAction.decRef();
            updateRequest.decRef();
        }
        indexRequest.decRef();
    }

    public void testIndexTimeout() {
        final GetResult getResult = new GetResult("test", "1", 0, 1, 0, true, new BytesArray("{\"f\":\"v\"}"), null, null);
        final UpdateRequest updateRequest = new UpdateRequest("test", "1").script(mockInlineScript("return")).timeout(randomTimeValue());
        runTimeoutTest(getResult, updateRequest);
        updateRequest.decRef();
    }

    public void testDeleteTimeout() {
        final GetResult getResult = new GetResult("test", "1", 0, 1, 0, true, new BytesArray("{\"f\":\"v\"}"), null, null);
        final UpdateRequest updateRequest = new UpdateRequest("test", "1").script(mockInlineScript("ctx.op = 'delete'"))
            .timeout(randomTimeValue());
        runTimeoutTest(getResult, updateRequest);
        updateRequest.decRef();
    }

    public void testUpsertTimeout() throws IOException {
        final boolean exists = randomBoolean();
        final BytesReference source = exists ? new BytesArray("{\"f\":\"v\"}") : null;
        final GetResult getResult = new GetResult("test", "1", UNASSIGNED_SEQ_NO, 0, 0, exists, source, null, null);
        final XContentBuilder sourceBuilder = jsonBuilder();
        sourceBuilder.startObject();
        {
            sourceBuilder.field("f", "v");
        }
        sourceBuilder.endObject();
        final IndexRequest upsert = new IndexRequest("test").id("1").source(sourceBuilder);
        final UpdateRequest updateRequest = new UpdateRequest("test", "1").upsert(upsert)
            .script(mockInlineScript("return"))
            .timeout(randomTimeValue());
        runTimeoutTest(getResult, updateRequest);
        upsert.decRef();
        updateRequest.decRef();
    }

    private void runTimeoutTest(final GetResult getResult, final UpdateRequest updateRequest) {
        final UpdateHelper.Result result = updateHelper.prepare(
            new ShardId("test", "", 0),
            updateRequest,
            getResult,
            ESTestCase::randomNonNegativeLong
        );
        final Writeable action = result.action();
        assertThat(action, instanceOf(ReplicationRequest.class));
        final ReplicationRequest<?> request = (ReplicationRequest<?>) action;
        assertThat(request.timeout(), equalTo(updateRequest.timeout()));
        if (action != updateRequest.upsertRequest()) {
            request.decRef();
        }
    }

    public void testToAndFromXContent() throws IOException {
        UpdateRequest updateRequest = new UpdateRequest();
        updateRequest.detectNoop(randomBoolean());

        if (randomBoolean()) {
            XContentType xContentType = randomFrom(XContentType.values());
            BytesReference source = RandomObjects.randomSource(random(), xContentType);
            IndexRequest indexRequest = new IndexRequest().source(source, xContentType);
            updateRequest.doc(indexRequest);
            indexRequest.decRef();
            updateRequest.docAsUpsert(randomBoolean());
        } else {
            ScriptType scriptType = randomFrom(ScriptType.values());
            String scriptLang = (scriptType != ScriptType.STORED) ? randomAlphaOfLength(10) : null;
            String scriptIdOrCode = randomAlphaOfLength(10);
            int nbScriptParams = randomIntBetween(0, 5);
            Map<String, Object> scriptParams = new HashMap<>(nbScriptParams);
            for (int i = 0; i < nbScriptParams; i++) {
                scriptParams.put(randomAlphaOfLength(5), randomAlphaOfLength(5));
            }
            updateRequest.script(new Script(scriptType, scriptLang, scriptIdOrCode, scriptParams));
            updateRequest.scriptedUpsert(randomBoolean());
        }
        if (randomBoolean()) {
            XContentType xContentType = randomFrom(XContentType.values());
            BytesReference source = RandomObjects.randomSource(random(), xContentType);
            IndexRequest indexRequest = new IndexRequest().source(source, xContentType);
            updateRequest.upsert(indexRequest);
            indexRequest.decRef();
        }
        if (randomBoolean()) {
            if (randomBoolean()) {
                updateRequest.fetchSource(randomBoolean());
            } else {
                String[] includes = new String[randomIntBetween(0, 5)];
                for (int i = 0; i < includes.length; i++) {
                    includes[i] = randomAlphaOfLength(5);
                }
                String[] excludes = new String[randomIntBetween(0, 5)];
                for (int i = 0; i < excludes.length; i++) {
                    excludes[i] = randomAlphaOfLength(5);
                }
                if (randomBoolean()) {
                    updateRequest.fetchSource(includes, excludes);
                }
            }
        }

        XContentType xContentType = randomFrom(XContentType.values());
        boolean humanReadable = randomBoolean();
        BytesReference originalBytes = toShuffledXContent(updateRequest, xContentType, ToXContent.EMPTY_PARAMS, humanReadable);
        updateRequest.decRef();

        if (randomBoolean()) {
            try (XContentParser parser = createParser(xContentType.xContent(), originalBytes)) {
                originalBytes = BytesReference.bytes(shuffleXContent(parser, randomBoolean()));
            }
        }

        UpdateRequest parsedUpdateRequest = new UpdateRequest();
        try (XContentParser parser = createParser(xContentType.xContent(), originalBytes)) {
            parsedUpdateRequest.fromXContent(parser);
            assertNull(parser.nextToken());
        }

        assertEquals(updateRequest.detectNoop(), parsedUpdateRequest.detectNoop());
        assertEquals(updateRequest.docAsUpsert(), parsedUpdateRequest.docAsUpsert());
        assertEquals(updateRequest.script(), parsedUpdateRequest.script());
        assertEquals(updateRequest.scriptedUpsert(), parsedUpdateRequest.scriptedUpsert());
        assertEquals(updateRequest.fetchSource(), parsedUpdateRequest.fetchSource());

        BytesReference finalBytes = toXContent(parsedUpdateRequest, xContentType, humanReadable);
        assertToXContentEquivalent(originalBytes, finalBytes, xContentType);
        parsedUpdateRequest.decRef();
    }

    public void testToValidateUpsertRequestAndCAS() {
        UpdateRequest updateRequest = new UpdateRequest("index", "id");
        updateRequest.setIfSeqNo(1L);
        updateRequest.setIfPrimaryTerm(1L);
        updateRequest.doc("{}", XContentType.JSON);
        IndexRequest indexRequest = new IndexRequest("index").id("id");
        updateRequest.upsert(indexRequest);
        assertThat(
            updateRequest.validate().validationErrors(),
            contains("upsert requests don't support `if_seq_no` and `if_primary_term`")
        );
        indexRequest.decRef();
        updateRequest.decRef();
    }

    public void testToValidateUpsertRequestWithVersion() {
        UpdateRequest updateRequest = new UpdateRequest("index", "id");
        updateRequest.doc("{}", XContentType.JSON);
        IndexRequest indexRequest = new IndexRequest("index").id("1").version(1L);
        updateRequest.upsert(indexRequest);
        assertThat(updateRequest.validate().validationErrors(), contains("can't provide version in upsert request"));
        indexRequest.decRef();
        updateRequest.decRef();
    }

    public void testValidate() {
        {
            UpdateRequest request = new UpdateRequest("index", "id");
            request.doc("{}", XContentType.JSON);
            ActionRequestValidationException validate = request.validate();

            assertThat(validate, nullValue());
            request.decRef();
        }
        {
            UpdateRequest request = new UpdateRequest("index", null);
            request.doc("{}", XContentType.JSON);
            ActionRequestValidationException validate = request.validate();

            assertThat(validate, not(nullValue()));
            assertThat(validate.validationErrors(), hasItems("id is missing"));
            request.decRef();
        }
    }

    public void testRoutingExtraction() throws Exception {
        GetResult getResult = new GetResult("test", "1", UNASSIGNED_SEQ_NO, 0, 0, false, null, null, null);
        IndexRequest indexRequest = new IndexRequest("test").id("1");

        // There is no routing and parent because the document doesn't exist
        assertNull(UpdateHelper.calculateRouting(getResult, null));

        // There is no routing and parent the indexing request
        assertNull(UpdateHelper.calculateRouting(getResult, indexRequest));

        // Doc exists but has no source or fields
        getResult = new GetResult("test", "1", 0, 1, 0, true, null, null, null);

        // There is no routing and parent on either request
        assertNull(UpdateHelper.calculateRouting(getResult, indexRequest));

        Map<String, DocumentField> fields = new HashMap<>();
        fields.put("_routing", new DocumentField("_routing", Collections.singletonList("routing1")));

        // Doc exists and has the parent and routing fields
        getResult = new GetResult("test", "1", 0, 1, 0, true, null, fields, null);

        // Use the get result parent and routing
        assertThat(UpdateHelper.calculateRouting(getResult, indexRequest), equalTo("routing1"));
        indexRequest.decRef();
    }

    public void testNoopDetection() throws Exception {
        ShardId shardId = new ShardId("test", "", 0);
        GetResult getResult = new GetResult("test", "1", 0, 1, 0, true, new BytesArray("{\"body\": \"foo\"}"), null, null);

        UpdateRequest request;
        try (var parser = createParser(JsonXContent.jsonXContent, new BytesArray("{\"doc\": {\"body\": \"foo\"}}"))) {
            request = new UpdateRequest("test", "1").fromXContent(parser);
        }

        UpdateHelper.Result result = UpdateHelper.prepareUpdateIndexRequest(shardId, request, getResult, true);

        assertThat(result.action(), instanceOf(UpdateResponse.class));
        assertThat(result.getResponseResult(), equalTo(DocWriteResponse.Result.NOOP));

        // Try again, with detectNoop turned off
        result = UpdateHelper.prepareUpdateIndexRequest(shardId, request, getResult, false);
        assertThat(result.action(), instanceOf(IndexRequest.class));
        assertThat(result.getResponseResult(), equalTo(DocWriteResponse.Result.UPDATED));
        assertThat(result.updatedSourceAsMap().get("body").toString(), equalTo("foo"));
        request.decRef();
        ((IndexRequest) result.action()).decRef();

        try (var parser = createParser(JsonXContent.jsonXContent, new BytesArray("{\"doc\": {\"body\": \"bar\"}}"))) {
            // Change the request to be a different doc
            request = new UpdateRequest("test", "1").fromXContent(parser);
            result = UpdateHelper.prepareUpdateIndexRequest(shardId, request, getResult, true);

<<<<<<< HEAD
        assertThat(result.action(), instanceOf(IndexRequest.class));
        assertThat(result.getResponseResult(), equalTo(DocWriteResponse.Result.UPDATED));
        assertThat(result.updatedSourceAsMap().get("body").toString(), equalTo("bar"));
        request.decRef();
        ((IndexRequest) result.action()).decRef();
=======
            assertThat(result.action(), instanceOf(IndexRequest.class));
            assertThat(result.getResponseResult(), equalTo(DocWriteResponse.Result.UPDATED));
            assertThat(result.updatedSourceAsMap().get("body").toString(), equalTo("bar"));
        }

>>>>>>> a190c7da
    }

    public void testUpdateScript() throws Exception {
        ShardId shardId = new ShardId("test", "", 0);
        GetResult getResult = new GetResult("test", "1", 0, 1, 0, true, new BytesArray("{\"body\": \"bar\"}"), null, null);

        UpdateRequest request = new UpdateRequest("test", "1").script(mockInlineScript("ctx._source.body = \"foo\""));

        UpdateHelper.Result result = updateHelper.prepareUpdateScriptRequest(
            shardId,
            request,
            getResult,
            ESTestCase::randomNonNegativeLong
        );

        assertThat(result.action(), instanceOf(IndexRequest.class));
        assertThat(result.getResponseResult(), equalTo(DocWriteResponse.Result.UPDATED));
        assertThat(result.updatedSourceAsMap().get("body").toString(), equalTo("foo"));
        request.decRef();
        ((IndexRequest) result.action()).decRef();

        // Now where the script changes the op to "delete"
        request = new UpdateRequest("test", "1").script(mockInlineScript("ctx.op = 'delete'"));

        result = updateHelper.prepareUpdateScriptRequest(shardId, request, getResult, ESTestCase::randomNonNegativeLong);
        request.decRef();

        assertThat(result.action(), instanceOf(DeleteRequest.class));
        assertThat(result.getResponseResult(), equalTo(DocWriteResponse.Result.DELETED));

        // We treat everything else as a No-op
        boolean goodNoop = randomBoolean();
        if (goodNoop) {
            request = new UpdateRequest("test", "1").script(mockInlineScript("ctx.op = 'none'"));
        } else {
            request = new UpdateRequest("test", "1").script(mockInlineScript("ctx.op = 'bad'"));
        }

        result = updateHelper.prepareUpdateScriptRequest(shardId, request, getResult, ESTestCase::randomNonNegativeLong);
        request.decRef();

        assertThat(result.action(), instanceOf(UpdateResponse.class));
        assertThat(result.getResponseResult(), equalTo(DocWriteResponse.Result.NOOP));
    }

    public void testToString() throws IOException {
        UpdateRequest request = new UpdateRequest("test", "1").script(mockInlineScript("ctx._source.body = \"foo\""));
        assertThat(request.toString(), equalTo("""
            update {[test][1], doc_as_upsert[false], script[Script{type=inline, lang='mock', idOrCode='ctx._source.body = "foo"', \
            options={}, params={}}], scripted_upsert[false], detect_noop[true]}"""));
<<<<<<< HEAD
        request.decRef();
        request = new UpdateRequest("test", "1").fromXContent(
            createParser(JsonXContent.jsonXContent, new BytesArray("{\"doc\": {\"body\": \"bar\"}}"))
        );
        assertThat(request.toString(), equalTo("""
            update {[test][1], doc_as_upsert[false], doc[index {[null][null], source[{"body":"bar"}]}], \
            scripted_upsert[false], detect_noop[true]}"""));
        request.decRef();
=======
        try (var parser = createParser(JsonXContent.jsonXContent, new BytesArray("{\"doc\": {\"body\": \"bar\"}}"))) {
            request = new UpdateRequest("test", "1").fromXContent(parser);
            assertThat(request.toString(), equalTo("""
                update {[test][1], doc_as_upsert[false], doc[index {[null][null], source[{"body":"bar"}]}], \
                scripted_upsert[false], detect_noop[true]}"""));
        }
>>>>>>> a190c7da
    }
}<|MERGE_RESOLUTION|>--- conflicted
+++ resolved
@@ -305,27 +305,6 @@
 
     public void testUnknownFieldParsing() throws Exception {
         UpdateRequest request = new UpdateRequest("test", "1");
-<<<<<<< HEAD
-        XContentParser contentParser = createParser(XContentFactory.jsonBuilder().startObject().field("unknown_field", "test").endObject());
-
-        XContentParseException ex = expectThrows(XContentParseException.class, () -> request.fromXContent(contentParser));
-        assertEquals("[1:2] [UpdateRequest] unknown field [unknown_field]", ex.getMessage());
-        request.decRef();
-
-        UpdateRequest request2 = new UpdateRequest("test", "1");
-        XContentParser unknownObject = createParser(
-            XContentFactory.jsonBuilder()
-                .startObject()
-                .field("script", "ctx.op = ctx._source.views == params.count ? 'delete' : 'none'")
-                .startObject("params")
-                .field("count", 1)
-                .endObject()
-                .endObject()
-        );
-        ex = expectThrows(XContentParseException.class, () -> request2.fromXContent(unknownObject));
-        assertEquals("[1:76] [UpdateRequest] unknown field [params]", ex.getMessage());
-        request2.decRef();
-=======
         try (
             XContentParser contentParser = createParser(
                 XContentFactory.jsonBuilder().startObject().field("unknown_field", "test").endObject()
@@ -334,6 +313,7 @@
             XContentParseException ex = expectThrows(XContentParseException.class, () -> request.fromXContent(contentParser));
             assertEquals("[1:2] [UpdateRequest] unknown field [unknown_field]", ex.getMessage());
         }
+        request.decRef();
 
         UpdateRequest request2 = new UpdateRequest("test", "1");
         try (
@@ -350,7 +330,7 @@
             XContentParseException ex = expectThrows(XContentParseException.class, () -> request2.fromXContent(unknownObject));
             assertEquals("[1:76] [UpdateRequest] unknown field [params]", ex.getMessage());
         }
->>>>>>> a190c7da
+        request2.decRef();
     }
 
     public void testFetchSourceParsing() throws Exception {
@@ -641,19 +621,13 @@
             request = new UpdateRequest("test", "1").fromXContent(parser);
             result = UpdateHelper.prepareUpdateIndexRequest(shardId, request, getResult, true);
 
-<<<<<<< HEAD
-        assertThat(result.action(), instanceOf(IndexRequest.class));
-        assertThat(result.getResponseResult(), equalTo(DocWriteResponse.Result.UPDATED));
-        assertThat(result.updatedSourceAsMap().get("body").toString(), equalTo("bar"));
-        request.decRef();
-        ((IndexRequest) result.action()).decRef();
-=======
             assertThat(result.action(), instanceOf(IndexRequest.class));
             assertThat(result.getResponseResult(), equalTo(DocWriteResponse.Result.UPDATED));
             assertThat(result.updatedSourceAsMap().get("body").toString(), equalTo("bar"));
-        }
-
->>>>>>> a190c7da
+            request.decRef();
+            ((IndexRequest) result.action()).decRef();
+        }
+
     }
 
     public void testUpdateScript() throws Exception {
@@ -704,22 +678,13 @@
         assertThat(request.toString(), equalTo("""
             update {[test][1], doc_as_upsert[false], script[Script{type=inline, lang='mock', idOrCode='ctx._source.body = "foo"', \
             options={}, params={}}], scripted_upsert[false], detect_noop[true]}"""));
-<<<<<<< HEAD
-        request.decRef();
-        request = new UpdateRequest("test", "1").fromXContent(
-            createParser(JsonXContent.jsonXContent, new BytesArray("{\"doc\": {\"body\": \"bar\"}}"))
-        );
-        assertThat(request.toString(), equalTo("""
-            update {[test][1], doc_as_upsert[false], doc[index {[null][null], source[{"body":"bar"}]}], \
-            scripted_upsert[false], detect_noop[true]}"""));
-        request.decRef();
-=======
+        request.decRef();
         try (var parser = createParser(JsonXContent.jsonXContent, new BytesArray("{\"doc\": {\"body\": \"bar\"}}"))) {
             request = new UpdateRequest("test", "1").fromXContent(parser);
             assertThat(request.toString(), equalTo("""
                 update {[test][1], doc_as_upsert[false], doc[index {[null][null], source[{"body":"bar"}]}], \
                 scripted_upsert[false], detect_noop[true]}"""));
-        }
->>>>>>> a190c7da
+            request.decRef();
+        }
     }
 }