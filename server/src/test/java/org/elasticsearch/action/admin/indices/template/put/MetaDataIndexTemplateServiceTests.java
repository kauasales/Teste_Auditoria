/*
 * Licensed to Elasticsearch under one or more contributor
 * license agreements. See the NOTICE file distributed with
 * this work for additional information regarding copyright
 * ownership. Elasticsearch licenses this file to you under
 * the Apache License, Version 2.0 (the "License"); you may
 * not use this file except in compliance with the License.
 * You may obtain a copy of the License at
 *
 *    http://www.apache.org/licenses/LICENSE-2.0
 *
 * Unless required by applicable law or agreed to in writing,
 * software distributed under the License is distributed on an
 * "AS IS" BASIS, WITHOUT WARRANTIES OR CONDITIONS OF ANY
 * KIND, either express or implied.  See the License for the
 * specific language governing permissions and limitations
 * under the License.
 */

package org.elasticsearch.action.admin.indices.template.put;

import org.elasticsearch.action.admin.indices.alias.Alias;
import org.elasticsearch.cluster.ClusterState;
import org.elasticsearch.cluster.metadata.AliasValidator;
import org.elasticsearch.cluster.metadata.IndexMetaData;
import org.elasticsearch.cluster.metadata.IndexTemplateMetaData;
import org.elasticsearch.cluster.metadata.MetaDataCreateIndexService;
import org.elasticsearch.cluster.metadata.MetaDataIndexTemplateService;
import org.elasticsearch.cluster.metadata.MetaDataIndexTemplateService.PutRequest;
import org.elasticsearch.cluster.service.ClusterService;
import org.elasticsearch.common.Strings;
import org.elasticsearch.common.settings.IndexScopedSettings;
import org.elasticsearch.common.settings.Settings;
import org.elasticsearch.common.xcontent.NamedXContentRegistry;
import org.elasticsearch.common.xcontent.XContentFactory;
import org.elasticsearch.env.Environment;
import org.elasticsearch.index.mapper.MapperParsingException;
import org.elasticsearch.indices.IndicesService;
import org.elasticsearch.indices.InvalidIndexTemplateException;
import org.elasticsearch.test.ESSingleNodeTestCase;

import java.util.ArrayList;
import java.util.Arrays;
import java.util.Collections;
import java.util.HashSet;
import java.util.List;
import java.util.Set;
import java.util.concurrent.CountDownLatch;
import java.util.stream.Collectors;

import static java.util.Collections.singletonList;
import static org.elasticsearch.common.settings.Settings.builder;
import static org.hamcrest.CoreMatchers.containsString;
import static org.hamcrest.CoreMatchers.equalTo;
import static org.hamcrest.CoreMatchers.instanceOf;
import static org.hamcrest.Matchers.contains;
import static org.hamcrest.Matchers.containsInAnyOrder;
import static org.hamcrest.Matchers.empty;
import static org.hamcrest.Matchers.is;

public class MetaDataIndexTemplateServiceTests extends ESSingleNodeTestCase {
    public void testIndexTemplateInvalidNumberOfShards() {
        PutRequest request = new PutRequest("test", "test_shards");
        request.patterns(singletonList("test_shards*"));

        request.settings(builder()
            .put(IndexMetaData.SETTING_NUMBER_OF_SHARDS, "0")
            .put("index.shard.check_on_startup", "blargh").build());

        List<Throwable> throwables = putTemplate(xContentRegistry(), request);
        assertEquals(throwables.size(), 1);
        assertThat(throwables.get(0), instanceOf(InvalidIndexTemplateException.class));
        assertThat(throwables.get(0).getMessage(),
                containsString("Failed to parse value [0] for setting [index.number_of_shards] must be >= 1"));
        assertThat(throwables.get(0).getMessage(),
                containsString("unknown value for [index.shard.check_on_startup] " +
                                "must be one of [true, false, checksum] but was: blargh"));
    }

    public void testIndexTemplateValidationAccumulatesValidationErrors() {
        PutRequest request = new PutRequest("test", "putTemplate shards");
        request.patterns(singletonList("_test_shards*"));
        request.settings(builder().put(IndexMetaData.SETTING_NUMBER_OF_SHARDS, "0").build());

        List<Throwable> throwables = putTemplate(xContentRegistry(), request);
        assertEquals(throwables.size(), 1);
        assertThat(throwables.get(0), instanceOf(InvalidIndexTemplateException.class));
        assertThat(throwables.get(0).getMessage(), containsString("name must not contain a space"));
        assertThat(throwables.get(0).getMessage(), containsString("template must not start with '_'"));
        assertThat(throwables.get(0).getMessage(),
                containsString("Failed to parse value [0] for setting [index.number_of_shards] must be >= 1"));
    }

    public void testIndexTemplateWithAliasNameEqualToTemplatePattern() {
        PutRequest request = new PutRequest("api", "foobar_template");
        request.patterns(Arrays.asList("foo", "foobar"));
        request.aliases(Collections.singleton(new Alias("foobar")));

        List<Throwable> errors = putTemplate(xContentRegistry(), request);
        assertThat(errors.size(), equalTo(1));
        assertThat(errors.get(0), instanceOf(IllegalArgumentException.class));
        assertThat(errors.get(0).getMessage(), equalTo("Alias [foobar] cannot be the same as any pattern in [foo, foobar]"));
    }

    public void testIndexTemplateWithValidateMapping() throws Exception {
        PutRequest request = new PutRequest("api", "validate_template");
<<<<<<< HEAD
        request.patterns(Collections.singletonList("te*"));
        request.mappings(Strings.toString(XContentFactory.jsonBuilder().startObject().startObject("_doc")
=======
        request.patterns(singletonList("te*"));
        request.putMapping("type1", Strings.toString(XContentFactory.jsonBuilder().startObject().startObject("type1")
>>>>>>> f4293597
                        .startObject("properties").startObject("field2").field("type", "text").field("analyzer", "custom_1").endObject()
                        .endObject().endObject().endObject()));

        List<Throwable> errors = putTemplateDetail(request);
        assertThat(errors.size(), equalTo(1));
        assertThat(errors.get(0), instanceOf(MapperParsingException.class));
        assertThat(errors.get(0).getMessage(), containsString("analyzer [custom_1] not found for field [field2]"));
    }

    public void testBrokenMapping() throws Exception {
        PutRequest request = new PutRequest("api", "broken_mapping");
<<<<<<< HEAD
        request.patterns(Collections.singletonList("te*"));
        request.mappings("abcde");
=======
        request.patterns(singletonList("te*"));
        request.putMapping("type1", "abcde");
>>>>>>> f4293597

        List<Throwable> errors = putTemplateDetail(request);
        assertThat(errors.size(), equalTo(1));
        assertThat(errors.get(0), instanceOf(MapperParsingException.class));
        assertThat(errors.get(0).getMessage(), containsString("Failed to parse mapping"));
    }

    public void testAliasInvalidFilterInvalidJson() throws Exception {
        //invalid json: put index template fails
        PutRequest request = new PutRequest("api", "blank_mapping");
<<<<<<< HEAD
        request.patterns(Collections.singletonList("te*"));
        request.mappings("{}");
=======
        request.patterns(singletonList("te*"));
        request.putMapping("type1", "{}");
>>>>>>> f4293597
        Set<Alias> aliases = new HashSet<>();
        aliases.add(new Alias("invalid_alias").filter("abcde"));
        request.aliases(aliases);

        List<Throwable> errors = putTemplateDetail(request);
        assertThat(errors.size(), equalTo(1));
        assertThat(errors.get(0), instanceOf(IllegalArgumentException.class));
        assertThat(errors.get(0).getMessage(), equalTo("failed to parse filter for alias [invalid_alias]"));
    }

    public void testFindTemplates() throws Exception {
        client().admin().indices().prepareDeleteTemplate("*").get(); // Delete all existing templates
        putTemplateDetail(new PutRequest("test", "foo-1").patterns(singletonList("foo-*")).order(1));
        putTemplateDetail(new PutRequest("test", "foo-2").patterns(singletonList("foo-*")).order(2));
        putTemplateDetail(new PutRequest("test", "bar").patterns(singletonList("bar-*")).order(between(0, 100)));
        final ClusterState state = client().admin().cluster().prepareState().get().getState();
        assertThat(MetaDataIndexTemplateService.findTemplates(state.metaData(), "foo-1234", randomBoolean()).stream()
            .map(IndexTemplateMetaData::name).collect(Collectors.toList()), contains("foo-2", "foo-1"));
        assertThat(MetaDataIndexTemplateService.findTemplates(state.metaData(), "bar-xyz", randomBoolean()).stream()
            .map(IndexTemplateMetaData::name).collect(Collectors.toList()), contains("bar"));
        assertThat(MetaDataIndexTemplateService.findTemplates(state.metaData(), "baz", randomBoolean()), empty());
    }

    public void testFindTemplatesWithHiddenIndices() throws Exception {
        client().admin().indices().prepareDeleteTemplate("*").get(); // Delete all existing templates
        putTemplateDetail(new PutRequest("testFindTemplatesWithHiddenIndices", "foo-1").patterns(singletonList("foo-*")).order(1));
        putTemplateDetail(new PutRequest("testFindTemplatesWithHiddenIndices", "foo-2").patterns(singletonList("foo-*")).order(2));
        putTemplateDetail(
            new PutRequest("testFindTemplatesWithHiddenIndices", "bar").patterns(singletonList("bar-*")).order(between(0, 100)));
        putTemplateDetail(new PutRequest("testFindTemplatesWithHiddenIndices", "global").patterns(singletonList("*")));
        putTemplateDetail(new PutRequest("testFindTemplatesWithHiddenIndices", "sneaky-hidden")
            .patterns(singletonList("sneaky*")).settings(Settings.builder().put("index.hidden", true).build()));
        final ClusterState state = client().admin().cluster().prepareState().get().getState();

        // hidden
        assertThat(MetaDataIndexTemplateService.findTemplates(state.metaData(), "foo-1234", true).stream()
            .map(IndexTemplateMetaData::name).collect(Collectors.toList()), contains("foo-2", "foo-1"));
        assertThat(MetaDataIndexTemplateService.findTemplates(state.metaData(), "bar-xyz", true).stream()
            .map(IndexTemplateMetaData::name).collect(Collectors.toList()), contains("bar"));
        assertThat(MetaDataIndexTemplateService.findTemplates(state.metaData(), "baz", true), empty());
        assertThat(MetaDataIndexTemplateService.findTemplates(state.metaData(), "sneaky1", true).stream()
            .map(IndexTemplateMetaData::name).collect(Collectors.toList()), contains("sneaky-hidden"));

        // not hidden
        assertThat(MetaDataIndexTemplateService.findTemplates(state.metaData(), "foo-1234", false).stream()
            .map(IndexTemplateMetaData::name).collect(Collectors.toList()), contains("foo-2", "foo-1", "global"));
        assertThat(MetaDataIndexTemplateService.findTemplates(state.metaData(), "bar-xyz", false).stream()
            .map(IndexTemplateMetaData::name).collect(Collectors.toList()), contains("bar", "global"));
        assertThat(MetaDataIndexTemplateService.findTemplates(state.metaData(), "baz", false).stream()
            .map(IndexTemplateMetaData::name).collect(Collectors.toList()), contains("global"));
        assertThat(MetaDataIndexTemplateService.findTemplates(state.metaData(), "sneaky1", false).stream()
            .map(IndexTemplateMetaData::name).collect(Collectors.toList()), containsInAnyOrder("global", "sneaky-hidden"));

        // unknown
        assertThat(MetaDataIndexTemplateService.findTemplates(state.metaData(), "foo-1234", null).stream()
            .map(IndexTemplateMetaData::name).collect(Collectors.toList()), contains("foo-2", "foo-1", "global"));
        assertThat(MetaDataIndexTemplateService.findTemplates(state.metaData(), "bar-xyz", null).stream()
            .map(IndexTemplateMetaData::name).collect(Collectors.toList()), contains("bar", "global"));
        assertThat(MetaDataIndexTemplateService.findTemplates(state.metaData(), "baz", null).stream()
            .map(IndexTemplateMetaData::name).collect(Collectors.toList()), contains("global"));
        assertThat(MetaDataIndexTemplateService.findTemplates(state.metaData(), "sneaky1", null).stream()
            .map(IndexTemplateMetaData::name).collect(Collectors.toList()), contains("sneaky-hidden"));
    }

    public void testPutGlobalTemplateWithIndexHiddenSetting() throws Exception {
        List<Throwable> errors = putTemplateDetail(new PutRequest("testPutGlobalTemplateWithIndexHiddenSetting", "sneaky-hidden")
            .patterns(singletonList("*")).settings(Settings.builder().put("index.hidden", true).build()));
        assertThat(errors.size(), is(1));
        assertThat(errors.get(0).getMessage(), containsString("global templates may not specify the setting index.hidden"));
    }

    private static List<Throwable> putTemplate(NamedXContentRegistry xContentRegistry, PutRequest request) {
        MetaDataCreateIndexService createIndexService = new MetaDataCreateIndexService(
                Settings.EMPTY,
                null,
                null,
                null,
                null,
                new Environment(builder().put(Environment.PATH_HOME_SETTING.getKey(), createTempDir().toString()).build(), null),
                IndexScopedSettings.DEFAULT_SCOPED_SETTINGS,
                null,
                xContentRegistry,
                true);
        MetaDataIndexTemplateService service = new MetaDataIndexTemplateService(null, createIndexService,
                new AliasValidator(), null,
                new IndexScopedSettings(Settings.EMPTY, IndexScopedSettings.BUILT_IN_INDEX_SETTINGS), xContentRegistry);

        final List<Throwable> throwables = new ArrayList<>();
        service.putTemplate(request, new MetaDataIndexTemplateService.PutListener() {
            @Override
            public void onResponse(MetaDataIndexTemplateService.PutResponse response) {

            }

            @Override
            public void onFailure(Exception e) {
                throwables.add(e);
            }
        });
        return throwables;
    }

    private List<Throwable> putTemplateDetail(PutRequest request) throws Exception {
        IndicesService indicesService = getInstanceFromNode(IndicesService.class);
        ClusterService clusterService = getInstanceFromNode(ClusterService.class);
        MetaDataCreateIndexService createIndexService = new MetaDataCreateIndexService(
                Settings.EMPTY,
                clusterService,
                indicesService,
                null,
                null,
                new Environment(builder().put(Environment.PATH_HOME_SETTING.getKey(), createTempDir().toString()).build(), null),
                IndexScopedSettings.DEFAULT_SCOPED_SETTINGS,
                null,
                xContentRegistry(),
                true);
        MetaDataIndexTemplateService service = new MetaDataIndexTemplateService(
                clusterService, createIndexService, new AliasValidator(), indicesService,
                new IndexScopedSettings(Settings.EMPTY, IndexScopedSettings.BUILT_IN_INDEX_SETTINGS), xContentRegistry());

        final List<Throwable> throwables = new ArrayList<>();
        final CountDownLatch latch = new CountDownLatch(1);
        service.putTemplate(request, new MetaDataIndexTemplateService.PutListener() {
            @Override
            public void onResponse(MetaDataIndexTemplateService.PutResponse response) {
                latch.countDown();
            }

            @Override
            public void onFailure(Exception e) {
                throwables.add(e);
                latch.countDown();
            }
        });
        latch.await();
        return throwables;
    }
}<|MERGE_RESOLUTION|>--- conflicted
+++ resolved
@@ -104,13 +104,8 @@
 
     public void testIndexTemplateWithValidateMapping() throws Exception {
         PutRequest request = new PutRequest("api", "validate_template");
-<<<<<<< HEAD
-        request.patterns(Collections.singletonList("te*"));
+        request.patterns(singletonList("te*"));
         request.mappings(Strings.toString(XContentFactory.jsonBuilder().startObject().startObject("_doc")
-=======
-        request.patterns(singletonList("te*"));
-        request.putMapping("type1", Strings.toString(XContentFactory.jsonBuilder().startObject().startObject("type1")
->>>>>>> f4293597
                         .startObject("properties").startObject("field2").field("type", "text").field("analyzer", "custom_1").endObject()
                         .endObject().endObject().endObject()));
 
@@ -122,13 +117,8 @@
 
     public void testBrokenMapping() throws Exception {
         PutRequest request = new PutRequest("api", "broken_mapping");
-<<<<<<< HEAD
-        request.patterns(Collections.singletonList("te*"));
+        request.patterns(singletonList("te*"));
         request.mappings("abcde");
-=======
-        request.patterns(singletonList("te*"));
-        request.putMapping("type1", "abcde");
->>>>>>> f4293597
 
         List<Throwable> errors = putTemplateDetail(request);
         assertThat(errors.size(), equalTo(1));
@@ -139,13 +129,8 @@
     public void testAliasInvalidFilterInvalidJson() throws Exception {
         //invalid json: put index template fails
         PutRequest request = new PutRequest("api", "blank_mapping");
-<<<<<<< HEAD
-        request.patterns(Collections.singletonList("te*"));
+        request.patterns(singletonList("te*"));
         request.mappings("{}");
-=======
-        request.patterns(singletonList("te*"));
-        request.putMapping("type1", "{}");
->>>>>>> f4293597
         Set<Alias> aliases = new HashSet<>();
         aliases.add(new Alias("invalid_alias").filter("abcde"));
         request.aliases(aliases);
