/*
 * Copyright Elasticsearch B.V. and/or licensed to Elasticsearch B.V. under one
 * or more contributor license agreements. Licensed under the Elastic License
 * 2.0 and the Server Side Public License, v 1; you may not use this file except
 * in compliance with, at your election, the Elastic License 2.0 or the Server
 * Side Public License, v 1.
 */

package org.elasticsearch.action.admin.indices.template.reservedstate;

import org.elasticsearch.action.admin.indices.template.delete.DeleteComponentTemplateAction;
import org.elasticsearch.action.admin.indices.template.delete.DeleteComposableIndexTemplateAction;
import org.elasticsearch.action.admin.indices.template.delete.TransportDeleteComponentTemplateAction;
import org.elasticsearch.action.admin.indices.template.delete.TransportDeleteComposableIndexTemplateAction;
import org.elasticsearch.action.admin.indices.template.put.PutComponentTemplateAction;
import org.elasticsearch.action.admin.indices.template.put.PutComposableIndexTemplateAction;
import org.elasticsearch.action.admin.indices.template.put.TransportPutComponentTemplateAction;
import org.elasticsearch.action.admin.indices.template.put.TransportPutComposableIndexTemplateAction;
import org.elasticsearch.action.support.ActionFilters;
import org.elasticsearch.cluster.ClusterName;
import org.elasticsearch.cluster.ClusterState;
import org.elasticsearch.cluster.metadata.ComposableIndexTemplate;
import org.elasticsearch.cluster.metadata.IndexMetadata;
import org.elasticsearch.cluster.metadata.Metadata;
import org.elasticsearch.cluster.metadata.MetadataCreateIndexService;
import org.elasticsearch.cluster.metadata.MetadataIndexTemplateService;
import org.elasticsearch.cluster.metadata.ReservedStateHandlerMetadata;
import org.elasticsearch.cluster.metadata.ReservedStateMetadata;
import org.elasticsearch.cluster.service.ClusterService;
import org.elasticsearch.common.settings.IndexScopedSettings;
import org.elasticsearch.common.settings.Settings;
import org.elasticsearch.core.Strings;
import org.elasticsearch.index.IndexService;
import org.elasticsearch.index.IndexSettingProviders;
import org.elasticsearch.index.mapper.MapperService;
import org.elasticsearch.indices.IndicesService;
import org.elasticsearch.indices.InvalidIndexTemplateException;
import org.elasticsearch.indices.SystemIndices;
import org.elasticsearch.reservedstate.ActionWithReservedState;
import org.elasticsearch.reservedstate.ReservedClusterStateHandler;
import org.elasticsearch.reservedstate.TransformState;
import org.elasticsearch.test.ESTestCase;
import org.elasticsearch.transport.TransportService;
import org.elasticsearch.xcontent.NamedXContentRegistry;
import org.elasticsearch.xcontent.XContentParseException;
import org.elasticsearch.xcontent.XContentParser;
import org.elasticsearch.xcontent.XContentParserConfiguration;
import org.elasticsearch.xcontent.XContentType;
import org.junit.Before;

import java.io.IOException;
import java.util.Collections;
import java.util.Map;
import java.util.Set;

import static java.util.Collections.singletonList;
import static org.elasticsearch.action.admin.indices.template.reservedstate.ReservedComposableIndexTemplateAction.reservedComponentName;
import static org.elasticsearch.action.admin.indices.template.reservedstate.ReservedComposableIndexTemplateAction.reservedComposableIndexName;
import static org.hamcrest.Matchers.aMapWithSize;
import static org.hamcrest.Matchers.allOf;
import static org.hamcrest.Matchers.containsInAnyOrder;
import static org.hamcrest.Matchers.hasKey;
import static org.mockito.ArgumentMatchers.any;
import static org.mockito.ArgumentMatchers.anyBoolean;
import static org.mockito.Mockito.doReturn;
import static org.mockito.Mockito.mock;

/**
 * A unit test class that tests {@link ReservedComposableIndexTemplateAction}
 */
public class ReservedComposableIndexTemplateActionTests extends ESTestCase {

    MetadataIndexTemplateService templateService;
    ClusterService clusterService;
    IndexScopedSettings indexScopedSettings;
    IndicesService indicesService;

    @Before
    public void setup() throws IOException {
        clusterService = mock(ClusterService.class);
        ClusterState state = ClusterState.builder(new ClusterName("elasticsearch")).build();
        doReturn(state).when(clusterService).state();

        final Settings settings = Settings.builder().put(IndexMetadata.SETTING_CREATION_DATE, System.currentTimeMillis()).build();
        indexScopedSettings = new IndexScopedSettings(settings, IndexScopedSettings.BUILT_IN_INDEX_SETTINGS);

        indicesService = mock(IndicesService.class);
        var indexService = mock(IndexService.class);
        var mapperService = mock(MapperService.class);
        doReturn(mapperService).when(indexService).mapperService();
        doReturn(indexService).when(indicesService).createIndex(any(), any(), anyBoolean());

        templateService = new MetadataIndexTemplateService(
            clusterService,
            mock(MetadataCreateIndexService.class),
            indicesService,
            indexScopedSettings,
            mock(NamedXContentRegistry.class),
            mock(SystemIndices.class),
            new IndexSettingProviders(Set.of())
        );
    }

    private TransformState processJSON(
        ReservedClusterStateHandler<ReservedComposableIndexTemplateAction.ComponentsAndComposables> action,
        TransformState prevState,
        String json
    ) throws Exception {
        try (XContentParser parser = XContentType.JSON.xContent().createParser(XContentParserConfiguration.EMPTY, json)) {
            return action.transform(action.fromXContent(parser), prevState);
        }
    }

    public void testComponentValidation() {
        ClusterState state = ClusterState.builder(new ClusterName("elasticsearch")).build();
        TransformState prevState = new TransformState(state, Collections.emptySet());
        var action = new ReservedComposableIndexTemplateAction(templateService, indexScopedSettings);

        String badComponentJSON = """
            {
              "component_templates": {
                "template_1": {
                  "template": {
                    "_mappings": {
                      "properties": {
                        "@timestamp": {
                          "type": "date"
                        }
                      }
                    }
                  }
                }
              }
            }""";

        assertEquals(
            "[1:26] [component_template] failed to parse field [template]",
            expectThrows(XContentParseException.class, () -> processJSON(action, prevState, badComponentJSON)).getMessage()
        );
    }

    public void testComposableIndexValidation() {
        ClusterState state = ClusterState.builder(new ClusterName("elasticsearch")).build();
        TransformState prevState = new TransformState(state, Collections.emptySet());
        var action = new ReservedComposableIndexTemplateAction(templateService, indexScopedSettings);

        String badComponentJSON = """
            {
              "composable_index_templates": {
                "template_1": {
                  "index_patterns": ["te*", "bar*"],
                  "template": {
                    "settings": {
                      "number_of_shards": 1
                    },
                    "mappings": {
                      "_source": {
                        "enabled": true
                      },
                      "properties": {
                        "host_name": {
                          "type": "keyword"
                        },
                        "created_at": {
                          "type": "date",
                          "format": "EEE MMM dd HH:mm:ss Z yyyy"
                        }
                      }
                    },
                    "aliases": {
                      "mydata": { }
                    }
                  },
                  "priority": -500,
                  "composed_of": ["component_template1", "runtime_component_template"],
                  "version": 3,
                  "_meta": {
                    "description": "my custom"
                  }
                }
              }
            }""";

        assertEquals(
            "Validation Failed: 1: index template priority must be >= 0;",
            expectThrows(IllegalStateException.class, () -> processJSON(action, prevState, badComponentJSON)).getCause().getMessage()
        );

        String badComponentJSON1 = """
            {
              "composable_index_templates": {
                "template_1": {
                  "index_patterns": ["te*", "bar*"],
                  "template": {
                    "settings": {
                      "number_of_shards": 1
                    },
                    "mappings": {
                      "_source": {
                        "enabled": true
                      },
                      "properties": {
                        "host_name": {
                          "type": "keyword"
                        },
                        "created_at": {
                          "type": "date",
                          "format": "EEE MMM dd HH:mm:ss Z yyyy"
                        }
                      }
                    },
                    "aliases": {
                      "mydata": { }
                    }
                  },
                  "priority": 500,
                  "composed_of": ["component_template1", "runtime_component_template"],
                  "version": 3,
                  "_meta": {
                    "description": "my custom"
                  }
                }
              }
            }""";

        assertEquals(
            "index_template [template_1] invalid, cause [index template [template_1] specifies "
                + "component templates [component_template1, runtime_component_template] that do not exist]",
            expectThrows(InvalidIndexTemplateException.class, () -> processJSON(action, prevState, badComponentJSON1)).getMessage()
        );
    }

    public void testAddRemoveComponentTemplates() throws Exception {
        ClusterState state = clusterService.state();
        TransformState prevState = new TransformState(state, Collections.emptySet());
        var action = new ReservedComposableIndexTemplateAction(templateService, indexScopedSettings);

        String emptyJSON = "";

        TransformState updatedState = processJSON(action, prevState, emptyJSON);
        assertEquals(0, updatedState.keys().size());
        assertEquals(prevState.state(), updatedState.state());

        String settingsJSON = """
            {
              "component_templates": {
                "template_1": {
                  "template": {
                    "mappings": {
                      "properties": {
                        "@timestamp": {
                          "type": "date"
                        }
                      }
                    }
                  }
                },
                "template_2": {
                  "template": {
                    "mappings": {
                      "runtime": {
                        "day_of_week": {
                          "type": "keyword",
                          "script": {
                            "source": "emit(doc['@timestamp'].value.dayOfWeekEnum.getDisplayName(TextStyle.FULL, Locale.ROOT))"
                          }
                        }
                      }
                    }
                  }
                }
              }
            }""";

        prevState = updatedState;
        updatedState = processJSON(action, prevState, settingsJSON);
        assertThat(updatedState.keys(), containsInAnyOrder(reservedComponentName("template_1"), reservedComponentName("template_2")));

        String lessJSON = """
            {
              "component_templates": {
                "template_2": {
                  "template": {
                    "mappings": {
                      "runtime": {
                        "day_of_week": {
                          "type": "keyword",
                          "script": {
                            "source": "emit(doc['@timestamp'].value.dayOfWeekEnum.getDisplayName(TextStyle.FULL, Locale.ROOT))"
                          }
                        }
                      }
                    }
                  }
                }
              }
            }""";

        prevState = updatedState;
        updatedState = processJSON(action, prevState, lessJSON);
        assertThat(updatedState.keys(), containsInAnyOrder(reservedComponentName("template_2")));

        prevState = updatedState;
        updatedState = processJSON(action, prevState, emptyJSON);
        assertEquals(0, updatedState.keys().size());
    }

    public void testAddRemoveIndexTemplates() throws Exception {
        ClusterState state = clusterService.state();
        TransformState prevState = new TransformState(state, Collections.emptySet());
        var action = new ReservedComposableIndexTemplateAction(templateService, indexScopedSettings);

        String emptyJSON = "";

        TransformState updatedState = processJSON(action, prevState, emptyJSON);
        assertEquals(0, updatedState.keys().size());
        assertEquals(prevState.state(), updatedState.state());

        String settingsJSON = """
            {
              "component_templates": {
                "component_template1": {
                  "template": {
                    "mappings": {
                      "properties": {
                        "@timestamp": {
                          "type": "date"
                        }
                      }
                    }
                  }
                },
                "runtime_component_template": {
                  "template": {
                    "mappings": {
                      "runtime": {
                        "day_of_week": {
                          "type": "keyword"
                        }
                      }
                    }
                  }
                }
              },
              "composable_index_templates": {
                "template_1": {
                    "index_patterns": ["te*", "bar*"],
                    "template": {
                      "settings": {
                        "number_of_shards": 1
                      },
                      "mappings": {
                        "_source": {
                          "enabled": true
                        },
                        "properties": {
                          "host_name": {
                            "type": "keyword"
                          },
                          "created_at": {
                            "type": "date",
                            "format": "EEE MMM dd HH:mm:ss Z yyyy"
                          }
                        }
                      },
                      "aliases": {
                        "mydata": { }
                      }
                    },
                    "priority": 500,
                    "composed_of": ["component_template1", "runtime_component_template"],
                    "version": 3,
                    "_meta": {
                      "description": "my custom"
                    }
                },
                "template_2": {
                    "index_patterns": ["foo*", "mar*"],
                    "template": {
                      "settings": {
                        "number_of_shards": 1
                      },
                      "mappings": {
                        "_source": {
                          "enabled": true
                        },
                        "properties": {
                          "host_name": {
                            "type": "keyword"
                          },
                          "created_at": {
                            "type": "date",
                            "format": "EEE MMM dd HH:mm:ss Z yyyy"
                          }
                        }
                      },
                      "aliases": {
                        "mydata": { }
                      }
                    },
                    "priority": 100,
                    "composed_of": ["component_template1", "runtime_component_template"],
                    "version": 3,
                    "_meta": {
                      "description": "my custom"
                    }
                }
              }
            }""";

        prevState = updatedState;
        updatedState = processJSON(action, prevState, settingsJSON);
        assertThat(
            updatedState.keys(),
            containsInAnyOrder(
                reservedComposableIndexName("template_1"),
                reservedComposableIndexName("template_2"),
                reservedComponentName("component_template1"),
                reservedComponentName("runtime_component_template")
            )
        );

        String lessJSON = """
            {
              "component_templates": {
                "component_template1": {
                  "template": {
                    "mappings": {
                      "properties": {
                        "@timestamp": {
                          "type": "date"
                        }
                      }
                    }
                  }
                },
                "runtime_component_template": {
                  "template": {
                    "mappings": {
                      "runtime": {
                        "day_of_week": {
                          "type": "keyword"
                        }
                      }
                    }
                  }
                }
              },
              "composable_index_templates": {
                "template_2": {
                    "index_patterns": ["te*", "bar*"],
                    "template": {
                      "settings": {
                        "number_of_shards": 1
                      },
                      "mappings": {
                        "_source": {
                          "enabled": true
                        },
                        "properties": {
                          "host_name": {
                            "type": "keyword"
                          },
                          "created_at": {
                            "type": "date",
                            "format": "EEE MMM dd HH:mm:ss Z yyyy"
                          }
                        }
                      },
                      "aliases": {
                        "mydata": { }
                      }
                    },
                    "priority": 500,
                    "composed_of": ["component_template1", "runtime_component_template"],
                    "version": 3,
                    "_meta": {
                      "description": "my custom"
                    }
                }
              }
            }""";

        prevState = updatedState;
        updatedState = processJSON(action, prevState, lessJSON);
        assertThat(
            updatedState.keys(),
            containsInAnyOrder(
                reservedComposableIndexName("template_2"),
                reservedComponentName("component_template1"),
                reservedComponentName("runtime_component_template")
            )
        );

        prevState = updatedState;
        updatedState = processJSON(action, prevState, emptyJSON);
        assertEquals(0, updatedState.keys().size());
    }

    public void testAddRemoveIndexTemplatesWithOverlap() throws Exception {
        ClusterState state = clusterService.state();
        TransformState prevState = new TransformState(state, Collections.emptySet());
        var action = new ReservedComposableIndexTemplateAction(templateService, indexScopedSettings);

        String emptyJSON = "";

        TransformState updatedState = processJSON(action, prevState, emptyJSON);
        assertEquals(0, updatedState.keys().size());
        assertEquals(prevState.state(), updatedState.state());

        // Adding two composable index templates with same index patterns will fail
        String settingsJSON = """
            {
              "composable_index_templates": {
                "template_1": {
                    "index_patterns": ["te*", "bar*"],
                    "template": {
                      "settings": {
                        "number_of_shards": 1
                      },
                      "mappings": {
                        "_source": {
                          "enabled": true
                        },
                        "properties": {
                          "host_name": {
                            "type": "keyword"
                          },
                          "created_at": {
                            "type": "date",
                            "format": "EEE MMM dd HH:mm:ss Z yyyy"
                          }
                        }
                      },
                      "aliases": {
                        "mydata": { }
                      }
                    },
                    "priority": 500,
                    "version": 3,
                    "_meta": {
                      "description": "my custom"
                    }
                },
                "template_2": {
                    "index_patterns": ["te*", "bar*"],
                    "template": {
                      "settings": {
                        "number_of_shards": 1
                      },
                      "mappings": {
                        "_source": {
                          "enabled": true
                        },
                        "properties": {
                          "host_name": {
                            "type": "keyword"
                          },
                          "created_at": {
                            "type": "date",
                            "format": "EEE MMM dd HH:mm:ss Z yyyy"
                          }
                        }
                      },
                      "aliases": {
                        "mydata": { }
                      }
                    },
                    "priority": 500,
                    "version": 3,
                    "_meta": {
                      "description": "my custom"
                    }
                }
              }
            }""";

        var prevState1 = updatedState;

        assertTrue(
            expectThrows(IllegalArgumentException.class, () -> processJSON(action, prevState1, settingsJSON)).getMessage()
                .contains(
                    "index template [template_2] has index patterns [te*, bar*] " + "matching patterns from existing templates [template_1]"
                )
        );

        var newSettingsJSON = """
            {
              "composable_index_templates": {
                "template_1": {
                    "index_patterns": ["te*", "bar*"],
                    "template": {
                      "settings": {
                        "number_of_shards": 1
                      },
                      "mappings": {
                        "_source": {
                          "enabled": true
                        },
                        "properties": {
                          "host_name": {
                            "type": "keyword"
                          },
                          "created_at": {
                            "type": "date",
                            "format": "EEE MMM dd HH:mm:ss Z yyyy"
                          }
                        }
                      },
                      "aliases": {
                        "mydata": { }
                      }
                    },
                    "priority": 500,
                    "version": 3,
                    "_meta": {
                      "description": "my custom"
                    }
                }
              }
            }""";

        // We add one only to see if we can replace it subsequently, inserts happen before deletes in ReservedComposableIndexTemplateAction
        prevState = updatedState;
        updatedState = processJSON(action, prevState, newSettingsJSON);
        assertThat(updatedState.keys(), containsInAnyOrder(reservedComposableIndexName("template_1")));

        String lessJSON = """
            {
              "composable_index_templates": {
                "template_2": {
                    "index_patterns": ["te*", "bar*"],
                    "template": {
                      "settings": {
                        "number_of_shards": 1
                      },
                      "mappings": {
                        "_source": {
                          "enabled": true
                        },
                        "properties": {
                          "host_name": {
                            "type": "keyword"
                          },
                          "created_at": {
                            "type": "date",
                            "format": "EEE MMM dd HH:mm:ss Z yyyy"
                          }
                        }
                      },
                      "aliases": {
                        "mydata": { }
                      }
                    },
                    "priority": 500,
                    "version": 3,
                    "_meta": {
                      "description": "my custom"
                    }
                }
              }
            }""";

        // We are replacing template_1 with template_2, same index pattern, no validation should be thrown
        prevState = updatedState;
        updatedState = processJSON(action, prevState, lessJSON);
        assertThat(updatedState.keys(), containsInAnyOrder(reservedComposableIndexName("template_2")));

        prevState = updatedState;
        updatedState = processJSON(action, prevState, emptyJSON);
        assertEquals(0, updatedState.keys().size());
    }

    public void testHandlerCorrectness() {
        var putIndexAction = new TransportPutComposableIndexTemplateAction(
            mock(TransportService.class),
            null,
            null,
            null,
            mock(ActionFilters.class),
            null
        );
        assertEquals(ReservedComposableIndexTemplateAction.NAME, putIndexAction.reservedStateHandlerName().get());
        assertThat(
            putIndexAction.modifiedKeys(new PutComposableIndexTemplateAction.Request("aaa")),
            containsInAnyOrder(reservedComposableIndexName("aaa"))
        );
        var delIndexAction = new TransportDeleteComposableIndexTemplateAction(
            mock(TransportService.class),
            null,
            null,
            null,
            mock(ActionFilters.class),
            null
        );
        assertEquals(ReservedComposableIndexTemplateAction.NAME, delIndexAction.reservedStateHandlerName().get());
        assertThat(
            delIndexAction.modifiedKeys(new DeleteComposableIndexTemplateAction.Request("a", "b")),
            containsInAnyOrder(reservedComposableIndexName("a"), reservedComposableIndexName("b"))
        );

        var putComponentAction = new TransportPutComponentTemplateAction(
            mock(TransportService.class),
            null,
            null,
            null,
            mock(ActionFilters.class),
            null,
            indexScopedSettings
        );
        assertEquals(ReservedComposableIndexTemplateAction.NAME, putComponentAction.reservedStateHandlerName().get());
        assertThat(
            putComponentAction.modifiedKeys(new PutComponentTemplateAction.Request("aaa")),
            containsInAnyOrder(reservedComponentName("aaa"))
        );

        var delComponentAction = new TransportDeleteComponentTemplateAction(
            mock(TransportService.class),
            null,
            null,
            null,
            mock(ActionFilters.class),
            null
        );
        assertEquals(ReservedComposableIndexTemplateAction.NAME, delComponentAction.reservedStateHandlerName().get());
        assertThat(
            delComponentAction.modifiedKeys(new DeleteComponentTemplateAction.Request("a", "b")),
            containsInAnyOrder(reservedComponentName("a"), reservedComponentName("b"))
        );
    }

    public void testBlockUsingReservedComponentTemplates() throws Exception {
        ClusterState state = clusterService.state();
        TransformState prevState = new TransformState(state, Collections.emptySet());
        var action = new ReservedComposableIndexTemplateAction(templateService, indexScopedSettings);

        String settingsJSON = """
            {
              "component_templates": {
                "template_1": {
                  "template": {
                    "mappings": {
                      "properties": {
                        "@timestamp": {
                          "type": "date"
                        }
                      }
                    }
                  }
                }
              }
            }""";

        var updatedState = processJSON(action, prevState, settingsJSON);

        Metadata metadata = Metadata.builder(updatedState.state().metadata())
            .put(
                ReservedStateMetadata.builder("test")
                    .putHandler(new ReservedStateHandlerMetadata(ReservedComposableIndexTemplateAction.NAME, updatedState.keys()))
                    .build()
            )
            .build();

        ClusterState withReservedState = new ClusterState.Builder(updatedState.state()).metadata(metadata).build();

        String composableTemplate = """
            {
              "composable_index_templates": {
                "composable_template_1": {
                    "index_patterns": ["te*", "bar*"],
                    "template": {
                      "settings": {
                        "number_of_shards": 1
                      },
                      "mappings": {
                        "_source": {
                          "enabled": true
                        },
                        "properties": {
                          "host_name": {
                            "type": "keyword"
                          },
                          "created_at": {
                            "type": "date",
                            "format": "EEE MMM dd HH:mm:ss Z yyyy"
                          }
                        }
                      },
                      "aliases": {
                        "mydata": { }
                      }
                    },
                    "priority": 500,
                    "composed_of": ["%s"],
                    "version": 3,
                    "_meta": {
                      "description": "my custom"
                    }
                  }
                }
              }
            }""";

        try (
            XContentParser parser = XContentType.JSON.xContent()
                .createParser(XContentParserConfiguration.EMPTY, Strings.format(composableTemplate, "template_1"))
        ) {
            var request = action.fromXContent(parser).composableTemplates().get(0);
            assertTrue(
                expectThrows(
                    IllegalArgumentException.class,
                    () -> TransportPutComposableIndexTemplateAction.verifyIfUsingReservedComponentTemplates(request, withReservedState)
                ).getMessage().contains("errors: [[component_template:template_1] is reserved by [test]]")
            );
        }

        try (
            XContentParser parser = XContentType.JSON.xContent()
                .createParser(XContentParserConfiguration.EMPTY, Strings.format(composableTemplate, "template_2"))
        ) {
            var request = action.fromXContent(parser).composableTemplates().get(0);
            // this should just work, no failure
            TransportPutComposableIndexTemplateAction.verifyIfUsingReservedComponentTemplates(request, withReservedState);
        }
    }

    public void testTemplatesWithReservedPrefix() throws Exception {
        final String conflictingTemplateName = "validate_template";

        // Reserve the validate_template name in the reserved metadata
        String composableTemplate = Strings.format("""
            {
              "composable_index_templates": {
                "%s": {
                    "index_patterns": ["te*", "bar*"],
                    "template": {
                      "settings": {
                        "number_of_shards": 1
                      },
                      "mappings": {
                        "_source": {
                          "enabled": true
                        },
                        "properties": {
                          "host_name": {
                            "type": "keyword"
                          },
                          "created_at": {
                            "type": "date",
                            "format": "EEE MMM dd HH:mm:ss Z yyyy"
                          }
                        }
                      },
                      "aliases": {
                        "mydata": { }
                      }
                    },
                    "priority": 500,
                    "version": 3,
                    "_meta": {
                      "description": "my custom"
                    }
                  }
                }
              }
            }""", conflictingTemplateName);

        // add a non-reserved template into the cluster state that has a name of validate_template, but with the composable
        // index name prefix.
        Metadata metadata = Metadata.builder()
            .indexTemplates(
                Map.of(
                    reservedComposableIndexName(conflictingTemplateName),
                    new ComposableIndexTemplate(singletonList("foo*"), null, Collections.emptyList(), 1L, 1L, Collections.emptyMap())
                )
            )
            .build();

<<<<<<< HEAD
        ClusterService mockedClusterService = clusterService;
=======
>>>>>>> 2d75f296
        MetadataIndexTemplateService mockedTemplateService = new MetadataIndexTemplateService(
            clusterService,
            mock(MetadataCreateIndexService.class),
            indicesService,
            indexScopedSettings,
            mock(NamedXContentRegistry.class),
            mock(SystemIndices.class),
            new IndexSettingProviders(Set.of())
        );

        ClusterState state = ClusterState.builder(new ClusterName("elasticsearch")).metadata(metadata).build();
        doReturn(state).when(clusterService).state();

        // we should see the weird composable name prefixed 'validate_template'
        assertThat(state.metadata().templatesV2(), allOf(aMapWithSize(1), hasKey(reservedComposableIndexName(conflictingTemplateName))));

        TransformState prevState = new TransformState(state, Collections.emptySet());
        var action = new ReservedComposableIndexTemplateAction(mockedTemplateService, indexScopedSettings);

        TransformState updatedState = processJSON(action, prevState, composableTemplate);

        // only one reserved key for 'validate_template'
        assertThat(updatedState.keys(), containsInAnyOrder(reservedComposableIndexName(conflictingTemplateName)));
        // we should find a template name with 'validate_template' and 'composable_index_template:validate_template'. The user had
        // added that weird name 'composable_index_template:validate_template', using this prefix in the name shouldn't make us fail
        // any reservation validation
        assertThat(
            updatedState.state().metadata().templatesV2(),
            allOf(aMapWithSize(2), hasKey(reservedComposableIndexName(conflictingTemplateName)), hasKey(conflictingTemplateName))
        );

        Metadata withReservedMetadata = Metadata.builder(updatedState.state().metadata())
            .put(
                new ReservedStateMetadata.Builder("file_settings").putHandler(
                    new ReservedStateHandlerMetadata(ReservedComposableIndexTemplateAction.NAME, updatedState.keys())
                ).build()
            )
            .build();

        // apply the modified keys to a cluster state, as the ReservedStateService would do
        ClusterState withReservedState = new ClusterState.Builder(updatedState.state()).metadata(withReservedMetadata).build();

        PutComposableIndexTemplateAction.Request pr = new PutComposableIndexTemplateAction.Request(conflictingTemplateName);

        var putTemplateAction = new TransportPutComposableIndexTemplateAction(
            mock(TransportService.class),
            null,
            null,
            null,
            mock(ActionFilters.class),
            null
        );

        // Try fake REST modification request with validate_template, this will fail
        var modifiedKeys = putTemplateAction.modifiedKeys(pr);
        assertEquals(1, modifiedKeys.size());

        var fakeAction = new ActionWithReservedState<PutComposableIndexTemplateAction.Request>() {
        };
        assertEquals(
            "Failed to process request [validate_template] with errors: "
                + "[[composable_index_template:validate_template] set as read-only by [file_settings]]",
            expectThrows(
                IllegalArgumentException.class,
                () -> fakeAction.validateForReservedState(
                    withReservedState,
                    ReservedComposableIndexTemplateAction.NAME,
                    modifiedKeys,
                    pr.name()
                )
            ).getMessage()
        );

        // Try fake REST modification request with the weird prefixed composable_index_template:validate_template, this will work, since
        // the reserved keys for that name would be composable_index_template:composable_index_template:validate_template and it will not
        // match our reserved state.
        var prOK = new PutComposableIndexTemplateAction.Request(reservedComposableIndexName(conflictingTemplateName));
        var modifiedKeysOK = putTemplateAction.modifiedKeys(prOK);
        assertEquals(1, modifiedKeysOK.size());

        fakeAction.validateForReservedState(withReservedState, ReservedComposableIndexTemplateAction.NAME, modifiedKeysOK, prOK.name());
    }
}<|MERGE_RESOLUTION|>--- conflicted
+++ resolved
@@ -875,11 +875,7 @@
                 )
             )
             .build();
-
-<<<<<<< HEAD
-        ClusterService mockedClusterService = clusterService;
-=======
->>>>>>> 2d75f296
+        
         MetadataIndexTemplateService mockedTemplateService = new MetadataIndexTemplateService(
             clusterService,
             mock(MetadataCreateIndexService.class),
