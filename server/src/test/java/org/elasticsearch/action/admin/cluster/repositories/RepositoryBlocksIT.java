--- conflicted
+++ resolved
@@ -66,12 +66,8 @@
         // This test checks that the Get Repository operation is never blocked, even if the cluster is read only.
         try {
             setClusterReadOnly(true);
-<<<<<<< HEAD
-            VerifyRepositoryResponse response = client().admin().cluster().prepareVerifyRepository("test-repo-blocks").execute().actionGet();
-=======
             VerifyRepositoryResponse response = client().admin().cluster()
                 .prepareVerifyRepository("test-repo-blocks").execute().actionGet();
->>>>>>> 0c7f6570
             assertThat(response.getNodes().size(), equalTo(cluster().numDataAndMasterNodes()));
         } finally {
             setClusterReadOnly(false);
