--- conflicted
+++ resolved
@@ -573,17 +573,13 @@
             RootObjectMapper.Builder root = new RootObjectMapper.Builder("_doc");
             root.add(new DateFieldMapper.Builder(dataStream.getTimeStampField().getName(), DateFieldMapper.Resolution.MILLISECONDS,
                 DateFieldMapper.DEFAULT_DATE_TIME_FORMATTER, ScriptCompiler.NONE, true, Version.CURRENT));
-<<<<<<< HEAD
+            MetadataFieldMapper dtfm = getDataStreamTimestampFieldMapper();
             Mapping mapping = new Mapping(
                 root.build(new ContentPath("")),
-                metadataFieldMappers,
+                new MetadataFieldMapper[] { dtfm },
                 Collections.emptyMap(),
                 randomFrom(IndexMode.values())
             );
-=======
-            MetadataFieldMapper dtfm = getDataStreamTimestampFieldMapper();
-            Mapping mapping = new Mapping(root.build(new ContentPath("")), new MetadataFieldMapper[] {dtfm}, Collections.emptyMap());
->>>>>>> 6c02a6c6
             MappingLookup mappingLookup = MappingLookup.fromMappers(
                 mapping,
                 List.of(dtfm, dateFieldMapper),
