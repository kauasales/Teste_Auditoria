--- conflicted
+++ resolved
@@ -27,10 +27,6 @@
 import org.elasticsearch.test.EqualsHashCodeTestUtils;
 
 import java.io.IOException;
-<<<<<<< HEAD
-import java.util.Collections;
-=======
->>>>>>> 292c045f
 import java.util.HashMap;
 import java.util.Map;
 import java.util.Objects;
@@ -47,17 +43,10 @@
         return GetMappingsResponse::new;
     }
 
-<<<<<<< HEAD
-    private static GetMappingsResponse mutate(GetMappingsResponse original) throws IOException {
-        ImmutableOpenMap.Builder<String, MappingMetaData> builder = ImmutableOpenMap.builder(original.mappings());
-        String indexKey = original.mappings().keys().iterator().next().value;
-        builder.put(indexKey, new MappingMetaData("type-" + randomAlphaOfLength(6), randomFieldMapping()));
-=======
     private static GetMappingsResponse mutate(GetMappingsResponse original) {
         ImmutableOpenMap.Builder<String, MappingMetaData> builder = ImmutableOpenMap.builder(original.mappings());
         String indexKey = original.mappings().keys().iterator().next().value;
         builder.put(indexKey + "1", createMappingsForIndex());
->>>>>>> 292c045f
         return new GetMappingsResponse(builder.build());
     }
 
@@ -68,44 +57,19 @@
 
     public static MappingMetaData createMappingsForIndex() {
         try {
-<<<<<<< HEAD
-            if (rarely() == false) { // rarely have no fields
-                Map<String, Object> mappings = new HashMap<>();
-                mappings.put("field-1", randomFieldMapping());
-                if (randomBoolean()) {
-                    mappings.put("field2-2", randomFieldMapping());
-=======
             Map<String, Object> mappings = new HashMap<>();
             if (rarely() == false) { // rarely have no fields
                 mappings.put("field", randomFieldMapping());
                 if (randomBoolean()) {
                     mappings.put("field2", randomFieldMapping());
->>>>>>> 292c045f
                 }
                 String typeName = MapperService.SINGLE_MAPPING_NAME;
                 return new MappingMetaData(typeName, mappings);
             }
-<<<<<<< HEAD
-            return new MappingMetaData(MapperService.SINGLE_MAPPING_NAME, Collections.emptyMap());
-        } catch (IOException e) {
-            fail("shouldn't have failed " + e);
-        }
-        return null;    // we never reach here
-    }
-
-    /**
-     * For xContent roundtrip testing we force the xContent output to still contain types because the parser
-     * still expects them. The new typeless parsing is implemented in the client side GetMappingsResponse.
-     */
-    @Override
-    protected Params getToXContentParams() {
-        return new ToXContent.MapParams(Collections.singletonMap(BaseRestHandler.INCLUDE_TYPE_NAME_PARAMETER, "true"));
-=======
             return new MappingMetaData(MapperService.SINGLE_MAPPING_NAME, mappings);
         } catch (IOException e) {
             throw new AssertionError("shouldn't have failed " + e);
         }
->>>>>>> 292c045f
     }
 
     @Override
