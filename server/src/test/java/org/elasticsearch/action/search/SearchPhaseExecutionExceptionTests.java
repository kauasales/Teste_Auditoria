/*
 * Licensed to Elasticsearch under one or more contributor
 * license agreements. See the NOTICE file distributed with
 * this work for additional information regarding copyright
 * ownership. Elasticsearch licenses this file to you under
 * the Apache License, Version 2.0 (the "License"); you may
 * not use this file except in compliance with the License.
 * You may obtain a copy of the License at
 *
 *    http://www.apache.org/licenses/LICENSE-2.0
 *
 * Unless required by applicable law or agreed to in writing,
 * software distributed under the License is distributed on an
 * "AS IS" BASIS, WITHOUT WARRANTIES OR CONDITIONS OF ANY
 * KIND, either express or implied.  See the License for the
 * specific language governing permissions and limitations
 * under the License.
 */

package org.elasticsearch.action.search;

import org.elasticsearch.ElasticsearchException;
import org.elasticsearch.action.TimestampParsingException;
import org.elasticsearch.common.ParsingException;
import org.elasticsearch.common.Strings;
import org.elasticsearch.common.bytes.BytesReference;
import org.elasticsearch.common.xcontent.ToXContent;
import org.elasticsearch.common.xcontent.XContent;
import org.elasticsearch.common.xcontent.XContentParser;
import org.elasticsearch.common.xcontent.XContentType;
import org.elasticsearch.index.Index;
import org.elasticsearch.index.shard.IndexShardClosedException;
import org.elasticsearch.index.shard.ShardId;
import org.elasticsearch.indices.InvalidIndexTemplateException;
import org.elasticsearch.search.SearchShardTarget;
import org.elasticsearch.test.ESTestCase;

import java.io.IOException;

import static org.hamcrest.CoreMatchers.hasItem;
import static org.hamcrest.Matchers.hasSize;

public class SearchPhaseExecutionExceptionTests extends ESTestCase {

    public void testToXContent() throws IOException {
        SearchPhaseExecutionException exception = new SearchPhaseExecutionException("test", "all shards failed",
                new ShardSearchFailure[]{
                        new ShardSearchFailure(new ParsingException(1, 2, "foobar", null),
                                new SearchShardTarget("node_1", new Index("foo", "_na_"), 0, null)),
                        new ShardSearchFailure(new IndexShardClosedException(new ShardId(new Index("foo", "_na_"), 1)),
                                new SearchShardTarget("node_2", new Index("foo", "_na_"), 1, null)),
                        new ShardSearchFailure(new ParsingException(5, 7, "foobar", null),
                                new SearchShardTarget("node_3", new Index("foo", "_na_"), 2, null)),
                });

        // Failures are grouped (by default)
        assertEquals("{" +
                "\"type\":\"search_phase_execution_exception\"," +
                "\"reason\":\"all shards failed\"," +
                "\"phase\":\"test\"," +
                "\"grouped\":true," +
                "\"failed_shards\":[" +
                        "{" +
                            "\"shard\":0," +
                            "\"index\":\"foo\"," +
                            "\"node\":\"node_1\"," +
                            "\"reason\":{" +
                                        "\"type\":\"parsing_exception\"," +
                                        "\"reason\":\"foobar\"," +
                                        "\"line\":1," +
                                        "\"col\":2" +
                            "}" +
                        "}," +
                        "{" +
                            "\"shard\":1," +
                            "\"index\":\"foo\"," +
                            "\"node\":\"node_2\"," +
                            "\"reason\":{" +
                                        "\"type\":\"index_shard_closed_exception\"," +
                                        "\"reason\":\"CurrentState[CLOSED] Closed\"," +
                                        "\"index_uuid\":\"_na_\"," +
                                        "\"shard\":\"1\"," +
                                        "\"index\":\"foo\"" +
                            "}" +
                        "}" +
                "]}", Strings.toString(exception));
<<<<<<< HEAD

        // Failures are NOT grouped
        ToXContent.MapParams params = new ToXContent.MapParams(singletonMap("group_shard_failures", "false"));
        try (XContentBuilder builder = jsonBuilder()) {
            builder.startObject();
            exception.toXContent(builder, params);
            builder.endObject();

            assertEquals("{" +
                    "\"type\":\"search_phase_execution_exception\"," +
                    "\"reason\":\"all shards failed\"," +
                    "\"phase\":\"test\"," +
                    "\"grouped\":false," +
                    "\"failed_shards\":[" +
                            "{" +
                                "\"shard\":0," +
                                "\"index\":\"foo\"," +
                                "\"node\":\"node_1\"," +
                                "\"reason\":{" +
                                            "\"type\":\"parsing_exception\"," +
                                            "\"reason\":\"foobar\"," +
                                            "\"line\":1," +
                                            "\"col\":2" +
                                "}" +
                            "}," +
                            "{" +
                                "\"shard\":1," +
                                "\"index\":\"foo\"," +
                                "\"node\":\"node_2\"," +
                                "\"reason\":{" +
                                            "\"type\":\"index_shard_closed_exception\"," +
                                            "\"reason\":\"CurrentState[CLOSED] Closed\"," +
                                            "\"index_uuid\":\"_na_\"," +
                                            "\"shard\":\"1\"," +
                                            "\"index\":\"foo\"" +
                                "}" +
                            "}," +
                            "{" +
                                "\"shard\":2," +
                                "\"index\":\"foo\"," +
                                "\"node\":\"node_3\"," +
                                "\"reason\":{" +
                                            "\"type\":\"parsing_exception\"," +
                                            "\"reason\":\"foobar\"," +
                                            "\"line\":5," +
                                            "\"col\":7" +
                                "}" +
                            "}" +
                    "]}", Strings.toString(builder));
        }
=======
>>>>>>> 0c7f6570
    }

    public void testToAndFromXContent() throws IOException {
        final XContent xContent = randomFrom(XContentType.values()).xContent();

        ShardSearchFailure[] shardSearchFailures = new ShardSearchFailure[randomIntBetween(1, 5)];
        for (int i = 0; i < shardSearchFailures.length; i++) {
            Exception cause = randomFrom(
                    new ParsingException(1, 2, "foobar", null),
                    new InvalidIndexTemplateException("foo", "bar"),
                    new TimestampParsingException("foo", null),
                    new NullPointerException()
            );
            shardSearchFailures[i] = new  ShardSearchFailure(cause, new SearchShardTarget("node_" + i, new Index("test", "_na_"), i, null));
        }

        final String phase = randomFrom("query", "search", "other");
        SearchPhaseExecutionException actual = new SearchPhaseExecutionException(phase, "unexpected failures", shardSearchFailures);

        BytesReference exceptionBytes = toShuffledXContent(actual, xContent.type(), ToXContent.EMPTY_PARAMS, randomBoolean());

        ElasticsearchException parsedException;
        try (XContentParser parser = createParser(xContent, exceptionBytes)) {
            assertEquals(XContentParser.Token.START_OBJECT, parser.nextToken());
            parsedException = ElasticsearchException.fromXContent(parser);
            assertEquals(XContentParser.Token.END_OBJECT, parser.currentToken());
            assertNull(parser.nextToken());
        }

        assertNotNull(parsedException);
        assertThat(parsedException.getHeaderKeys(), hasSize(0));
        assertThat(parsedException.getMetadataKeys(), hasSize(1));
        assertThat(parsedException.getMetadata("es.phase"), hasItem(phase));
        // SearchPhaseExecutionException has no cause field
        assertNull(parsedException.getCause());
    }
}<|MERGE_RESOLUTION|>--- conflicted
+++ resolved
@@ -84,59 +84,6 @@
                             "}" +
                         "}" +
                 "]}", Strings.toString(exception));
-<<<<<<< HEAD
-
-        // Failures are NOT grouped
-        ToXContent.MapParams params = new ToXContent.MapParams(singletonMap("group_shard_failures", "false"));
-        try (XContentBuilder builder = jsonBuilder()) {
-            builder.startObject();
-            exception.toXContent(builder, params);
-            builder.endObject();
-
-            assertEquals("{" +
-                    "\"type\":\"search_phase_execution_exception\"," +
-                    "\"reason\":\"all shards failed\"," +
-                    "\"phase\":\"test\"," +
-                    "\"grouped\":false," +
-                    "\"failed_shards\":[" +
-                            "{" +
-                                "\"shard\":0," +
-                                "\"index\":\"foo\"," +
-                                "\"node\":\"node_1\"," +
-                                "\"reason\":{" +
-                                            "\"type\":\"parsing_exception\"," +
-                                            "\"reason\":\"foobar\"," +
-                                            "\"line\":1," +
-                                            "\"col\":2" +
-                                "}" +
-                            "}," +
-                            "{" +
-                                "\"shard\":1," +
-                                "\"index\":\"foo\"," +
-                                "\"node\":\"node_2\"," +
-                                "\"reason\":{" +
-                                            "\"type\":\"index_shard_closed_exception\"," +
-                                            "\"reason\":\"CurrentState[CLOSED] Closed\"," +
-                                            "\"index_uuid\":\"_na_\"," +
-                                            "\"shard\":\"1\"," +
-                                            "\"index\":\"foo\"" +
-                                "}" +
-                            "}," +
-                            "{" +
-                                "\"shard\":2," +
-                                "\"index\":\"foo\"," +
-                                "\"node\":\"node_3\"," +
-                                "\"reason\":{" +
-                                            "\"type\":\"parsing_exception\"," +
-                                            "\"reason\":\"foobar\"," +
-                                            "\"line\":5," +
-                                            "\"col\":7" +
-                                "}" +
-                            "}" +
-                    "]}", Strings.toString(builder));
-        }
-=======
->>>>>>> 0c7f6570
     }
 
     public void testToAndFromXContent() throws IOException {
