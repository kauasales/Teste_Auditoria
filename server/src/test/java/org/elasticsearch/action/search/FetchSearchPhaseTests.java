/*
 * Copyright Elasticsearch B.V. and/or licensed to Elasticsearch B.V. under one
 * or more contributor license agreements. Licensed under the Elastic License
 * 2.0 and the Server Side Public License, v 1; you may not use this file except
 * in compliance with, at your election, the Elastic License 2.0 or the Server
 * Side Public License, v 1.
 */
package org.elasticsearch.action.search;

import org.apache.lucene.search.ScoreDoc;
import org.apache.lucene.search.TopDocs;
import org.apache.lucene.search.TotalHits;
import org.apache.lucene.store.MockDirectoryWrapper;
import org.elasticsearch.action.OriginalIndices;
import org.elasticsearch.common.UUIDs;
import org.elasticsearch.common.breaker.CircuitBreaker;
import org.elasticsearch.common.breaker.NoopCircuitBreaker;
import org.elasticsearch.common.lucene.search.TopDocsAndMaxScore;
import org.elasticsearch.common.util.concurrent.EsExecutors;
import org.elasticsearch.index.shard.ShardId;
import org.elasticsearch.search.DocValueFormat;
import org.elasticsearch.search.SearchHit;
import org.elasticsearch.search.SearchHits;
import org.elasticsearch.search.SearchShardTarget;
import org.elasticsearch.search.fetch.FetchSearchResult;
import org.elasticsearch.search.fetch.QueryFetchSearchResult;
import org.elasticsearch.search.fetch.ShardFetchSearchRequest;
import org.elasticsearch.search.internal.ShardSearchContextId;
import org.elasticsearch.search.profile.ProfileResult;
import org.elasticsearch.search.profile.SearchProfileQueryPhaseResult;
import org.elasticsearch.search.profile.SearchProfileShardResult;
import org.elasticsearch.search.query.QuerySearchResult;
import org.elasticsearch.test.ESTestCase;
import org.elasticsearch.test.InternalAggregationTestCase;
import org.elasticsearch.transport.Transport;

import java.util.List;
import java.util.Map;
import java.util.concurrent.CountDownLatch;
import java.util.concurrent.atomic.AtomicInteger;

import static org.hamcrest.Matchers.equalTo;
import static org.hamcrest.Matchers.nullValue;

public class FetchSearchPhaseTests extends ESTestCase {
    private static final long FETCH_PROFILE_TIME = 555;

    public void testShortcutQueryAndFetchOptimization() {
<<<<<<< HEAD
        SearchPhaseController controller = new SearchPhaseController(
            writableRegistry(), (t, s) -> InternalAggregationTestCase.emptyReduceContextBuilder());
=======
        SearchPhaseController controller = new SearchPhaseController(s -> InternalAggregationTestCase.emptyReduceContextBuilder());
>>>>>>> a9ae3136
        MockSearchPhaseContext mockSearchPhaseContext = new MockSearchPhaseContext(1);
        QueryPhaseResultConsumer results = controller.newSearchPhaseResults(EsExecutors.DIRECT_EXECUTOR_SERVICE,
            new NoopCircuitBreaker(CircuitBreaker.REQUEST), () -> false, SearchProgressListener.NOOP,
            mockSearchPhaseContext.getRequest(), 1, exc  -> {});
        boolean hasHits = randomBoolean();
        boolean profiled = hasHits && randomBoolean();
        final int numHits;
        if (hasHits) {
            QuerySearchResult queryResult = new QuerySearchResult();
            queryResult.setSearchShardTarget(new SearchShardTarget("node0",
                new ShardId("index", "index", 0), null, OriginalIndices.NONE));
            queryResult.topDocs(new TopDocsAndMaxScore(new TopDocs(new TotalHits(1, TotalHits.Relation.EQUAL_TO),
                    new ScoreDoc[] {new ScoreDoc(42, 1.0F)}), 1.0F), new DocValueFormat[0]);
            addProfiling(profiled, queryResult);
            queryResult.size(1);
            FetchSearchResult fetchResult = new FetchSearchResult();
            fetchResult.setSearchShardTarget(queryResult.getSearchShardTarget());
            SearchHits hits = new SearchHits(new SearchHit[] { new SearchHit(42) }, new TotalHits(1, TotalHits.Relation.EQUAL_TO), 1.0F);
            fetchResult.shardResult(hits, fetchProfile(profiled));
            QueryFetchSearchResult fetchSearchResult = new QueryFetchSearchResult(queryResult, fetchResult);
            fetchSearchResult.setShardIndex(0);
            results.consumeResult(fetchSearchResult, () -> {});
            numHits = 1;
        } else {
            numHits = 0;
        }

        FetchSearchPhase phase = new FetchSearchPhase(results, controller, null, mockSearchPhaseContext,
            (searchResponse, scrollId) -> new SearchPhase("test") {
            @Override
            public void run() {
                mockSearchPhaseContext.sendSearchResponse(searchResponse, null);
            }
        });
        assertEquals("fetch", phase.getName());
        phase.run();
        mockSearchPhaseContext.assertNoFailure();
        SearchResponse searchResponse = mockSearchPhaseContext.searchResponse.get();
        assertNotNull(searchResponse);
        assertEquals(numHits, searchResponse.getHits().getTotalHits().value);
        if (numHits != 0) {
            assertEquals(42, searchResponse.getHits().getAt(0).docId());
        }
        assertProfiles(profiled, 1, searchResponse);
        assertTrue(mockSearchPhaseContext.releasedSearchContexts.isEmpty());
    }

    private void assertProfiles(boolean profiled, int totalShards, SearchResponse searchResponse) {
        if (false == profiled) {
            assertThat(searchResponse.getProfileResults(), equalTo(Map.of()));
            return;
        }
        assertThat(searchResponse.getProfileResults().values().size(), equalTo(totalShards));
        for (SearchProfileShardResult profileShardResult : searchResponse.getProfileResults().values()) {
            assertThat(profileShardResult.getFetchPhase().getTime(), equalTo(FETCH_PROFILE_TIME));
        }
    }

    public void testFetchTwoDocument() {
        MockSearchPhaseContext mockSearchPhaseContext = new MockSearchPhaseContext(2);
<<<<<<< HEAD
        SearchPhaseController controller = new SearchPhaseController(
            writableRegistry(), (t, s) -> InternalAggregationTestCase.emptyReduceContextBuilder());
=======
        SearchPhaseController controller = new SearchPhaseController(s -> InternalAggregationTestCase.emptyReduceContextBuilder());
>>>>>>> a9ae3136
        QueryPhaseResultConsumer results = controller.newSearchPhaseResults(EsExecutors.DIRECT_EXECUTOR_SERVICE,
            new NoopCircuitBreaker(CircuitBreaker.REQUEST), () -> false, SearchProgressListener.NOOP,
            mockSearchPhaseContext.getRequest(), 2, exc  -> {});
        int resultSetSize = randomIntBetween(2, 10);
        boolean profiled = randomBoolean();

        ShardSearchContextId ctx1 = new ShardSearchContextId(UUIDs.base64UUID(), 123);
        SearchShardTarget shard1Target = new SearchShardTarget("node1", new ShardId("test", "na", 0), null, OriginalIndices.NONE);
        QuerySearchResult queryResult = new QuerySearchResult(ctx1, shard1Target, null);
        queryResult.topDocs(new TopDocsAndMaxScore(new TopDocs(new TotalHits(1, TotalHits.Relation.EQUAL_TO),
                new ScoreDoc[] {new ScoreDoc(42, 1.0F)}), 2.0F), new DocValueFormat[0]);
        queryResult.size(resultSetSize); // the size of the result set
        queryResult.setShardIndex(0);
        addProfiling(profiled, queryResult);
        results.consumeResult(queryResult, () -> {});

        final ShardSearchContextId ctx2 = new ShardSearchContextId(UUIDs.base64UUID(), 321);
        SearchShardTarget shard2Target = new SearchShardTarget("node2", new ShardId("test", "na", 1), null, OriginalIndices.NONE);
        queryResult = new QuerySearchResult(ctx2, shard2Target, null);
        queryResult.topDocs(new TopDocsAndMaxScore(new TopDocs(new TotalHits(1, TotalHits.Relation.EQUAL_TO),
                new ScoreDoc[] {new ScoreDoc(84, 2.0F)}), 2.0F), new DocValueFormat[0]);
        queryResult.size(resultSetSize);
        queryResult.setShardIndex(1);
        addProfiling(profiled, queryResult);
        results.consumeResult(queryResult, () -> {});

        mockSearchPhaseContext.searchTransport = new SearchTransportService(null, null, null) {
            @Override
            public void sendExecuteFetch(Transport.Connection connection, ShardFetchSearchRequest request, SearchTask task,
                                         SearchActionListener<FetchSearchResult> listener) {
                FetchSearchResult fetchResult = new FetchSearchResult();
                SearchHits hits;
                if (request.contextId().equals(ctx2)) {
                    fetchResult.setSearchShardTarget(shard2Target);
                    hits = new SearchHits(new SearchHit[] { new SearchHit(84) }, new TotalHits(1, TotalHits.Relation.EQUAL_TO), 2.0F);
                } else {
                    assertEquals(ctx1, request.contextId());
                    fetchResult.setSearchShardTarget(shard1Target);
                    hits = new SearchHits(new SearchHit[] { new SearchHit(42) }, new TotalHits(1, TotalHits.Relation.EQUAL_TO), 1.0F);
                }
                fetchResult.shardResult(hits, fetchProfile(profiled));
                listener.onResponse(fetchResult);
            }
        };
        FetchSearchPhase phase = new FetchSearchPhase(results, controller, null, mockSearchPhaseContext,
            (searchResponse, scrollId) -> new SearchPhase("test") {
                @Override
                public void run() {
                    mockSearchPhaseContext.sendSearchResponse(searchResponse, null);
                }
            });
        assertEquals("fetch", phase.getName());
        phase.run();
        mockSearchPhaseContext.assertNoFailure();
        SearchResponse searchResponse = mockSearchPhaseContext.searchResponse.get();
        assertNotNull(searchResponse);
        assertEquals(2, searchResponse.getHits().getTotalHits().value);
        assertEquals(84, searchResponse.getHits().getAt(0).docId());
        assertEquals(42, searchResponse.getHits().getAt(1).docId());
        assertEquals(0, searchResponse.getFailedShards());
        assertEquals(2, searchResponse.getSuccessfulShards());
        assertProfiles(profiled, 2, searchResponse);
        assertTrue(mockSearchPhaseContext.releasedSearchContexts.isEmpty());
    }

    public void testFailFetchOneDoc() {
        MockSearchPhaseContext mockSearchPhaseContext = new MockSearchPhaseContext(2);
<<<<<<< HEAD
        SearchPhaseController controller = new SearchPhaseController(
            writableRegistry(), (t, s) -> InternalAggregationTestCase.emptyReduceContextBuilder());
=======
        SearchPhaseController controller = new SearchPhaseController(s -> InternalAggregationTestCase.emptyReduceContextBuilder());
>>>>>>> a9ae3136
        QueryPhaseResultConsumer results = controller.newSearchPhaseResults(EsExecutors.DIRECT_EXECUTOR_SERVICE,
            new NoopCircuitBreaker(CircuitBreaker.REQUEST), () -> false, SearchProgressListener.NOOP,
            mockSearchPhaseContext.getRequest(), 2, exc  -> {});
        int resultSetSize = randomIntBetween(2, 10);
        boolean profiled = randomBoolean();

        final ShardSearchContextId ctx = new ShardSearchContextId(UUIDs.base64UUID(), 123);
        SearchShardTarget shard1Target = new SearchShardTarget("node1", new ShardId("test", "na", 0), null, OriginalIndices.NONE);
        QuerySearchResult queryResult = new QuerySearchResult(ctx, shard1Target, null);
        queryResult.topDocs(new TopDocsAndMaxScore(new TopDocs(new TotalHits(1, TotalHits.Relation.EQUAL_TO),
                new ScoreDoc[] {new ScoreDoc(42, 1.0F)}), 2.0F), new DocValueFormat[0]);
        queryResult.size(resultSetSize); // the size of the result set
        queryResult.setShardIndex(0);
        addProfiling(profiled, queryResult);
        results.consumeResult(queryResult, () -> {});

        SearchShardTarget shard2Target = new SearchShardTarget("node2", new ShardId("test", "na", 1), null, OriginalIndices.NONE);
        queryResult = new QuerySearchResult(new ShardSearchContextId("", 321), shard2Target, null);
        queryResult.topDocs(new TopDocsAndMaxScore(new TopDocs(new TotalHits(1, TotalHits.Relation.EQUAL_TO),
                new ScoreDoc[] {new ScoreDoc(84, 2.0F)}), 2.0F), new DocValueFormat[0]);
        queryResult.size(resultSetSize);
        queryResult.setShardIndex(1);
        addProfiling(profiled, queryResult);
        results.consumeResult(queryResult, () -> {});

        mockSearchPhaseContext.searchTransport = new SearchTransportService(null, null, null) {
            @Override
            public void sendExecuteFetch(Transport.Connection connection, ShardFetchSearchRequest request, SearchTask task,
                                         SearchActionListener<FetchSearchResult> listener) {
                if (request.contextId().getId() == 321) {
                    FetchSearchResult fetchResult = new FetchSearchResult();
                    fetchResult.setSearchShardTarget(shard1Target);
                    SearchHits hits = new SearchHits(
                        new SearchHit[] { new SearchHit(84) },
                        new TotalHits(1, TotalHits.Relation.EQUAL_TO),
                        2.0F
                    );
                    fetchResult.shardResult(hits, fetchProfile(profiled));
                    listener.onResponse(fetchResult);
                } else {
                    listener.onFailure(new MockDirectoryWrapper.FakeIOException());
                }
            }
        };
        FetchSearchPhase phase = new FetchSearchPhase(results, controller, null, mockSearchPhaseContext,
            (searchResponse, scrollId) -> new SearchPhase("test") {
                @Override
                public void run() {
                    mockSearchPhaseContext.sendSearchResponse(searchResponse, null);
                }
            });
        assertEquals("fetch", phase.getName());
        phase.run();
        mockSearchPhaseContext.assertNoFailure();
        SearchResponse searchResponse = mockSearchPhaseContext.searchResponse.get();
        assertNotNull(searchResponse);
        assertEquals(2, searchResponse.getHits().getTotalHits().value);
        assertEquals(84, searchResponse.getHits().getAt(0).docId());
        assertEquals(1, searchResponse.getFailedShards());
        assertEquals(1, searchResponse.getSuccessfulShards());
        assertEquals(1, searchResponse.getShardFailures().length);
        assertTrue(searchResponse.getShardFailures()[0].getCause() instanceof MockDirectoryWrapper.FakeIOException);
        assertEquals(1, mockSearchPhaseContext.releasedSearchContexts.size());
        if (profiled) {
            /*
             * Shard 2 failed to fetch but still searched so it will have
             * profiling information for the search on both shards but only
             * for the fetch on the successful shard.
             */
            assertThat(searchResponse.getProfileResults().values().size(), equalTo(2));
            assertThat(searchResponse.getProfileResults().get(shard1Target.toString()).getFetchPhase(), nullValue());
            assertThat(
                searchResponse.getProfileResults().get(shard2Target.toString()).getFetchPhase().getTime(),
                equalTo(FETCH_PROFILE_TIME)
            );
        } else {
            assertThat(searchResponse.getProfileResults(), equalTo(Map.of()));
        }
        assertTrue(mockSearchPhaseContext.releasedSearchContexts.contains(ctx));
    }

    public void testFetchDocsConcurrently() throws InterruptedException {
        int resultSetSize = randomIntBetween(0, 100);
        // we use at least 2 hits otherwise this is subject to single shard optimization and we trip an assert...
        int numHits = randomIntBetween(2, 100); // also numshards --> 1 hit per shard
<<<<<<< HEAD
        SearchPhaseController controller = new SearchPhaseController(
            writableRegistry(), (t, s) -> InternalAggregationTestCase.emptyReduceContextBuilder());
=======
        boolean profiled = randomBoolean();

        SearchPhaseController controller = new SearchPhaseController(s -> InternalAggregationTestCase.emptyReduceContextBuilder());
>>>>>>> a9ae3136
        MockSearchPhaseContext mockSearchPhaseContext = new MockSearchPhaseContext(numHits);
        QueryPhaseResultConsumer results = controller.newSearchPhaseResults(EsExecutors.DIRECT_EXECUTOR_SERVICE,
            new NoopCircuitBreaker(CircuitBreaker.REQUEST), () -> false, SearchProgressListener.NOOP,
            mockSearchPhaseContext.getRequest(), numHits, exc  -> {});
        SearchShardTarget[] shardTargets = new SearchShardTarget[numHits];
        for (int i = 0; i < numHits; i++) {
            shardTargets[i] = new SearchShardTarget("node1", new ShardId("test", "na", i), null, OriginalIndices.NONE);
            QuerySearchResult queryResult = new QuerySearchResult(new ShardSearchContextId("", i), shardTargets[i], null);
            queryResult.topDocs(new TopDocsAndMaxScore(new TopDocs(new TotalHits(1, TotalHits.Relation.EQUAL_TO),
                    new ScoreDoc[] {new ScoreDoc(i+1, i)}), i), new DocValueFormat[0]);
            queryResult.size(resultSetSize); // the size of the result set
            queryResult.setShardIndex(i);
            addProfiling(profiled, queryResult);
            results.consumeResult(queryResult, () -> {});
        }
        mockSearchPhaseContext.searchTransport = new SearchTransportService(null, null, null) {
            @Override
            public void sendExecuteFetch(Transport.Connection connection, ShardFetchSearchRequest request, SearchTask task,
                                         SearchActionListener<FetchSearchResult> listener) {
                new Thread(() -> {
                    FetchSearchResult fetchResult = new FetchSearchResult();
                    fetchResult.setSearchShardTarget(shardTargets[(int) request.contextId().getId()]);
                    SearchHits hits = new SearchHits(
                        new SearchHit[] { new SearchHit((int) (request.contextId().getId() + 1)) },
                        new TotalHits(1, TotalHits.Relation.EQUAL_TO),
                        100F
                    );
                    fetchResult.shardResult(hits, fetchProfile(profiled));
                    listener.onResponse(fetchResult);
                }).start();
            }
        };
        CountDownLatch latch = new CountDownLatch(1);
        FetchSearchPhase phase = new FetchSearchPhase(results, controller, null, mockSearchPhaseContext,
            (searchResponse, scrollId) -> new SearchPhase("test") {
                @Override
                public void run() {
                    mockSearchPhaseContext.sendSearchResponse(searchResponse, null);
                    latch.countDown();
                }
            });
        assertEquals("fetch", phase.getName());
        phase.run();
        latch.await();
        mockSearchPhaseContext.assertNoFailure();
        SearchResponse searchResponse = mockSearchPhaseContext.searchResponse.get();
        assertNotNull(searchResponse);
        assertEquals(numHits, searchResponse.getHits().getTotalHits().value);
        assertEquals(Math.min(numHits, resultSetSize), searchResponse.getHits().getHits().length);
        SearchHit[] hits = searchResponse.getHits().getHits();
        for (int i = 0; i < hits.length; i++) {
            assertNotNull(hits[i]);
            assertEquals("index: " + i, numHits-i, hits[i].docId());
            assertEquals("index: " + i, numHits-1-i, (int)hits[i].getScore());
        }
        assertEquals(0, searchResponse.getFailedShards());
        assertEquals(numHits, searchResponse.getSuccessfulShards());
        if (profiled) {
            assertThat(searchResponse.getProfileResults().values().size(), equalTo(numHits));
            int count = 0;
            for (SearchProfileShardResult profileShardResult : searchResponse.getProfileResults().values()) {
                if (profileShardResult.getFetchPhase() != null) {
                    count++;
                    assertThat(profileShardResult.getFetchPhase().getTime(), equalTo(FETCH_PROFILE_TIME));
                }
            }
            assertThat(count, equalTo(Math.min(numHits, resultSetSize)));
        } else {
            assertThat(searchResponse.getProfileResults(), equalTo(Map.of()));
        }
        int sizeReleasedContexts = Math.max(0, numHits - resultSetSize); // all non fetched results will be freed
        assertEquals(mockSearchPhaseContext.releasedSearchContexts.toString(),
            sizeReleasedContexts, mockSearchPhaseContext.releasedSearchContexts.size());
    }

    public void testExceptionFailsPhase() {
        MockSearchPhaseContext mockSearchPhaseContext = new MockSearchPhaseContext(2);
<<<<<<< HEAD
        SearchPhaseController controller = new SearchPhaseController(
            writableRegistry(), (t, s) -> InternalAggregationTestCase.emptyReduceContextBuilder());
=======
        SearchPhaseController controller = new SearchPhaseController(s -> InternalAggregationTestCase.emptyReduceContextBuilder());
>>>>>>> a9ae3136
        QueryPhaseResultConsumer results =
            controller.newSearchPhaseResults(EsExecutors.DIRECT_EXECUTOR_SERVICE,
                new NoopCircuitBreaker(CircuitBreaker.REQUEST), () -> false, SearchProgressListener.NOOP,
                mockSearchPhaseContext.getRequest(), 2, exc  -> {});
        int resultSetSize = randomIntBetween(2, 10);
        boolean profiled = randomBoolean();

        SearchShardTarget shard1Target = new SearchShardTarget("node1", new ShardId("test", "na", 0), null, OriginalIndices.NONE);
        QuerySearchResult queryResult = new QuerySearchResult(new ShardSearchContextId("", 123), shard1Target, null);
        queryResult.topDocs(new TopDocsAndMaxScore(new TopDocs(new TotalHits(1, TotalHits.Relation.EQUAL_TO),
                new ScoreDoc[] {new ScoreDoc(42, 1.0F)}), 2.0F), new DocValueFormat[0]);
        queryResult.size(resultSetSize); // the size of the result set
        queryResult.setShardIndex(0);
        addProfiling(profiled, queryResult);
        results.consumeResult(queryResult, () -> {});

        SearchShardTarget shard2Target = new SearchShardTarget("node1", new ShardId("test", "na", 0), null, OriginalIndices.NONE);
        queryResult = new QuerySearchResult(new ShardSearchContextId("", 321), shard2Target, null);
        queryResult.topDocs(new TopDocsAndMaxScore(new TopDocs(new TotalHits(1, TotalHits.Relation.EQUAL_TO),
                new ScoreDoc[] {new ScoreDoc(84, 2.0F)}), 2.0F), new DocValueFormat[0]);
        queryResult.size(resultSetSize);
        queryResult.setShardIndex(1);
        addProfiling(profiled, queryResult);
        results.consumeResult(queryResult,  () -> {});

        AtomicInteger numFetches = new AtomicInteger(0);
        mockSearchPhaseContext.searchTransport = new SearchTransportService(null, null, null) {
            @Override
            public void sendExecuteFetch(Transport.Connection connection, ShardFetchSearchRequest request, SearchTask task,
                                         SearchActionListener<FetchSearchResult> listener) {
                FetchSearchResult fetchResult = new FetchSearchResult();
                if (numFetches.incrementAndGet() == 1) {
                    throw new RuntimeException("BOOM");
                }
                SearchHits hits;
                if (request.contextId().getId() == 321) {
                    fetchResult.setSearchShardTarget(shard2Target);
                    hits = new SearchHits(new SearchHit[] { new SearchHit(84) }, new TotalHits(1, TotalHits.Relation.EQUAL_TO), 2.0F);
                } else {
                    fetchResult.setSearchShardTarget(shard1Target);
                    assertEquals(request, 123);
                    hits = new SearchHits(new SearchHit[] { new SearchHit(42) }, new TotalHits(1, TotalHits.Relation.EQUAL_TO), 1.0F);
                }
                fetchResult.shardResult(hits, fetchProfile(profiled));
                listener.onResponse(fetchResult);
            }
        };
        FetchSearchPhase phase = new FetchSearchPhase(results, controller, null, mockSearchPhaseContext,
            (searchResponse, scrollId) -> new SearchPhase("test") {
                @Override
                public void run() {
                    mockSearchPhaseContext.sendSearchResponse(searchResponse, null);
                }
            });
        assertEquals("fetch", phase.getName());
        phase.run();
        assertNotNull(mockSearchPhaseContext.phaseFailure.get());
        assertEquals(mockSearchPhaseContext.phaseFailure.get().getMessage(), "BOOM");
        assertNull(mockSearchPhaseContext.searchResponse.get());
        assertTrue(mockSearchPhaseContext.releasedSearchContexts.isEmpty());
    }

    public void testCleanupIrrelevantContexts() { // contexts that are not fetched should be cleaned up
        MockSearchPhaseContext mockSearchPhaseContext = new MockSearchPhaseContext(2);
<<<<<<< HEAD
        SearchPhaseController controller = new SearchPhaseController(
            writableRegistry(), (t, s) -> InternalAggregationTestCase.emptyReduceContextBuilder());
=======
        SearchPhaseController controller = new SearchPhaseController(s -> InternalAggregationTestCase.emptyReduceContextBuilder());
>>>>>>> a9ae3136
        QueryPhaseResultConsumer results = controller.newSearchPhaseResults(EsExecutors.DIRECT_EXECUTOR_SERVICE,
            new NoopCircuitBreaker(CircuitBreaker.REQUEST), () -> false, SearchProgressListener.NOOP,
            mockSearchPhaseContext.getRequest(), 2, exc  -> {});
        int resultSetSize = 1;
        boolean profiled = randomBoolean();

        final ShardSearchContextId ctx1 = new ShardSearchContextId(UUIDs.base64UUID(), 123);
        SearchShardTarget shard1Target = new SearchShardTarget("node1", new ShardId("test", "na", 0), null, OriginalIndices.NONE);
        QuerySearchResult queryResult = new QuerySearchResult(ctx1, shard1Target, null);
        queryResult.topDocs(new TopDocsAndMaxScore(new TopDocs(new TotalHits(1, TotalHits.Relation.EQUAL_TO),
                new ScoreDoc[] {new ScoreDoc(42, 1.0F)}), 2.0F), new DocValueFormat[0]);
        queryResult.size(resultSetSize); // the size of the result set
        queryResult.setShardIndex(0);
        addProfiling(profiled, queryResult);
        results.consumeResult(queryResult, () -> {});

        final ShardSearchContextId ctx2 = new ShardSearchContextId(UUIDs.base64UUID(), 321);
        SearchShardTarget shard2Target = new SearchShardTarget("node2", new ShardId("test", "na", 1), null, OriginalIndices.NONE);
        queryResult = new QuerySearchResult(ctx2, shard2Target, null);
        queryResult.topDocs(new TopDocsAndMaxScore(new TopDocs(new TotalHits(1, TotalHits.Relation.EQUAL_TO),
                new ScoreDoc[] {new ScoreDoc(84, 2.0F)}), 2.0F), new DocValueFormat[0]);
        queryResult.size(resultSetSize);
        queryResult.setShardIndex(1);
        addProfiling(profiled, queryResult);
        results.consumeResult(queryResult, () -> {});

        mockSearchPhaseContext.searchTransport = new SearchTransportService(null, null, null) {
            @Override
            public void sendExecuteFetch(Transport.Connection connection, ShardFetchSearchRequest request, SearchTask task,
                                         SearchActionListener<FetchSearchResult> listener) {
                FetchSearchResult fetchResult = new FetchSearchResult();
                if (request.contextId().getId() == 321) {
                    fetchResult.setSearchShardTarget(shard1Target);
                    SearchHits hits = new SearchHits(
                        new SearchHit[] { new SearchHit(84) },
                        new TotalHits(1, TotalHits.Relation.EQUAL_TO),
                        2.0F
                    );
                    fetchResult.shardResult(hits, fetchProfile(profiled));
                } else {
                    fail("requestID 123 should not be fetched but was");
                }
                listener.onResponse(fetchResult);
            }
        };
        FetchSearchPhase phase = new FetchSearchPhase(results, controller, null, mockSearchPhaseContext,
            (searchResponse, scrollId) -> new SearchPhase("test") {
                @Override
                public void run() {
                    mockSearchPhaseContext.sendSearchResponse(searchResponse, null);
                }
            });
        assertEquals("fetch", phase.getName());
        phase.run();
        mockSearchPhaseContext.assertNoFailure();
        SearchResponse searchResponse = mockSearchPhaseContext.searchResponse.get();
        assertNotNull(searchResponse);
        assertEquals(2, searchResponse.getHits().getTotalHits().value);
        assertEquals(1, searchResponse.getHits().getHits().length);
        assertEquals(84, searchResponse.getHits().getAt(0).docId());
        assertEquals(0, searchResponse.getFailedShards());
        assertEquals(2, searchResponse.getSuccessfulShards());
        if (profiled) {
            assertThat(searchResponse.getProfileResults().size(), equalTo(2));
            assertThat(searchResponse.getProfileResults().get(shard1Target.toString()).getFetchPhase(), nullValue());
            assertThat(
                searchResponse.getProfileResults().get(shard2Target.toString()).getFetchPhase().getTime(),
                equalTo(FETCH_PROFILE_TIME)
            );
        }
        assertEquals(1, mockSearchPhaseContext.releasedSearchContexts.size());
        assertTrue(mockSearchPhaseContext.releasedSearchContexts.contains(ctx1));
    }

    private void addProfiling(boolean profiled, QuerySearchResult queryResult) {
        if (profiled) {
            queryResult.profileResults(new SearchProfileQueryPhaseResult(List.of(), null));
        }
    }

    private ProfileResult fetchProfile(boolean profiled) {
        return profiled ? new ProfileResult("fetch", "fetch", Map.of(), Map.of(), FETCH_PROFILE_TIME, List.of()) : null;
    }
}<|MERGE_RESOLUTION|>--- conflicted
+++ resolved
@@ -46,12 +46,7 @@
     private static final long FETCH_PROFILE_TIME = 555;
 
     public void testShortcutQueryAndFetchOptimization() {
-<<<<<<< HEAD
-        SearchPhaseController controller = new SearchPhaseController(
-            writableRegistry(), (t, s) -> InternalAggregationTestCase.emptyReduceContextBuilder());
-=======
-        SearchPhaseController controller = new SearchPhaseController(s -> InternalAggregationTestCase.emptyReduceContextBuilder());
->>>>>>> a9ae3136
+        SearchPhaseController controller = new SearchPhaseController((t, s) -> InternalAggregationTestCase.emptyReduceContextBuilder());
         MockSearchPhaseContext mockSearchPhaseContext = new MockSearchPhaseContext(1);
         QueryPhaseResultConsumer results = controller.newSearchPhaseResults(EsExecutors.DIRECT_EXECUTOR_SERVICE,
             new NoopCircuitBreaker(CircuitBreaker.REQUEST), () -> false, SearchProgressListener.NOOP,
@@ -112,12 +107,7 @@
 
     public void testFetchTwoDocument() {
         MockSearchPhaseContext mockSearchPhaseContext = new MockSearchPhaseContext(2);
-<<<<<<< HEAD
-        SearchPhaseController controller = new SearchPhaseController(
-            writableRegistry(), (t, s) -> InternalAggregationTestCase.emptyReduceContextBuilder());
-=======
-        SearchPhaseController controller = new SearchPhaseController(s -> InternalAggregationTestCase.emptyReduceContextBuilder());
->>>>>>> a9ae3136
+        SearchPhaseController controller = new SearchPhaseController((t, s) -> InternalAggregationTestCase.emptyReduceContextBuilder());
         QueryPhaseResultConsumer results = controller.newSearchPhaseResults(EsExecutors.DIRECT_EXECUTOR_SERVICE,
             new NoopCircuitBreaker(CircuitBreaker.REQUEST), () -> false, SearchProgressListener.NOOP,
             mockSearchPhaseContext.getRequest(), 2, exc  -> {});
@@ -185,12 +175,7 @@
 
     public void testFailFetchOneDoc() {
         MockSearchPhaseContext mockSearchPhaseContext = new MockSearchPhaseContext(2);
-<<<<<<< HEAD
-        SearchPhaseController controller = new SearchPhaseController(
-            writableRegistry(), (t, s) -> InternalAggregationTestCase.emptyReduceContextBuilder());
-=======
-        SearchPhaseController controller = new SearchPhaseController(s -> InternalAggregationTestCase.emptyReduceContextBuilder());
->>>>>>> a9ae3136
+        SearchPhaseController controller = new SearchPhaseController((t, s) -> InternalAggregationTestCase.emptyReduceContextBuilder());
         QueryPhaseResultConsumer results = controller.newSearchPhaseResults(EsExecutors.DIRECT_EXECUTOR_SERVICE,
             new NoopCircuitBreaker(CircuitBreaker.REQUEST), () -> false, SearchProgressListener.NOOP,
             mockSearchPhaseContext.getRequest(), 2, exc  -> {});
@@ -276,14 +261,8 @@
         int resultSetSize = randomIntBetween(0, 100);
         // we use at least 2 hits otherwise this is subject to single shard optimization and we trip an assert...
         int numHits = randomIntBetween(2, 100); // also numshards --> 1 hit per shard
-<<<<<<< HEAD
-        SearchPhaseController controller = new SearchPhaseController(
-            writableRegistry(), (t, s) -> InternalAggregationTestCase.emptyReduceContextBuilder());
-=======
         boolean profiled = randomBoolean();
-
-        SearchPhaseController controller = new SearchPhaseController(s -> InternalAggregationTestCase.emptyReduceContextBuilder());
->>>>>>> a9ae3136
+        SearchPhaseController controller = new SearchPhaseController((t, s) -> InternalAggregationTestCase.emptyReduceContextBuilder());
         MockSearchPhaseContext mockSearchPhaseContext = new MockSearchPhaseContext(numHits);
         QueryPhaseResultConsumer results = controller.newSearchPhaseResults(EsExecutors.DIRECT_EXECUTOR_SERVICE,
             new NoopCircuitBreaker(CircuitBreaker.REQUEST), () -> false, SearchProgressListener.NOOP,
@@ -361,12 +340,7 @@
 
     public void testExceptionFailsPhase() {
         MockSearchPhaseContext mockSearchPhaseContext = new MockSearchPhaseContext(2);
-<<<<<<< HEAD
-        SearchPhaseController controller = new SearchPhaseController(
-            writableRegistry(), (t, s) -> InternalAggregationTestCase.emptyReduceContextBuilder());
-=======
-        SearchPhaseController controller = new SearchPhaseController(s -> InternalAggregationTestCase.emptyReduceContextBuilder());
->>>>>>> a9ae3136
+        SearchPhaseController controller = new SearchPhaseController((t, s) -> InternalAggregationTestCase.emptyReduceContextBuilder());
         QueryPhaseResultConsumer results =
             controller.newSearchPhaseResults(EsExecutors.DIRECT_EXECUTOR_SERVICE,
                 new NoopCircuitBreaker(CircuitBreaker.REQUEST), () -> false, SearchProgressListener.NOOP,
@@ -431,12 +405,7 @@
 
     public void testCleanupIrrelevantContexts() { // contexts that are not fetched should be cleaned up
         MockSearchPhaseContext mockSearchPhaseContext = new MockSearchPhaseContext(2);
-<<<<<<< HEAD
-        SearchPhaseController controller = new SearchPhaseController(
-            writableRegistry(), (t, s) -> InternalAggregationTestCase.emptyReduceContextBuilder());
-=======
-        SearchPhaseController controller = new SearchPhaseController(s -> InternalAggregationTestCase.emptyReduceContextBuilder());
->>>>>>> a9ae3136
+        SearchPhaseController controller = new SearchPhaseController((t, s) -> InternalAggregationTestCase.emptyReduceContextBuilder());
         QueryPhaseResultConsumer results = controller.newSearchPhaseResults(EsExecutors.DIRECT_EXECUTOR_SERVICE,
             new NoopCircuitBreaker(CircuitBreaker.REQUEST), () -> false, SearchProgressListener.NOOP,
             mockSearchPhaseContext.getRequest(), 2, exc  -> {});
