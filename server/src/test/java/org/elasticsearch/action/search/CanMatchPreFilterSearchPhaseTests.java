/*
 * Licensed to Elasticsearch under one or more contributor
 * license agreements. See the NOTICE file distributed with
 * this work for additional information regarding copyright
 * ownership. Elasticsearch licenses this file to you under
 * the Apache License, Version 2.0 (the "License"); you may
 * not use this file except in compliance with the License.
 * You may obtain a copy of the License at
 *
 *    http://www.apache.org/licenses/LICENSE-2.0
 *
 * Unless required by applicable law or agreed to in writing,
 * software distributed under the License is distributed on an
 * "AS IS" BASIS, WITHOUT WARRANTIES OR CONDITIONS OF ANY
 * KIND, either express or implied.  See the License for the
 * specific language governing permissions and limitations
 * under the License.
 */
package org.elasticsearch.action.search;

import org.elasticsearch.Version;
import org.elasticsearch.action.ActionListener;
import org.elasticsearch.action.OriginalIndices;
import org.elasticsearch.cluster.node.DiscoveryNode;
import org.elasticsearch.cluster.routing.GroupShardsIterator;
import org.elasticsearch.cluster.routing.ShardRouting;
import org.elasticsearch.common.Strings;
import org.elasticsearch.common.util.concurrent.EsExecutors;
import org.elasticsearch.search.SearchPhaseResult;
import org.elasticsearch.search.SearchService;
import org.elasticsearch.search.internal.AliasFilter;
import org.elasticsearch.search.internal.ShardSearchRequest;
import org.elasticsearch.test.ESTestCase;
import org.elasticsearch.transport.Transport;

import java.io.IOException;
import java.util.Collections;
import java.util.Map;
import java.util.concurrent.ConcurrentHashMap;
import java.util.concurrent.CountDownLatch;
import java.util.concurrent.ExecutorService;
import java.util.concurrent.Executors;
import java.util.concurrent.atomic.AtomicReference;

public class CanMatchPreFilterSearchPhaseTests extends ESTestCase {

    public void testFilterShards() throws InterruptedException {

        final TransportSearchAction.SearchTimeProvider timeProvider = new TransportSearchAction.SearchTimeProvider(0, System.nanoTime(),
            System::nanoTime);

        Map<String, Transport.Connection> lookup = new ConcurrentHashMap<>();
        DiscoveryNode primaryNode = new DiscoveryNode("node_1", buildNewFakeTransportAddress(), Version.CURRENT);
        DiscoveryNode replicaNode = new DiscoveryNode("node_2", buildNewFakeTransportAddress(), Version.CURRENT);
        lookup.put("node1", new SearchAsyncActionTests.MockConnection(primaryNode));
        lookup.put("node2", new SearchAsyncActionTests.MockConnection(replicaNode));
        final boolean shard1 = randomBoolean();
        final boolean shard2 = randomBoolean();

        SearchTransportService searchTransportService = new SearchTransportService(null, null) {
            @Override
            public void sendCanMatch(Transport.Connection connection, ShardSearchRequest request, SearchTask task,
                                     ActionListener<SearchService.CanMatchResponse> listener) {
                new Thread(() -> listener.onResponse(new SearchService.CanMatchResponse(request.shardId().id() == 0 ? shard1 :
                    shard2))).start();
            }
        };

        AtomicReference<GroupShardsIterator<SearchShardIterator>> result = new AtomicReference<>();
        CountDownLatch latch = new CountDownLatch(1);
        GroupShardsIterator<SearchShardIterator> shardsIter = SearchAsyncActionTests.getShardsIter("idx",
            new OriginalIndices(new String[]{"idx"}, SearchRequest.DEFAULT_INDICES_OPTIONS),
            2, randomBoolean(), primaryNode, replicaNode);
        final SearchRequest searchRequest = new SearchRequest();
        searchRequest.allowPartialSearchResults(true);

        CanMatchPreFilterSearchPhase canMatchPhase = new CanMatchPreFilterSearchPhase(logger,
            searchTransportService,
            (clusterAlias, node) -> lookup.get(node),
            Collections.singletonMap("_na_", new AliasFilter(null, Strings.EMPTY_ARRAY)),
            Collections.emptyMap(), Collections.emptyMap(), EsExecutors.newDirectExecutorService(),
            searchRequest, null, shardsIter, timeProvider, 0, null,
            (iter) -> new SearchPhase("test") {
                    @Override
                    public void run() throws IOException {
                        result.set(iter);
                        latch.countDown();
                    }}, SearchResponse.Clusters.EMPTY);

        canMatchPhase.start();
        latch.await();

        if (shard1 && shard2) {
            for (SearchShardIterator i : result.get()) {
                assertFalse(i.skip());
            }
        } else if (shard1 == false &&  shard2 == false) {
            assertFalse(result.get().get(0).skip());
            assertTrue(result.get().get(1).skip());
        } else {
            assertEquals(0, result.get().get(0).shardId().id());
            assertEquals(1, result.get().get(1).shardId().id());
            assertEquals(shard1, !result.get().get(0).skip());
            assertEquals(shard2, !result.get().get(1).skip());
        }
    }

    public void testFilterWithFailure() throws InterruptedException {
        final TransportSearchAction.SearchTimeProvider timeProvider = new TransportSearchAction.SearchTimeProvider(0, System.nanoTime(),
            System::nanoTime);
        Map<String, Transport.Connection> lookup = new ConcurrentHashMap<>();
        DiscoveryNode primaryNode = new DiscoveryNode("node_1", buildNewFakeTransportAddress(), Version.CURRENT);
        DiscoveryNode replicaNode = new DiscoveryNode("node_2", buildNewFakeTransportAddress(), Version.CURRENT);
        lookup.put("node1", new SearchAsyncActionTests.MockConnection(primaryNode));
        lookup.put("node2", new SearchAsyncActionTests.MockConnection(replicaNode));
        final boolean shard1 = randomBoolean();
        SearchTransportService searchTransportService = new SearchTransportService(null, null) {
            @Override
            public void sendCanMatch(Transport.Connection connection, ShardSearchRequest request, SearchTask task,
                                     ActionListener<SearchService.CanMatchResponse> listener) {
                boolean throwException = request.shardId().id() != 0;
                if (throwException && randomBoolean()) {
                    throw new IllegalArgumentException("boom");
                } else {
                    new Thread(() -> {
                        if (throwException == false) {
                            listener.onResponse(new SearchService.CanMatchResponse(shard1));
                        } else {
                            listener.onFailure(new NullPointerException());
                        }
                    }).start();
                }
            }
        };

        AtomicReference<GroupShardsIterator<SearchShardIterator>> result = new AtomicReference<>();
        CountDownLatch latch = new CountDownLatch(1);
        GroupShardsIterator<SearchShardIterator> shardsIter = SearchAsyncActionTests.getShardsIter("idx",
            new OriginalIndices(new String[]{"idx"}, SearchRequest.DEFAULT_INDICES_OPTIONS),
            2, randomBoolean(), primaryNode, replicaNode);

        final SearchRequest searchRequest = new SearchRequest();
        searchRequest.allowPartialSearchResults(true);

        CanMatchPreFilterSearchPhase canMatchPhase = new CanMatchPreFilterSearchPhase(logger,
            searchTransportService,
            (clusterAlias, node) -> lookup.get(node),
            Collections.singletonMap("_na_", new AliasFilter(null, Strings.EMPTY_ARRAY)),
            Collections.emptyMap(), Collections.emptyMap(), EsExecutors.newDirectExecutorService(),
            searchRequest, null, shardsIter, timeProvider, 0, null,
            (iter) -> new SearchPhase("test") {
                @Override
                public void run() throws IOException {
                    result.set(iter);
                    latch.countDown();
                }}, SearchResponse.Clusters.EMPTY);

        canMatchPhase.start();
        latch.await();

        assertEquals(0, result.get().get(0).shardId().id());
        assertEquals(1, result.get().get(1).shardId().id());
        assertEquals(shard1, !result.get().get(0).skip());
        assertFalse(result.get().get(1).skip()); // never skip the failure
    }

    /*
     * In cases that a query coordinating node held all the shards for a query, the can match phase would recurse and end in stack overflow
     * when subjected to max concurrent search requests. This test is a test for that situation.
     */
    public void testLotsOfShards() throws InterruptedException {
        final TransportSearchAction.SearchTimeProvider timeProvider =
            new TransportSearchAction.SearchTimeProvider(0, System.nanoTime(), System::nanoTime);

        final Map<String, Transport.Connection> lookup = new ConcurrentHashMap<>();
        final DiscoveryNode primaryNode = new DiscoveryNode("node_1", buildNewFakeTransportAddress(), Version.CURRENT);
        final DiscoveryNode replicaNode = new DiscoveryNode("node_2", buildNewFakeTransportAddress(), Version.CURRENT);
        lookup.put("node1", new SearchAsyncActionTests.MockConnection(primaryNode));
        lookup.put("node2", new SearchAsyncActionTests.MockConnection(replicaNode));


        final SearchTransportService searchTransportService =
            new SearchTransportService(null, null) {
                @Override
                public void sendCanMatch(
                    Transport.Connection connection,
                    ShardSearchRequest request,
                    SearchTask task,
                    ActionListener<SearchService.CanMatchResponse> listener) {
                    listener.onResponse(new SearchService.CanMatchResponse(randomBoolean()));
                }
            };

        final CountDownLatch latch = new CountDownLatch(1);
        final OriginalIndices originalIndices = new OriginalIndices(new String[]{"idx"}, SearchRequest.DEFAULT_INDICES_OPTIONS);
        final GroupShardsIterator<SearchShardIterator> shardsIter =
            SearchAsyncActionTests.getShardsIter("idx", originalIndices, 4096, randomBoolean(), primaryNode, replicaNode);
        final ExecutorService executor = Executors.newFixedThreadPool(randomIntBetween(1, Runtime.getRuntime().availableProcessors()));
        final SearchRequest searchRequest = new SearchRequest();
        searchRequest.allowPartialSearchResults(true);
        SearchTransportService transportService = new SearchTransportService(null, null);
        ActionListener<SearchResponse> responseListener = ActionListener.wrap(response -> {},
            (e) -> { throw new AssertionError("unexpected", e);});
        Map<String, AliasFilter> aliasFilters = Collections.singletonMap("_na_", new AliasFilter(null, Strings.EMPTY_ARRAY));
        final CanMatchPreFilterSearchPhase canMatchPhase = new CanMatchPreFilterSearchPhase(
            logger,
            searchTransportService,
            (clusterAlias, node) -> lookup.get(node),
            Collections.singletonMap("_na_", new AliasFilter(null, Strings.EMPTY_ARRAY)),
            Collections.emptyMap(),
            Collections.emptyMap(),
            EsExecutors.newDirectExecutorService(),
            searchRequest,
            null,
            shardsIter,
            timeProvider,
            0,
            null,
            (iter) -> new AbstractSearchAsyncAction<>(
                "test",
                logger,
                transportService,
                (cluster, node) -> {
                        assert cluster == null : "cluster was not null: " + cluster;
                        return lookup.get(node);
                    },
                aliasFilters,
                Collections.emptyMap(),
                Collections.emptyMap(),
                executor,
                searchRequest,
                responseListener,
                iter,
                new TransportSearchAction.SearchTimeProvider(0, 0, () -> 0),
                0,
                null,
<<<<<<< HEAD
                (iter) -> new InitialSearchPhase<SearchPhaseResult>("test", searchRequest,
                    (MainSearchTask)searchRequest.createTask(1, "type", "action", null, Collections.emptyMap()),
                        iter, logger, randomIntBetween(1, 32), executor) {
                    @Override
                    void onPhaseDone() {
                        latch.countDown();
                    }

                    @Override
                    void onShardFailure(final int shardIndex, final SearchShardTarget shardTarget, final Exception ex) {
=======
                new ArraySearchPhaseResults<>(iter.size()),
                randomIntBetween(1, 32),
                SearchResponse.Clusters.EMPTY) {
>>>>>>> 2ea8844b

                @Override
                protected SearchPhase getNextPhase(SearchPhaseResults<SearchPhaseResult> results, SearchPhaseContext context) {
                    return new SearchPhase("test") {
                        @Override
                        public void run() {
                            latch.countDown();
                        }
                    };
                }

                @Override
                protected void executePhaseOnShard(
                    final SearchShardIterator shardIt,
                    final ShardRouting shard,
                    final SearchActionListener<SearchPhaseResult> listener) {
                    if (randomBoolean()) {
                        listener.onResponse(new SearchPhaseResult() {});
                    } else {
                        listener.onFailure(new Exception("failure"));
                    }
                }
            }, SearchResponse.Clusters.EMPTY);

        canMatchPhase.start();
        latch.await();
        executor.shutdown();
    }
}<|MERGE_RESOLUTION|>--- conflicted
+++ resolved
@@ -234,22 +234,9 @@
                 new TransportSearchAction.SearchTimeProvider(0, 0, () -> 0),
                 0,
                 null,
-<<<<<<< HEAD
-                (iter) -> new InitialSearchPhase<SearchPhaseResult>("test", searchRequest,
-                    (MainSearchTask)searchRequest.createTask(1, "type", "action", null, Collections.emptyMap()),
-                        iter, logger, randomIntBetween(1, 32), executor) {
-                    @Override
-                    void onPhaseDone() {
-                        latch.countDown();
-                    }
-
-                    @Override
-                    void onShardFailure(final int shardIndex, final SearchShardTarget shardTarget, final Exception ex) {
-=======
                 new ArraySearchPhaseResults<>(iter.size()),
                 randomIntBetween(1, 32),
                 SearchResponse.Clusters.EMPTY) {
->>>>>>> 2ea8844b
 
                 @Override
                 protected SearchPhase getNextPhase(SearchPhaseResults<SearchPhaseResult> results, SearchPhaseContext context) {
