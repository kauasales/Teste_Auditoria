--- conflicted
+++ resolved
@@ -373,16 +373,8 @@
                     InternalAggregationTestCase.emptyReduceContextBuilder(),
                     new QueryPhaseRankCoordinatorContext(windowSize) {
                         @Override
-<<<<<<< HEAD
-                        public SearchPhaseController.SortedTopDocs rank(
-                            List<QuerySearchResult> querySearchResults,
-                            TopDocsStats topDocStats
-                        ) {
-                            PriorityQueue<RankDoc> queue = new PriorityQueue<RankDoc>(rankWindowSize) {
-=======
                         public ScoreDoc[] rankQueryPhaseResults(List<QuerySearchResult> querySearchResults, TopDocsStats topDocStats) {
                             PriorityQueue<RankDoc> queue = new PriorityQueue<>(windowSize) {
->>>>>>> 972060f1
                                 @Override
                                 protected boolean lessThan(RankDoc a, RankDoc b) {
                                     return a.score < b.score;
