--- conflicted
+++ resolved
@@ -231,13 +231,9 @@
                     .localNodeId("node1")
             )
             .build();
-<<<<<<< HEAD
 
         clusterState = strategy.reroute(clusterState, "reroute", ActionListener.noop());
 
-=======
-        clusterState = strategy.reroute(clusterState, "reroute");
->>>>>>> 7c721bb3
         clusterState = startInitializingShardsAndReroute(strategy, clusterState);
 
         assertThat(
