/*
 * Licensed to Elasticsearch under one or more contributor
 * license agreements. See the NOTICE file distributed with
 * this work for additional information regarding copyright
 * ownership. Elasticsearch licenses this file to you under
 * the Apache License, Version 2.0 (the "License"); you may
 * not use this file except in compliance with the License.
 * You may obtain a copy of the License at
 *
 *    http://www.apache.org/licenses/LICENSE-2.0
 *
 * Unless required by applicable law or agreed to in writing,
 * software distributed under the License is distributed on an
 * "AS IS" BASIS, WITHOUT WARRANTIES OR CONDITIONS OF ANY
 * KIND, either express or implied.  See the License for the
 * specific language governing permissions and limitations
 * under the License.
 */

package org.elasticsearch.cluster.metadata;

import org.elasticsearch.ResourceAlreadyExistsException;
import org.elasticsearch.Version;
import org.elasticsearch.action.admin.indices.shrink.ResizeType;
import org.elasticsearch.cluster.ClusterName;
import org.elasticsearch.cluster.ClusterState;
import org.elasticsearch.cluster.EmptyClusterInfoService;
import org.elasticsearch.cluster.block.ClusterBlocks;
import org.elasticsearch.cluster.node.DiscoveryNode;
import org.elasticsearch.cluster.node.DiscoveryNodes;
import org.elasticsearch.cluster.routing.RoutingTable;
import org.elasticsearch.cluster.routing.ShardRoutingState;
import org.elasticsearch.cluster.routing.allocation.AllocationService;
import org.elasticsearch.cluster.routing.allocation.allocator.BalancedShardsAllocator;
import org.elasticsearch.cluster.routing.allocation.decider.AllocationDeciders;
import org.elasticsearch.cluster.routing.allocation.decider.MaxRetryAllocationDecider;
import org.elasticsearch.cluster.shards.ClusterShardLimitIT;
import org.elasticsearch.common.Strings;
<<<<<<< HEAD
=======
import org.elasticsearch.common.logging.DeprecationLogger;
>>>>>>> 0c7f6570
import org.elasticsearch.common.settings.IndexScopedSettings;
import org.elasticsearch.common.settings.Setting;
import org.elasticsearch.common.settings.Settings;
import org.elasticsearch.index.IndexNotFoundException;
import org.elasticsearch.indices.InvalidIndexNameException;
import org.elasticsearch.test.ESTestCase;
import org.elasticsearch.test.VersionUtils;
import org.elasticsearch.test.gateway.TestGatewayAllocator;

import java.util.Arrays;
import java.util.Collection;
import java.util.Collections;
import java.util.Comparator;
import java.util.HashSet;
import java.util.List;
import java.util.Set;
import java.util.function.Consumer;
import java.util.stream.Collectors;
import java.util.stream.Stream;

import static java.util.Collections.emptyMap;
<<<<<<< HEAD
=======
import static org.elasticsearch.cluster.metadata.IndexMetaData.SETTING_NUMBER_OF_REPLICAS;
import static org.elasticsearch.cluster.metadata.IndexMetaData.SETTING_NUMBER_OF_SHARDS;
import static org.elasticsearch.cluster.metadata.IndexMetaData.SETTING_VERSION_CREATED;
import static org.elasticsearch.cluster.shards.ClusterShardLimitIT.ShardCounts.forDataNodeCount;
import static org.elasticsearch.indices.IndicesServiceTests.createClusterForShardLimitTest;
>>>>>>> 0c7f6570
import static org.hamcrest.Matchers.endsWith;
import static org.hamcrest.Matchers.equalTo;

public class MetaDataCreateIndexServiceTests extends ESTestCase {

    private ClusterState createClusterState(String name, int numShards, int numReplicas, Settings settings) {
        int numRoutingShards = settings.getAsInt(IndexMetaData.INDEX_NUMBER_OF_ROUTING_SHARDS_SETTING.getKey(), numShards);
        MetaData.Builder metaBuilder = MetaData.builder();
        IndexMetaData indexMetaData = IndexMetaData.builder(name).settings(settings(Version.CURRENT)
            .put(settings))
            .numberOfShards(numShards).numberOfReplicas(numReplicas)
            .setRoutingNumShards(numRoutingShards).build();
        metaBuilder.put(indexMetaData, false);
        MetaData metaData = metaBuilder.build();
        RoutingTable.Builder routingTableBuilder = RoutingTable.builder();
        routingTableBuilder.addAsNew(metaData.index(name));

        RoutingTable routingTable = routingTableBuilder.build();
        ClusterState clusterState = ClusterState.builder(org.elasticsearch.cluster.ClusterName.CLUSTER_NAME_SETTING
            .getDefault(Settings.EMPTY))
            .metaData(metaData).routingTable(routingTable).blocks(ClusterBlocks.builder().addBlocks(indexMetaData)).build();
        return clusterState;
    }

    public static boolean isShrinkable(int source, int target) {
        int x = source / target;
        assert source > target : source  + " <= " + target;
        return target * x == source;
    }

    public static boolean isSplitable(int source, int target) {
        int x = target / source;
        assert source < target : source  + " >= " + target;
        return source * x == target;
    }

    public void testValidateShrinkIndex() {
        int numShards = randomIntBetween(2, 42);
        ClusterState state = createClusterState("source", numShards, randomIntBetween(0, 10),
            Settings.builder().put("index.blocks.write", true).build());

        assertEquals("index [source] already exists",
            expectThrows(ResourceAlreadyExistsException.class, () ->
                MetaDataCreateIndexService.validateShrinkIndex(state, "target", Collections.emptySet(), "source", Settings.EMPTY)
            ).getMessage());

        assertEquals("no such index",
            expectThrows(IndexNotFoundException.class, () ->
                MetaDataCreateIndexService.validateShrinkIndex(state, "no such index", Collections.emptySet(), "target", Settings.EMPTY)
            ).getMessage());

        Settings targetSettings = Settings.builder().put("index.number_of_shards", 1).build();
        assertEquals("can't shrink an index with only one shard",
            expectThrows(IllegalArgumentException.class, () -> MetaDataCreateIndexService.validateShrinkIndex(createClusterState("source",
                1, 0, Settings.builder().put("index.blocks.write", true).build()), "source",
                Collections.emptySet(), "target", targetSettings)).getMessage());

        assertEquals("the number of target shards [10] must be less that the number of source shards [5]",
            expectThrows(IllegalArgumentException.class, () -> MetaDataCreateIndexService.validateShrinkIndex(createClusterState("source",
                5, 0, Settings.builder().put("index.blocks.write", true).build()), "source",
                Collections.emptySet(), "target", Settings.builder().put("index.number_of_shards", 10).build())).getMessage());


        assertEquals("index source must be read-only to resize index. use \"index.blocks.write=true\"",
            expectThrows(IllegalStateException.class, () ->
                    MetaDataCreateIndexService.validateShrinkIndex(
                        createClusterState("source", randomIntBetween(2, 100), randomIntBetween(0, 10), Settings.EMPTY)
                        , "source", Collections.emptySet(), "target", targetSettings)
            ).getMessage());

        assertEquals("index source must have all shards allocated on the same node to shrink index",
            expectThrows(IllegalStateException.class, () ->
                MetaDataCreateIndexService.validateShrinkIndex(state, "source", Collections.emptySet(), "target", targetSettings)

            ).getMessage());
        assertEquals("the number of source shards [8] must be a must be a multiple of [3]",
            expectThrows(IllegalArgumentException.class, () ->
                    MetaDataCreateIndexService.validateShrinkIndex(createClusterState("source", 8, randomIntBetween(0, 10),
                        Settings.builder().put("index.blocks.write", true).build()), "source", Collections.emptySet(), "target",
                        Settings.builder().put("index.number_of_shards", 3).build())
            ).getMessage());

        assertEquals("mappings are not allowed when resizing indices, all mappings are copied from the source index",
            expectThrows(IllegalArgumentException.class, () -> {
                MetaDataCreateIndexService.validateShrinkIndex(state, "source", Collections.singleton("foo"),
                    "target", targetSettings);
                }
            ).getMessage());

        // create one that won't fail
        ClusterState clusterState = ClusterState.builder(createClusterState("source", numShards, 0,
            Settings.builder().put("index.blocks.write", true).build())).nodes(DiscoveryNodes.builder().add(newNode("node1")))
            .build();
        AllocationService service = new AllocationService(new AllocationDeciders(
            Collections.singleton(new MaxRetryAllocationDecider())),
            new TestGatewayAllocator(), new BalancedShardsAllocator(Settings.EMPTY), EmptyClusterInfoService.INSTANCE);

        RoutingTable routingTable = service.reroute(clusterState, "reroute").routingTable();
        clusterState = ClusterState.builder(clusterState).routingTable(routingTable).build();
        // now we start the shard
        routingTable = service.applyStartedShards(clusterState,
            routingTable.index("source").shardsWithState(ShardRoutingState.INITIALIZING)).routingTable();
        clusterState = ClusterState.builder(clusterState).routingTable(routingTable).build();
        int targetShards;
        do {
            targetShards = randomIntBetween(1, numShards/2);
        } while (isShrinkable(numShards, targetShards) == false);
        MetaDataCreateIndexService.validateShrinkIndex(clusterState, "source", Collections.emptySet(), "target",
            Settings.builder().put("index.number_of_shards", targetShards).build());
    }

    public void testValidateSplitIndex() {
        int numShards = randomIntBetween(1, 42);
        Settings targetSettings = Settings.builder().put("index.number_of_shards", numShards * 2).build();
        ClusterState state = createClusterState("source", numShards, randomIntBetween(0, 10),
            Settings.builder().put("index.blocks.write", true).build());

        assertEquals("index [source] already exists",
            expectThrows(ResourceAlreadyExistsException.class, () ->
                MetaDataCreateIndexService.validateSplitIndex(state, "target", Collections.emptySet(), "source", targetSettings)
            ).getMessage());

        assertEquals("no such index",
            expectThrows(IndexNotFoundException.class, () ->
                MetaDataCreateIndexService.validateSplitIndex(state, "no such index", Collections.emptySet(), "target", targetSettings)
            ).getMessage());

        assertEquals("the number of source shards [10] must be less that the number of target shards [5]",
            expectThrows(IllegalArgumentException.class, () -> MetaDataCreateIndexService.validateSplitIndex(createClusterState("source",
                10, 0, Settings.builder().put("index.blocks.write", true).build()), "source", Collections.emptySet(),
                "target", Settings.builder().put("index.number_of_shards", 5).build())
            ).getMessage());


        assertEquals("index source must be read-only to resize index. use \"index.blocks.write=true\"",
            expectThrows(IllegalStateException.class, () ->
                MetaDataCreateIndexService.validateSplitIndex(
                    createClusterState("source", randomIntBetween(2, 100), randomIntBetween(0, 10), Settings.EMPTY)
                    , "source", Collections.emptySet(), "target", targetSettings)
            ).getMessage());


        assertEquals("the number of source shards [3] must be a must be a factor of [4]",
            expectThrows(IllegalArgumentException.class, () ->
                MetaDataCreateIndexService.validateSplitIndex(createClusterState("source", 3, randomIntBetween(0, 10),
                    Settings.builder().put("index.blocks.write", true).build()), "source", Collections.emptySet(), "target",
                    Settings.builder().put("index.number_of_shards", 4).build())
            ).getMessage());

        assertEquals("mappings are not allowed when resizing indices, all mappings are copied from the source index",
            expectThrows(IllegalArgumentException.class, () -> {
                    MetaDataCreateIndexService.validateSplitIndex(state, "source", Collections.singleton("foo"),
                        "target", targetSettings);
                }
            ).getMessage());

        int targetShards;
        do {
            targetShards = randomIntBetween(numShards+1, 100);
        } while (isSplitable(numShards, targetShards) == false);
        ClusterState clusterState = ClusterState.builder(createClusterState("source", numShards, 0,
            Settings.builder().put("index.blocks.write", true).put("index.number_of_routing_shards", targetShards).build()))
            .nodes(DiscoveryNodes.builder().add(newNode("node1"))).build();
        AllocationService service = new AllocationService(new AllocationDeciders(
            Collections.singleton(new MaxRetryAllocationDecider())),
            new TestGatewayAllocator(), new BalancedShardsAllocator(Settings.EMPTY), EmptyClusterInfoService.INSTANCE);

        RoutingTable routingTable = service.reroute(clusterState, "reroute").routingTable();
        clusterState = ClusterState.builder(clusterState).routingTable(routingTable).build();
        // now we start the shard
        routingTable = service.applyStartedShards(clusterState,
            routingTable.index("source").shardsWithState(ShardRoutingState.INITIALIZING)).routingTable();
        clusterState = ClusterState.builder(clusterState).routingTable(routingTable).build();

        MetaDataCreateIndexService.validateSplitIndex(clusterState, "source", Collections.emptySet(), "target",
            Settings.builder().put("index.number_of_shards", targetShards).build());
    }

    public void testPrepareResizeIndexSettings() {
        final List<Version> versions = Arrays.asList(VersionUtils.randomVersion(random()), VersionUtils.randomVersion(random()));
        versions.sort(Comparator.comparingLong(l -> l.id));
        final Version version = versions.get(0);
        final Version upgraded = versions.get(1);
        final Settings indexSettings =
                Settings.builder()
                        .put("index.version.created", version)
                        .put("index.version.upgraded", upgraded)
                        .put("index.similarity.default.type", "BM25")
                        .put("index.analysis.analyzer.default.tokenizer", "keyword")
<<<<<<< HEAD
=======
                        .put("index.soft_deletes.enabled", "true")
>>>>>>> 0c7f6570
                        .build();
        runPrepareResizeIndexSettingsTest(
                indexSettings,
                Settings.EMPTY,
                Collections.emptyList(),
                randomBoolean(),
                settings -> {
                    assertThat("similarity settings must be copied", settings.get("index.similarity.default.type"), equalTo("BM25"));
                    assertThat(
                            "analysis settings must be copied",
                            settings.get("index.analysis.analyzer.default.tokenizer"),
                            equalTo("keyword"));
                    assertThat(settings.get("index.routing.allocation.initial_recovery._id"), equalTo("node1"));
                    assertThat(settings.get("index.allocation.max_retries"), equalTo("1"));
                    assertThat(settings.getAsVersion("index.version.created", null), equalTo(version));
                    assertThat(settings.getAsVersion("index.version.upgraded", null), equalTo(upgraded));
<<<<<<< HEAD
=======
                    assertThat(settings.get("index.soft_deletes.enabled"), equalTo("true"));
>>>>>>> 0c7f6570
                });
    }

    public void testPrepareResizeIndexSettingsCopySettings() {
        final int maxMergeCount = randomIntBetween(1, 16);
        final int maxThreadCount = randomIntBetween(1, 16);
        final Setting<String> nonCopyableExistingIndexSetting =
                Setting.simpleString("index.non_copyable.existing", Setting.Property.IndexScope, Setting.Property.NotCopyableOnResize);
        final Setting<String> nonCopyableRequestIndexSetting =
                Setting.simpleString("index.non_copyable.request", Setting.Property.IndexScope, Setting.Property.NotCopyableOnResize);
        runPrepareResizeIndexSettingsTest(
                Settings.builder()
                        .put("index.merge.scheduler.max_merge_count", maxMergeCount)
                        .put("index.non_copyable.existing", "existing")
                        .build(),
                Settings.builder()
                        .put("index.blocks.write", (String) null)
                        .put("index.merge.scheduler.max_thread_count", maxThreadCount)
                        .put("index.non_copyable.request", "request")
                        .build(),
                Arrays.asList(nonCopyableExistingIndexSetting, nonCopyableRequestIndexSetting),
                true,
                settings -> {
                    assertNull(settings.getAsBoolean("index.blocks.write", null));
                    assertThat(settings.get("index.routing.allocation.require._name"), equalTo("node1"));
                    assertThat(settings.getAsInt("index.merge.scheduler.max_merge_count", null), equalTo(maxMergeCount));
                    assertThat(settings.getAsInt("index.merge.scheduler.max_thread_count", null), equalTo(maxThreadCount));
                    assertNull(settings.get("index.non_copyable.existing"));
                    assertThat(settings.get("index.non_copyable.request"), equalTo("request"));
                });
    }

    public void testPrepareResizeIndexSettingsAnalysisSettings() {
        // analysis settings from the request are not overwritten
        runPrepareResizeIndexSettingsTest(
                Settings.EMPTY,
                Settings.builder().put("index.analysis.analyzer.default.tokenizer", "whitespace").build(),
                Collections.emptyList(),
                randomBoolean(),
                settings ->
                    assertThat(
                            "analysis settings are not overwritten",
                            settings.get("index.analysis.analyzer.default.tokenizer"),
                            equalTo("whitespace"))
                );

    }

    public void testPrepareResizeIndexSettingsSimilaritySettings() {
        // similarity settings from the request are not overwritten
        runPrepareResizeIndexSettingsTest(
                Settings.EMPTY,
                Settings.builder().put("index.similarity.sim.type", "DFR").build(),
                Collections.emptyList(),
                randomBoolean(),
                settings ->
                        assertThat("similarity settings are not overwritten", settings.get("index.similarity.sim.type"), equalTo("DFR")));

    }

<<<<<<< HEAD
=======
    public void testDoNotOverrideSoftDeletesSettingOnResize() {
        runPrepareResizeIndexSettingsTest(
            Settings.builder().put("index.soft_deletes.enabled", "false").build(),
            Settings.builder().put("index.soft_deletes.enabled", "true").build(),
            Collections.emptyList(),
            randomBoolean(),
            settings -> assertThat(settings.get("index.soft_deletes.enabled"), equalTo("true")));
    }

>>>>>>> 0c7f6570
    private void runPrepareResizeIndexSettingsTest(
            final Settings sourceSettings,
            final Settings requestSettings,
            final Collection<Setting<?>> additionalIndexScopedSettings,
            final boolean copySettings,
            final Consumer<Settings> consumer) {
        final String indexName = randomAlphaOfLength(10);

        final Settings indexSettings = Settings.builder()
                .put("index.blocks.write", true)
                .put("index.routing.allocation.require._name", "node1")
                .put(sourceSettings)
                .build();
<<<<<<< HEAD

        final ClusterState initialClusterState =
                ClusterState
                        .builder(createClusterState(indexName, randomIntBetween(2, 10), 0, indexSettings))
                        .nodes(DiscoveryNodes.builder().add(newNode("node1")))
                        .build();

        final AllocationService service = new AllocationService(
                Settings.builder().build(),
                new AllocationDeciders(Settings.EMPTY,
                Collections.singleton(new MaxRetryAllocationDecider(Settings.EMPTY))),
                new TestGatewayAllocator(),
                new BalancedShardsAllocator(Settings.EMPTY),
                EmptyClusterInfoService.INSTANCE);

        final RoutingTable initialRoutingTable = service.reroute(initialClusterState, "reroute").routingTable();
        final ClusterState routingTableClusterState = ClusterState.builder(initialClusterState).routingTable(initialRoutingTable).build();

=======

        final ClusterState initialClusterState =
                ClusterState
                        .builder(createClusterState(indexName, randomIntBetween(2, 10), 0, indexSettings))
                        .nodes(DiscoveryNodes.builder().add(newNode("node1")))
                        .build();

        final AllocationService service = new AllocationService(
                new AllocationDeciders(Collections.singleton(new MaxRetryAllocationDecider())),
                new TestGatewayAllocator(),
                new BalancedShardsAllocator(Settings.EMPTY),
                EmptyClusterInfoService.INSTANCE);

        final RoutingTable initialRoutingTable = service.reroute(initialClusterState, "reroute").routingTable();
        final ClusterState routingTableClusterState = ClusterState.builder(initialClusterState).routingTable(initialRoutingTable).build();

>>>>>>> 0c7f6570
        // now we start the shard
        final RoutingTable routingTable = service.applyStartedShards(
                routingTableClusterState,
                initialRoutingTable.index(indexName).shardsWithState(ShardRoutingState.INITIALIZING)).routingTable();
        final ClusterState clusterState = ClusterState.builder(routingTableClusterState).routingTable(routingTable).build();

        final Settings.Builder indexSettingsBuilder = Settings.builder().put("index.number_of_shards", 1).put(requestSettings);
        final Set<Setting<?>> settingsSet =
                Stream.concat(
                        IndexScopedSettings.BUILT_IN_INDEX_SETTINGS.stream(),
                        additionalIndexScopedSettings.stream())
                        .collect(Collectors.toSet());
        MetaDataCreateIndexService.prepareResizeIndexSettings(
                clusterState,
                Collections.emptySet(),
                indexSettingsBuilder,
                clusterState.metaData().index(indexName).getIndex(),
                "target",
                ResizeType.SHRINK,
                copySettings,
                new IndexScopedSettings(Settings.EMPTY, settingsSet));
        consumer.accept(indexSettingsBuilder.build());
    }

    private DiscoveryNode newNode(String nodeId) {
        return new DiscoveryNode(nodeId, buildNewFakeTransportAddress(), emptyMap(),
            Collections.unmodifiableSet(new HashSet<>(Arrays.asList(DiscoveryNode.Role.MASTER, DiscoveryNode.Role.DATA))), Version.CURRENT);
    }

    public void testValidateIndexName() throws Exception {

        validateIndexName("index?name", "must not contain the following characters " + Strings.INVALID_FILENAME_CHARS);

        validateIndexName("index#name", "must not contain '#'");

        validateIndexName("_indexname", "must not start with '_', '-', or '+'");
        validateIndexName("-indexname", "must not start with '_', '-', or '+'");
        validateIndexName("+indexname", "must not start with '_', '-', or '+'");

        validateIndexName("INDEXNAME", "must be lowercase");

        validateIndexName("..", "must not be '.' or '..'");

        MetaDataCreateIndexService.validateIndexName("foo:bar", ClusterState.builder(ClusterName.CLUSTER_NAME_SETTING
                        .getDefault(Settings.EMPTY)).build());
        assertWarnings("index or alias name [foo:bar] containing ':' is deprecated. Elasticsearch 7.x will read, " +
                        "but not allow creation of new indices containing ':'");
    }

    private void validateIndexName(String indexName, String errorMessage) {
        InvalidIndexNameException e = expectThrows(InvalidIndexNameException.class,
            () -> MetaDataCreateIndexService.validateIndexName(indexName, ClusterState.builder(ClusterName.CLUSTER_NAME_SETTING
                .getDefault(Settings.EMPTY)).build()));
        assertThat(e.getMessage(), endsWith(errorMessage));
    }

    public void testShardLimitDeprecationWarning() {
        int nodesInCluster = randomIntBetween(2,100);
        ClusterShardLimitIT.ShardCounts counts = forDataNodeCount(nodesInCluster);
        Settings clusterSettings = Settings.builder()
            .put(MetaData.SETTING_CLUSTER_MAX_SHARDS_PER_NODE.getKey(), counts.getShardsPerNode())
            .build();
        ClusterState state = createClusterForShardLimitTest(nodesInCluster, counts.getFirstIndexShards(), counts.getFirstIndexReplicas(),
            clusterSettings);

        Settings indexSettings = Settings.builder()
            .put(SETTING_VERSION_CREATED, Version.CURRENT)
            .put(SETTING_NUMBER_OF_SHARDS, counts.getFailingIndexShards())
            .put(SETTING_NUMBER_OF_REPLICAS, counts.getFailingIndexReplicas())
            .build();

        DeprecationLogger deprecationLogger = new DeprecationLogger(logger);
        MetaDataCreateIndexService.checkShardLimit(indexSettings, state, deprecationLogger);
        int totalShards = counts.getFailingIndexShards() * (1 + counts.getFailingIndexReplicas());
        int currentShards = counts.getFirstIndexShards() * (1 + counts.getFirstIndexReplicas());
        int maxShards = counts.getShardsPerNode() * nodesInCluster;
        assertWarnings("In a future major version, this request will fail because this action would add [" +
            totalShards + "] total shards, but this cluster currently has [" + currentShards + "]/[" + maxShards + "] maximum shards open."+
            " Before upgrading, reduce the number of shards in your cluster or adjust the cluster setting [cluster.max_shards_per_node].");
    }

}<|MERGE_RESOLUTION|>--- conflicted
+++ resolved
@@ -36,10 +36,7 @@
 import org.elasticsearch.cluster.routing.allocation.decider.MaxRetryAllocationDecider;
 import org.elasticsearch.cluster.shards.ClusterShardLimitIT;
 import org.elasticsearch.common.Strings;
-<<<<<<< HEAD
-=======
 import org.elasticsearch.common.logging.DeprecationLogger;
->>>>>>> 0c7f6570
 import org.elasticsearch.common.settings.IndexScopedSettings;
 import org.elasticsearch.common.settings.Setting;
 import org.elasticsearch.common.settings.Settings;
@@ -61,14 +58,11 @@
 import java.util.stream.Stream;
 
 import static java.util.Collections.emptyMap;
-<<<<<<< HEAD
-=======
 import static org.elasticsearch.cluster.metadata.IndexMetaData.SETTING_NUMBER_OF_REPLICAS;
 import static org.elasticsearch.cluster.metadata.IndexMetaData.SETTING_NUMBER_OF_SHARDS;
 import static org.elasticsearch.cluster.metadata.IndexMetaData.SETTING_VERSION_CREATED;
 import static org.elasticsearch.cluster.shards.ClusterShardLimitIT.ShardCounts.forDataNodeCount;
 import static org.elasticsearch.indices.IndicesServiceTests.createClusterForShardLimitTest;
->>>>>>> 0c7f6570
 import static org.hamcrest.Matchers.endsWith;
 import static org.hamcrest.Matchers.equalTo;
 
@@ -258,10 +252,7 @@
                         .put("index.version.upgraded", upgraded)
                         .put("index.similarity.default.type", "BM25")
                         .put("index.analysis.analyzer.default.tokenizer", "keyword")
-<<<<<<< HEAD
-=======
                         .put("index.soft_deletes.enabled", "true")
->>>>>>> 0c7f6570
                         .build();
         runPrepareResizeIndexSettingsTest(
                 indexSettings,
@@ -278,10 +269,7 @@
                     assertThat(settings.get("index.allocation.max_retries"), equalTo("1"));
                     assertThat(settings.getAsVersion("index.version.created", null), equalTo(version));
                     assertThat(settings.getAsVersion("index.version.upgraded", null), equalTo(upgraded));
-<<<<<<< HEAD
-=======
                     assertThat(settings.get("index.soft_deletes.enabled"), equalTo("true"));
->>>>>>> 0c7f6570
                 });
     }
 
@@ -342,8 +330,6 @@
 
     }
 
-<<<<<<< HEAD
-=======
     public void testDoNotOverrideSoftDeletesSettingOnResize() {
         runPrepareResizeIndexSettingsTest(
             Settings.builder().put("index.soft_deletes.enabled", "false").build(),
@@ -353,7 +339,6 @@
             settings -> assertThat(settings.get("index.soft_deletes.enabled"), equalTo("true")));
     }
 
->>>>>>> 0c7f6570
     private void runPrepareResizeIndexSettingsTest(
             final Settings sourceSettings,
             final Settings requestSettings,
@@ -367,7 +352,6 @@
                 .put("index.routing.allocation.require._name", "node1")
                 .put(sourceSettings)
                 .build();
-<<<<<<< HEAD
 
         final ClusterState initialClusterState =
                 ClusterState
@@ -376,25 +360,6 @@
                         .build();
 
         final AllocationService service = new AllocationService(
-                Settings.builder().build(),
-                new AllocationDeciders(Settings.EMPTY,
-                Collections.singleton(new MaxRetryAllocationDecider(Settings.EMPTY))),
-                new TestGatewayAllocator(),
-                new BalancedShardsAllocator(Settings.EMPTY),
-                EmptyClusterInfoService.INSTANCE);
-
-        final RoutingTable initialRoutingTable = service.reroute(initialClusterState, "reroute").routingTable();
-        final ClusterState routingTableClusterState = ClusterState.builder(initialClusterState).routingTable(initialRoutingTable).build();
-
-=======
-
-        final ClusterState initialClusterState =
-                ClusterState
-                        .builder(createClusterState(indexName, randomIntBetween(2, 10), 0, indexSettings))
-                        .nodes(DiscoveryNodes.builder().add(newNode("node1")))
-                        .build();
-
-        final AllocationService service = new AllocationService(
                 new AllocationDeciders(Collections.singleton(new MaxRetryAllocationDecider())),
                 new TestGatewayAllocator(),
                 new BalancedShardsAllocator(Settings.EMPTY),
@@ -403,7 +368,6 @@
         final RoutingTable initialRoutingTable = service.reroute(initialClusterState, "reroute").routingTable();
         final ClusterState routingTableClusterState = ClusterState.builder(initialClusterState).routingTable(initialRoutingTable).build();
 
->>>>>>> 0c7f6570
         // now we start the shard
         final RoutingTable routingTable = service.applyStartedShards(
                 routingTableClusterState,
