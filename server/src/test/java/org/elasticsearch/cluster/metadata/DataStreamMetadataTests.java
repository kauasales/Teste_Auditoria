--- conflicted
+++ resolved
@@ -67,12 +67,6 @@
     protected Writeable.Reader<DataStreamMetadata> instanceReader() {
         return DataStreamMetadata::new;
     }
-<<<<<<< HEAD
-
-    @Override
-    protected boolean isFragment() {
-        return true;
-    }
 
     public void testWithAlias() {
         Index index1 = new Index("data-stream-1-index", "1");
@@ -138,6 +132,4 @@
         DataStreamAlias dataStreamAlias2 = dataStream2AliasMap.get("alias1");
         assertNull(dataStreamAlias2.getFilter());
     }
-=======
->>>>>>> 4d37feea
 }