/*
 * Copyright Elasticsearch B.V. and/or licensed to Elasticsearch B.V. under one
 * or more contributor license agreements. Licensed under the Elastic License
 * 2.0 and the Server Side Public License, v 1; you may not use this file except
 * in compliance with, at your election, the Elastic License 2.0 or the Server
 * Side Public License, v 1.
 */

package org.elasticsearch.cluster.metadata;

import org.elasticsearch.ResourceNotFoundException;
import org.elasticsearch.Version;
import org.elasticsearch.action.ActionListener;
import org.elasticsearch.action.admin.indices.alias.Alias;
import org.elasticsearch.action.support.master.AcknowledgedResponse;
import org.elasticsearch.cluster.ClusterState;
import org.elasticsearch.cluster.metadata.MetadataIndexTemplateService.PutRequest;
import org.elasticsearch.cluster.service.ClusterService;
import org.elasticsearch.common.compress.CompressedXContent;
import org.elasticsearch.common.settings.IndexScopedSettings;
import org.elasticsearch.common.settings.Settings;
import org.elasticsearch.core.TimeValue;
import org.elasticsearch.env.Environment;
import org.elasticsearch.health.node.selection.HealthNodeTaskExecutor;
import org.elasticsearch.index.Index;
import org.elasticsearch.index.IndexSettingProviders;
import org.elasticsearch.index.mapper.MapperParsingException;
import org.elasticsearch.index.mapper.MapperService;
import org.elasticsearch.indices.EmptySystemIndices;
import org.elasticsearch.indices.IndexTemplateMissingException;
import org.elasticsearch.indices.IndicesService;
import org.elasticsearch.indices.InvalidIndexTemplateException;
import org.elasticsearch.test.ClusterServiceUtils;
import org.elasticsearch.test.ESSingleNodeTestCase;
import org.elasticsearch.threadpool.ThreadPool;
import org.elasticsearch.xcontent.NamedXContentRegistry;
import org.elasticsearch.xcontent.XContentParseException;

import java.io.IOException;
import java.util.ArrayList;
import java.util.Arrays;
import java.util.Collections;
import java.util.HashMap;
import java.util.HashSet;
import java.util.List;
import java.util.Map;
import java.util.Objects;
import java.util.Set;
import java.util.concurrent.CountDownLatch;
import java.util.concurrent.TimeUnit;
import java.util.concurrent.atomic.AtomicReference;

import static java.util.Collections.singletonList;
import static org.elasticsearch.cluster.metadata.MetadataIndexTemplateService.DEFAULT_TIMESTAMP_FIELD;
import static org.elasticsearch.cluster.metadata.MetadataIndexTemplateService.innerRemoveComponentTemplate;
import static org.elasticsearch.common.settings.Settings.builder;
import static org.elasticsearch.indices.ShardLimitValidatorTests.createTestShardLimitService;
import static org.hamcrest.Matchers.aMapWithSize;
import static org.hamcrest.Matchers.allOf;
import static org.hamcrest.Matchers.contains;
import static org.hamcrest.Matchers.containsInAnyOrder;
import static org.hamcrest.Matchers.containsString;
import static org.hamcrest.Matchers.containsStringIgnoringCase;
import static org.hamcrest.Matchers.empty;
import static org.hamcrest.Matchers.equalTo;
import static org.hamcrest.Matchers.hasKey;
import static org.hamcrest.Matchers.instanceOf;
import static org.hamcrest.Matchers.is;
import static org.hamcrest.Matchers.matchesRegex;
import static org.hamcrest.Matchers.not;
import static org.hamcrest.Matchers.notNullValue;
import static org.hamcrest.Matchers.nullValue;
import static org.hamcrest.Matchers.sameInstance;
import static org.mockito.Mockito.mock;

public class MetadataIndexTemplateServiceTests extends ESSingleNodeTestCase {

    @Override
    protected Settings nodeSettings() {
        // Disable the health node selection so the task assignment does not interfere with the cluster state during the test
        return Settings.builder().put(HealthNodeTaskExecutor.ENABLED_SETTING.getKey(), false).build();
    }

    public void testLegacyNoopUpdate() throws IOException {
        ClusterState state = ClusterState.EMPTY_STATE;
        PutRequest pr = new PutRequest("api", "id");
        pr.patterns(Arrays.asList("foo", "bar"));
        if (randomBoolean()) {
            pr.settings(Settings.builder().put(IndexMetadata.SETTING_NUMBER_OF_SHARDS, 3).build());
        }
        if (randomBoolean()) {
            pr.mappings(new CompressedXContent("{}"));
        }
        if (randomBoolean()) {
            pr.aliases(Collections.singleton(new Alias("alias")));
        }
        pr.order(randomIntBetween(0, 10));
        state = MetadataIndexTemplateService.innerPutTemplate(state, pr, new IndexTemplateMetadata.Builder("id"));

        assertNotNull(state.metadata().templates().get("id"));

        assertThat(MetadataIndexTemplateService.innerPutTemplate(state, pr, new IndexTemplateMetadata.Builder("id")), equalTo(state));
    }

    public void testIndexTemplateInvalidNumberOfShards() {
        PutRequest request = new PutRequest("test", "test_shards");
        request.patterns(singletonList("test_shards*"));

        request.settings(builder().put(IndexMetadata.SETTING_NUMBER_OF_SHARDS, "0").put("index.shard.check_on_startup", "blargh").build());

        List<Throwable> throwables = putTemplate(xContentRegistry(), request);
        assertEquals(throwables.size(), 1);
        assertThat(throwables.get(0), instanceOf(InvalidIndexTemplateException.class));
        assertThat(
            throwables.get(0).getMessage(),
            containsString("Failed to parse value [0] for setting [index.number_of_shards] must be >= 1")
        );
        assertThat(
            throwables.get(0).getMessage(),
            containsString("unknown value for [index.shard.check_on_startup] " + "must be one of [true, false, checksum] but was: blargh")
        );
    }

    public void testIndexTemplateValidationWithSpecifiedReplicas() throws Exception {
        PutRequest request = new PutRequest("test", "test_replicas");
        request.patterns(singletonList("test_shards_wait*"));

        Settings.Builder settingsBuilder = indexSettings(1, 1).put(IndexMetadata.SETTING_WAIT_FOR_ACTIVE_SHARDS.getKey(), "2");

        request.settings(settingsBuilder.build());

        List<Throwable> throwables = putTemplateDetail(request);

        assertThat(throwables, is(empty()));
    }

    public void testIndexTemplateValidationErrorsWithSpecifiedReplicas() throws Exception {
        PutRequest request = new PutRequest("test", "test_specified_replicas");
        request.patterns(singletonList("test_shards_wait*"));

        Settings.Builder settingsBuilder = indexSettings(1, 1).put(IndexMetadata.SETTING_WAIT_FOR_ACTIVE_SHARDS.getKey(), "3");

        request.settings(settingsBuilder.build());

        List<Throwable> throwables = putTemplateDetail(request);

        assertThat(throwables.get(0), instanceOf(IllegalArgumentException.class));
        assertThat(throwables.get(0).getMessage(), containsString("[3]: cannot be greater than number of shard copies [2]"));
    }

    public void testIndexTemplateValidationWithDefaultReplicas() throws Exception {
        PutRequest request = new PutRequest("test", "test_default_replicas");
        request.patterns(singletonList("test_wait_shards_default_replica*"));

        Settings.Builder settingsBuilder = builder().put(IndexMetadata.SETTING_WAIT_FOR_ACTIVE_SHARDS.getKey(), "2");

        request.settings(settingsBuilder.build());

        List<Throwable> throwables = putTemplateDetail(request);

        assertThat(throwables.get(0), instanceOf(IllegalArgumentException.class));
        assertThat(throwables.get(0).getMessage(), containsString("[2]: cannot be greater than number of shard copies [1]"));
    }

    public void testIndexTemplateValidationAccumulatesValidationErrors() {
        PutRequest request = new PutRequest("test", "putTemplate shards");
        request.patterns(singletonList("_test_shards*"));
        request.settings(builder().put(IndexMetadata.SETTING_NUMBER_OF_SHARDS, "0").build());

        List<Throwable> throwables = putTemplate(xContentRegistry(), request);
        assertEquals(throwables.size(), 1);
        assertThat(throwables.get(0), instanceOf(InvalidIndexTemplateException.class));
        assertThat(throwables.get(0).getMessage(), containsString("name must not contain a space"));
        assertThat(throwables.get(0).getMessage(), containsString("index_pattern [_test_shards*] must not start with '_'"));
        assertThat(
            throwables.get(0).getMessage(),
            containsString("Failed to parse value [0] for setting [index.number_of_shards] must be >= 1")
        );
    }

    public void testIndexTemplateWithAliasNameEqualToTemplatePattern() {
        PutRequest request = new PutRequest("api", "foobar_template");
        request.patterns(Arrays.asList("foo", "foobar"));
        request.aliases(Collections.singleton(new Alias("foobar")));

        List<Throwable> errors = putTemplate(xContentRegistry(), request);
        assertThat(errors.size(), equalTo(1));
        assertThat(errors.get(0), instanceOf(IllegalArgumentException.class));
        assertThat(errors.get(0).getMessage(), equalTo("alias [foobar] cannot be the same as any pattern in [foo, foobar]"));
    }

    public void testIndexTemplateWithValidateMapping() throws Exception {
        PutRequest request = new PutRequest("api", "validate_template");
        request.patterns(singletonList("te*"));
        request.mappings(
            new CompressedXContent(
                (builder, params) -> builder.startObject("_doc")
                    .startObject("properties")
                    .startObject("field2")
                    .field("type", "text")
                    .field("analyzer", "custom_1")
                    .endObject()
                    .endObject()
                    .endObject()
            )
        );

        List<Throwable> errors = putTemplateDetail(request);
        assertThat(errors.size(), equalTo(1));
        assertThat(errors.get(0), instanceOf(MapperParsingException.class));
        assertThat(errors.get(0).getMessage(), containsString("analyzer [custom_1] has not been configured in mappings"));
    }

    public void testAliasInvalidFilterInvalidJson() throws Exception {
        // invalid json: put index template fails
        PutRequest request = new PutRequest("api", "blank_mapping");
        request.patterns(singletonList("te*"));
        request.mappings(new CompressedXContent("{}"));
        Set<Alias> aliases = new HashSet<>();
        aliases.add(new Alias("invalid_alias").filter("abcde"));
        request.aliases(aliases);

        List<Throwable> errors = putTemplateDetail(request);
        assertThat(errors.size(), equalTo(1));
        assertThat(errors.get(0), instanceOf(IllegalArgumentException.class));
        assertThat(errors.get(0).getMessage(), equalTo("failed to parse filter for alias [invalid_alias]"));
    }

    public void testIndexTemplateWithAlias() throws Exception {
        final String templateName = "template_with_alias";
        final String aliasName = "alias_with_settings";
        PutRequest request = new PutRequest("api", templateName);
        request.patterns(singletonList("te*"));
        request.mappings(new CompressedXContent("{}"));
        Alias alias = new Alias(aliasName).filter(randomBoolean() ? null : "{\"term\":{\"user_id\":12}}")
            .indexRouting(randomBoolean() ? null : "route1")
            .searchRouting(randomBoolean() ? null : "route2")
            .isHidden(randomBoolean() ? null : randomBoolean())
            .writeIndex(randomBoolean() ? null : randomBoolean());
        Set<Alias> aliases = new HashSet<>();
        aliases.add(alias);
        request.aliases(aliases);

        List<Throwable> errors = putTemplateDetail(request);
        assertThat(errors, is(empty()));

        final Metadata metadata = client().admin().cluster().prepareState().get().getState().metadata();
        IndexTemplateMetadata template = metadata.templates().get(templateName);
        Map<String, AliasMetadata> aliasMap = template.getAliases();
        assertThat(aliasMap.size(), equalTo(1));
        AliasMetadata metaAlias = aliasMap.get(aliasName);
        String filterString = metaAlias.filter() == null ? null : metaAlias.filter().string();
        assertThat(filterString, equalTo(alias.filter()));
        assertThat(metaAlias.indexRouting(), equalTo(alias.indexRouting()));
        assertThat(metaAlias.searchRouting(), equalTo(alias.searchRouting()));
        assertThat(metaAlias.isHidden(), equalTo(alias.isHidden()));
        assertThat(metaAlias.writeIndex(), equalTo(alias.writeIndex()));
    }

    public void testFindTemplates() throws Exception {
        client().admin().indices().prepareDeleteTemplate("*").get(); // Delete all existing templates
        putTemplateDetail(new PutRequest("test", "foo-1").patterns(singletonList("foo-*")).order(1));
        putTemplateDetail(new PutRequest("test", "foo-2").patterns(singletonList("foo-*")).order(2));
        putTemplateDetail(new PutRequest("test", "bar").patterns(singletonList("bar-*")).order(between(0, 100)));
        final ClusterState state = client().admin().cluster().prepareState().get().getState();
        assertThat(
            MetadataIndexTemplateService.findV1Templates(state.metadata(), "foo-1234", randomBoolean())
                .stream()
                .map(IndexTemplateMetadata::name)
                .toList(),
            contains("foo-2", "foo-1")
        );
        assertThat(
            MetadataIndexTemplateService.findV1Templates(state.metadata(), "bar-xyz", randomBoolean())
                .stream()
                .map(IndexTemplateMetadata::name)
                .toList(),
            contains("bar")
        );
        assertThat(MetadataIndexTemplateService.findV1Templates(state.metadata(), "baz", randomBoolean()), empty());
    }

    public void testFindTemplatesWithHiddenIndices() throws Exception {
        client().admin().indices().prepareDeleteTemplate("*").get(); // Delete all existing templates
        putTemplateDetail(new PutRequest("testFindTemplatesWithHiddenIndices", "foo-1").patterns(singletonList("foo-*")).order(1));
        putTemplateDetail(new PutRequest("testFindTemplatesWithHiddenIndices", "foo-2").patterns(singletonList("foo-*")).order(2));
        putTemplateDetail(
            new PutRequest("testFindTemplatesWithHiddenIndices", "bar").patterns(singletonList("bar-*")).order(between(0, 100))
        );
        putTemplateDetail(new PutRequest("testFindTemplatesWithHiddenIndices", "global").patterns(singletonList("*")));
        putTemplateDetail(
            new PutRequest("testFindTemplatesWithHiddenIndices", "sneaky-hidden").patterns(singletonList("sneaky*"))
                .settings(Settings.builder().put("index.hidden", true).build())
        );
        final ClusterState state = client().admin().cluster().prepareState().get().getState();

        // hidden
        assertThat(
            MetadataIndexTemplateService.findV1Templates(state.metadata(), "foo-1234", true)
                .stream()
                .map(IndexTemplateMetadata::name)
                .toList(),
            containsInAnyOrder("foo-2", "foo-1")
        );
        assertThat(
            MetadataIndexTemplateService.findV1Templates(state.metadata(), "bar-xyz", true)
                .stream()
                .map(IndexTemplateMetadata::name)
                .toList(),
            contains("bar")
        );
        assertThat(MetadataIndexTemplateService.findV1Templates(state.metadata(), "baz", true), empty());
        assertThat(
            MetadataIndexTemplateService.findV1Templates(state.metadata(), "sneaky1", true)
                .stream()
                .map(IndexTemplateMetadata::name)
                .toList(),
            contains("sneaky-hidden")
        );

        // not hidden
        assertThat(
            MetadataIndexTemplateService.findV1Templates(state.metadata(), "foo-1234", false)
                .stream()
                .map(IndexTemplateMetadata::name)
                .toList(),
            containsInAnyOrder("foo-2", "foo-1", "global")
        );
        assertThat(
            MetadataIndexTemplateService.findV1Templates(state.metadata(), "bar-xyz", false)
                .stream()
                .map(IndexTemplateMetadata::name)
                .toList(),
            containsInAnyOrder("bar", "global")
        );
        assertThat(
            MetadataIndexTemplateService.findV1Templates(state.metadata(), "baz", false).stream().map(IndexTemplateMetadata::name).toList(),
            contains("global")
        );
        assertThat(
            MetadataIndexTemplateService.findV1Templates(state.metadata(), "sneaky1", false)
                .stream()
                .map(IndexTemplateMetadata::name)
                .toList(),
            containsInAnyOrder("global", "sneaky-hidden")
        );

        // unknown
        assertThat(
            MetadataIndexTemplateService.findV1Templates(state.metadata(), "foo-1234", null)
                .stream()
                .map(IndexTemplateMetadata::name)
                .toList(),
            containsInAnyOrder("foo-2", "foo-1", "global")
        );
        assertThat(
            MetadataIndexTemplateService.findV1Templates(state.metadata(), "bar-xyz", null)
                .stream()
                .map(IndexTemplateMetadata::name)
                .toList(),
            containsInAnyOrder("bar", "global")
        );
        assertThat(
            MetadataIndexTemplateService.findV1Templates(state.metadata(), "baz", null).stream().map(IndexTemplateMetadata::name).toList(),
            contains("global")
        );
        assertThat(
            MetadataIndexTemplateService.findV1Templates(state.metadata(), "sneaky1", null)
                .stream()
                .map(IndexTemplateMetadata::name)
                .toList(),
            contains("sneaky-hidden")
        );
    }

    public void testFindTemplatesWithDateMathIndex() throws Exception {
        client().admin().indices().prepareDeleteTemplate("*").get(); // Delete all existing templates
        putTemplateDetail(new PutRequest("testFindTemplatesWithDateMathIndex", "foo-1").patterns(singletonList("test-*")).order(1));
        final ClusterState state = client().admin().cluster().prepareState().get().getState();

        assertThat(
            MetadataIndexTemplateService.findV1Templates(state.metadata(), "<test-{now/d}>", false)
                .stream()
                .map(IndexTemplateMetadata::name)
                .toList(),
            containsInAnyOrder("foo-1")
        );
    }

    public void testPutGlobalTemplateWithIndexHiddenSetting() throws Exception {
        List<Throwable> errors = putTemplateDetail(
            new PutRequest("testPutGlobalTemplateWithIndexHiddenSetting", "sneaky-hidden").patterns(singletonList("*"))
                .settings(Settings.builder().put("index.hidden", true).build())
        );
        assertThat(errors.size(), is(1));
        assertThat(errors.get(0).getMessage(), containsString("global templates may not specify the setting index.hidden"));
    }

    public void testAddComponentTemplate() throws Exception {
        MetadataIndexTemplateService metadataIndexTemplateService = getMetadataIndexTemplateService();
        ClusterState state = ClusterState.EMPTY_STATE;
        Template template = new Template(Settings.builder().build(), new CompressedXContent("""
            {"properties":{"@timestamp":{"type":"date"}}}
            """), ComponentTemplateTests.randomAliases());
        ComponentTemplate componentTemplate = new ComponentTemplate(template, 1L, new HashMap<>());
        state = metadataIndexTemplateService.addComponentTemplate(state, false, "foo", componentTemplate);

        assertNotNull(state.metadata().componentTemplates().get("foo"));
        assertThat(state.metadata().componentTemplates().get("foo"), equalTo(componentTemplate));

        final ClusterState throwState = ClusterState.builder(state).build();
        IllegalArgumentException e = expectThrows(
            IllegalArgumentException.class,
            () -> metadataIndexTemplateService.addComponentTemplate(throwState, true, "foo", componentTemplate)
        );
        assertThat(e.getMessage(), containsString("component template [foo] already exists"));

        state = metadataIndexTemplateService.addComponentTemplate(state, randomBoolean(), "bar", componentTemplate);
        assertNotNull(state.metadata().componentTemplates().get("bar"));

        template = new Template(
            Settings.builder().build(),
            new CompressedXContent("{\"invalid\"}"),
            ComponentTemplateTests.randomAliases()
        );
        ComponentTemplate componentTemplate2 = new ComponentTemplate(template, 1L, new HashMap<>());
        expectThrows(
            XContentParseException.class,
            () -> metadataIndexTemplateService.addComponentTemplate(throwState, true, "foo2", componentTemplate2)
        );

        template = new Template(
            Settings.builder().build(),
            new CompressedXContent("{\"invalid\":\"invalid\"}"),
            ComponentTemplateTests.randomAliases()
        );
        ComponentTemplate componentTemplate3 = new ComponentTemplate(template, 1L, new HashMap<>());
        expectThrows(
            MapperParsingException.class,
            () -> metadataIndexTemplateService.addComponentTemplate(throwState, true, "foo2", componentTemplate3)
        );

        template = new Template(
            Settings.builder().put("invalid", "invalid").build(),
            new CompressedXContent("{}"),
            ComponentTemplateTests.randomAliases()
        );
        ComponentTemplate componentTemplate4 = new ComponentTemplate(template, 1L, new HashMap<>());
        expectThrows(
            IllegalArgumentException.class,
            () -> metadataIndexTemplateService.addComponentTemplate(throwState, true, "foo2", componentTemplate4)
        );
    }

    public void testUpdateComponentTemplateWithIndexHiddenSetting() throws Exception {
        MetadataIndexTemplateService metadataIndexTemplateService = getMetadataIndexTemplateService();
        ClusterState state = ClusterState.EMPTY_STATE;
        Template template = new Template(Settings.builder().build(), null, ComponentTemplateTests.randomAliases());
        ComponentTemplate componentTemplate = new ComponentTemplate(template, 1L, new HashMap<>());
        state = metadataIndexTemplateService.addComponentTemplate(state, true, "foo", componentTemplate);
        assertNotNull(state.metadata().componentTemplates().get("foo"));

        ComposableIndexTemplate firstGlobalIndexTemplate = new ComposableIndexTemplate(
            List.of("*"),
            template,
            List.of("foo"),
            1L,
            null,
            null,
            null,
            null
        );
        state = metadataIndexTemplateService.addIndexTemplateV2(state, true, "globalindextemplate1", firstGlobalIndexTemplate);

        ComposableIndexTemplate secondGlobalIndexTemplate = new ComposableIndexTemplate(
            List.of("*"),
            template,
            List.of("foo"),
            2L,
            null,
            null,
            null,
            null
        );
        state = metadataIndexTemplateService.addIndexTemplateV2(state, true, "globalindextemplate2", secondGlobalIndexTemplate);

        ComposableIndexTemplate fooPatternIndexTemplate = new ComposableIndexTemplate(
            List.of("foo-*"),
            template,
            List.of("foo"),
            3L,
            null,
            null,
            null,
            null
        );
        state = metadataIndexTemplateService.addIndexTemplateV2(state, true, "foopatternindextemplate", fooPatternIndexTemplate);

        // update the component template to set the index.hidden setting
        Template templateWithIndexHiddenSetting = new Template(
            Settings.builder().put(IndexMetadata.SETTING_INDEX_HIDDEN, true).build(),
            null,
            null
        );
        ComponentTemplate updatedComponentTemplate = new ComponentTemplate(templateWithIndexHiddenSetting, 2L, new HashMap<>());
        try {
            metadataIndexTemplateService.addComponentTemplate(state, false, "foo", updatedComponentTemplate);
            fail(
                "expecting an exception as updating the component template would yield the global templates to include the index.hidden "
                    + "setting"
            );
        } catch (IllegalArgumentException e) {
            assertThat(e.getMessage(), containsStringIgnoringCase("globalindextemplate1"));
            assertThat(e.getMessage(), containsStringIgnoringCase("globalindextemplate2"));
            assertThat(e.getMessage(), not(containsStringIgnoringCase("foopatternindextemplate")));
        }
    }

    public void testAddIndexTemplateV2() throws Exception {
        ClusterState state = ClusterState.EMPTY_STATE;
        final MetadataIndexTemplateService metadataIndexTemplateService = getMetadataIndexTemplateService();
        ComposableIndexTemplate template = ComposableIndexTemplateTests.randomInstance();
        state = metadataIndexTemplateService.addIndexTemplateV2(state, false, "foo", template);

        assertNotNull(state.metadata().templatesV2().get("foo"));
        assertTemplatesEqual(state.metadata().templatesV2().get("foo"), template);

        ComposableIndexTemplate newTemplate = randomValueOtherThanMany(
            t -> Objects.equals(template.priority(), t.priority()),
            ComposableIndexTemplateTests::randomInstance
        );

        final ClusterState throwState = ClusterState.builder(state).build();
        IllegalArgumentException e = expectThrows(
            IllegalArgumentException.class,
            () -> metadataIndexTemplateService.addIndexTemplateV2(throwState, true, "foo", newTemplate)
        );
        assertThat(e.getMessage(), containsString("index template [foo] already exists"));

        state = metadataIndexTemplateService.addIndexTemplateV2(state, randomBoolean(), "bar", newTemplate);
        assertNotNull(state.metadata().templatesV2().get("bar"));
    }

    public void testUpdateIndexTemplateV2() throws Exception {
        ClusterState state = ClusterState.EMPTY_STATE;
        final MetadataIndexTemplateService metadataIndexTemplateService = getMetadataIndexTemplateService();
        ComposableIndexTemplate template = ComposableIndexTemplateTests.randomInstance();
        state = metadataIndexTemplateService.addIndexTemplateV2(state, false, "foo", template);

        assertNotNull(state.metadata().templatesV2().get("foo"));
        assertTemplatesEqual(state.metadata().templatesV2().get("foo"), template);

        List<String> patterns = new ArrayList<>(template.indexPatterns());
        patterns.add("new-pattern");
        template = new ComposableIndexTemplate(
            patterns,
            template.template(),
            template.composedOf(),
            template.priority(),
            template.version(),
            template.metadata(),
            null,
            null
        );
        state = metadataIndexTemplateService.addIndexTemplateV2(state, false, "foo", template);

        assertNotNull(state.metadata().templatesV2().get("foo"));
        assertTemplatesEqual(state.metadata().templatesV2().get("foo"), template);
    }

    public void testRemoveIndexTemplateV2() throws Exception {
        ComposableIndexTemplate template = ComposableIndexTemplateTests.randomInstance();
        final MetadataIndexTemplateService metadataIndexTemplateService = getMetadataIndexTemplateService();
        IndexTemplateMissingException e = expectThrows(
            IndexTemplateMissingException.class,
            () -> MetadataIndexTemplateService.innerRemoveIndexTemplateV2(ClusterState.EMPTY_STATE, "foo")
        );
        assertThat(e.getMessage(), equalTo("index_template [foo] missing"));

        final ClusterState state = metadataIndexTemplateService.addIndexTemplateV2(ClusterState.EMPTY_STATE, false, "foo", template);
        assertNotNull(state.metadata().templatesV2().get("foo"));
        assertTemplatesEqual(state.metadata().templatesV2().get("foo"), template);

        ClusterState updatedState = MetadataIndexTemplateService.innerRemoveIndexTemplateV2(state, "foo");
        assertNull(updatedState.metadata().templatesV2().get("foo"));
    }

    public void testRemoveIndexTemplateV2Wildcards() throws Exception {
        ComposableIndexTemplate template = ComposableIndexTemplateTests.randomInstance();
        MetadataIndexTemplateService metadataIndexTemplateService = getMetadataIndexTemplateService();
        ClusterState result = MetadataIndexTemplateService.innerRemoveIndexTemplateV2(ClusterState.EMPTY_STATE, "*");
        assertThat(result, sameInstance(ClusterState.EMPTY_STATE));

        ClusterState state = metadataIndexTemplateService.addIndexTemplateV2(ClusterState.EMPTY_STATE, false, "foo", template);
        assertThat(state.metadata().templatesV2().get("foo"), notNullValue());

        assertTemplatesEqual(state.metadata().templatesV2().get("foo"), template);

        Exception e = expectThrows(
            IndexTemplateMissingException.class,
            () -> MetadataIndexTemplateService.innerRemoveIndexTemplateV2(state, "foob*")
        );
        assertThat(e.getMessage(), equalTo("index_template [foob*] missing"));

        ClusterState updatedState = MetadataIndexTemplateService.innerRemoveIndexTemplateV2(state, "foo*");
        assertThat(updatedState.metadata().templatesV2().get("foo"), nullValue());
    }

    public void testRemoveMultipleIndexTemplateV2() throws Exception {
        ComposableIndexTemplate fooTemplate = ComposableIndexTemplateTests.randomInstance();
        ComposableIndexTemplate barTemplate = ComposableIndexTemplateTests.randomInstance();
        ComposableIndexTemplate bazTemplate = ComposableIndexTemplateTests.randomInstance();
        MetadataIndexTemplateService metadataIndexTemplateService = getMetadataIndexTemplateService();

        ClusterState state = metadataIndexTemplateService.addIndexTemplateV2(ClusterState.EMPTY_STATE, false, "foo", fooTemplate);
        state = metadataIndexTemplateService.addIndexTemplateV2(state, false, "bar", barTemplate);
        state = metadataIndexTemplateService.addIndexTemplateV2(state, false, "baz", bazTemplate);
        assertNotNull(state.metadata().templatesV2().get("foo"));
        assertNotNull(state.metadata().templatesV2().get("bar"));
        assertNotNull(state.metadata().templatesV2().get("baz"));
        assertTemplatesEqual(state.metadata().templatesV2().get("foo"), fooTemplate);
        assertTemplatesEqual(state.metadata().templatesV2().get("bar"), barTemplate);
        assertTemplatesEqual(state.metadata().templatesV2().get("baz"), bazTemplate);

        ClusterState updatedState = MetadataIndexTemplateService.innerRemoveIndexTemplateV2(state, "foo", "baz");
        assertNull(updatedState.metadata().templatesV2().get("foo"));
        assertNotNull(updatedState.metadata().templatesV2().get("bar"));
        assertNull(updatedState.metadata().templatesV2().get("baz"));
    }

    public void testRemoveMultipleIndexTemplateV2Wildcards() throws Exception {
        ComposableIndexTemplate fooTemplate = ComposableIndexTemplateTests.randomInstance();
        ComposableIndexTemplate barTemplate = ComposableIndexTemplateTests.randomInstance();
        ComposableIndexTemplate bazTemplate = ComposableIndexTemplateTests.randomInstance();
        MetadataIndexTemplateService metadataIndexTemplateService = getMetadataIndexTemplateService();

        final ClusterState state;
        {
            ClusterState cs = metadataIndexTemplateService.addIndexTemplateV2(ClusterState.EMPTY_STATE, false, "foo", fooTemplate);
            cs = metadataIndexTemplateService.addIndexTemplateV2(cs, false, "bar", barTemplate);
            state = metadataIndexTemplateService.addIndexTemplateV2(cs, false, "baz", bazTemplate);
        }

        Exception e = expectThrows(
            IndexTemplateMissingException.class,
            () -> MetadataIndexTemplateService.innerRemoveIndexTemplateV2(state, "foo", "b*", "k*", "*")
        );
        assertThat(e.getMessage(), equalTo("index_template [b*,k*,*] missing"));

        assertNotNull(state.metadata().templatesV2().get("foo"));
        assertNotNull(state.metadata().templatesV2().get("bar"));
        assertNotNull(state.metadata().templatesV2().get("baz"));
        assertTemplatesEqual(state.metadata().templatesV2().get("foo"), fooTemplate);
        assertTemplatesEqual(state.metadata().templatesV2().get("bar"), barTemplate);
        assertTemplatesEqual(state.metadata().templatesV2().get("baz"), bazTemplate);
    }

    /**
     * Test that if we have a pre-existing v1 template and put a v2 template that would match the same indices, we generate a warning
     */
    public void testPuttingV2TemplateGeneratesWarning() throws Exception {
        IndexTemplateMetadata v1Template = IndexTemplateMetadata.builder("v1-template").patterns(Arrays.asList("fo*", "baz")).build();
        final MetadataIndexTemplateService metadataIndexTemplateService = getMetadataIndexTemplateService();

        ClusterState state = ClusterState.builder(ClusterState.EMPTY_STATE)
            .metadata(Metadata.builder(Metadata.EMPTY_METADATA).put(v1Template).build())
            .build();

        ComposableIndexTemplate v2Template = new ComposableIndexTemplate(
            Arrays.asList("foo-bar-*", "eggplant"),
            null,
            null,
            null,
            null,
            null,
            null,
            null
        );
        state = metadataIndexTemplateService.addIndexTemplateV2(state, false, "v2-template", v2Template);

        assertCriticalWarnings(
            "index template [v2-template] has index patterns [foo-bar-*, eggplant] matching patterns "
                + "from existing older templates [v1-template] with patterns (v1-template => [fo*, baz]); this template [v2-template] will "
                + "take precedence during new index creation"
        );

        assertNotNull(state.metadata().templatesV2().get("v2-template"));
        assertTemplatesEqual(state.metadata().templatesV2().get("v2-template"), v2Template);
    }

    public void testPutGlobalV2TemplateWhichResolvesIndexHiddenSetting() throws Exception {
        MetadataIndexTemplateService metadataIndexTemplateService = getMetadataIndexTemplateService();
        Template templateWithIndexHiddenSetting = new Template(
            Settings.builder().put(IndexMetadata.SETTING_INDEX_HIDDEN, true).build(),
            null,
            null
        );
        ComponentTemplate componentTemplate = new ComponentTemplate(templateWithIndexHiddenSetting, 1L, new HashMap<>());

        CountDownLatch waitToCreateComponentTemplate = new CountDownLatch(1);
        ActionListener<AcknowledgedResponse> createComponentTemplateListener = new ActionListener<>() {

            @Override
            public void onResponse(AcknowledgedResponse response) {
                waitToCreateComponentTemplate.countDown();
            }

            @Override
            public void onFailure(Exception e) {
                fail("expecting the component template PUT to succeed but got: " + e.getMessage());
            }
        };

        metadataIndexTemplateService.putComponentTemplate(
            "test",
            true,
            "ct-with-index-hidden-setting",
            TimeValue.timeValueSeconds(30L),
            componentTemplate,
            createComponentTemplateListener
        );

        waitToCreateComponentTemplate.await(10, TimeUnit.SECONDS);

        ComposableIndexTemplate globalIndexTemplate = new ComposableIndexTemplate(
            List.of("*"),
            null,
            List.of("ct-with-index-hidden-setting"),
            null,
            null,
            null,
            null,
            null
        );

        expectThrows(
            InvalidIndexTemplateException.class,
            () -> metadataIndexTemplateService.putIndexTemplateV2(
                "testing",
                true,
                "template-referencing-ct-with-hidden-index-setting",
                TimeValue.timeValueSeconds(30L),
                globalIndexTemplate,
                new ActionListener<>() {
                    @Override
                    public void onResponse(AcknowledgedResponse response) {
                        fail(
                            "the listener should not be invoked as the validation should be executed before any cluster state updates "
                                + "are issued"
                        );
                    }

                    @Override
                    public void onFailure(Exception e) {
                        fail(
                            "the listener should not be invoked as the validation should be executed before any cluster state updates "
                                + "are issued"
                        );
                    }
                }
            )
        );
    }

    /**
     * Test that if we have a pre-existing v2 template and put a "*" v1 template, we generate a warning
     */
    public void testPuttingV1StarTemplateGeneratesWarning() throws Exception {
        final MetadataIndexTemplateService metadataIndexTemplateService = getMetadataIndexTemplateService();
        ComposableIndexTemplate v2Template = new ComposableIndexTemplate(
            Arrays.asList("foo-bar-*", "eggplant"),
            null,
            null,
            null,
            null,
            null,
            null,
            null
        );
        ClusterState state = metadataIndexTemplateService.addIndexTemplateV2(ClusterState.EMPTY_STATE, false, "v2-template", v2Template);

        MetadataIndexTemplateService.PutRequest req = new MetadataIndexTemplateService.PutRequest("cause", "v1-template");
        req.patterns(Arrays.asList("*", "baz"));
        state = MetadataIndexTemplateService.innerPutTemplate(state, req, IndexTemplateMetadata.builder("v1-template"));

        assertCriticalWarnings(
            "legacy template [v1-template] has index patterns [*, baz] matching patterns from existing "
                + "composable templates [v2-template] with patterns (v2-template => [foo-bar-*, eggplant]); this template "
                + "[v1-template] may be ignored in favor of a composable template at index creation time"
        );

        assertNotNull(state.metadata().templates().get("v1-template"));
        assertThat(state.metadata().templates().get("v1-template").patterns(), containsInAnyOrder("*", "baz"));
    }

    /**
     * Test that if we have a pre-existing v2 template and put a v1 template that would match the same indices, we generate a hard error
     */
    public void testPuttingV1NonStarTemplateGeneratesError() throws Exception {
        final MetadataIndexTemplateService metadataIndexTemplateService = getMetadataIndexTemplateService();
        ComposableIndexTemplate v2Template = new ComposableIndexTemplate(
            Arrays.asList("foo-bar-*", "eggplant"),
            null,
            null,
            null,
            null,
            null,
            null,
            null
        );
        ClusterState state = metadataIndexTemplateService.addIndexTemplateV2(ClusterState.EMPTY_STATE, false, "v2-template", v2Template);

        MetadataIndexTemplateService.PutRequest req = new MetadataIndexTemplateService.PutRequest("cause", "v1-template");
        req.patterns(Arrays.asList("egg*", "baz"));
        IllegalArgumentException e = expectThrows(
            IllegalArgumentException.class,
            () -> MetadataIndexTemplateService.innerPutTemplate(state, req, IndexTemplateMetadata.builder("v1-template"))
        );

        assertThat(
            e.getMessage(),
            equalTo(
                "legacy template [v1-template] has index patterns [egg*, baz] matching patterns from existing composable "
                    + "templates [v2-template] with patterns (v2-template => [foo-bar-*, eggplant]), use composable templates "
                    + "(/_index_template) instead"
            )
        );

        assertNull(state.metadata().templates().get("v1-template"));
    }

    /**
     * Test that if we have a pre-existing v1 and v2 template, and we update the existing v1
     * template without changing its index patterns, a warning is generated
     */
    public void testUpdatingV1NonStarTemplateWithUnchangedPatternsGeneratesWarning() throws Exception {
        final MetadataIndexTemplateService metadataIndexTemplateService = getMetadataIndexTemplateService();

        IndexTemplateMetadata v1Template = IndexTemplateMetadata.builder("v1-template").patterns(Arrays.asList("fo*", "baz")).build();

        ClusterState state = ClusterState.builder(ClusterState.EMPTY_STATE)
            .metadata(Metadata.builder(Metadata.EMPTY_METADATA).put(v1Template).build())
            .build();

        ComposableIndexTemplate v2Template = new ComposableIndexTemplate(
            Arrays.asList("foo-bar-*", "eggplant"),
            null,
            null,
            null,
            null,
            null,
            null,
            null
        );
        state = metadataIndexTemplateService.addIndexTemplateV2(state, false, "v2-template", v2Template);

        assertCriticalWarnings(
            "index template [v2-template] has index patterns [foo-bar-*, eggplant] matching patterns "
                + "from existing older templates [v1-template] with patterns (v1-template => [fo*, baz]); this template [v2-template] will "
                + "take precedence during new index creation"
        );

        assertNotNull(state.metadata().templatesV2().get("v2-template"));
        assertTemplatesEqual(state.metadata().templatesV2().get("v2-template"), v2Template);

        // Now try to update the existing v1-template

        MetadataIndexTemplateService.PutRequest req = new MetadataIndexTemplateService.PutRequest("cause", "v1-template");
        req.patterns(Arrays.asList("fo*", "baz"));
        state = MetadataIndexTemplateService.innerPutTemplate(state, req, IndexTemplateMetadata.builder("v1-template"));

        assertCriticalWarnings(
            "legacy template [v1-template] has index patterns [fo*, baz] matching patterns from existing "
                + "composable templates [v2-template] with patterns (v2-template => [foo-bar-*, eggplant]); this template "
                + "[v1-template] may be ignored in favor of a composable template at index creation time"
        );

        assertNotNull(state.metadata().templates().get("v1-template"));
        assertThat(state.metadata().templates().get("v1-template").patterns(), containsInAnyOrder("fo*", "baz"));
    }

    /**
     * Test that if we have a pre-existing v1 and v2 template, and we update the existing v1
     * template *AND* change the index patterns that an error is generated
     */
    public void testUpdatingV1NonStarWithChangedPatternsTemplateGeneratesError() throws Exception {
        final MetadataIndexTemplateService metadataIndexTemplateService = getMetadataIndexTemplateService();
        IndexTemplateMetadata v1Template = IndexTemplateMetadata.builder("v1-template").patterns(Arrays.asList("fo*", "baz")).build();

        ClusterState state = ClusterState.builder(ClusterState.EMPTY_STATE)
            .metadata(Metadata.builder(Metadata.EMPTY_METADATA).put(v1Template).build())
            .build();

        ComposableIndexTemplate v2Template = new ComposableIndexTemplate(
            Arrays.asList("foo-bar-*", "eggplant"),
            null,
            null,
            null,
            null,
            null,
            null,
            null
        );
        state = metadataIndexTemplateService.addIndexTemplateV2(state, false, "v2-template", v2Template);

        assertCriticalWarnings(
            "index template [v2-template] has index patterns [foo-bar-*, eggplant] matching patterns "
                + "from existing older templates [v1-template] with patterns (v1-template => [fo*, baz]); this template [v2-template] will "
                + "take precedence during new index creation"
        );

        assertNotNull(state.metadata().templatesV2().get("v2-template"));
        assertTemplatesEqual(state.metadata().templatesV2().get("v2-template"), v2Template);

        // Now try to update the existing v1-template

        MetadataIndexTemplateService.PutRequest req = new MetadataIndexTemplateService.PutRequest("cause", "v1-template");
        req.patterns(Arrays.asList("egg*", "baz"));
        final ClusterState finalState = state;
        IllegalArgumentException e = expectThrows(
            IllegalArgumentException.class,
            () -> MetadataIndexTemplateService.innerPutTemplate(finalState, req, IndexTemplateMetadata.builder("v1-template"))
        );

        assertThat(
            e.getMessage(),
            equalTo(
                "legacy template [v1-template] has index patterns [egg*, baz] matching patterns "
                    + "from existing composable templates [v2-template] with patterns (v2-template => [foo-bar-*, eggplant]), "
                    + "use composable templates (/_index_template) instead"
            )
        );
    }

    public void testPuttingOverlappingV2Template() throws Exception {
        {
            ComposableIndexTemplate template = new ComposableIndexTemplate(
                Arrays.asList("egg*", "baz"),
                null,
                null,
                1L,
                null,
                null,
                null,
                null
            );
            MetadataIndexTemplateService metadataIndexTemplateService = getMetadataIndexTemplateService();
            ClusterState state = metadataIndexTemplateService.addIndexTemplateV2(ClusterState.EMPTY_STATE, false, "foo", template);
            ComposableIndexTemplate newTemplate = new ComposableIndexTemplate(
                Arrays.asList("abc", "baz*"),
                null,
                null,
                1L,
                null,
                null,
                null,
                null
            );
            IllegalArgumentException e = expectThrows(
                IllegalArgumentException.class,
                () -> metadataIndexTemplateService.addIndexTemplateV2(state, false, "foo2", newTemplate)
            );
            assertThat(
                e.getMessage(),
                equalTo(
                    "index template [foo2] has index patterns [abc, baz*] matching patterns from existing "
                        + "templates [foo] with patterns (foo => [egg*, baz]) that have the same priority [1], multiple "
                        + "index templates may not match during index creation, please use a different priority"
                )
            );
        }

        {
            ComposableIndexTemplate template = new ComposableIndexTemplate(
                Arrays.asList("egg*", "baz"),
                null,
                null,
                null,
                null,
                null,
                null,
                null
            );
            MetadataIndexTemplateService metadataIndexTemplateService = getMetadataIndexTemplateService();
            ClusterState state = metadataIndexTemplateService.addIndexTemplateV2(ClusterState.EMPTY_STATE, false, "foo", template);
            ComposableIndexTemplate newTemplate = new ComposableIndexTemplate(
                Arrays.asList("abc", "baz*"),
                null,
                null,
                0L,
                null,
                null,
                null,
                null
            );
            IllegalArgumentException e = expectThrows(
                IllegalArgumentException.class,
                () -> metadataIndexTemplateService.addIndexTemplateV2(state, false, "foo2", newTemplate)
            );
            assertThat(
                e.getMessage(),
                equalTo(
                    "index template [foo2] has index patterns [abc, baz*] matching patterns from existing "
                        + "templates [foo] with patterns (foo => [egg*, baz]) that have the same priority [0], multiple "
                        + "index templates may not match during index creation, please use a different priority"
                )
            );
        }
    }

    public void testFindV2Templates() throws Exception {
        final MetadataIndexTemplateService service = getMetadataIndexTemplateService();
        ClusterState state = ClusterState.EMPTY_STATE;
        assertNull(MetadataIndexTemplateService.findV2Template(state.metadata(), "index", randomBoolean()));

        ComponentTemplate ct = ComponentTemplateTests.randomInstance();
        state = service.addComponentTemplate(state, true, "ct", ct);
        ComposableIndexTemplate it = new ComposableIndexTemplate(List.of("i*"), null, List.of("ct"), null, 1L, null, null, null);
        state = service.addIndexTemplateV2(state, true, "my-template", it);
        ComposableIndexTemplate it2 = new ComposableIndexTemplate(List.of("in*"), null, List.of("ct"), 10L, 2L, null, null, null);
        state = service.addIndexTemplateV2(state, true, "my-template2", it2);

        String result = MetadataIndexTemplateService.findV2Template(state.metadata(), "index", randomBoolean());

        assertThat(result, equalTo("my-template2"));
    }

    public void testFindV2TemplatesForHiddenIndex() throws Exception {
        final MetadataIndexTemplateService service = getMetadataIndexTemplateService();
        ClusterState state = ClusterState.EMPTY_STATE;
        assertNull(MetadataIndexTemplateService.findV2Template(state.metadata(), "index", true));

        ComponentTemplate ct = ComponentTemplateTests.randomInstance();
        state = service.addComponentTemplate(state, true, "ct", ct);
        ComposableIndexTemplate it = new ComposableIndexTemplate(List.of("i*"), null, List.of("ct"), 0L, 1L, null, null, null);
        state = service.addIndexTemplateV2(state, true, "my-template", it);
        ComposableIndexTemplate it2 = new ComposableIndexTemplate(List.of("*"), null, List.of("ct"), 10L, 2L, null, null, null);
        state = service.addIndexTemplateV2(state, true, "my-template2", it2);

        String result = MetadataIndexTemplateService.findV2Template(state.metadata(), "index", true);

        assertThat(result, equalTo("my-template"));
    }

    public void testFindV2TemplatesForDateMathIndex() throws Exception {
        String indexName = "<index-{now/d}>";
        final MetadataIndexTemplateService service = getMetadataIndexTemplateService();
        ClusterState state = ClusterState.EMPTY_STATE;
        assertNull(MetadataIndexTemplateService.findV2Template(state.metadata(), indexName, true));

        ComponentTemplate ct = ComponentTemplateTests.randomInstance();
        state = service.addComponentTemplate(state, true, "ct", ct);
        ComposableIndexTemplate it = new ComposableIndexTemplate(List.of("index-*"), null, List.of("ct"), 0L, 1L, null, null, null);
        state = service.addIndexTemplateV2(state, true, "my-template", it);
        ComposableIndexTemplate it2 = new ComposableIndexTemplate(List.of("*"), null, List.of("ct"), 10L, 2L, null, null, null);
        state = service.addIndexTemplateV2(state, true, "my-template2", it2);

        String result = MetadataIndexTemplateService.findV2Template(state.metadata(), indexName, true);

        assertThat(result, equalTo("my-template"));
    }

    public void testFindV2InvalidGlobalTemplate() {
        Template templateWithHiddenSetting = new Template(builder().put(IndexMetadata.SETTING_INDEX_HIDDEN, true).build(), null, null);
        try {
            // add an invalid global template that specifies the `index.hidden` setting
            ComposableIndexTemplate invalidGlobalTemplate = new ComposableIndexTemplate(
                List.of("*"),
                templateWithHiddenSetting,
                List.of("ct"),
                5L,
                1L,
                null,
                null,
                null
            );
            Metadata invalidGlobalTemplateMetadata = Metadata.builder()
                .putCustom(
                    ComposableIndexTemplateMetadata.TYPE,
                    new ComposableIndexTemplateMetadata(Map.of("invalid_global_template", invalidGlobalTemplate))
                )
                .build();

            MetadataIndexTemplateService.findV2Template(invalidGlobalTemplateMetadata, "index-name", false);
            fail("expecting an exception as the matching global template is invalid");
        } catch (IllegalStateException e) {
            assertThat(
                e.getMessage(),
                is(
                    "global index template [invalid_global_template], composed of component templates [ct] "
                        + "defined the index.hidden setting, which is not allowed"
                )
            );
        }
    }

    public void testResolveConflictingMappings() throws Exception {
        final MetadataIndexTemplateService service = getMetadataIndexTemplateService();
        ClusterState state = ClusterState.EMPTY_STATE;

        ComponentTemplate ct1 = new ComponentTemplate(new Template(null, new CompressedXContent("""
            {
                  "properties": {
                    "field2": {
                      "type": "keyword"
                    }
                  }
                }"""), null), null, null);
        ComponentTemplate ct2 = new ComponentTemplate(new Template(null, new CompressedXContent("""
            {
                  "properties": {
                    "field2": {
                      "type": "text"
                    }
                  }
                }"""), null), null, null);
        state = service.addComponentTemplate(state, true, "ct_high", ct1);
        state = service.addComponentTemplate(state, true, "ct_low", ct2);
        ComposableIndexTemplate it = new ComposableIndexTemplate(List.of("i*"), new Template(null, new CompressedXContent("""
            {
                "properties": {
                  "field": {
                    "type": "keyword"
                  }
                }
              }"""), null), List.of("ct_low", "ct_high"), 0L, 1L, null, null, null);
        state = service.addIndexTemplateV2(state, true, "my-template", it);

        List<CompressedXContent> mappings = MetadataIndexTemplateService.collectMappings(state, "my-template", "my-index");

        assertNotNull(mappings);
        assertThat(mappings.size(), equalTo(3));
        List<Map<String, Object>> parsedMappings = mappings.stream().map(m -> {
            try {
                return MapperService.parseMapping(NamedXContentRegistry.EMPTY, m);
            } catch (Exception e) {
                logger.error(e);
                fail("failed to parse mappings: " + m.string());
                return null;
            }
        }).toList();

        // The order of mappings should be:
        // - ct_low
        // - ct_high
        // - index template
        // Because the first elements when merging mappings have the lowest precedence
        assertThat(parsedMappings.get(0), equalTo(Map.of("_doc", Map.of("properties", Map.of("field2", Map.of("type", "text"))))));
        assertThat(parsedMappings.get(1), equalTo(Map.of("_doc", Map.of("properties", Map.of("field2", Map.of("type", "keyword"))))));
        assertThat(parsedMappings.get(2), equalTo(Map.of("_doc", Map.of("properties", Map.of("field", Map.of("type", "keyword"))))));
    }

    public void testResolveMappings() throws Exception {
        final MetadataIndexTemplateService service = getMetadataIndexTemplateService();
        ClusterState state = ClusterState.EMPTY_STATE;

        ComponentTemplate ct1 = new ComponentTemplate(new Template(null, new CompressedXContent("""
            {
                  "properties": {
                    "field1": {
                      "type": "keyword"
                    }
                  }
                }"""), null), null, null);
        ComponentTemplate ct2 = new ComponentTemplate(new Template(null, new CompressedXContent("""
            {
                  "properties": {
                    "field2": {
                      "type": "text"
                    }
                  }
                }"""), null), null, null);
        state = service.addComponentTemplate(state, true, "ct_high", ct1);
        state = service.addComponentTemplate(state, true, "ct_low", ct2);
        ComposableIndexTemplate it = new ComposableIndexTemplate(List.of("i*"), new Template(null, new CompressedXContent("""
            {
                "properties": {
                  "field3": {
                    "type": "integer"
                  }
                }
              }"""), null), List.of("ct_low", "ct_high"), 0L, 1L, null, null, null);
        state = service.addIndexTemplateV2(state, true, "my-template", it);

        List<CompressedXContent> mappings = MetadataIndexTemplateService.collectMappings(state, "my-template", "my-index");

        assertNotNull(mappings);
        assertThat(mappings.size(), equalTo(3));
        List<Map<String, Object>> parsedMappings = mappings.stream().map(m -> {
            try {
                return MapperService.parseMapping(NamedXContentRegistry.EMPTY, m);
            } catch (Exception e) {
                logger.error(e);
                fail("failed to parse mappings: " + m.string());
                return null;
            }
        }).toList();
        assertThat(parsedMappings.get(0), equalTo(Map.of("_doc", Map.of("properties", Map.of("field2", Map.of("type", "text"))))));
        assertThat(parsedMappings.get(1), equalTo(Map.of("_doc", Map.of("properties", Map.of("field1", Map.of("type", "keyword"))))));
        assertThat(parsedMappings.get(2), equalTo(Map.of("_doc", Map.of("properties", Map.of("field3", Map.of("type", "integer"))))));
    }

    public void testDefinedTimestampMappingIsAddedForDataStreamTemplates() throws Exception {
        final MetadataIndexTemplateService service = getMetadataIndexTemplateService();
        ClusterState state = ClusterState.EMPTY_STATE;

        ComponentTemplate ct1 = new ComponentTemplate(new Template(null, new CompressedXContent("""
            {
                  "properties": {
                    "field1": {
                      "type": "keyword"
                    }
                  }
                }"""), null), null, null);

        state = service.addComponentTemplate(state, true, "ct1", ct1);

        {
            ComposableIndexTemplate it = new ComposableIndexTemplate(List.of("logs*"), new Template(null, new CompressedXContent("""
                {
                    "properties": {
                      "field2": {
                        "type": "integer"
                      }
                    }
                  }"""), null), List.of("ct1"), 0L, 1L, null, new ComposableIndexTemplate.DataStreamTemplate(), null);
            state = service.addIndexTemplateV2(state, true, "logs-data-stream-template", it);

            List<CompressedXContent> mappings = MetadataIndexTemplateService.collectMappings(
                state,
                "logs-data-stream-template",
                DataStream.getDefaultBackingIndexName("logs", 1L)
            );

            assertNotNull(mappings);
            assertThat(mappings.size(), equalTo(4));
            List<Map<String, Object>> parsedMappings = mappings.stream().map(m -> {
                try {
                    return MapperService.parseMapping(NamedXContentRegistry.EMPTY, m);
                } catch (Exception e) {
                    logger.error(e);
                    fail("failed to parse mappings: " + m.string());
                    return null;
                }
            }).toList();

            assertThat(
                parsedMappings.get(0),
                equalTo(
                    Map.of(
                        "_doc",
                        Map.of("properties", Map.of(DEFAULT_TIMESTAMP_FIELD, Map.of("type", "date", "ignore_malformed", "false")))
                    )
                )
            );
            assertThat(parsedMappings.get(1), equalTo(Map.of("_doc", Map.of("properties", Map.of("field1", Map.of("type", "keyword"))))));
            assertThat(parsedMappings.get(2), equalTo(Map.of("_doc", Map.of("properties", Map.of("field2", Map.of("type", "integer"))))));
        }

        {
            // indices matched by templates without the data stream field defined don't get the default @timestamp mapping
            ComposableIndexTemplate it = new ComposableIndexTemplate(List.of("timeseries*"), new Template(null, new CompressedXContent("""
                {
                    "properties": {
                      "field2": {
                        "type": "integer"
                      }
                    }
                  }"""), null), List.of("ct1"), 0L, 1L, null, null, null);
            state = service.addIndexTemplateV2(state, true, "timeseries-template", it);

            List<CompressedXContent> mappings = MetadataIndexTemplateService.collectMappings(state, "timeseries-template", "timeseries");

            assertNotNull(mappings);
            assertThat(mappings.size(), equalTo(2));
            List<Map<String, Object>> parsedMappings = mappings.stream().map(m -> {
                try {
                    return MapperService.parseMapping(NamedXContentRegistry.EMPTY, m);
                } catch (Exception e) {
                    logger.error(e);
                    fail("failed to parse mappings: " + m.string());
                    return null;
                }
            }).toList();

            assertThat(parsedMappings.get(0), equalTo(Map.of("_doc", Map.of("properties", Map.of("field1", Map.of("type", "keyword"))))));
            assertThat(parsedMappings.get(1), equalTo(Map.of("_doc", Map.of("properties", Map.of("field2", Map.of("type", "integer"))))));

            // a default @timestamp mapping will not be added if the matching template doesn't have the data stream field configured, even
            // if the index name matches that of a data stream backing index
            mappings = MetadataIndexTemplateService.collectMappings(
                state,
                "timeseries-template",
                DataStream.getDefaultBackingIndexName("timeseries", 1L)
            );

            assertNotNull(mappings);
            assertThat(mappings.size(), equalTo(2));
            parsedMappings = mappings.stream().map(m -> {
                try {
                    return MapperService.parseMapping(NamedXContentRegistry.EMPTY, m);
                } catch (Exception e) {
                    logger.error(e);
                    fail("failed to parse mappings: " + m.string());
                    return null;
                }
            }).toList();

            assertThat(parsedMappings.get(0), equalTo(Map.of("_doc", Map.of("properties", Map.of("field1", Map.of("type", "keyword"))))));
            assertThat(parsedMappings.get(1), equalTo(Map.of("_doc", Map.of("properties", Map.of("field2", Map.of("type", "integer"))))));
        }
    }

    public void testUserDefinedMappingTakesPrecedenceOverDefault() throws Exception {
        final MetadataIndexTemplateService service = getMetadataIndexTemplateService();
        ClusterState state = ClusterState.EMPTY_STATE;

        {
            // user defines a @timestamp mapping as part of a component template
            ComponentTemplate ct1 = new ComponentTemplate(new Template(null, new CompressedXContent("""
                {
                      "properties": {
                        "@timestamp": {
                          "type": "date_nanos"
                        }
                      }
                    }"""), null), null, null);

            state = service.addComponentTemplate(state, true, "ct1", ct1);
            ComposableIndexTemplate it = new ComposableIndexTemplate(
                List.of("logs*"),
                null,
                List.of("ct1"),
                0L,
                1L,
                null,
                new ComposableIndexTemplate.DataStreamTemplate(),
                null
            );
            state = service.addIndexTemplateV2(state, true, "logs-template", it);

            List<CompressedXContent> mappings = MetadataIndexTemplateService.collectMappings(
                state,
                "logs-template",
                DataStream.getDefaultBackingIndexName("logs", 1L)
            );

            assertNotNull(mappings);
            assertThat(mappings.size(), equalTo(3));
            List<Map<String, Object>> parsedMappings = mappings.stream().map(m -> {
                try {
                    return MapperService.parseMapping(NamedXContentRegistry.EMPTY, m);
                } catch (Exception e) {
                    logger.error(e);
                    fail("failed to parse mappings: " + m.string());
                    return null;
                }
            }).toList();
            assertThat(
                parsedMappings.get(0),
                equalTo(
                    Map.of(
                        "_doc",
                        Map.of("properties", Map.of(DEFAULT_TIMESTAMP_FIELD, Map.of("type", "date", "ignore_malformed", "false")))
                    )
                )
            );
            assertThat(
                parsedMappings.get(1),
                equalTo(Map.of("_doc", Map.of("properties", Map.of(DEFAULT_TIMESTAMP_FIELD, Map.of("type", "date_nanos")))))
            );
        }

        {
            // user defines a @timestamp mapping as part of a composable index template
            Template template = new Template(null, new CompressedXContent("""
                {
                      "properties": {
                        "@timestamp": {
                          "type": "date_nanos"
                        }
                      }
                    }"""), null);
            ComposableIndexTemplate it = new ComposableIndexTemplate(
                List.of("timeseries*"),
                template,
                null,
                0L,
                1L,
                null,
                new ComposableIndexTemplate.DataStreamTemplate(),
                null
            );
            state = service.addIndexTemplateV2(state, true, "timeseries-template", it);

            List<CompressedXContent> mappings = MetadataIndexTemplateService.collectMappings(
                state,
                "timeseries-template",
                DataStream.getDefaultBackingIndexName("timeseries-template", 1L)
            );

            assertNotNull(mappings);
            assertThat(mappings.size(), equalTo(3));
            List<Map<String, Object>> parsedMappings = mappings.stream().map(m -> {
                try {
                    return MapperService.parseMapping(NamedXContentRegistry.EMPTY, m);
                } catch (Exception e) {
                    logger.error(e);
                    fail("failed to parse mappings: " + m.string());
                    return null;
                }
            }).toList();
            assertThat(
                parsedMappings.get(0),
                equalTo(
                    Map.of(
                        "_doc",
                        Map.of("properties", Map.of(DEFAULT_TIMESTAMP_FIELD, Map.of("type", "date", "ignore_malformed", "false")))
                    )
                )
            );
            assertThat(
                parsedMappings.get(1),
                equalTo(Map.of("_doc", Map.of("properties", Map.of(DEFAULT_TIMESTAMP_FIELD, Map.of("type", "date_nanos")))))
            );
        }
    }

    public void testResolveSettings() throws Exception {
        final MetadataIndexTemplateService service = getMetadataIndexTemplateService();
        ClusterState state = ClusterState.EMPTY_STATE;

        ComponentTemplate ct1 = new ComponentTemplate(
            new Template(Settings.builder().put("number_of_replicas", 2).put("index.blocks.write", true).build(), null, null),
            null,
            null
        );
        ComponentTemplate ct2 = new ComponentTemplate(
            new Template(Settings.builder().put("index.number_of_replicas", 1).put("index.blocks.read", true).build(), null, null),
            null,
            null
        );
        state = service.addComponentTemplate(state, true, "ct_high", ct1);
        state = service.addComponentTemplate(state, true, "ct_low", ct2);
        ComposableIndexTemplate it = new ComposableIndexTemplate(
            List.of("i*"),
            new Template(Settings.builder().put("index.blocks.write", false).put("index.number_of_shards", 3).build(), null, null),
            List.of("ct_low", "ct_high"),
            0L,
            1L,
            null,
            null,
            null
        );
        state = service.addIndexTemplateV2(state, true, "my-template", it);

        Settings settings = MetadataIndexTemplateService.resolveSettings(state.metadata(), "my-template");
        assertThat(settings.get("index.number_of_replicas"), equalTo("2"));
        assertThat(settings.get("index.blocks.write"), equalTo("false"));
        assertThat(settings.get("index.blocks.read"), equalTo("true"));
        assertThat(settings.get("index.number_of_shards"), equalTo("3"));
    }

    public void testResolveAliases() throws Exception {
        final MetadataIndexTemplateService service = getMetadataIndexTemplateService();
        ClusterState state = ClusterState.EMPTY_STATE;

        Map<String, AliasMetadata> a1 = new HashMap<>();
        a1.put("foo", AliasMetadata.newAliasMetadataBuilder("foo").build());
        Map<String, AliasMetadata> a2 = new HashMap<>();
        a2.put("bar", AliasMetadata.newAliasMetadataBuilder("bar").build());
        Map<String, AliasMetadata> a3 = new HashMap<>();
        a3.put("eggplant", AliasMetadata.newAliasMetadataBuilder("eggplant").build());
        a3.put("baz", AliasMetadata.newAliasMetadataBuilder("baz").build());

        ComponentTemplate ct1 = new ComponentTemplate(new Template(null, null, a1), null, null);
        ComponentTemplate ct2 = new ComponentTemplate(new Template(null, null, a2), null, null);
        state = service.addComponentTemplate(state, true, "ct_high", ct1);
        state = service.addComponentTemplate(state, true, "ct_low", ct2);
        ComposableIndexTemplate it = new ComposableIndexTemplate(
            List.of("i*"),
            new Template(null, null, a3),
            List.of("ct_low", "ct_high"),
            0L,
            1L,
            null,
            null,
            null
        );
        state = service.addIndexTemplateV2(state, true, "my-template", it);

        List<Map<String, AliasMetadata>> resolvedAliases = MetadataIndexTemplateService.resolveAliases(state.metadata(), "my-template");

        // These should be order of precedence, so the index template (a3), then ct_high (a1), then ct_low (a2)
        assertThat(resolvedAliases, equalTo(List.of(a3, a1, a2)));
    }

    public void testResolveLifecycle() throws Exception {
        final MetadataIndexTemplateService service = getMetadataIndexTemplateService();
        ClusterState state = ClusterState.EMPTY_STATE;

        DataLifecycle dataLifecycle1 = new DataLifecycle(TimeValue.timeValueDays(1));
        ComponentTemplate ct1 = new ComponentTemplate(new Template(null, null, null, dataLifecycle1), null, null);
        DataLifecycle dataLifecycle2 = new DataLifecycle(TimeValue.timeValueDays(30));
        ComponentTemplate ct2 = new ComponentTemplate(new Template(null, null, null, dataLifecycle2), null, null);
        ComponentTemplate ctNoLifecycle = new ComponentTemplate(new Template(null, null, null, null), null, null);
        ComponentTemplate ctNullLifecycle = new ComponentTemplate(new Template(null, null, null, DataLifecycle.NULL), null, null);

        state = service.addComponentTemplate(state, true, "ct_1", ct1);
        state = service.addComponentTemplate(state, true, "ct_2", ct2);
        state = service.addComponentTemplate(state, true, "ct_no_lifecycle", ctNoLifecycle);
        state = service.addComponentTemplate(state, true, "ct_null_lifecycle", ctNullLifecycle);
        {
            // Respect the order the templates are defined
            ComposableIndexTemplate it = new ComposableIndexTemplate(
                List.of("i1*"),
                new Template(null, null, null),
                List.of("ct_2", "ct_1"),
                0L,
                1L,
                null,
                new ComposableIndexTemplate.DataStreamTemplate(),
                null
            );
            state = service.addIndexTemplateV2(state, true, "my-template-1", it);

            DataLifecycle resolvedLifecycle = MetadataIndexTemplateService.resolveLifecycle(state.metadata(), "my-template-1");
            assertThat(resolvedLifecycle, equalTo(dataLifecycle1));
        }
        {
            // If the lifecycle is missing of the latest template we take the one from the previous
            ComposableIndexTemplate it = new ComposableIndexTemplate(
                List.of("i2*"),
                new Template(null, null, null),
                List.of("ct_1", "ct_no_lifecycle"),
                0L,
                1L,
                null,
                new ComposableIndexTemplate.DataStreamTemplate(),
                null
            );
            state = service.addIndexTemplateV2(state, true, "my-template-2", it);

            DataLifecycle resolvedLifecycle = MetadataIndexTemplateService.resolveLifecycle(state.metadata(), "my-template-2");

            // Based on precedence only the latest
            assertThat(resolvedLifecycle, equalTo(dataLifecycle1));
        }
        {
            ComposableIndexTemplate it = new ComposableIndexTemplate(
                List.of("i3*"),
                new Template(null, null, null, dataLifecycle2),
                List.of("ct_no_lifecycle", "ct_1"),
                0L,
                1L,
                null,
                new ComposableIndexTemplate.DataStreamTemplate(),
                null
            );
            state = service.addIndexTemplateV2(state, true, "my-template-3", it);

            DataLifecycle resolvedLifecycle = MetadataIndexTemplateService.resolveLifecycle(state.metadata(), "my-template-3");

            // The index template has higher precedence and overwrites the retention of the others.
            assertThat(resolvedLifecycle, equalTo(dataLifecycle2));
        }
        {
            ComposableIndexTemplate it = new ComposableIndexTemplate(
                List.of("i4*"),
<<<<<<< HEAD
                new Template(null, null, null, DataLifecycle.NULL),
=======
                new Template(null, null, null, new DataLifecycle()),
>>>>>>> 5e2c7d53
                List.of("ct_no_lifecycle", "ct_1"),
                0L,
                1L,
                null,
                new ComposableIndexTemplate.DataStreamTemplate(),
                null
            );
            state = service.addIndexTemplateV2(state, true, "my-template-4", it);

            DataLifecycle resolvedLifecycle = MetadataIndexTemplateService.resolveLifecycle(state.metadata(), "my-template-4");

<<<<<<< HEAD
            // The nullified data lifecycle in the index template unsets the lifecycle
            assertThat(resolvedLifecycle, nullValue());
        }
        {
            // If one of the component templates has null lifecycle, treat like it was missing.
            ComposableIndexTemplate it = new ComposableIndexTemplate(
                List.of("i5*"),
                new Template(null, null, null),
                List.of("ct_1", "ct_null_lifecycle"),
                0L,
                1L,
                null,
                new ComposableIndexTemplate.DataStreamTemplate(),
                null
            );
            state = service.addIndexTemplateV2(state, true, "my-template-5", it);

            DataLifecycle resolvedLifecycle = MetadataIndexTemplateService.resolveLifecycle(state.metadata(), "my-template-5");

            // Based on precedence only the latest
=======
            // The index template lifecycle does not have a retention so the one from ct_1 remains unchanged.
>>>>>>> 5e2c7d53
            assertThat(resolvedLifecycle, equalTo(dataLifecycle1));
        }
    }

    public void testAddInvalidTemplate() throws Exception {
        ComposableIndexTemplate template = new ComposableIndexTemplate(
            Collections.singletonList("a"),
            null,
            Arrays.asList("good", "bad"),
            null,
            null,
            null
        );
        ComponentTemplate ct = new ComponentTemplate(new Template(Settings.EMPTY, null, null), null, null);

        final MetadataIndexTemplateService service = getMetadataIndexTemplateService();
        CountDownLatch ctLatch = new CountDownLatch(1);
        service.putComponentTemplate(
            "api",
            randomBoolean(),
            "good",
            TimeValue.timeValueSeconds(5),
            ct,
            ActionListener.wrap(r -> ctLatch.countDown(), e -> {
                logger.error("unexpected error", e);
                fail("unexpected error");
            })
        );
        ctLatch.await(5, TimeUnit.SECONDS);
        InvalidIndexTemplateException e = expectThrows(InvalidIndexTemplateException.class, () -> {
            CountDownLatch latch = new CountDownLatch(1);
            AtomicReference<Exception> err = new AtomicReference<>();
            service.putIndexTemplateV2(
                "api",
                randomBoolean(),
                "template",
                TimeValue.timeValueSeconds(30),
                template,
                ActionListener.wrap(r -> fail("should have failed!"), exception -> {
                    err.set(exception);
                    latch.countDown();
                })
            );
            latch.await(5, TimeUnit.SECONDS);
            if (err.get() != null) {
                throw err.get();
            }
        });

        assertThat(e.name(), equalTo("template"));
        assertThat(
            e.getMessage(),
            containsString(
                "index_template [template] invalid, cause [index template [template] specifies component templates [bad] that do not exist]"
            )
        );
    }

    public void testRemoveComponentTemplate() throws Exception {
        ComponentTemplate foo = new ComponentTemplate(new Template(null, new CompressedXContent("{}"), null), null, null);
        ComponentTemplate bar = new ComponentTemplate(new Template(null, new CompressedXContent("{}"), null), null, null);
        ComponentTemplate baz = new ComponentTemplate(new Template(null, new CompressedXContent("{}"), null), null, null);

        final MetadataIndexTemplateService service = getMetadataIndexTemplateService();
        ClusterState temp = service.addComponentTemplate(ClusterState.EMPTY_STATE, false, "foo", foo);
        temp = service.addComponentTemplate(temp, false, "bar", bar);
        final ClusterState clusterState = service.addComponentTemplate(temp, false, "baz", baz);

        ClusterState result = innerRemoveComponentTemplate(clusterState, "foo");
        assertThat(result.metadata().componentTemplates().get("foo"), nullValue());
        assertThat(result.metadata().componentTemplates().get("bar"), equalTo(bar));
        assertThat(result.metadata().componentTemplates().get("baz"), equalTo(baz));

        result = innerRemoveComponentTemplate(clusterState, "bar", "baz");
        assertThat(result.metadata().componentTemplates().get("foo"), equalTo(foo));
        assertThat(result.metadata().componentTemplates().get("bar"), nullValue());
        assertThat(result.metadata().componentTemplates().get("baz"), nullValue());

        Exception e = expectThrows(ResourceNotFoundException.class, () -> innerRemoveComponentTemplate(clusterState, "foobar"));
        assertThat(e.getMessage(), equalTo("foobar"));
        e = expectThrows(ResourceNotFoundException.class, () -> innerRemoveComponentTemplate(clusterState, "foo", "barbaz", "foobar"));
        assertThat(e.getMessage(), equalTo("barbaz,foobar"));

        result = innerRemoveComponentTemplate(clusterState, "*");
        assertThat(result.metadata().componentTemplates().size(), equalTo(0));

        result = innerRemoveComponentTemplate(clusterState, "b*");
        assertThat(result.metadata().componentTemplates().size(), equalTo(1));
        assertThat(result.metadata().componentTemplates().get("foo"), equalTo(foo));

        e = expectThrows(ResourceNotFoundException.class, () -> innerRemoveComponentTemplate(clusterState, "foo", "b*"));
        assertThat(e.getMessage(), equalTo("b*"));
    }

    public void testRemoveComponentTemplateInUse() throws Exception {
        ComposableIndexTemplate template = new ComposableIndexTemplate(
            Collections.singletonList("a"),
            null,
            Collections.singletonList("ct"),
            null,
            null,
            null
        );
        ComponentTemplate ct = new ComponentTemplate(new Template(null, new CompressedXContent("{}"), null), null, null);

        final MetadataIndexTemplateService service = getMetadataIndexTemplateService();
        ClusterState clusterState = service.addComponentTemplate(ClusterState.EMPTY_STATE, false, "ct", ct);
        clusterState = service.addIndexTemplateV2(clusterState, false, "template", template);

        final ClusterState cs = clusterState;
        Exception e = expectThrows(IllegalArgumentException.class, () -> innerRemoveComponentTemplate(cs, "c*"));
        assertThat(
            e.getMessage(),
            containsString("component templates [ct] cannot be removed as they are still in use by index templates [template]")
        );
    }

    public void testRemoveRequiredAndNonRequiredComponents() throws Exception {
        ComposableIndexTemplate composableIndexTemplate = new ComposableIndexTemplate(
            Collections.singletonList("pattern"),
            null,
            List.of("required1", "non-required", "required2"),
            null,
            null,
            null,
            null,
            null,
            Collections.singletonList("non-required")
        );
        ComponentTemplate ct = new ComponentTemplate(new Template(null, new CompressedXContent("{}"), null), null, null);

        final MetadataIndexTemplateService service = getMetadataIndexTemplateService();
        ClusterState clusterState = service.addComponentTemplate(ClusterState.EMPTY_STATE, false, "required1", ct);
        clusterState = service.addComponentTemplate(clusterState, false, "required2", ct);
        clusterState = service.addComponentTemplate(clusterState, false, "non-required", ct);
        clusterState = service.addIndexTemplateV2(clusterState, false, "composable-index-template", composableIndexTemplate);

        final ClusterState cs = clusterState;
        Exception e = expectThrows(IllegalArgumentException.class, () -> innerRemoveComponentTemplate(cs, "required*"));
        assertThat(
            e.getMessage(),
            containsString(
                "component templates [required1, required2] cannot be removed as they are still in use by index templates "
                    + "[composable-index-template]"
            )
        );

        // This removal should succeed
        innerRemoveComponentTemplate(cs, "non-required*");
    }

    /**
     * Tests that we check that settings/mappings/etc are valid even after template composition,
     * when adding/updating a composable index template
     */
    public void testIndexTemplateFailsToOverrideComponentTemplateMappingField() throws Exception {
        final MetadataIndexTemplateService service = getMetadataIndexTemplateService();
        ClusterState state = ClusterState.EMPTY_STATE;

        ComponentTemplate ct1 = new ComponentTemplate(new Template(null, new CompressedXContent("""
            {
                  "properties": {
                    "field2": {
                      "type": "object",
                      "properties": {
                        "foo": {
                          "type": "integer"
                        }
                      }
                    }
                  }
                }"""), null), null, null);
        ComponentTemplate ct2 = new ComponentTemplate(new Template(null, new CompressedXContent("""
            {
                  "properties": {
                    "field1": {
                      "type": "text"
                    }
                  }
                }"""), null), null, null);
        state = service.addComponentTemplate(state, true, "c1", ct1);
        state = service.addComponentTemplate(state, true, "c2", ct2);
        ComposableIndexTemplate it = new ComposableIndexTemplate(List.of("i*"), new Template(null, new CompressedXContent("""
            {
                  "properties": {
                    "field2": {
                      "type": "text"
                    }
                  }
                }"""), null), randomBoolean() ? Arrays.asList("c1", "c2") : Arrays.asList("c2", "c1"), 0L, 1L, null, null, null);

        final ClusterState finalState = state;
        IllegalArgumentException e = expectThrows(
            IllegalArgumentException.class,
            () -> service.addIndexTemplateV2(finalState, randomBoolean(), "my-template", it)
        );

        assertThat(
            e.getMessage(),
            matchesRegex("composable template \\[my-template\\] template after composition with component templates .+ is invalid")
        );

        assertNotNull(e.getCause());
        assertThat(e.getCause().getMessage(), containsString("invalid composite mappings for [my-template]"));

        assertNotNull(e.getCause().getCause());
        assertThat(
            e.getCause().getCause().getMessage(),
            containsString("can't merge a non object mapping [field2] with an object mapping")
        );
    }

    /**
     * Tests that we check that when there is lifecycle configuration this index template can only
     * create data streams.
     */
    public void testIndexTemplateFailsToAdd() throws Exception {
        final MetadataIndexTemplateService service = getMetadataIndexTemplateService();
        ClusterState state = ClusterState.EMPTY_STATE;

        ComponentTemplate ct = new ComponentTemplate(
            new Template(null, null, null, new DataLifecycle(randomMillisUpToYear9999())),
            null,
            null
        );
        state = service.addComponentTemplate(state, true, "ct", ct);
        ComposableIndexTemplate it = new ComposableIndexTemplate(List.of("i*"), null, List.of("ct"), null, null, null);

        final ClusterState finalState = state;
        IllegalArgumentException e = expectThrows(
            IllegalArgumentException.class,
            () -> service.addIndexTemplateV2(finalState, randomBoolean(), "my-template", it)
        );

        assertThat(
            e.getMessage(),
            matchesRegex(
                "index template \\[my-template\\] specifies lifecycle configuration that can only be used in combination with a data stream"
            )
        );
    }

    /**
     * Tests that we check that settings/mappings/etc are valid even after template composition,
     * when updating a component template
     */
    public void testUpdateComponentTemplateFailsIfResolvedIndexTemplatesWouldBeInvalid() throws Exception {
        final MetadataIndexTemplateService service = getMetadataIndexTemplateService();
        ClusterState state = ClusterState.EMPTY_STATE;

        ComponentTemplate ct1 = new ComponentTemplate(new Template(null, new CompressedXContent("""
            {
              "properties": {
                "field2": {
                  "type": "object",
                  "properties": {
                    "foo": {
                      "type": "integer"
                    }
                  }
                }
              }
            }
            """), null), null, null);
        ComponentTemplate ct2 = new ComponentTemplate(new Template(null, new CompressedXContent("""
            {
              "properties": {
                "field1": {
                  "type": "text"
                }
              }
            }
            """), null), null, null);
        state = service.addComponentTemplate(state, true, "c1", ct1);
        state = service.addComponentTemplate(state, true, "c2", ct2);
        ComposableIndexTemplate it = new ComposableIndexTemplate(
            List.of("i*"),
            new Template(null, null, null),
            randomBoolean() ? Arrays.asList("c1", "c2") : Arrays.asList("c2", "c1"),
            0L,
            1L,
            null,
            null,
            null
        );

        // Great, the templates aren't invalid
        state = service.addIndexTemplateV2(state, randomBoolean(), "my-template", it);

        ComponentTemplate changedCt2 = new ComponentTemplate(new Template(null, new CompressedXContent("""
            {
              "properties": {
                "field2": {
                  "type": "text"
                }
              }
            }
            """), null), null, null);

        final ClusterState finalState = state;
        IllegalArgumentException e = expectThrows(
            IllegalArgumentException.class,
            () -> service.addComponentTemplate(finalState, false, "c2", changedCt2)
        );

        assertThat(
            e.getMessage(),
            containsString(
                "updating component template [c2] results in invalid " + "composable template [my-template] after templates are merged"
            )
        );

        assertNotNull(e.getCause());
        assertNotNull(e.getCause().getCause());
        assertThat(e.getCause().getCause().getMessage(), containsString("invalid composite mappings for [my-template]"));

        assertNotNull(e.getCause().getCause().getCause());
        assertThat(
            e.getCause().getCause().getCause().getMessage(),
            containsString("can't merge a non object mapping [field2] with an object mapping")
        );
    }

    public void testPutExistingComponentTemplateIsNoop() throws Exception {
        MetadataIndexTemplateService metadataIndexTemplateService = getMetadataIndexTemplateService();
        ClusterState state = ClusterState.EMPTY_STATE;
        ComponentTemplate componentTemplate = ComponentTemplateTests.randomInstance();
        state = metadataIndexTemplateService.addComponentTemplate(state, false, "foo", componentTemplate);

        assertNotNull(state.metadata().componentTemplates().get("foo"));

        assertThat(metadataIndexTemplateService.addComponentTemplate(state, false, "foo", componentTemplate), equalTo(state));
    }

    public void testPutExistingComposableTemplateIsNoop() throws Exception {
        ClusterState state = ClusterState.EMPTY_STATE;
        final MetadataIndexTemplateService metadataIndexTemplateService = getMetadataIndexTemplateService();
        ComposableIndexTemplate template = ComposableIndexTemplateTests.randomInstance();
        state = metadataIndexTemplateService.addIndexTemplateV2(state, false, "foo", template);

        assertNotNull(state.metadata().templatesV2().get("foo"));

        assertThat(metadataIndexTemplateService.addIndexTemplateV2(state, false, "foo", template), equalTo(state));
    }

    public void testUnreferencedDataStreamsWhenAddingTemplate() throws Exception {
        ClusterState state = ClusterState.EMPTY_STATE;
        final MetadataIndexTemplateService service = getMetadataIndexTemplateService();
        state = ClusterState.builder(state)
            .metadata(
                Metadata.builder(state.metadata())
                    .put(
                        DataStreamTestHelper.newInstance(
                            "unreferenced",
                            Collections.singletonList(new Index(".ds-unreferenced-000001", "uuid2"))
                        )
                    )
                    .put(
                        IndexMetadata.builder(".ds-unreferenced-000001")
                            .settings(indexSettings(Version.CURRENT, 1, 0).put(IndexMetadata.SETTING_INDEX_UUID, "uuid2"))
                    )
            )
            .build();

        ComposableIndexTemplate template = new ComposableIndexTemplate(
            Collections.singletonList("logs-*-*"),
            null,
            null,
            100L,
            null,
            null,
            new ComposableIndexTemplate.DataStreamTemplate(),
            null
        );

        state = service.addIndexTemplateV2(state, false, "logs", template);

        ClusterState stateWithDS = ClusterState.builder(state)
            .metadata(
                Metadata.builder(state.metadata())
                    .put(
                        DataStreamTestHelper.newInstance(
                            "logs-mysql-default",
                            Collections.singletonList(new Index(".ds-logs-mysql-default-000001", "uuid"))
                        )
                    )
                    .put(
                        IndexMetadata.builder(".ds-logs-mysql-default-000001")
                            .settings(indexSettings(Version.CURRENT, 1, 0).put(IndexMetadata.SETTING_INDEX_UUID, "uuid"))
                    )
            )
            .build();

        // Test replacing it with a version without the data stream config
        IllegalArgumentException e = expectThrows(IllegalArgumentException.class, () -> {
            ComposableIndexTemplate nonDSTemplate = new ComposableIndexTemplate(
                Collections.singletonList("logs-*-*"),
                null,
                null,
                100L,
                null,
                null,
                null,
                null
            );
            service.addIndexTemplateV2(stateWithDS, false, "logs", nonDSTemplate);
        });

        assertThat(
            e.getMessage(),
            containsString(
                "composable template [logs] with index patterns [logs-*-*], priority [100] and no data stream "
                    + "configuration would cause data streams [unreferenced, logs-mysql-default] to no longer match a data stream template"
            )
        );

        // Test adding a higher priority version that would cause problems
        e = expectThrows(IllegalArgumentException.class, () -> {
            ComposableIndexTemplate nonDSTemplate = new ComposableIndexTemplate(
                Collections.singletonList("logs-my*-*"),
                null,
                null,
                105L,
                null,
                null,
                null,
                null
            );
            service.addIndexTemplateV2(stateWithDS, false, "logs2", nonDSTemplate);
        });

        assertThat(
            e.getMessage(),
            containsString(
                "composable template [logs2] with index patterns [logs-my*-*], priority [105] and no data stream "
                    + "configuration would cause data streams [unreferenced, logs-mysql-default] to no longer match a data stream template"
            )
        );

        // Change the pattern to one that doesn't match the data stream
        e = expectThrows(IllegalArgumentException.class, () -> {
            ComposableIndexTemplate newTemplate = new ComposableIndexTemplate(
                Collections.singletonList("logs-postgres-*"),
                null,
                null,
                100L,
                null,
                null,
                new ComposableIndexTemplate.DataStreamTemplate(),
                null
            );
            service.addIndexTemplateV2(stateWithDS, false, "logs", newTemplate);
        });

        assertThat(
            e.getMessage(),
            containsString(
                "composable template [logs] with index patterns [logs-postgres-*], priority [100] would "
                    + "cause data streams [unreferenced, logs-mysql-default] to no longer match a data stream template"
            )
        );

        // Add an additional template that matches our data stream at a lower priority
        ComposableIndexTemplate mysqlTemplate = new ComposableIndexTemplate(
            Collections.singletonList("logs-mysql-*"),
            null,
            null,
            50L,
            null,
            null,
            new ComposableIndexTemplate.DataStreamTemplate(),
            null
        );
        ClusterState stateWithDSAndTemplate = service.addIndexTemplateV2(stateWithDS, false, "logs-mysql", mysqlTemplate);

        // We should be able to replace the "logs" template, because we have the "logs-mysql" template that can handle the data stream
        ComposableIndexTemplate nonDSTemplate = new ComposableIndexTemplate(
            Collections.singletonList("logs-postgres-*"),
            null,
            null,
            100L,
            null,
            null,
            null,
            null
        );
        service.addIndexTemplateV2(stateWithDSAndTemplate, false, "logs", nonDSTemplate);
    }

    public void testDataStreamsUsingTemplates() throws Exception {
        ClusterState state = ClusterState.EMPTY_STATE;
        final MetadataIndexTemplateService service = getMetadataIndexTemplateService();
        state = ClusterState.builder(state)
            .metadata(
                Metadata.builder(state.metadata())
                    .put(
                        DataStreamTestHelper.newInstance(
                            "unreferenced",
                            Collections.singletonList(new Index(".ds-unreferenced-000001", "uuid2"))
                        )
                    )
                    .put(
                        IndexMetadata.builder(".ds-unreferenced-000001")
                            .settings(indexSettings(Version.CURRENT, 1, 0).put(IndexMetadata.SETTING_INDEX_UUID, "uuid2"))
                    )
            )
            .build();

        ComposableIndexTemplate template = new ComposableIndexTemplate(
            Collections.singletonList("logs-*-*"),
            null,
            null,
            100L,
            null,
            null,
            new ComposableIndexTemplate.DataStreamTemplate(),
            null
        );

        state = service.addIndexTemplateV2(state, false, "logs", template);

        ClusterState stateWithDS = ClusterState.builder(state)
            .metadata(
                Metadata.builder(state.metadata())
                    .put(
                        DataStreamTestHelper.newInstance(
                            "logs-mysql-default",
                            Collections.singletonList(new Index(".ds-logs-mysql-default-000001", "uuid"))
                        )
                    )
                    .put(
                        IndexMetadata.builder(".ds-logs-mysql-default-000001")
                            .settings(indexSettings(Version.CURRENT, 1, 0).put(IndexMetadata.SETTING_INDEX_UUID, "uuid"))
                    )
            )
            .build();

        ComposableIndexTemplate fineGrainedLogsTemplate = new ComposableIndexTemplate(
            Collections.singletonList("logs-mysql-*"),
            null,
            null,
            200L, // Higher priority
            null,
            null,
            new ComposableIndexTemplate.DataStreamTemplate(),
            null
        );

        state = service.addIndexTemplateV2(stateWithDS, false, "logs2", fineGrainedLogsTemplate);

        // Test replacing it with a version without the data stream config
        final ClusterState stateWithTwoTemplates = state;
        IllegalArgumentException e = expectThrows(
            IllegalArgumentException.class,
            () -> MetadataIndexTemplateService.innerRemoveIndexTemplateV2(stateWithTwoTemplates, "logs*")
        );

        assertThat(
            e.getMessage(),
            containsString("unable to remove composable templates [logs, logs2] as they are in use by a data streams [logs-mysql-default]")
        );

        assertThat(MetadataIndexTemplateService.dataStreamsUsingTemplates(state, Set.of("logs")), equalTo(Set.of()));
        assertThat(MetadataIndexTemplateService.dataStreamsUsingTemplates(state, Set.of("logs2")), equalTo(Set.of("logs-mysql-default")));

        // The unreferenced template can be removed without an exception
        MetadataIndexTemplateService.innerRemoveIndexTemplateV2(stateWithTwoTemplates, "logs");
    }

    public void testV2TemplateOverlaps() throws Exception {
        {
            ComposableIndexTemplate template = new ComposableIndexTemplate(
                Arrays.asList("egg*", "baz"),
                null,
                null,
                1L,
                null,
                null,
                null,
                null
            );
            MetadataIndexTemplateService metadataIndexTemplateService = getMetadataIndexTemplateService();
            ClusterState state = metadataIndexTemplateService.addIndexTemplateV2(ClusterState.EMPTY_STATE, false, "foo", template);
            ComposableIndexTemplate newTemplate = new ComposableIndexTemplate(
                Arrays.asList("abc", "baz*"),
                null,
                null,
                1L,
                null,
                null,
                null,
                null
            );

            // when validating is false, we return the conflicts instead of throwing an exception
            var overlaps = metadataIndexTemplateService.v2TemplateOverlaps(state, "foo2", newTemplate, false);

            assertThat(overlaps, allOf(aMapWithSize(1), hasKey("foo")));

            // try now the same thing with validation on
            IllegalArgumentException e = expectThrows(
                IllegalArgumentException.class,
                () -> metadataIndexTemplateService.v2TemplateOverlaps(state, "foo2", newTemplate, true)
            );
            assertThat(
                e.getMessage(),
                equalTo(
                    "index template [foo2] has index patterns [abc, baz*] matching patterns from existing "
                        + "templates [foo] with patterns (foo => [egg*, baz]) that have the same priority [1], multiple "
                        + "index templates may not match during index creation, please use a different priority"
                )
            );

            ComposableIndexTemplate nonConflict = new ComposableIndexTemplate(
                Arrays.asList("abc", "bar*"),
                null,
                null,
                1L,
                null,
                null,
                null,
                null
            );

            overlaps = metadataIndexTemplateService.v2TemplateOverlaps(state, "no-conflict", nonConflict, true);
            assertTrue(overlaps.isEmpty());
        }

        {
            ComposableIndexTemplate template = new ComposableIndexTemplate(
                Arrays.asList("egg*", "baz"),
                null,
                null,
                null,
                null,
                null,
                null,
                null
            );
            MetadataIndexTemplateService metadataIndexTemplateService = getMetadataIndexTemplateService();
            ClusterState state = metadataIndexTemplateService.addIndexTemplateV2(ClusterState.EMPTY_STATE, false, "foo", template);
            ComposableIndexTemplate newTemplate = new ComposableIndexTemplate(
                Arrays.asList("abc", "baz*"),
                null,
                null,
                0L,
                null,
                null,
                null,
                null
            );
            IllegalArgumentException e = expectThrows(
                IllegalArgumentException.class,
                () -> metadataIndexTemplateService.v2TemplateOverlaps(state, "foo2", newTemplate, true)
            );
            assertThat(
                e.getMessage(),
                equalTo(
                    "index template [foo2] has index patterns [abc, baz*] matching patterns from existing "
                        + "templates [foo] with patterns (foo => [egg*, baz]) that have the same priority [0], multiple "
                        + "index templates may not match during index creation, please use a different priority"
                )
            );
        }
    }

    /**
     * Tests to add two component templates but ignores both with is valid
     *
     * @throws Exception
     */
    public void testIgnoreMissingComponentTemplateValid() throws Exception {

        String indexTemplateName = "metric-test";

        List<String> componentTemplates = new ArrayList<>();
        componentTemplates.add("foo");
        componentTemplates.add("bar");

        // Order of params is mixed up on purpose
        List<String> ignoreMissingComponentTemplates = new ArrayList<>();
        ignoreMissingComponentTemplates.add("bar");
        ignoreMissingComponentTemplates.add("foo");

        ComposableIndexTemplate template = new ComposableIndexTemplate(
            Arrays.asList("metrics-test-*"),
            null,
            componentTemplates,
            1L,
            null,
            null,
            null,
            null,
            ignoreMissingComponentTemplates
        );
        MetadataIndexTemplateService metadataIndexTemplateService = getMetadataIndexTemplateService();

        ClusterState state = metadataIndexTemplateService.addIndexTemplateV2(ClusterState.EMPTY_STATE, false, indexTemplateName, template);
        MetadataIndexTemplateService.validateV2TemplateRequest(state.metadata(), indexTemplateName, template);
    }

    public void testIgnoreMissingComponentTemplateInvalid() throws Exception {

        String indexTemplateName = "metric-test";

        List<String> componentTemplates = new ArrayList<>();
        componentTemplates.add("foo");
        componentTemplates.add("fail");

        List<String> ignoreMissingComponentTemplates = new ArrayList<>();
        ignoreMissingComponentTemplates.add("bar");
        ignoreMissingComponentTemplates.add("foo");

        ComposableIndexTemplate template = new ComposableIndexTemplate(
            Arrays.asList("metrics-foo-*"),
            null,
            componentTemplates,
            1L,
            null,
            null,
            null,
            null,
            ignoreMissingComponentTemplates
        );

        MetadataIndexTemplateService metadataIndexTemplateService = getMetadataIndexTemplateService();
        ClusterState state = metadataIndexTemplateService.addIndexTemplateV2(ClusterState.EMPTY_STATE, false, indexTemplateName, template);

        // try now the same thing with validation on
        InvalidIndexTemplateException e = expectThrows(
            InvalidIndexTemplateException.class,
            () -> MetadataIndexTemplateService.validateV2TemplateRequest(state.metadata(), indexTemplateName, template)

        );
        assertThat(e.getMessage(), containsString("specifies a missing component templates [fail] that does not exist"));
    }

    /**
     * This is a similar test as above but with running the service
     * @throws Exception
     */
    public void testAddInvalidTemplateIgnoreService() throws Exception {

        String indexTemplateName = "metric-test";

        List<String> componentTemplates = new ArrayList<>();
        componentTemplates.add("foo");
        componentTemplates.add("fail");

        List<String> ignoreMissingComponentTemplates = new ArrayList<>();
        ignoreMissingComponentTemplates.add("bar");
        ignoreMissingComponentTemplates.add("foo");

        ComposableIndexTemplate template = new ComposableIndexTemplate(
            Arrays.asList("metrics-foo-*"),
            null,
            componentTemplates,
            1L,
            null,
            null,
            null,
            null,
            ignoreMissingComponentTemplates
        );

        ComponentTemplate ct = new ComponentTemplate(new Template(Settings.EMPTY, null, null), null, null);

        final MetadataIndexTemplateService service = getMetadataIndexTemplateService();
        CountDownLatch ctLatch = new CountDownLatch(1);
        // Makes ure the foo template exists
        service.putComponentTemplate(
            "api",
            randomBoolean(),
            "foo",
            TimeValue.timeValueSeconds(5),
            ct,
            ActionListener.wrap(r -> ctLatch.countDown(), e -> {
                logger.error("unexpected error", e);
                fail("unexpected error");
            })
        );
        ctLatch.await(5, TimeUnit.SECONDS);
        InvalidIndexTemplateException e = expectThrows(InvalidIndexTemplateException.class, () -> {
            CountDownLatch latch = new CountDownLatch(1);
            AtomicReference<Exception> err = new AtomicReference<>();
            service.putIndexTemplateV2(
                "api",
                randomBoolean(),
                "template",
                TimeValue.timeValueSeconds(30),
                template,
                ActionListener.wrap(r -> fail("should have failed!"), exception -> {
                    err.set(exception);
                    latch.countDown();
                })
            );
            latch.await(5, TimeUnit.SECONDS);
            if (err.get() != null) {
                throw err.get();
            }
        });

        assertThat(e.name(), equalTo("template"));
        assertThat(e.getMessage(), containsString("missing component templates [fail] that does not exist"));
    }

    private static List<Throwable> putTemplate(NamedXContentRegistry xContentRegistry, PutRequest request) {
        ThreadPool testThreadPool = mock(ThreadPool.class);
        ClusterService clusterService = ClusterServiceUtils.createClusterService(testThreadPool);
        MetadataCreateIndexService createIndexService = new MetadataCreateIndexService(
            Settings.EMPTY,
            clusterService,
            null,
            null,
            createTestShardLimitService(randomIntBetween(1, 1000)),
            new Environment(builder().put(Environment.PATH_HOME_SETTING.getKey(), createTempDir().toString()).build(), null),
            IndexScopedSettings.DEFAULT_SCOPED_SETTINGS,
            null,
            xContentRegistry,
            EmptySystemIndices.INSTANCE,
            true,
            new IndexSettingProviders(Set.of())
        );
        MetadataIndexTemplateService service = new MetadataIndexTemplateService(
            clusterService,
            createIndexService,
            null,
            new IndexScopedSettings(Settings.EMPTY, IndexScopedSettings.BUILT_IN_INDEX_SETTINGS),
            xContentRegistry,
            EmptySystemIndices.INSTANCE,
            new IndexSettingProviders(Set.of())
        );

        final List<Throwable> throwables = new ArrayList<>();
        service.putTemplate(request, new ActionListener<>() {
            @Override
            public void onResponse(AcknowledgedResponse response) {

            }

            @Override
            public void onFailure(Exception e) {
                throwables.add(e);
            }
        });
        return throwables;
    }

    private List<Throwable> putTemplateDetail(PutRequest request) throws Exception {
        MetadataIndexTemplateService service = getMetadataIndexTemplateService();

        final List<Throwable> throwables = new ArrayList<>();
        final CountDownLatch latch = new CountDownLatch(1);
        service.putTemplate(request, new ActionListener<>() {
            @Override
            public void onResponse(AcknowledgedResponse response) {
                latch.countDown();
            }

            @Override
            public void onFailure(Exception e) {
                throwables.add(e);
                latch.countDown();
            }
        });
        latch.await();
        return throwables;
    }

    private MetadataIndexTemplateService getMetadataIndexTemplateService() {
        IndicesService indicesService = getInstanceFromNode(IndicesService.class);
        ClusterService clusterService = getInstanceFromNode(ClusterService.class);
        MetadataCreateIndexService createIndexService = new MetadataCreateIndexService(
            Settings.EMPTY,
            clusterService,
            indicesService,
            null,
            createTestShardLimitService(randomIntBetween(1, 1000)),
            new Environment(builder().put(Environment.PATH_HOME_SETTING.getKey(), createTempDir().toString()).build(), null),
            IndexScopedSettings.DEFAULT_SCOPED_SETTINGS,
            null,
            xContentRegistry(),
            EmptySystemIndices.INSTANCE,
            true,
            new IndexSettingProviders(Set.of())
        );
        return new MetadataIndexTemplateService(
            clusterService,
            createIndexService,
            indicesService,
            new IndexScopedSettings(Settings.EMPTY, IndexScopedSettings.BUILT_IN_INDEX_SETTINGS),
            xContentRegistry(),
            EmptySystemIndices.INSTANCE,
            new IndexSettingProviders(Set.of())
        );
    }

    public static void assertTemplatesEqual(ComposableIndexTemplate actual, ComposableIndexTemplate expected) {
        assertEquals(actual, expected);
    }
}<|MERGE_RESOLUTION|>--- conflicted
+++ resolved
@@ -1567,11 +1567,7 @@
         {
             ComposableIndexTemplate it = new ComposableIndexTemplate(
                 List.of("i4*"),
-<<<<<<< HEAD
-                new Template(null, null, null, DataLifecycle.NULL),
-=======
                 new Template(null, null, null, new DataLifecycle()),
->>>>>>> 5e2c7d53
                 List.of("ct_no_lifecycle", "ct_1"),
                 0L,
                 1L,
@@ -1583,14 +1579,31 @@
 
             DataLifecycle resolvedLifecycle = MetadataIndexTemplateService.resolveLifecycle(state.metadata(), "my-template-4");
 
-<<<<<<< HEAD
+            // The index template lifecycle does not have a retention so the one from ct_1 remains unchanged.
+            assertThat(resolvedLifecycle, equalTo(dataLifecycle1));
+        }
+        {
+            ComposableIndexTemplate it = new ComposableIndexTemplate(
+                List.of("i5*"),
+                new Template(null, null, null, DataLifecycle.NULL),
+                List.of("ct_no_lifecycle", "ct_1"),
+                0L,
+                1L,
+                null,
+                new ComposableIndexTemplate.DataStreamTemplate(),
+                null
+            );
+            state = service.addIndexTemplateV2(state, true, "my-template-5", it);
+
+            DataLifecycle resolvedLifecycle = MetadataIndexTemplateService.resolveLifecycle(state.metadata(), "my-template-5");
+
             // The nullified data lifecycle in the index template unsets the lifecycle
             assertThat(resolvedLifecycle, nullValue());
         }
         {
             // If one of the component templates has null lifecycle, treat like it was missing.
             ComposableIndexTemplate it = new ComposableIndexTemplate(
-                List.of("i5*"),
+                List.of("i6*"),
                 new Template(null, null, null),
                 List.of("ct_1", "ct_null_lifecycle"),
                 0L,
@@ -1599,15 +1612,12 @@
                 new ComposableIndexTemplate.DataStreamTemplate(),
                 null
             );
-            state = service.addIndexTemplateV2(state, true, "my-template-5", it);
-
-            DataLifecycle resolvedLifecycle = MetadataIndexTemplateService.resolveLifecycle(state.metadata(), "my-template-5");
-
-            // Based on precedence only the latest
-=======
-            // The index template lifecycle does not have a retention so the one from ct_1 remains unchanged.
->>>>>>> 5e2c7d53
-            assertThat(resolvedLifecycle, equalTo(dataLifecycle1));
+            state = service.addIndexTemplateV2(state, true, "my-template-6", it);
+
+            DataLifecycle resolvedLifecycle = MetadataIndexTemplateService.resolveLifecycle(state.metadata(), "my-template-6");
+
+            // Since the last component template was explicitly nullified
+            assertThat(resolvedLifecycle, nullValue());
         }
     }
 
