--- conflicted
+++ resolved
@@ -119,12 +119,6 @@
                         .putAlias(newAliasMetaDataBuilder("alias-bar2").filter("{\"term\":{\"user\":\"kimchy\"}}"))
                         .putAlias(newAliasMetaDataBuilder("alias-bar3").routing("routing-bar")))
                 .put("component_template", new ComponentTemplate(
-<<<<<<< HEAD
-                    new ComponentTemplate.Template(Settings.builder().put("setting", "value").build(),
-                        new CompressedXContent("{\"baz\":\"eggplant\"}"),
-                        Collections.singletonMap("alias", AliasMetaData.builder("alias").build())),
-                    5L, Collections.singletonMap("my_meta", Collections.singletonMap("foo", "bar"))))
-=======
                     new Template(Settings.builder().put("setting", "value").build(),
                         new CompressedXContent("{\"baz\":\"eggplant\"}"),
                         Collections.singletonMap("alias", AliasMetaData.builder("alias").build())),
@@ -137,7 +131,6 @@
                     5L,
                     4L,
                     Collections.singletonMap("my_meta", Collections.singletonMap("potato", "chicken"))))
->>>>>>> face3751
                 .put(IndexMetaData.builder("test12")
                         .settings(settings(Version.CURRENT)
                                 .put("setting1", "value1")
@@ -314,9 +307,6 @@
         assertThat(parsedMetaData.componentTemplates().get("component_template").metadata(),
             equalTo(Collections.singletonMap("my_meta", Collections.singletonMap("foo", "bar"))));
         assertThat(parsedMetaData.componentTemplates().get("component_template").template(),
-<<<<<<< HEAD
-            equalTo(new ComponentTemplate.Template(Settings.builder().put("setting", "value").build(),
-=======
             equalTo(new Template(Settings.builder().put("setting", "value").build(),
                 new CompressedXContent("{\"baz\":\"eggplant\"}"),
                 Collections.singletonMap("alias", AliasMetaData.builder("alias").build()))));
@@ -331,7 +321,6 @@
             equalTo(Collections.singletonMap("my_meta", Collections.singletonMap("potato", "chicken"))));
         assertThat(parsedMetaData.templatesV2().get("index_templatev2").template(),
             equalTo(new Template(Settings.builder().put("setting", "value").build(),
->>>>>>> face3751
                 new CompressedXContent("{\"baz\":\"eggplant\"}"),
                 Collections.singletonMap("alias", AliasMetaData.builder("alias").build()))));
     }
