/*
 * Licensed to Elasticsearch under one or more contributor
 * license agreements. See the NOTICE file distributed with
 * this work for additional information regarding copyright
 * ownership. Elasticsearch licenses this file to you under
 * the Apache License, Version 2.0 (the "License"); you may
 * not use this file except in compliance with the License.
 * You may obtain a copy of the License at
 *
 *    http://www.apache.org/licenses/LICENSE-2.0
 *
 * Unless required by applicable law or agreed to in writing,
 * software distributed under the License is distributed on an
 * "AS IS" BASIS, WITHOUT WARRANTIES OR CONDITIONS OF ANY
 * KIND, either express or implied.  See the License for the
 * specific language governing permissions and limitations
 * under the License.
 */

package org.elasticsearch.cluster.metadata;

import org.elasticsearch.Version;
import org.elasticsearch.action.admin.indices.alias.get.GetAliasesRequest;
import org.elasticsearch.cluster.ClusterModule;
import org.elasticsearch.cluster.coordination.CoordinationMetaData;
import org.elasticsearch.cluster.coordination.CoordinationMetaData.VotingConfigExclusion;
import org.elasticsearch.common.Strings;
import org.elasticsearch.common.UUIDs;
import org.elasticsearch.common.bytes.BytesReference;
import org.elasticsearch.common.collect.ImmutableOpenMap;
import org.elasticsearch.common.io.stream.BytesStreamOutput;
import org.elasticsearch.common.io.stream.NamedWriteableAwareStreamInput;
import org.elasticsearch.common.io.stream.NamedWriteableRegistry;
import org.elasticsearch.common.settings.Setting;
import org.elasticsearch.common.settings.Settings;
import org.elasticsearch.common.util.set.Sets;
import org.elasticsearch.common.xcontent.ToXContent;
import org.elasticsearch.common.xcontent.XContentBuilder;
import org.elasticsearch.common.xcontent.XContentHelper;
import org.elasticsearch.common.xcontent.XContentParser;
import org.elasticsearch.common.xcontent.json.JsonXContent;
import org.elasticsearch.index.Index;
import org.elasticsearch.plugins.MapperPlugin;
import org.elasticsearch.test.ESTestCase;

import java.io.IOException;
import java.util.Arrays;
import java.util.HashMap;
import java.util.HashSet;
import java.util.List;
import java.util.Map;
import java.util.Set;

import static org.hamcrest.Matchers.containsString;
import static org.hamcrest.Matchers.equalTo;
import static org.hamcrest.Matchers.is;
import static org.hamcrest.Matchers.startsWith;

public class MetaDataTests extends ESTestCase {

    public void testFindAliases() {
        MetaData metaData = MetaData.builder().put(IndexMetaData.builder("index")
            .settings(Settings.builder().put(IndexMetaData.SETTING_VERSION_CREATED, Version.CURRENT))
            .numberOfShards(1)
            .numberOfReplicas(0)
            .putAlias(AliasMetaData.builder("alias1").build())
            .putAlias(AliasMetaData.builder("alias2").build())).build();

        {
            ImmutableOpenMap<String, List<AliasMetaData>> aliases = metaData.findAliases(new GetAliasesRequest(), Strings.EMPTY_ARRAY);
            assertThat(aliases.size(), equalTo(0));
        }
        {
            final GetAliasesRequest request;
            if (randomBoolean()) {
                request = new GetAliasesRequest();
            } else {
                request = new GetAliasesRequest(randomFrom("alias1", "alias2"));
                // replacing with empty aliases behaves as if aliases were unspecified at request building
                request.replaceAliases(Strings.EMPTY_ARRAY);
            }
            ImmutableOpenMap<String, List<AliasMetaData>> aliases = metaData.findAliases(new GetAliasesRequest(), new String[]{"index"});
            assertThat(aliases.size(), equalTo(1));
            List<AliasMetaData> aliasMetaDataList = aliases.get("index");
            assertThat(aliasMetaDataList.size(), equalTo(2));
            assertThat(aliasMetaDataList.get(0).alias(), equalTo("alias1"));
            assertThat(aliasMetaDataList.get(1).alias(), equalTo("alias2"));
        }
        {
            ImmutableOpenMap<String, List<AliasMetaData>> aliases =
                metaData.findAliases(new GetAliasesRequest("alias*"), new String[]{"index"});
            assertThat(aliases.size(), equalTo(1));
            List<AliasMetaData> aliasMetaDataList = aliases.get("index");
            assertThat(aliasMetaDataList.size(), equalTo(2));
            assertThat(aliasMetaDataList.get(0).alias(), equalTo("alias1"));
            assertThat(aliasMetaDataList.get(1).alias(), equalTo("alias2"));
        }
        {
            ImmutableOpenMap<String, List<AliasMetaData>> aliases =
                metaData.findAliases(new GetAliasesRequest("alias1"), new String[]{"index"});
            assertThat(aliases.size(), equalTo(1));
            List<AliasMetaData> aliasMetaDataList = aliases.get("index");
            assertThat(aliasMetaDataList.size(), equalTo(1));
            assertThat(aliasMetaDataList.get(0).alias(), equalTo("alias1"));
        }
        {
            ImmutableOpenMap<String, List<AliasMetaData>> aliases = metaData.findAllAliases(new String[]{"index"});
            assertThat(aliases.size(), equalTo(1));
            List<AliasMetaData> aliasMetaDataList = aliases.get("index");
            assertThat(aliasMetaDataList.size(), equalTo(2));
            assertThat(aliasMetaDataList.get(0).alias(), equalTo("alias1"));
            assertThat(aliasMetaDataList.get(1).alias(), equalTo("alias2"));
        }
        {
            ImmutableOpenMap<String, List<AliasMetaData>> aliases = metaData.findAllAliases(Strings.EMPTY_ARRAY);
            assertThat(aliases.size(), equalTo(0));
        }
    }

    public void testFindAliasWithExclusion() {
        MetaData metaData = MetaData.builder().put(
            IndexMetaData.builder("index")
                .settings(Settings.builder().put(IndexMetaData.SETTING_VERSION_CREATED, Version.CURRENT))
                .numberOfShards(1)
                .numberOfReplicas(0)
                .putAlias(AliasMetaData.builder("alias1").build())
                .putAlias(AliasMetaData.builder("alias2").build())
        ).build();
        List<AliasMetaData> aliases =
            metaData.findAliases(new GetAliasesRequest().aliases("*", "-alias1"), new String[] {"index"}).get("index");
        assertThat(aliases.size(), equalTo(1));
        assertThat(aliases.get(0).alias(), equalTo("alias2"));
    }

    public void testFindAliasWithExclusionAndOverride() {
        MetaData metaData = MetaData.builder().put(
            IndexMetaData.builder("index")
                .settings(Settings.builder().put(IndexMetaData.SETTING_VERSION_CREATED, Version.CURRENT))
                .numberOfShards(1)
                .numberOfReplicas(0)
                .putAlias(AliasMetaData.builder("aa").build())
                .putAlias(AliasMetaData.builder("ab").build())
                .putAlias(AliasMetaData.builder("bb").build())
        ).build();
        List<AliasMetaData> aliases =
            metaData.findAliases(new GetAliasesRequest().aliases("a*", "-*b", "b*"), new String[] {"index"}).get("index");
        assertThat(aliases.size(), equalTo(2));
        assertThat(aliases.get(0).alias(), equalTo("aa"));
        assertThat(aliases.get(1).alias(), equalTo("bb"));
    }

    public void testIndexAndAliasWithSameName() {
        IndexMetaData.Builder builder = IndexMetaData.builder("index")
                .settings(Settings.builder().put(IndexMetaData.SETTING_VERSION_CREATED, Version.CURRENT))
                .numberOfShards(1)
                .numberOfReplicas(0)
                .putAlias(AliasMetaData.builder("index").build());
        try {
            MetaData.builder().put(builder).build();
            fail("exception should have been thrown");
        } catch (IllegalStateException e) {
            assertThat(e.getMessage(),
                equalTo("index and alias names need to be unique, but the following duplicates were found [index (alias of [index])]"));
        }
    }

    public void testAliasCollidingWithAnExistingIndex() {
        int indexCount = randomIntBetween(10, 100);
        Set<String> indices = new HashSet<>(indexCount);
        for (int i = 0; i < indexCount; i++) {
            indices.add(randomAlphaOfLength(10));
        }
        Map<String, Set<String>> aliasToIndices = new HashMap<>();
        for (String alias: randomSubsetOf(randomIntBetween(1, 10), indices)) {
            aliasToIndices.put(alias, new HashSet<>(randomSubsetOf(randomIntBetween(1, 3), indices)));
        }
        int properAliases = randomIntBetween(0, 3);
        for (int i = 0; i < properAliases; i++) {
            aliasToIndices.put(randomAlphaOfLength(5), new HashSet<>(randomSubsetOf(randomIntBetween(1, 3), indices)));
        }
        MetaData.Builder metaDataBuilder = MetaData.builder();
        for (String index : indices) {
            IndexMetaData.Builder indexBuilder = IndexMetaData.builder(index)
                .settings(Settings.builder().put(IndexMetaData.SETTING_VERSION_CREATED, Version.CURRENT))
                .numberOfShards(1)
                .numberOfReplicas(0);
            aliasToIndices.forEach((key, value) -> {
                if (value.contains(index)) {
                    indexBuilder.putAlias(AliasMetaData.builder(key).build());
                }
            });
            metaDataBuilder.put(indexBuilder);
        }
        try {
            metaDataBuilder.build();
            fail("exception should have been thrown");
        } catch (IllegalStateException e) {
            assertThat(e.getMessage(), startsWith("index and alias names need to be unique"));
        }
    }

    public void testValidateAliasWriteOnly() {
        String alias = randomAlphaOfLength(5);
        String indexA = randomAlphaOfLength(6);
        String indexB = randomAlphaOfLength(7);
        Boolean aWriteIndex = randomBoolean() ? null : randomBoolean();
        Boolean bWriteIndex;
        if (Boolean.TRUE.equals(aWriteIndex)) {
            bWriteIndex = randomFrom(Boolean.FALSE, null);
        } else {
            bWriteIndex = randomFrom(Boolean.TRUE, Boolean.FALSE, null);
        }
        // when only one index/alias pair exist
        MetaData metaData = MetaData.builder().put(buildIndexMetaData(indexA, alias, aWriteIndex)).build();

        // when alias points to two indices, but valid
        // one of the following combinations: [(null, null), (null, true), (null, false), (false, false)]
        MetaData.builder(metaData).put(buildIndexMetaData(indexB, alias, bWriteIndex)).build();

        // when too many write indices
        Exception exception = expectThrows(IllegalStateException.class,
            () -> {
                IndexMetaData.Builder metaA = buildIndexMetaData(indexA, alias, true);
                IndexMetaData.Builder metaB = buildIndexMetaData(indexB, alias, true);
                MetaData.builder().put(metaA).put(metaB).build();
            });
        assertThat(exception.getMessage(), startsWith("alias [" + alias + "] has more than one write index ["));
    }

    public void testValidateHiddenAliasConsistency() {
        String alias = randomAlphaOfLength(5);
        String indexA = randomAlphaOfLength(6);
        String indexB = randomAlphaOfLength(7);

        {
            Exception ex = expectThrows(IllegalStateException.class,
                () -> buildMetadataWithHiddenIndexMix(alias, indexA, true, indexB, randomFrom(false, null)).build());
            assertThat(ex.getMessage(), containsString("has is_hidden set to true on indices"));
        }

        {
            Exception ex = expectThrows(IllegalStateException.class,
                () -> buildMetadataWithHiddenIndexMix(alias, indexA, randomFrom(false, null), indexB, true).build());
            assertThat(ex.getMessage(), containsString("has is_hidden set to true on indices"));
        }
    }

    private MetaData.Builder buildMetadataWithHiddenIndexMix(String aliasName, String indexAName, Boolean indexAHidden,
                                                             String indexBName, Boolean indexBHidden) {
        IndexMetaData.Builder indexAMeta = IndexMetaData.builder(indexAName)
            .settings(Settings.builder().put(IndexMetaData.SETTING_VERSION_CREATED, Version.CURRENT))
            .numberOfShards(1)
            .numberOfReplicas(0)
            .putAlias(AliasMetaData.builder(aliasName).isHidden(indexAHidden).build());
        IndexMetaData.Builder indexBMeta = IndexMetaData.builder(indexBName)
            .settings(Settings.builder().put(IndexMetaData.SETTING_VERSION_CREATED, Version.CURRENT))
            .numberOfShards(1)
            .numberOfReplicas(0)
            .putAlias(AliasMetaData.builder(aliasName).isHidden(indexBHidden).build());
        return MetaData.builder().put(indexAMeta).put(indexBMeta);
    }

    public void testResolveIndexRouting() {
        IndexMetaData.Builder builder = IndexMetaData.builder("index")
                .settings(Settings.builder().put(IndexMetaData.SETTING_VERSION_CREATED, Version.CURRENT))
                .numberOfShards(1)
                .numberOfReplicas(0)
                .putAlias(AliasMetaData.builder("alias0").build())
                .putAlias(AliasMetaData.builder("alias1").routing("1").build())
                .putAlias(AliasMetaData.builder("alias2").routing("1,2").build());
        MetaData metaData = MetaData.builder().put(builder).build();

        // no alias, no index
        assertEquals(metaData.resolveIndexRouting(null, null), null);
        assertEquals(metaData.resolveIndexRouting("0", null), "0");

        // index, no alias
        assertEquals(metaData.resolveIndexRouting(null, "index"), null);
        assertEquals(metaData.resolveIndexRouting("0", "index"), "0");

        // alias with no index routing
        assertEquals(metaData.resolveIndexRouting(null, "alias0"), null);
        assertEquals(metaData.resolveIndexRouting("0", "alias0"), "0");

        // alias with index routing.
        assertEquals(metaData.resolveIndexRouting(null, "alias1"), "1");
        try {
            metaData.resolveIndexRouting("0", "alias1");
            fail("should fail");
        } catch (IllegalArgumentException ex) {
            assertThat(ex.getMessage(), is("Alias [alias1] has index routing associated with it [1], " +
                "and was provided with routing value [0], rejecting operation"));
        }

        // alias with invalid index routing.
        try {
            metaData.resolveIndexRouting(null, "alias2");
            fail("should fail");
        } catch (IllegalArgumentException ex) {
            assertThat(ex.getMessage(), is("index/alias [alias2] provided with routing value [1,2] that" +
                " resolved to several routing values, rejecting operation"));
        }

        try {
            metaData.resolveIndexRouting("1", "alias2");
            fail("should fail");
        } catch (IllegalArgumentException ex) {
            assertThat(ex.getMessage(), is("index/alias [alias2] provided with routing value [1,2] that" +
                " resolved to several routing values, rejecting operation"));
        }

        IndexMetaData.Builder builder2 = IndexMetaData.builder("index2")
            .settings(Settings.builder().put(IndexMetaData.SETTING_VERSION_CREATED, Version.CURRENT))
            .numberOfShards(1)
            .numberOfReplicas(0)
            .putAlias(AliasMetaData.builder("alias0").build());
        MetaData metaDataTwoIndices = MetaData.builder(metaData).put(builder2).build();

        // alias with multiple indices
        IllegalArgumentException exception = expectThrows(IllegalArgumentException.class,
            () -> metaDataTwoIndices.resolveIndexRouting("1", "alias0"));
        assertThat(exception.getMessage(), startsWith("Alias [alias0] has more than one index associated with it"));
    }

    public void testResolveWriteIndexRouting() {
        AliasMetaData.Builder aliasZeroBuilder = AliasMetaData.builder("alias0");
        if (randomBoolean()) {
            aliasZeroBuilder.writeIndex(true);
        }
        IndexMetaData.Builder builder = IndexMetaData.builder("index")
            .settings(Settings.builder().put(IndexMetaData.SETTING_VERSION_CREATED, Version.CURRENT))
            .numberOfShards(1)
            .numberOfReplicas(0)
            .putAlias(aliasZeroBuilder.build())
            .putAlias(AliasMetaData.builder("alias1").routing("1").build())
            .putAlias(AliasMetaData.builder("alias2").routing("1,2").build())
            .putAlias(AliasMetaData.builder("alias3").writeIndex(false).build())
            .putAlias(AliasMetaData.builder("alias4").routing("1,2").writeIndex(true).build());
        MetaData metaData = MetaData.builder().put(builder).build();

        // no alias, no index
        assertEquals(metaData.resolveWriteIndexRouting(null, null), null);
        assertEquals(metaData.resolveWriteIndexRouting("0", null), "0");

        // index, no alias
        assertEquals(metaData.resolveWriteIndexRouting(null, "index"), null);
        assertEquals(metaData.resolveWriteIndexRouting("0", "index"), "0");

        // alias with no index routing
        assertEquals(metaData.resolveWriteIndexRouting(null, "alias0"), null);
        assertEquals(metaData.resolveWriteIndexRouting("0", "alias0"), "0");

        // alias with index routing.
        assertEquals(metaData.resolveWriteIndexRouting(null, "alias1"), "1");
        Exception exception = expectThrows(IllegalArgumentException.class, () -> metaData.resolveWriteIndexRouting("0", "alias1"));
        assertThat(exception.getMessage(),
            is("Alias [alias1] has index routing associated with it [1], and was provided with routing value [0], rejecting operation"));

        // alias with invalid index routing.
        exception = expectThrows(IllegalArgumentException.class, () -> metaData.resolveWriteIndexRouting(null, "alias2"));
            assertThat(exception.getMessage(),
                is("index/alias [alias2] provided with routing value [1,2] that resolved to several routing values, rejecting operation"));
        exception = expectThrows(IllegalArgumentException.class, () -> metaData.resolveWriteIndexRouting("1", "alias2"));
        assertThat(exception.getMessage(),
            is("index/alias [alias2] provided with routing value [1,2] that resolved to several routing values, rejecting operation"));
        exception = expectThrows(IllegalArgumentException.class, () -> metaData.resolveWriteIndexRouting(randomFrom("1", null), "alias4"));
        assertThat(exception.getMessage(),
            is("index/alias [alias4] provided with routing value [1,2] that resolved to several routing values, rejecting operation"));

        // alias with no write index
        exception = expectThrows(IllegalArgumentException.class, () -> metaData.resolveWriteIndexRouting("1", "alias3"));
        assertThat(exception.getMessage(),
            is("alias [alias3] does not have a write index"));


        // aliases with multiple indices
        AliasMetaData.Builder aliasZeroBuilderTwo = AliasMetaData.builder("alias0");
        if (randomBoolean()) {
            aliasZeroBuilder.writeIndex(false);
        }
        IndexMetaData.Builder builder2 = IndexMetaData.builder("index2")
            .settings(Settings.builder().put(IndexMetaData.SETTING_VERSION_CREATED, Version.CURRENT))
            .numberOfShards(1)
            .numberOfReplicas(0)
            .putAlias(aliasZeroBuilderTwo.build())
            .putAlias(AliasMetaData.builder("alias1").routing("0").writeIndex(true).build())
            .putAlias(AliasMetaData.builder("alias2").writeIndex(true).build());
        MetaData metaDataTwoIndices = MetaData.builder(metaData).put(builder2).build();

        // verify that new write index is used
        assertThat("0", equalTo(metaDataTwoIndices.resolveWriteIndexRouting("0", "alias1")));
    }

    public void testUnknownFieldClusterMetaData() throws IOException {
        BytesReference metadata = BytesReference.bytes(JsonXContent.contentBuilder()
            .startObject()
                .startObject("meta-data")
                    .field("random", "value")
                .endObject()
            .endObject());
        try (XContentParser parser = createParser(JsonXContent.jsonXContent, metadata)) {
            MetaData.Builder.fromXContent(parser, randomBoolean());
            fail();
        } catch (IllegalArgumentException e) {
            assertEquals("Unexpected field [random]", e.getMessage());
        }
    }

    public void testUnknownFieldIndexMetaData() throws IOException {
        BytesReference metadata = BytesReference.bytes(JsonXContent.contentBuilder()
            .startObject()
                .startObject("index_name")
                    .field("random", "value")
                .endObject()
            .endObject());
        try (XContentParser parser = createParser(JsonXContent.jsonXContent, metadata)) {
            IndexMetaData.Builder.fromXContent(parser);
            fail();
        } catch (IllegalArgumentException e) {
            assertEquals("Unexpected field [random]", e.getMessage());
        }
    }

    public void testMetaDataGlobalStateChangesOnIndexDeletions() {
        IndexGraveyard.Builder builder = IndexGraveyard.builder();
        builder.addTombstone(new Index("idx1", UUIDs.randomBase64UUID()));
        final MetaData metaData1 = MetaData.builder().indexGraveyard(builder.build()).build();
        builder = IndexGraveyard.builder(metaData1.indexGraveyard());
        builder.addTombstone(new Index("idx2", UUIDs.randomBase64UUID()));
        final MetaData metaData2 = MetaData.builder(metaData1).indexGraveyard(builder.build()).build();
        assertFalse("metadata not equal after adding index deletions", MetaData.isGlobalStateEquals(metaData1, metaData2));
        final MetaData metaData3 = MetaData.builder(metaData2).build();
        assertTrue("metadata equal when not adding index deletions", MetaData.isGlobalStateEquals(metaData2, metaData3));
    }

    public void testXContentWithIndexGraveyard() throws IOException {
        final IndexGraveyard graveyard = IndexGraveyardTests.createRandom();
        final MetaData originalMeta = MetaData.builder().indexGraveyard(graveyard).build();
        final XContentBuilder builder = JsonXContent.contentBuilder();
        builder.startObject();
        originalMeta.toXContent(builder, ToXContent.EMPTY_PARAMS);
        builder.endObject();
        try (XContentParser parser = createParser(JsonXContent.jsonXContent, BytesReference.bytes(builder))) {
            final MetaData fromXContentMeta = MetaData.fromXContent(parser);
            assertThat(fromXContentMeta.indexGraveyard(), equalTo(originalMeta.indexGraveyard()));
        }
    }

    public void testXContentClusterUUID() throws IOException {
        final MetaData originalMeta = MetaData.builder().clusterUUID(UUIDs.randomBase64UUID())
            .clusterUUIDCommitted(randomBoolean()).build();
        final XContentBuilder builder = JsonXContent.contentBuilder();
        builder.startObject();
        originalMeta.toXContent(builder, ToXContent.EMPTY_PARAMS);
        builder.endObject();
        try (XContentParser parser = createParser(JsonXContent.jsonXContent, BytesReference.bytes(builder))) {
            final MetaData fromXContentMeta = MetaData.fromXContent(parser);
            assertThat(fromXContentMeta.clusterUUID(), equalTo(originalMeta.clusterUUID()));
            assertThat(fromXContentMeta.clusterUUIDCommitted(), equalTo(originalMeta.clusterUUIDCommitted()));
        }
    }

    public void testSerializationClusterUUID() throws IOException {
        final MetaData originalMeta = MetaData.builder().clusterUUID(UUIDs.randomBase64UUID())
            .clusterUUIDCommitted(randomBoolean()).build();
        final BytesStreamOutput out = new BytesStreamOutput();
        originalMeta.writeTo(out);
        NamedWriteableRegistry namedWriteableRegistry = new NamedWriteableRegistry(ClusterModule.getNamedWriteables());
        final MetaData fromStreamMeta = MetaData.readFrom(
            new NamedWriteableAwareStreamInput(out.bytes().streamInput(), namedWriteableRegistry)
        );
        assertThat(fromStreamMeta.clusterUUID(), equalTo(originalMeta.clusterUUID()));
        assertThat(fromStreamMeta.clusterUUIDCommitted(), equalTo(originalMeta.clusterUUIDCommitted()));
    }

    public void testMetaDataGlobalStateChangesOnClusterUUIDChanges() {
        final MetaData metaData1 = MetaData.builder().clusterUUID(UUIDs.randomBase64UUID()).clusterUUIDCommitted(randomBoolean()).build();
        final MetaData metaData2 = MetaData.builder(metaData1).clusterUUID(UUIDs.randomBase64UUID()).build();
        final MetaData metaData3 = MetaData.builder(metaData1).clusterUUIDCommitted(!metaData1.clusterUUIDCommitted()).build();
        assertFalse(MetaData.isGlobalStateEquals(metaData1, metaData2));
        assertFalse(MetaData.isGlobalStateEquals(metaData1, metaData3));
        final MetaData metaData4 = MetaData.builder(metaData2).clusterUUID(metaData1.clusterUUID()).build();
        assertTrue(MetaData.isGlobalStateEquals(metaData1, metaData4));
    }

    private static CoordinationMetaData.VotingConfiguration randomVotingConfig() {
        return new CoordinationMetaData.VotingConfiguration(Sets.newHashSet(generateRandomStringArray(randomInt(10), 20, false)));
    }

    private Set<VotingConfigExclusion> randomVotingConfigExclusions() {
        final int size = randomIntBetween(0, 10);
        final Set<VotingConfigExclusion> nodes = new HashSet<>(size);
        while (nodes.size() < size) {
            assertTrue(nodes.add(new VotingConfigExclusion(randomAlphaOfLength(10), randomAlphaOfLength(10))));
        }
        return nodes;
    }

    public void testXContentWithCoordinationMetaData() throws IOException {
        CoordinationMetaData originalMeta = new CoordinationMetaData(randomNonNegativeLong(), randomVotingConfig(), randomVotingConfig(),
                randomVotingConfigExclusions());

        MetaData metaData = MetaData.builder().coordinationMetaData(originalMeta).build();

        final XContentBuilder builder = JsonXContent.contentBuilder();
        builder.startObject();
        metaData.toXContent(builder, ToXContent.EMPTY_PARAMS);
        builder.endObject();

        try (XContentParser parser = createParser(JsonXContent.jsonXContent, BytesReference.bytes(builder))) {
            final CoordinationMetaData fromXContentMeta = MetaData.fromXContent(parser).coordinationMetaData();
            assertThat(fromXContentMeta, equalTo(originalMeta));
        }
    }

    public void testGlobalStateEqualsCoordinationMetaData() {
        CoordinationMetaData coordinationMetaData1 = new CoordinationMetaData(randomNonNegativeLong(), randomVotingConfig(),
                randomVotingConfig(), randomVotingConfigExclusions());
        MetaData metaData1 = MetaData.builder().coordinationMetaData(coordinationMetaData1).build();
        CoordinationMetaData coordinationMetaData2 = new CoordinationMetaData(randomNonNegativeLong(), randomVotingConfig(),
                randomVotingConfig(), randomVotingConfigExclusions());
        MetaData metaData2 = MetaData.builder().coordinationMetaData(coordinationMetaData2).build();

        assertTrue(MetaData.isGlobalStateEquals(metaData1, metaData1));
        assertFalse(MetaData.isGlobalStateEquals(metaData1, metaData2));
    }

    public void testSerializationWithIndexGraveyard() throws IOException {
        final IndexGraveyard graveyard = IndexGraveyardTests.createRandom();
        final MetaData originalMeta = MetaData.builder().indexGraveyard(graveyard).build();
        final BytesStreamOutput out = new BytesStreamOutput();
        originalMeta.writeTo(out);
        NamedWriteableRegistry namedWriteableRegistry = new NamedWriteableRegistry(ClusterModule.getNamedWriteables());
        final MetaData fromStreamMeta = MetaData.readFrom(
            new NamedWriteableAwareStreamInput(out.bytes().streamInput(), namedWriteableRegistry)
        );
        assertThat(fromStreamMeta.indexGraveyard(), equalTo(fromStreamMeta.indexGraveyard()));
    }

    public void testFindMappings() throws IOException {
        MetaData metaData = MetaData.builder()
                .put(IndexMetaData.builder("index1")
                    .settings(Settings.builder().put(IndexMetaData.SETTING_VERSION_CREATED, Version.CURRENT)
                        .put(IndexMetaData.SETTING_NUMBER_OF_SHARDS, 1).put(IndexMetaData.SETTING_NUMBER_OF_REPLICAS, 0))
                    .putMapping(FIND_MAPPINGS_TEST_ITEM))
                .put(IndexMetaData.builder("index2")
                    .settings(Settings.builder().put(IndexMetaData.SETTING_VERSION_CREATED, Version.CURRENT)
                        .put(IndexMetaData.SETTING_NUMBER_OF_SHARDS, 1).put(IndexMetaData.SETTING_NUMBER_OF_REPLICAS, 0))
                    .putMapping(FIND_MAPPINGS_TEST_ITEM)).build();

        {
            ImmutableOpenMap<String, MappingMetaData> mappings = metaData.findMappings(Strings.EMPTY_ARRAY,
                    MapperPlugin.NOOP_FIELD_FILTER);
            assertEquals(0, mappings.size());
        }
        {
            ImmutableOpenMap<String, MappingMetaData> mappings = metaData.findMappings(new String[]{"index1"},
                    MapperPlugin.NOOP_FIELD_FILTER);
            assertEquals(1, mappings.size());
            assertIndexMappingsNotFiltered(mappings, "index1");
        }
        {
            ImmutableOpenMap<String, MappingMetaData> mappings = metaData.findMappings(
                    new String[]{"index1", "index2"},
                    MapperPlugin.NOOP_FIELD_FILTER);
            assertEquals(2, mappings.size());
            assertIndexMappingsNotFiltered(mappings, "index1");
            assertIndexMappingsNotFiltered(mappings, "index2");
        }
    }

    public void testFindMappingsNoOpFilters() throws IOException {
        MappingMetaData originalMappingMetaData = new MappingMetaData("_doc",
                XContentHelper.convertToMap(JsonXContent.jsonXContent, FIND_MAPPINGS_TEST_ITEM, true));

        MetaData metaData = MetaData.builder()
                .put(IndexMetaData.builder("index1")
                        .settings(Settings.builder().put(IndexMetaData.SETTING_VERSION_CREATED, Version.CURRENT)
                                .put(IndexMetaData.SETTING_NUMBER_OF_SHARDS, 1).put(IndexMetaData.SETTING_NUMBER_OF_REPLICAS, 0))
                        .putMapping(originalMappingMetaData)).build();

        {
            ImmutableOpenMap<String, MappingMetaData> mappings = metaData.findMappings(new String[]{"index1"},
                    MapperPlugin.NOOP_FIELD_FILTER);
            MappingMetaData mappingMetaData = mappings.get("index1");
            assertSame(originalMappingMetaData, mappingMetaData);
        }
        {
            ImmutableOpenMap<String, MappingMetaData> mappings = metaData.findMappings(new String[]{"index1"},
                    index -> field -> randomBoolean());
            MappingMetaData mappingMetaData = mappings.get("index1");
            assertNotSame(originalMappingMetaData, mappingMetaData);
        }
    }

    @SuppressWarnings("unchecked")
    public void testFindMappingsWithFilters() throws IOException {
        String mapping = FIND_MAPPINGS_TEST_ITEM;
        if (randomBoolean()) {
            Map<String, Object> stringObjectMap = XContentHelper.convertToMap(JsonXContent.jsonXContent, FIND_MAPPINGS_TEST_ITEM, false);
            Map<String, Object> doc = (Map<String, Object>)stringObjectMap.get("_doc");
            try (XContentBuilder builder = JsonXContent.contentBuilder()) {
                builder.map(doc);
                mapping = Strings.toString(builder);
            }
        }

        MetaData metaData = MetaData.builder()
                .put(IndexMetaData.builder("index1")
                        .settings(Settings.builder().put(IndexMetaData.SETTING_VERSION_CREATED, Version.CURRENT)
                        .put(IndexMetaData.SETTING_NUMBER_OF_SHARDS, 1).put(IndexMetaData.SETTING_NUMBER_OF_REPLICAS, 0))
                .putMapping(mapping))
                .put(IndexMetaData.builder("index2")
                        .settings(Settings.builder().put(IndexMetaData.SETTING_VERSION_CREATED, Version.CURRENT)
                                .put(IndexMetaData.SETTING_NUMBER_OF_SHARDS, 1).put(IndexMetaData.SETTING_NUMBER_OF_REPLICAS, 0))
                        .putMapping(mapping))
                .put(IndexMetaData.builder("index3")
                        .settings(Settings.builder().put(IndexMetaData.SETTING_VERSION_CREATED, Version.CURRENT)
                                .put(IndexMetaData.SETTING_NUMBER_OF_SHARDS, 1).put(IndexMetaData.SETTING_NUMBER_OF_REPLICAS, 0))
                        .putMapping(mapping)).build();

        {
            ImmutableOpenMap<String, MappingMetaData> mappings = metaData.findMappings(
                    new String[]{"index1", "index2", "index3"},
                    index -> {
                        if (index.equals("index1")) {
                            return field -> field.startsWith("name.") == false && field.startsWith("properties.key.") == false
                                    && field.equals("age") == false && field.equals("address.location") == false;
                        }
                        if (index.equals("index2")) {
                            return field -> false;
                        }
                        return MapperPlugin.NOOP_FIELD_PREDICATE;
                    });



            assertIndexMappingsNoFields(mappings, "index2");
            assertIndexMappingsNotFiltered(mappings, "index3");

            MappingMetaData docMapping = mappings.get("index1");
            assertNotNull(docMapping);

            Map<String, Object> sourceAsMap = docMapping.getSourceAsMap();
            assertEquals(3, sourceAsMap.size());
            assertTrue(sourceAsMap.containsKey("_routing"));
            assertTrue(sourceAsMap.containsKey("_source"));

            Map<String, Object> typeProperties = (Map<String, Object>) sourceAsMap.get("properties");
            assertEquals(6, typeProperties.size());
            assertTrue(typeProperties.containsKey("birth"));
            assertTrue(typeProperties.containsKey("ip"));
            assertTrue(typeProperties.containsKey("suggest"));

            Map<String, Object> name = (Map<String, Object>) typeProperties.get("name");
            assertNotNull(name);
            assertEquals(1, name.size());
            Map<String, Object> nameProperties = (Map<String, Object>) name.get("properties");
            assertNotNull(nameProperties);
            assertEquals(0, nameProperties.size());

            Map<String, Object> address = (Map<String, Object>) typeProperties.get("address");
            assertNotNull(address);
            assertEquals(2, address.size());
            assertTrue(address.containsKey("type"));
            Map<String, Object> addressProperties = (Map<String, Object>) address.get("properties");
            assertNotNull(addressProperties);
            assertEquals(2, addressProperties.size());
            assertLeafs(addressProperties, "street", "area");

            Map<String, Object> properties = (Map<String, Object>) typeProperties.get("properties");
            assertNotNull(properties);
            assertEquals(2, properties.size());
            assertTrue(properties.containsKey("type"));
            Map<String, Object> propertiesProperties = (Map<String, Object>) properties.get("properties");
            assertNotNull(propertiesProperties);
            assertEquals(2, propertiesProperties.size());
            assertLeafs(propertiesProperties, "key");
            assertMultiField(propertiesProperties, "value", "keyword");
        }

        {
            ImmutableOpenMap<String, MappingMetaData> mappings = metaData.findMappings(
                    new String[]{"index1", "index2" , "index3"},
                    index -> field -> (index.equals("index3") && field.endsWith("keyword")));

            assertIndexMappingsNoFields(mappings, "index1");
            assertIndexMappingsNoFields(mappings, "index2");
            MappingMetaData mappingMetaData = mappings.get("index3");
            Map<String, Object> sourceAsMap = mappingMetaData.getSourceAsMap();
            assertEquals(3, sourceAsMap.size());
            assertTrue(sourceAsMap.containsKey("_routing"));
            assertTrue(sourceAsMap.containsKey("_source"));
            Map<String, Object> typeProperties = (Map<String, Object>) sourceAsMap.get("properties");
            assertNotNull(typeProperties);
            assertEquals(1, typeProperties.size());
            Map<String, Object> properties = (Map<String, Object>) typeProperties.get("properties");
            assertNotNull(properties);
            assertEquals(2, properties.size());
            assertTrue(properties.containsKey("type"));
            Map<String, Object> propertiesProperties = (Map<String, Object>) properties.get("properties");
            assertNotNull(propertiesProperties);
            assertEquals(2, propertiesProperties.size());
            Map<String, Object> key = (Map<String, Object>) propertiesProperties.get("key");
            assertEquals(1, key.size());
            Map<String, Object> keyProperties = (Map<String, Object>) key.get("properties");
            assertEquals(1, keyProperties.size());
            assertLeafs(keyProperties, "keyword");
            Map<String, Object> value = (Map<String, Object>) propertiesProperties.get("value");
            assertEquals(1, value.size());
            Map<String, Object> valueProperties = (Map<String, Object>) value.get("properties");
            assertEquals(1, valueProperties.size());
            assertLeafs(valueProperties, "keyword");
        }

        {
            ImmutableOpenMap<String, MappingMetaData> mappings = metaData.findMappings(
                    new String[]{"index1", "index2" , "index3"},
                    index -> field -> (index.equals("index2")));

            assertIndexMappingsNoFields(mappings, "index1");
            assertIndexMappingsNoFields(mappings, "index3");
            assertIndexMappingsNotFiltered(mappings, "index2");
        }
    }

    private static IndexMetaData.Builder buildIndexMetaData(String name, String alias, Boolean writeIndex) {
        return IndexMetaData.builder(name)
            .settings(settings(Version.CURRENT)).creationDate(randomNonNegativeLong())
            .putAlias(AliasMetaData.builder(alias).writeIndex(writeIndex))
            .numberOfShards(1).numberOfReplicas(0);
    }

    @SuppressWarnings("unchecked")
    private static void assertIndexMappingsNoFields(ImmutableOpenMap<String, MappingMetaData> mappings,
                                                    String index) {
        MappingMetaData docMapping = mappings.get(index);
        assertNotNull(docMapping);
        Map<String, Object> sourceAsMap = docMapping.getSourceAsMap();
        assertEquals(3, sourceAsMap.size());
        assertTrue(sourceAsMap.containsKey("_routing"));
        assertTrue(sourceAsMap.containsKey("_source"));
        Map<String, Object> typeProperties = (Map<String, Object>) sourceAsMap.get("properties");
        assertEquals(0, typeProperties.size());
    }

    @SuppressWarnings("unchecked")
    private static void assertIndexMappingsNotFiltered(ImmutableOpenMap<String, MappingMetaData> mappings,
                                                       String index) {
        MappingMetaData docMapping = mappings.get(index);
        assertNotNull(docMapping);

        Map<String, Object> sourceAsMap = docMapping.getSourceAsMap();
        assertEquals(3, sourceAsMap.size());
        assertTrue(sourceAsMap.containsKey("_routing"));
        assertTrue(sourceAsMap.containsKey("_source"));

        Map<String, Object> typeProperties = (Map<String, Object>) sourceAsMap.get("properties");
        assertEquals(7, typeProperties.size());
        assertTrue(typeProperties.containsKey("birth"));
        assertTrue(typeProperties.containsKey("age"));
        assertTrue(typeProperties.containsKey("ip"));
        assertTrue(typeProperties.containsKey("suggest"));

        Map<String, Object> name = (Map<String, Object>) typeProperties.get("name");
        assertNotNull(name);
        assertEquals(1, name.size());
        Map<String, Object> nameProperties = (Map<String, Object>) name.get("properties");
        assertNotNull(nameProperties);
        assertEquals(2, nameProperties.size());
        assertLeafs(nameProperties, "first", "last");

        Map<String, Object> address = (Map<String, Object>) typeProperties.get("address");
        assertNotNull(address);
        assertEquals(2, address.size());
        assertTrue(address.containsKey("type"));
        Map<String, Object> addressProperties = (Map<String, Object>) address.get("properties");
        assertNotNull(addressProperties);
        assertEquals(3, addressProperties.size());
        assertLeafs(addressProperties, "street", "location", "area");

        Map<String, Object> properties = (Map<String, Object>) typeProperties.get("properties");
        assertNotNull(properties);
        assertEquals(2, properties.size());
        assertTrue(properties.containsKey("type"));
        Map<String, Object> propertiesProperties = (Map<String, Object>) properties.get("properties");
        assertNotNull(propertiesProperties);
        assertEquals(2, propertiesProperties.size());
        assertMultiField(propertiesProperties, "key", "keyword");
        assertMultiField(propertiesProperties, "value", "keyword");
    }

    @SuppressWarnings("unchecked")
    public static void assertLeafs(Map<String, Object> properties, String... fields) {
        for (String field : fields) {
            assertTrue(properties.containsKey(field));
            Map<String, Object> fieldProp = (Map<String, Object>)properties.get(field);
            assertNotNull(fieldProp);
            assertFalse(fieldProp.containsKey("properties"));
            assertFalse(fieldProp.containsKey("fields"));
        }
    }

    public static void assertMultiField(Map<String, Object> properties, String field, String... subFields) {
        assertTrue(properties.containsKey(field));
        @SuppressWarnings("unchecked")
        Map<String, Object> fieldProp = (Map<String, Object>)properties.get(field);
        assertNotNull(fieldProp);
        assertTrue(fieldProp.containsKey("fields"));
        @SuppressWarnings("unchecked")
        Map<String, Object> subFieldsDef = (Map<String, Object>) fieldProp.get("fields");
        assertLeafs(subFieldsDef, subFields);
    }

    private static final String FIND_MAPPINGS_TEST_ITEM = "{\n" +
            "  \"_doc\": {\n" +
            "      \"_routing\": {\n" +
            "        \"required\":true\n" +
            "      }," +
            "      \"_source\": {\n" +
            "        \"enabled\":false\n" +
            "      }," +
            "      \"properties\": {\n" +
            "        \"name\": {\n" +
            "          \"properties\": {\n" +
            "            \"first\": {\n" +
            "              \"type\": \"keyword\"\n" +
            "            },\n" +
            "            \"last\": {\n" +
            "              \"type\": \"keyword\"\n" +
            "            }\n" +
            "          }\n" +
            "        },\n" +
            "        \"birth\": {\n" +
            "          \"type\": \"date\"\n" +
            "        },\n" +
            "        \"age\": {\n" +
            "          \"type\": \"integer\"\n" +
            "        },\n" +
            "        \"ip\": {\n" +
            "          \"type\": \"ip\"\n" +
            "        },\n" +
            "        \"suggest\" : {\n" +
            "          \"type\": \"completion\"\n" +
            "        },\n" +
            "        \"address\": {\n" +
            "          \"type\": \"object\",\n" +
            "          \"properties\": {\n" +
            "            \"street\": {\n" +
            "              \"type\": \"keyword\"\n" +
            "            },\n" +
            "            \"location\": {\n" +
            "              \"type\": \"geo_point\"\n" +
            "            },\n" +
            "            \"area\": {\n" +
            "              \"type\": \"geo_shape\",  \n" +
            "              \"tree\": \"quadtree\",\n" +
            "              \"precision\": \"1m\"\n" +
            "            }\n" +
            "          }\n" +
            "        },\n" +
            "        \"properties\": {\n" +
            "          \"type\": \"nested\",\n" +
            "          \"properties\": {\n" +
            "            \"key\" : {\n" +
            "              \"type\": \"text\",\n" +
            "              \"fields\": {\n" +
            "                \"keyword\" : {\n" +
            "                  \"type\" : \"keyword\"\n" +
            "                }\n" +
            "              }\n" +
            "            },\n" +
            "            \"value\" : {\n" +
            "              \"type\": \"text\",\n" +
            "              \"fields\": {\n" +
            "                \"keyword\" : {\n" +
            "                  \"type\" : \"keyword\"\n" +
            "                }\n" +
            "              }\n" +
            "            }\n" +
            "          }\n" +
            "        }\n" +
            "      }\n" +
            "    }\n" +
            "  }\n" +
            "}";

    public void testTransientSettingsOverridePersistentSettings() {
        final Setting setting = Setting.simpleString("key");
        final MetaData metaData = MetaData.builder()
            .persistentSettings(Settings.builder().put(setting.getKey(), "persistent-value").build())
            .transientSettings(Settings.builder().put(setting.getKey(), "transient-value").build()).build();
        assertThat(setting.get(metaData.settings()), equalTo("transient-value"));
    }

    public void testBuilderRejectsNullCustom() {
        final MetaData.Builder builder = MetaData.builder();
        final String key = randomAlphaOfLength(10);
        assertThat(expectThrows(NullPointerException.class, () -> builder.putCustom(key, null)).getMessage(), containsString(key));
    }

    public void testBuilderRejectsNullInCustoms() {
        final MetaData.Builder builder = MetaData.builder();
        final String key = randomAlphaOfLength(10);
        final ImmutableOpenMap.Builder<String, MetaData.Custom> mapBuilder = ImmutableOpenMap.builder();
        mapBuilder.put(key, null);
        final ImmutableOpenMap<String, MetaData.Custom> map = mapBuilder.build();
        assertThat(expectThrows(NullPointerException.class, () -> builder.customs(map)).getMessage(), containsString(key));
    }

    public void testSerialization() throws IOException {
        final MetaData orig = randomMetaData();
        final BytesStreamOutput out = new BytesStreamOutput();
        orig.writeTo(out);
        NamedWriteableRegistry namedWriteableRegistry = new NamedWriteableRegistry(ClusterModule.getNamedWriteables());
        final MetaData fromStreamMeta = MetaData.readFrom(new NamedWriteableAwareStreamInput(out.bytes().streamInput(),
            namedWriteableRegistry));
        assertTrue(MetaData.isGlobalStateEquals(orig, fromStreamMeta));
    }

    public static MetaData randomMetaData() {
        return MetaData.builder()
            .put(buildIndexMetaData("index", "alias", randomBoolean() ? null : randomBoolean()).build(), randomBoolean())
            .put(IndexTemplateMetaData.builder("template" + randomAlphaOfLength(3))
                .patterns(Arrays.asList("bar-*", "foo-*"))
                .settings(Settings.builder()
                    .put("random_index_setting_" + randomAlphaOfLength(3), randomAlphaOfLength(5))
                    .build())
                .build())
            .persistentSettings(Settings.builder()
                .put("setting" + randomAlphaOfLength(3), randomAlphaOfLength(4))
                .build())
            .transientSettings(Settings.builder()
                .put("other_setting" + randomAlphaOfLength(3), randomAlphaOfLength(4))
                .build())
            .clusterUUID("uuid" + randomAlphaOfLength(3))
            .clusterUUIDCommitted(randomBoolean())
            .indexGraveyard(IndexGraveyardTests.createRandom())
            .version(randomNonNegativeLong())
            .put("component_template_" + randomAlphaOfLength(3), ComponentTemplateTests.randomInstance())
<<<<<<< HEAD
=======
            .put("index_template_v2_" + randomAlphaOfLength(3), IndexTemplateV2Tests.randomInstance())
>>>>>>> face3751
            .build();
    }
}<|MERGE_RESOLUTION|>--- conflicted
+++ resolved
@@ -938,10 +938,7 @@
             .indexGraveyard(IndexGraveyardTests.createRandom())
             .version(randomNonNegativeLong())
             .put("component_template_" + randomAlphaOfLength(3), ComponentTemplateTests.randomInstance())
-<<<<<<< HEAD
-=======
             .put("index_template_v2_" + randomAlphaOfLength(3), IndexTemplateV2Tests.randomInstance())
->>>>>>> face3751
             .build();
     }
 }