--- conflicted
+++ resolved
@@ -53,9 +53,6 @@
         final PutMappingClusterStateUpdateRequest request = new PutMappingClusterStateUpdateRequest().type("type");
         request.indices(new Index[] {indexService.index()});
         request.source("{ \"properties\": { \"field\": { \"type\": \"text\" }}}");
-<<<<<<< HEAD
-        mappingService.putMappingExecutor.execute(clusterService.state(), Collections.singletonList(request));
-=======
         final ClusterStateTaskExecutor.ClusterTasksResult<PutMappingClusterStateUpdateRequest> result =
                 mappingService.putMappingExecutor.execute(clusterService.state(), Collections.singletonList(request));
         // the task completed successfully
@@ -66,7 +63,6 @@
                 indexService.mapperService().documentMapper("type").mappingSource(),
                 not(equalTo(result.resultingState.metaData().index("test").mapping("type").source())));
         // since we never committed the cluster state update, the in-memory state is unchanged
->>>>>>> f8b07a0d
         assertThat(indexService.mapperService().documentMapper("type").mappingSource(), equalTo(currentMapping));
     }
 
@@ -88,7 +84,6 @@
         assertSame(result, result2);
     }
 
-<<<<<<< HEAD
     public void testMappingVersion() throws Exception {
         final IndexService indexService = createIndex("test", client().admin().indices().prepareCreate("test").addMapping("type"));
         final long previousVersion = indexService.getMetaData().getMappingVersion();
@@ -119,6 +114,4 @@
         assertThat(result.resultingState.metaData().index("test").getMappingVersion(), equalTo(previousVersion));
     }
 
-=======
->>>>>>> f8b07a0d
 }