--- conflicted
+++ resolved
@@ -181,14 +181,10 @@
             Map.of("properties", Map.of("@timestamp", Map.of("type", "date", "meta", Map.of("x", "y")))))))));
         assertThat(mappings, equalTo(expectedMapping));
     }
-<<<<<<< HEAD
 
     public void testDataStreamsAreImmutable() {
         DataStream ds = randomInstance();
         expectThrows(UnsupportedOperationException.class, () -> ds.getIndices().clear());
         expectThrows(UnsupportedOperationException.class, () -> ds.getTimeStampField().getFieldMapping().clear());
     }
-
-=======
->>>>>>> 676893a2
 }