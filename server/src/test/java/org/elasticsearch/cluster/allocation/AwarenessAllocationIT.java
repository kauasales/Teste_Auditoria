--- conflicted
+++ resolved
@@ -38,10 +38,13 @@
 import java.util.Arrays;
 import java.util.List;
 import java.util.concurrent.TimeUnit;
+import java.util.stream.Collectors;
 
 import static org.elasticsearch.test.hamcrest.ElasticsearchAssertions.assertAcked;
 import static org.hamcrest.Matchers.anyOf;
+import static org.hamcrest.Matchers.empty;
 import static org.hamcrest.Matchers.equalTo;
+import static org.hamcrest.Matchers.is;
 
 @ClusterScope(scope= ESIntegTestCase.Scope.TEST, numDataNodes =0, minNumDataNodes = 2)
 public class AwarenessAllocationIT extends ESIntegTestCase {
@@ -78,54 +81,39 @@
         final String node3 = internalCluster().startNode(Settings.builder().put(commonSettings).put("node.attr.rack_id", "rack_2").build());
 
         // On slow machines the initial relocation might be delayed
-<<<<<<< HEAD
-        assertThat(awaitBusy(
-                () -> {
-                    logger.info("--> waiting for no relocation");
-                    ClusterHealthResponse clusterHealth = client().admin().cluster().prepareHealth()
-                        .setIndices("test1", "test2")
-                        .setWaitForEvents(Priority.LANGUID)
-                        .setWaitForGreenStatus()
-                        .setWaitForNodes("3")
-                        .setWaitForNoRelocatingShards(true)
-                        .get();
-                    if (clusterHealth.isTimedOut()) {
-                        return false;
-                    }
-
-                    logger.info("--> checking current state");
-                    ClusterState clusterState = client().admin().cluster().prepareState().execute().actionGet().getState();
-                    // check that closed indices are effectively closed
-                    if (indicesToClose.stream().anyMatch(index -> clusterState.metaData().index(index).getState() != State.CLOSE)) {
-                        return false;
-                    }
-                    // verify that we have all the primaries on node3
-                    ObjectIntHashMap<String> counts = new ObjectIntHashMap<>();
-                    for (IndexRoutingTable indexRoutingTable : clusterState.routingTable()) {
-                        for (IndexShardRoutingTable indexShardRoutingTable : indexRoutingTable) {
-                            for (ShardRouting shardRouting : indexShardRoutingTable) {
-                                counts.addTo(clusterState.nodes().get(shardRouting.currentNodeId()).getName(), 1);
-                            }
-=======
-        assertBusy(() -> {
+        assertBusy(
+            () -> {
                 logger.info("--> waiting for no relocation");
-                ClusterHealthResponse clusterHealth = client().admin().cluster().prepareHealth().setWaitForEvents(Priority.LANGUID)
-                    .setWaitForGreenStatus().setWaitForNodes("3").setWaitForNoRelocatingShards(true).get();
-                assertFalse(clusterHealth.isTimedOut());
+                ClusterHealthResponse clusterHealth = client().admin().cluster().prepareHealth()
+                    .setIndices("test1", "test2")
+                    .setWaitForEvents(Priority.LANGUID)
+                    .setWaitForGreenStatus()
+                    .setWaitForNodes("3")
+                    .setWaitForNoRelocatingShards(true)
+                    .get();
+
+                assertThat("Cluster health request timed out", clusterHealth.isTimedOut(), equalTo(false));
 
                 logger.info("--> checking current state");
                 ClusterState clusterState = client().admin().cluster().prepareState().execute().actionGet().getState();
+
+                // check that closed indices are effectively closed
+                final List<String> notClosedIndices =
+                    indicesToClose.stream()
+                        .filter(index -> clusterState.metaData().index(index).getState() != State.CLOSE)
+                        .collect(Collectors.toList());
+                assertThat("Some indices not closed", notClosedIndices, empty());
+
                 // verify that we have all the primaries on node3
                 ObjectIntHashMap<String> counts = new ObjectIntHashMap<>();
                 for (IndexRoutingTable indexRoutingTable : clusterState.routingTable()) {
                     for (IndexShardRoutingTable indexShardRoutingTable : indexRoutingTable) {
                         for (ShardRouting shardRouting : indexShardRoutingTable) {
                             counts.addTo(clusterState.nodes().get(shardRouting.currentNodeId()).getName(), 1);
->>>>>>> 668870d0
                         }
                     }
                 }
-                assertEquals(totalPrimaries, counts.get(node3));
+                assertThat(counts.get(node3), equalTo(totalPrimaries));
             },
             10,
             TimeUnit.SECONDS
