/*
 * Licensed to Elasticsearch under one or more contributor
 * license agreements. See the NOTICE file distributed with
 * this work for additional information regarding copyright
 * ownership. Elasticsearch licenses this file to you under
 * the Apache License, Version 2.0 (the "License"); you may
 * not use this file except in compliance with the License.
 * You may obtain a copy of the License at
 *
 *    http://www.apache.org/licenses/LICENSE-2.0
 *
 * Unless required by applicable law or agreed to in writing,
 * software distributed under the License is distributed on an
 * "AS IS" BASIS, WITHOUT WARRANTIES OR CONDITIONS OF ANY
 * KIND, either express or implied.  See the License for the
 * specific language governing permissions and limitations
 * under the License.
 */

package org.elasticsearch.cluster.coordination;

import org.elasticsearch.Version;
import org.elasticsearch.cluster.ClusterState;
import org.elasticsearch.cluster.coordination.CoordinationMetadata.VotingConfiguration;
import org.elasticsearch.cluster.node.DiscoveryNode;
import org.elasticsearch.common.io.stream.StreamInput;
import org.elasticsearch.common.lease.Releasable;
import org.elasticsearch.common.settings.Settings;
import org.elasticsearch.monitor.NodeHealthService;
import org.elasticsearch.test.ESTestCase;
import org.elasticsearch.test.transport.MockTransport;
import org.elasticsearch.transport.ConnectTransportException;
import org.elasticsearch.transport.RemoteTransportException;
import org.elasticsearch.transport.TransportException;
import org.elasticsearch.transport.TransportRequest;
import org.elasticsearch.transport.TransportResponseHandler;
import org.elasticsearch.transport.TransportService;
import org.junit.Before;
import org.mockito.Mockito;

import java.io.IOException;
import java.util.HashMap;
import java.util.HashSet;
import java.util.Map;
import java.util.Objects;
import java.util.Set;
import java.util.concurrent.atomic.AtomicReference;

import static java.util.Collections.emptySet;
import static org.elasticsearch.cluster.coordination.PreVoteCollector.REQUEST_PRE_VOTE_ACTION_NAME;
import static org.elasticsearch.node.Node.NODE_NAME_SETTING;
import static org.elasticsearch.threadpool.ThreadPool.Names.SAME;
import static org.hamcrest.Matchers.equalTo;
import static org.hamcrest.Matchers.instanceOf;
import static org.hamcrest.Matchers.is;
import static org.hamcrest.Matchers.not;
import static org.hamcrest.Matchers.nullValue;

public class PreVoteCollectorTests extends ESTestCase {

    private DeterministicTaskQueue deterministicTaskQueue;
    private PreVoteCollector preVoteCollector;
    private boolean electionOccurred = false;
    private DiscoveryNode localNode;
    private Map<DiscoveryNode, PreVoteResponse> responsesByNode = new HashMap<>();
    private long currentTerm, lastAcceptedTerm, lastAcceptedVersion;
    private TransportService transportService;
    private NodeHealthService.Status healthStatus;

    @Before
    public void createObjects() {
        Settings settings = Settings.builder().put(NODE_NAME_SETTING.getKey(), "node").build();
        deterministicTaskQueue = new DeterministicTaskQueue(settings, random());
        final MockTransport mockTransport = new MockTransport() {
            @Override
            protected void onSendRequest(final long requestId, final String action, final TransportRequest request,
                                         final DiscoveryNode node) {
                super.onSendRequest(requestId, action, request, node);
                assertThat(action, is(REQUEST_PRE_VOTE_ACTION_NAME));
                assertThat(request, instanceOf(PreVoteRequest.class));
                assertThat(node, not(equalTo(localNode)));
                PreVoteRequest preVoteRequest = (PreVoteRequest) request;
                assertThat(preVoteRequest.getSourceNode(), equalTo(localNode));
                deterministicTaskQueue.scheduleNow(new Runnable() {
                    @Override
                    public void run() {
                        final PreVoteResponse response = responsesByNode.get(node);
                        if (response == null) {
                            handleRemoteError(requestId, new ConnectTransportException(node, "no response"));
                        } else {
                            handleResponse(requestId, response);
                        }
                    }

                    @Override
                    public String toString() {
                        return "response to " + request + " from " + node;
                    }
                });
            }

            @Override
            public void handleRemoteError(long requestId, Throwable t) {
                logger.warn("Remote error {} ", t);
            }
        };
        lastAcceptedTerm = randomNonNegativeLong();
        currentTerm = randomLongBetween(lastAcceptedTerm, Long.MAX_VALUE);
        lastAcceptedVersion = randomNonNegativeLong();

        localNode = new DiscoveryNode("local-node", buildNewFakeTransportAddress(), Version.CURRENT);
        responsesByNode.put(localNode, new PreVoteResponse(currentTerm, lastAcceptedTerm, lastAcceptedVersion));
        healthStatus = NodeHealthService.Status.UNKNOWN;
        transportService = mockTransport.createTransportService(settings,
            deterministicTaskQueue.getThreadPool(), TransportService.NOOP_TRANSPORT_INTERCEPTOR,
            boundTransportAddress -> localNode, null, emptySet());
        transportService.start();
        transportService.acceptIncomingRequests();

        preVoteCollector = new PreVoteCollector(transportService, () -> {
            assert electionOccurred == false;
            electionOccurred = true;
        }, l -> {
<<<<<<< HEAD
        }, ElectionStrategy.DEFAULT_INSTANCE, () -> healthStatus); // TODO need tests that check that the max term seen is updated
=======
        }, ElectionStrategy.DEFAULT_INSTANCE);
>>>>>>> fa3ed380
        preVoteCollector.update(getLocalPreVoteResponse(), null);
    }

    private PreVoteResponse getLocalPreVoteResponse() {
        return Objects.requireNonNull(responsesByNode.get(localNode));
    }

    private void startAndRunCollector(DiscoveryNode... votingNodes) {
        try (Releasable ignored = startCollector(votingNodes)) {
            runCollector();
        }
    }

    private void runCollector() {
        deterministicTaskQueue.runAllRunnableTasks();
        assertFalse(deterministicTaskQueue.hasDeferredTasks());
        assertFalse(deterministicTaskQueue.hasRunnableTasks());
    }

    private ClusterState makeClusterState(DiscoveryNode[] votingNodes) {
        final VotingConfiguration votingConfiguration = VotingConfiguration.of(votingNodes);
        return CoordinationStateTests.clusterState(lastAcceptedTerm, lastAcceptedVersion, localNode,
            votingConfiguration, votingConfiguration, 0);
    }

    private Releasable startCollector(DiscoveryNode... votingNodes) {
        return preVoteCollector.start(makeClusterState(votingNodes), responsesByNode.keySet());
    }

    public void testStartsElectionIfLocalNodeIsOnlyNode() {
        startAndRunCollector(localNode);
        assertTrue(electionOccurred);
    }

    public void testNoElectionStartIfLocalNodeIsOnlyNodeAndNonWritable() {
        healthStatus = NodeHealthService.Status.UNHEALTHY;
        preVoteCollector.update(getLocalPreVoteResponse(), null);
        startAndRunCollector(localNode);
        assertFalse(electionOccurred);
    }

    public void testStartsElectionIfLocalNodeIsQuorum() {
        final DiscoveryNode otherNode = new DiscoveryNode("other-node", buildNewFakeTransportAddress(), Version.CURRENT);
        responsesByNode.put(otherNode, getLocalPreVoteResponse());
        startAndRunCollector(otherNode);
        assertTrue(electionOccurred);
    }


    public void testStartsElectionIfOtherNodeIsQuorum() {
        final DiscoveryNode otherNode = new DiscoveryNode("other-node", buildNewFakeTransportAddress(), Version.CURRENT);
        responsesByNode.put(otherNode, getLocalPreVoteResponse());
        startAndRunCollector(otherNode);
        assertTrue(electionOccurred);
    }

    public void testDoesNotStartsElectionIfOtherNodeIsQuorumAndDoesNotRespond() {
        final DiscoveryNode otherNode = new DiscoveryNode("other-node", buildNewFakeTransportAddress(), Version.CURRENT);
        responsesByNode.put(otherNode, null);
        startAndRunCollector(otherNode);
        assertFalse(electionOccurred);
    }

    public void testNonWritableNodeDoesNotOfferPreVote() {
        final long term = randomNonNegativeLong();
        healthStatus = NodeHealthService.Status.UNHEALTHY;
        final DiscoveryNode otherNode = new DiscoveryNode("other-node", buildNewFakeTransportAddress(), Version.CURRENT);
        RemoteTransportException remoteTransportException = expectThrows(RemoteTransportException.class, () ->
            handlePreVoteRequestViaTransportService(new PreVoteRequest(otherNode, term)));
        assertThat(remoteTransportException.getCause(), instanceOf(FsHealthcheckFailureException.class));
    }

    public void testDoesNotStartElectionIfStopped() {
        final DiscoveryNode otherNode = new DiscoveryNode("other-node", buildNewFakeTransportAddress(), Version.CURRENT);
        responsesByNode.put(otherNode, getLocalPreVoteResponse());
        startCollector(otherNode).close();
        runCollector();
        assertFalse(electionOccurred);
    }

    public void testIgnoresPreVotesFromLaterTerms() {
        assumeTrue("unluckily chose lastAcceptedTerm too close to currentTerm, no later terms", lastAcceptedTerm < currentTerm - 1);

        final DiscoveryNode otherNode = new DiscoveryNode("other-node", buildNewFakeTransportAddress(), Version.CURRENT);
        responsesByNode.put(otherNode,
            new PreVoteResponse(currentTerm, randomLongBetween(lastAcceptedTerm + 1, currentTerm - 1), randomNonNegativeLong()));
        startAndRunCollector(otherNode);
        assertFalse(electionOccurred);
    }

    public void testIgnoresPreVotesFromLaterVersionInSameTerm() {
        assumeTrue("unluckily hit Long.MAX_VALUE for lastAcceptedVersion, cannot increment", lastAcceptedVersion < Long.MAX_VALUE);

        final DiscoveryNode otherNode = new DiscoveryNode("other-node", buildNewFakeTransportAddress(), Version.CURRENT);
        responsesByNode.put(otherNode,
            new PreVoteResponse(currentTerm, lastAcceptedTerm, randomLongBetween(lastAcceptedVersion + 1, Long.MAX_VALUE)));
        startAndRunCollector(otherNode);
        assertFalse(electionOccurred);
    }

    public void testAcceptsPreVotesFromAnyVersionInEarlierTerms() {
        assumeTrue("unluckily hit 0 for lastAcceptedTerm, cannot decrement", 0 < lastAcceptedTerm);

        final DiscoveryNode otherNode = new DiscoveryNode("other-node", buildNewFakeTransportAddress(), Version.CURRENT);
        responsesByNode.put(otherNode,
            new PreVoteResponse(currentTerm, randomLongBetween(0, lastAcceptedTerm - 1), randomNonNegativeLong()));
        startAndRunCollector(otherNode);
        assertTrue(electionOccurred);
    }

    private PreVoteResponse randomPreVoteResponse() {
        final long currentTerm = randomNonNegativeLong();
        return new PreVoteResponse(currentTerm, randomLongBetween(0, currentTerm), randomNonNegativeLong());
    }

    public void testPrevotingIndicatesElectionSuccess() {
        assumeTrue("unluckily hit currentTerm = Long.MAX_VALUE, cannot increment", currentTerm < Long.MAX_VALUE);

        final Set<DiscoveryNode> votingNodesSet = new HashSet<>();
        final int nodeCount = randomIntBetween(0, 5);
        for (int i = 0; i < nodeCount; i++) {
            final DiscoveryNode otherNode = new DiscoveryNode("other-node-" + i, buildNewFakeTransportAddress(), Version.CURRENT);
            responsesByNode.put(otherNode, randomBoolean() ? null : randomPreVoteResponse());
            PreVoteResponse newPreVoteResponse = new PreVoteResponse(currentTerm, lastAcceptedTerm, lastAcceptedVersion);
            preVoteCollector.update(newPreVoteResponse, null);
            if (randomBoolean()) {
                votingNodesSet.add(otherNode);
            }
        }

        DiscoveryNode[] votingNodes = votingNodesSet.toArray(new DiscoveryNode[0]);
        startAndRunCollector(votingNodes);

        final CoordinationState coordinationState = new CoordinationState(localNode,
            new InMemoryPersistedState(currentTerm, makeClusterState(votingNodes)), ElectionStrategy.DEFAULT_INSTANCE);

        final long newTerm = randomLongBetween(currentTerm + 1, Long.MAX_VALUE);

        coordinationState.handleStartJoin(new StartJoinRequest(localNode, newTerm));

        responsesByNode.forEach((otherNode, preVoteResponse) -> {
            if (preVoteResponse != null) {
                try {
                    coordinationState.handleJoin(new Join(otherNode, localNode, newTerm,
                        preVoteResponse.getLastAcceptedTerm(), preVoteResponse.getLastAcceptedVersion()));
                } catch (CoordinationStateRejectedException ignored) {
                    // ok to reject some joins.
                }
            }
        });

        assertThat(coordinationState.electionWon(), equalTo(electionOccurred));
    }

    private PreVoteResponse handlePreVoteRequestViaTransportService(PreVoteRequest preVoteRequest) {
        final AtomicReference<PreVoteResponse> responseRef = new AtomicReference<>();
        final AtomicReference<TransportException> exceptionRef = new AtomicReference<>();

        transportService.sendRequest(localNode, REQUEST_PRE_VOTE_ACTION_NAME, preVoteRequest,
            new TransportResponseHandler<PreVoteResponse>() {
                @Override
                public PreVoteResponse read(StreamInput in) throws IOException {
                    return new PreVoteResponse(in);
                }

                @Override
                public void handleResponse(PreVoteResponse response) {
                    responseRef.set(response);
                }

                @Override
                public void handleException(TransportException exp) {
                    exceptionRef.set(exp);
                }

                @Override
                public String executor() {
                    return SAME;
                }
            });

        deterministicTaskQueue.runAllRunnableTasks();
        assertFalse(deterministicTaskQueue.hasDeferredTasks());

        final PreVoteResponse response = responseRef.get();
        final TransportException transportException = exceptionRef.get();

        if (transportException != null) {
            assertThat(response, nullValue());
            throw transportException;
        }

        assertThat(response, not(nullValue()));
        return response;
    }

    public void testResponseIfCandidate() {
        final long term = randomNonNegativeLong();
        final DiscoveryNode otherNode = new DiscoveryNode("other-node", buildNewFakeTransportAddress(), Version.CURRENT);

        PreVoteResponse newPreVoteResponse = new PreVoteResponse(currentTerm, lastAcceptedTerm, lastAcceptedVersion);
        preVoteCollector.update(newPreVoteResponse, null);

        assertThat(handlePreVoteRequestViaTransportService(new PreVoteRequest(otherNode, term)), equalTo(newPreVoteResponse));
    }

    public void testResponseToNonLeaderIfNotCandidate() {
        final long term = randomNonNegativeLong();
        final DiscoveryNode leaderNode = new DiscoveryNode("leader-node", buildNewFakeTransportAddress(), Version.CURRENT);
        final DiscoveryNode otherNode = new DiscoveryNode("other-node", buildNewFakeTransportAddress(), Version.CURRENT);

        PreVoteResponse newPreVoteResponse = new PreVoteResponse(currentTerm, lastAcceptedTerm, lastAcceptedVersion);
        preVoteCollector.update(newPreVoteResponse, leaderNode);

        RemoteTransportException remoteTransportException = expectThrows(RemoteTransportException.class, () ->
            handlePreVoteRequestViaTransportService(new PreVoteRequest(otherNode, term)));
        assertThat(remoteTransportException.getCause(), instanceOf(CoordinationStateRejectedException.class));
    }

    public void testResponseToRequestFromLeader() {
        // This is a _rare_ case where our leader has detected a failure and stepped down, but we are still a follower. It's possible that
        // the leader lost its quorum, but while we're still a follower we will not offer joins to any other node so there is no major
        // drawback in offering a join to our old leader. The advantage of this is that it makes it slightly more likely that the leader
        // won't change, and also that its re-election will happen more quickly than if it had to wait for a quorum of followers to also
        // detect its failure.

        final long term = randomNonNegativeLong();
        final DiscoveryNode leaderNode = new DiscoveryNode("leader-node", buildNewFakeTransportAddress(), Version.CURRENT);

        PreVoteResponse newPreVoteResponse = new PreVoteResponse(currentTerm, lastAcceptedTerm, lastAcceptedVersion);
        preVoteCollector.update(newPreVoteResponse, leaderNode);

        assertThat(handlePreVoteRequestViaTransportService(new PreVoteRequest(leaderNode, term)), equalTo(newPreVoteResponse));
    }
}<|MERGE_RESOLUTION|>--- conflicted
+++ resolved
@@ -121,11 +121,7 @@
             assert electionOccurred == false;
             electionOccurred = true;
         }, l -> {
-<<<<<<< HEAD
         }, ElectionStrategy.DEFAULT_INSTANCE, () -> healthStatus); // TODO need tests that check that the max term seen is updated
-=======
-        }, ElectionStrategy.DEFAULT_INSTANCE);
->>>>>>> fa3ed380
         preVoteCollector.update(getLocalPreVoteResponse(), null);
     }
 
