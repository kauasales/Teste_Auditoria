/*
 * Copyright Elasticsearch B.V. and/or licensed to Elasticsearch B.V. under one
 * or more contributor license agreements. Licensed under the Elastic License
 * 2.0 and the Server Side Public License, v 1; you may not use this file except
 * in compliance with, at your election, the Elastic License 2.0 or the Server
 * Side Public License, v 1.
 */
package org.elasticsearch.cluster.coordination;

import org.apache.logging.log4j.Level;
import org.elasticsearch.Build;
import org.elasticsearch.Version;
import org.elasticsearch.cluster.ClusterName;
import org.elasticsearch.cluster.NotMasterException;
import org.elasticsearch.cluster.node.DiscoveryNode;
import org.elasticsearch.common.settings.Settings;
import org.elasticsearch.common.util.concurrent.DeterministicTaskQueue;
<<<<<<< HEAD
=======
import org.elasticsearch.core.Releasable;
import org.elasticsearch.core.Releasables;
import org.elasticsearch.core.TimeValue;
import org.elasticsearch.env.Environment;
>>>>>>> 94df6425
import org.elasticsearch.monitor.StatusInfo;
import org.elasticsearch.test.ESTestCase;
import org.elasticsearch.test.transport.CapturingTransport;
import org.elasticsearch.test.transport.CapturingTransport.CapturedRequest;
import org.elasticsearch.threadpool.ThreadPool;
import org.elasticsearch.transport.ClusterConnectionManager;
import org.elasticsearch.transport.RemoteTransportException;
import org.elasticsearch.transport.TransportException;
import org.elasticsearch.transport.TransportRequest;
import org.elasticsearch.transport.TransportResponse;
import org.elasticsearch.transport.TransportService;

import java.util.Collections;
<<<<<<< HEAD
=======
import java.util.HashSet;
import java.util.List;
>>>>>>> 94df6425
import java.util.Optional;
import java.util.concurrent.atomic.AtomicReference;
import java.util.stream.Collectors;
import java.util.stream.Stream;

import static org.elasticsearch.cluster.coordination.JoinHelper.PENDING_JOIN_WAITING_RESPONSE;
import static org.elasticsearch.monitor.StatusInfo.Status.HEALTHY;
import static org.elasticsearch.monitor.StatusInfo.Status.UNHEALTHY;
import static org.elasticsearch.transport.TransportService.HANDSHAKE_ACTION_NAME;
import static org.hamcrest.Matchers.equalTo;
import static org.hamcrest.core.Is.is;

public class JoinHelperTests extends ESTestCase {

    public void testJoinDeduplication() {
        DeterministicTaskQueue deterministicTaskQueue = new DeterministicTaskQueue();
        CapturingTransport capturingTransport = new HandshakingCapturingTransport();
        DiscoveryNode localNode = new DiscoveryNode("node0", buildNewFakeTransportAddress(), Version.CURRENT);
        final ThreadPool threadPool = deterministicTaskQueue.getThreadPool();
        TransportService transportService = new TransportService(
            Settings.EMPTY,
            capturingTransport,
            threadPool,
            TransportService.NOOP_TRANSPORT_INTERCEPTOR,
            x -> localNode,
            null,
            Collections.emptySet(),
            new ClusterConnectionManager(Settings.EMPTY, capturingTransport, threadPool.getThreadContext())
        );
        JoinHelper joinHelper = new JoinHelper(
            null,
            null,
            transportService,
            () -> 0L,
            (joinRequest, joinCallback) -> { throw new AssertionError(); },
            startJoinRequest -> { throw new AssertionError(); },
            (s, p, r) -> {},
            () -> new StatusInfo(HEALTHY, "info"),
            new JoinReasonService(() -> 0L)
        );
        transportService.start();

        DiscoveryNode node1 = new DiscoveryNode("node1", buildNewFakeTransportAddress(), Version.CURRENT);
        DiscoveryNode node2 = new DiscoveryNode("node2", buildNewFakeTransportAddress(), Version.CURRENT);
        final boolean mightSucceed = randomBoolean();

        assertFalse(joinHelper.isJoinPending());

        // check that sending a join to node1 works
        Optional<Join> optionalJoin1 = randomBoolean()
            ? Optional.empty()
            : Optional.of(new Join(localNode, node1, randomNonNegativeLong(), randomNonNegativeLong(), randomNonNegativeLong()));
        joinHelper.sendJoinRequest(node1, 0L, optionalJoin1);
        CapturedRequest[] capturedRequests1 = capturingTransport.getCapturedRequestsAndClear();
        assertThat(capturedRequests1.length, equalTo(1));
        CapturedRequest capturedRequest1 = capturedRequests1[0];
        assertEquals(node1, capturedRequest1.node());

        assertTrue(joinHelper.isJoinPending());
        final var join1Term = optionalJoin1.stream().mapToLong(Join::getTerm).findFirst().orElse(0L);
        final var join1Status = new JoinStatus(node1, join1Term, PENDING_JOIN_WAITING_RESPONSE, TimeValue.ZERO);
        assertThat(joinHelper.getInFlightJoinStatuses(), equalTo(List.of(join1Status)));

        // check that sending a join to node2 works
        Optional<Join> optionalJoin2 = randomBoolean()
            ? Optional.empty()
            : Optional.of(new Join(localNode, node2, randomNonNegativeLong(), randomNonNegativeLong(), randomNonNegativeLong()));
        joinHelper.sendJoinRequest(node2, 0L, optionalJoin2);
        CapturedRequest[] capturedRequests2 = capturingTransport.getCapturedRequestsAndClear();
        assertThat(capturedRequests2.length, equalTo(1));
        CapturedRequest capturedRequest2 = capturedRequests2[0];
        assertEquals(node2, capturedRequest2.node());

        final var join2Term = optionalJoin2.stream().mapToLong(Join::getTerm).findFirst().orElse(0L);
        final var join2Status = new JoinStatus(node2, join2Term, PENDING_JOIN_WAITING_RESPONSE, TimeValue.ZERO);
        assertThat(
            new HashSet<>(joinHelper.getInFlightJoinStatuses()),
            equalTo(
                Stream.of(join1Status, join2Status)
                    .filter(joinStatus -> joinStatus.term() == Math.max(join1Term, join2Term))
                    .collect(Collectors.toSet())
            )
        );

        // check that sending another join to node1 is a noop as the previous join is still in progress
        joinHelper.sendJoinRequest(node1, 0L, optionalJoin1);
        assertThat(capturingTransport.getCapturedRequestsAndClear().length, equalTo(0));

        // complete the previous join to node1
        completeJoinRequest(capturingTransport, capturedRequest1, mightSucceed);
        assertThat(joinHelper.getInFlightJoinStatuses(), equalTo(List.of(join2Status)));

        // check that sending another join to node1 now works again
        joinHelper.sendJoinRequest(node1, 0L, optionalJoin1);
        CapturedRequest[] capturedRequests1a = capturingTransport.getCapturedRequestsAndClear();
        assertThat(capturedRequests1a.length, equalTo(1));
        CapturedRequest capturedRequest1a = capturedRequests1a[0];
        assertEquals(node1, capturedRequest1a.node());

        // check that sending another join to node2 works if the optionalJoin is different
        Optional<Join> optionalJoin2a = optionalJoin2.isPresent() && randomBoolean()
            ? Optional.empty()
            : Optional.of(new Join(localNode, node2, randomNonNegativeLong(), randomNonNegativeLong(), randomNonNegativeLong()));
        joinHelper.sendJoinRequest(node2, 0L, optionalJoin2a);
        CapturedRequest[] capturedRequests2a = capturingTransport.getCapturedRequestsAndClear();
        assertThat(capturedRequests2a.length, equalTo(1));
        CapturedRequest capturedRequest2a = capturedRequests2a[0];
        assertEquals(node2, capturedRequest2a.node());

        // complete all the joins and check that isJoinPending is updated
        assertTrue(joinHelper.isJoinPending());
        assertTrue(transportService.nodeConnected(node1));
        assertTrue(transportService.nodeConnected(node2));

        completeJoinRequest(capturingTransport, capturedRequest2, mightSucceed);
        completeJoinRequest(capturingTransport, capturedRequest1a, mightSucceed);
        completeJoinRequest(capturingTransport, capturedRequest2a, mightSucceed);
        assertFalse(joinHelper.isJoinPending());

        if (mightSucceed) {
            // successful requests hold the connections open until the cluster state is applied
            joinHelper.onClusterStateApplied();
        }
        assertFalse(transportService.nodeConnected(node1));
        assertFalse(transportService.nodeConnected(node2));
    }

    private void completeJoinRequest(CapturingTransport capturingTransport, CapturedRequest request, boolean mightSucceed) {
        if (mightSucceed && randomBoolean()) {
            capturingTransport.handleResponse(request.requestId(), TransportResponse.Empty.INSTANCE);
        } else {
            capturingTransport.handleRemoteError(request.requestId(), new CoordinationStateRejectedException("dummy"));
        }
    }

    public void testFailedJoinAttemptLogLevel() {
        assertThat(JoinHelper.FailedJoinAttempt.getLogLevel(new TransportException("generic transport exception")), is(Level.INFO));

        assertThat(
            JoinHelper.FailedJoinAttempt.getLogLevel(
                new RemoteTransportException("remote transport exception with generic cause", new Exception())
            ),
            is(Level.INFO)
        );

        assertThat(
            JoinHelper.FailedJoinAttempt.getLogLevel(
                new RemoteTransportException("caused by CoordinationStateRejectedException", new CoordinationStateRejectedException("test"))
            ),
            is(Level.DEBUG)
        );

        assertThat(
            JoinHelper.FailedJoinAttempt.getLogLevel(
                new RemoteTransportException(
                    "caused by FailedToCommitClusterStateException",
                    new FailedToCommitClusterStateException("test")
                )
            ),
            is(Level.DEBUG)
        );

        assertThat(
            JoinHelper.FailedJoinAttempt.getLogLevel(
                new RemoteTransportException("caused by NotMasterException", new NotMasterException("test"))
            ),
            is(Level.DEBUG)
        );
    }

    public void testJoinFailureOnUnhealthyNodes() {
        DeterministicTaskQueue deterministicTaskQueue = new DeterministicTaskQueue();
        CapturingTransport capturingTransport = new HandshakingCapturingTransport();
        DiscoveryNode localNode = new DiscoveryNode("node0", buildNewFakeTransportAddress(), Version.CURRENT);
        TransportService transportService = capturingTransport.createTransportService(
            Settings.EMPTY,
            deterministicTaskQueue.getThreadPool(),
            TransportService.NOOP_TRANSPORT_INTERCEPTOR,
            x -> localNode,
            null,
            Collections.emptySet()
        );
        AtomicReference<StatusInfo> nodeHealthServiceStatus = new AtomicReference<>(new StatusInfo(UNHEALTHY, "unhealthy-info"));
        JoinHelper joinHelper = new JoinHelper(
            null,
            null,
            transportService,
            () -> 0L,
            (joinRequest, joinCallback) -> { throw new AssertionError(); },
            startJoinRequest -> { throw new AssertionError(); },
            (s, p, r) -> {},
            nodeHealthServiceStatus::get,
            new JoinReasonService(() -> 0L)
        );
        transportService.start();

        DiscoveryNode node1 = new DiscoveryNode("node1", buildNewFakeTransportAddress(), Version.CURRENT);
        DiscoveryNode node2 = new DiscoveryNode("node2", buildNewFakeTransportAddress(), Version.CURRENT);

        assertFalse(joinHelper.isJoinPending());

        // check that sending a join to node1 doesn't work
        Optional<Join> optionalJoin1 = randomBoolean()
            ? Optional.empty()
            : Optional.of(new Join(localNode, node1, randomNonNegativeLong(), randomNonNegativeLong(), randomNonNegativeLong()));
        joinHelper.sendJoinRequest(node1, randomNonNegativeLong(), optionalJoin1);
        CapturedRequest[] capturedRequests1 = capturingTransport.getCapturedRequestsAndClear();
        assertThat(capturedRequests1.length, equalTo(0));

        assertFalse(joinHelper.isJoinPending());

        // check that sending a join to node2 doesn't work
        Optional<Join> optionalJoin2 = randomBoolean()
            ? Optional.empty()
            : Optional.of(new Join(localNode, node2, randomNonNegativeLong(), randomNonNegativeLong(), randomNonNegativeLong()));

        transportService.start();
        joinHelper.sendJoinRequest(node2, randomNonNegativeLong(), optionalJoin2);

        CapturedRequest[] capturedRequests2 = capturingTransport.getCapturedRequestsAndClear();
        assertThat(capturedRequests2.length, equalTo(0));

        assertFalse(joinHelper.isJoinPending());

        nodeHealthServiceStatus.getAndSet(new StatusInfo(HEALTHY, "healthy-info"));
        // check that sending another join to node1 now works again
        joinHelper.sendJoinRequest(node1, 0L, optionalJoin1);
        CapturedRequest[] capturedRequests1a = capturingTransport.getCapturedRequestsAndClear();
        assertThat(capturedRequests1a.length, equalTo(1));
        CapturedRequest capturedRequest1a = capturedRequests1a[0];
        assertEquals(node1, capturedRequest1a.node());
    }

<<<<<<< HEAD
=======
    public void testJoinValidationFailsOnUnreadableClusterState() {
        final List<Releasable> releasables = new ArrayList<>(3);
        try {
            final ThreadPool threadPool = new TestThreadPool("test");
            releasables.add(() -> ThreadPool.terminate(threadPool, 10, TimeUnit.SECONDS));

            final TransportService remoteTransportService = MockTransportService.createNewService(
                Settings.builder().put(IGNORE_DESERIALIZATION_ERRORS_SETTING.getKey(), true).build(),
                Version.CURRENT,
                threadPool
            );
            releasables.add(remoteTransportService);

            new JoinHelper(
                Settings.EMPTY,
                null,
                null,
                remoteTransportService,
                () -> 0L,
                () -> null,
                (joinRequest, joinCallback) -> { throw new AssertionError(); },
                startJoinRequest -> { throw new AssertionError(); },
                Collections.emptyList(),
                (s, p, r) -> {},
                () -> { throw new AssertionError(); },
                new JoinReasonService(() -> 0L)
            );

            remoteTransportService.start();
            remoteTransportService.acceptIncomingRequests();

            final TransportService localTransportService = MockTransportService.createNewService(
                Settings.EMPTY,
                Version.CURRENT,
                threadPool
            );
            releasables.add(localTransportService);

            localTransportService.start();
            localTransportService.acceptIncomingRequests();

            AbstractSimpleTransportTestCase.connectToNode(localTransportService, remoteTransportService.getLocalNode());

            final PlainActionFuture<TransportResponse.Empty> future = new PlainActionFuture<>();
            localTransportService.sendRequest(
                remoteTransportService.getLocalNode(),
                JoinHelper.JOIN_VALIDATE_ACTION_NAME,
                new ValidateJoinRequest(ClusterState.builder(ClusterName.DEFAULT).putCustom("test", new BadCustom()).build()),
                new ActionListenerResponseHandler<>(future, in -> TransportResponse.Empty.INSTANCE)
            );

            final RemoteTransportException exception = expectThrows(
                ExecutionException.class,
                RemoteTransportException.class,
                () -> future.get(10, TimeUnit.SECONDS)
            );
            assertThat(exception, instanceOf(RemoteTransportException.class));
            assertThat(exception.getCause(), instanceOf(IllegalArgumentException.class));
            assertThat(exception.getCause().getMessage(), containsString("Unknown NamedWriteable"));

        } finally {
            Collections.reverse(releasables);
            Releasables.close(releasables);
        }
    }

>>>>>>> 94df6425
    private static class HandshakingCapturingTransport extends CapturingTransport {

        @Override
        protected void onSendRequest(long requestId, String action, TransportRequest request, DiscoveryNode node) {
            if (action.equals(HANDSHAKE_ACTION_NAME)) {
                handleResponse(
                    requestId,
                    new TransportService.HandshakeResponse(node.getVersion(), Build.CURRENT.hash(), node, ClusterName.DEFAULT)
                );
            } else {
                super.onSendRequest(requestId, action, request, node);
            }
        }
    }
}<|MERGE_RESOLUTION|>--- conflicted
+++ resolved
@@ -15,13 +15,7 @@
 import org.elasticsearch.cluster.node.DiscoveryNode;
 import org.elasticsearch.common.settings.Settings;
 import org.elasticsearch.common.util.concurrent.DeterministicTaskQueue;
-<<<<<<< HEAD
-=======
-import org.elasticsearch.core.Releasable;
-import org.elasticsearch.core.Releasables;
 import org.elasticsearch.core.TimeValue;
-import org.elasticsearch.env.Environment;
->>>>>>> 94df6425
 import org.elasticsearch.monitor.StatusInfo;
 import org.elasticsearch.test.ESTestCase;
 import org.elasticsearch.test.transport.CapturingTransport;
@@ -35,11 +29,8 @@
 import org.elasticsearch.transport.TransportService;
 
 import java.util.Collections;
-<<<<<<< HEAD
-=======
 import java.util.HashSet;
 import java.util.List;
->>>>>>> 94df6425
 import java.util.Optional;
 import java.util.concurrent.atomic.AtomicReference;
 import java.util.stream.Collectors;
@@ -273,75 +264,6 @@
         assertEquals(node1, capturedRequest1a.node());
     }
 
-<<<<<<< HEAD
-=======
-    public void testJoinValidationFailsOnUnreadableClusterState() {
-        final List<Releasable> releasables = new ArrayList<>(3);
-        try {
-            final ThreadPool threadPool = new TestThreadPool("test");
-            releasables.add(() -> ThreadPool.terminate(threadPool, 10, TimeUnit.SECONDS));
-
-            final TransportService remoteTransportService = MockTransportService.createNewService(
-                Settings.builder().put(IGNORE_DESERIALIZATION_ERRORS_SETTING.getKey(), true).build(),
-                Version.CURRENT,
-                threadPool
-            );
-            releasables.add(remoteTransportService);
-
-            new JoinHelper(
-                Settings.EMPTY,
-                null,
-                null,
-                remoteTransportService,
-                () -> 0L,
-                () -> null,
-                (joinRequest, joinCallback) -> { throw new AssertionError(); },
-                startJoinRequest -> { throw new AssertionError(); },
-                Collections.emptyList(),
-                (s, p, r) -> {},
-                () -> { throw new AssertionError(); },
-                new JoinReasonService(() -> 0L)
-            );
-
-            remoteTransportService.start();
-            remoteTransportService.acceptIncomingRequests();
-
-            final TransportService localTransportService = MockTransportService.createNewService(
-                Settings.EMPTY,
-                Version.CURRENT,
-                threadPool
-            );
-            releasables.add(localTransportService);
-
-            localTransportService.start();
-            localTransportService.acceptIncomingRequests();
-
-            AbstractSimpleTransportTestCase.connectToNode(localTransportService, remoteTransportService.getLocalNode());
-
-            final PlainActionFuture<TransportResponse.Empty> future = new PlainActionFuture<>();
-            localTransportService.sendRequest(
-                remoteTransportService.getLocalNode(),
-                JoinHelper.JOIN_VALIDATE_ACTION_NAME,
-                new ValidateJoinRequest(ClusterState.builder(ClusterName.DEFAULT).putCustom("test", new BadCustom()).build()),
-                new ActionListenerResponseHandler<>(future, in -> TransportResponse.Empty.INSTANCE)
-            );
-
-            final RemoteTransportException exception = expectThrows(
-                ExecutionException.class,
-                RemoteTransportException.class,
-                () -> future.get(10, TimeUnit.SECONDS)
-            );
-            assertThat(exception, instanceOf(RemoteTransportException.class));
-            assertThat(exception.getCause(), instanceOf(IllegalArgumentException.class));
-            assertThat(exception.getCause().getMessage(), containsString("Unknown NamedWriteable"));
-
-        } finally {
-            Collections.reverse(releasables);
-            Releasables.close(releasables);
-        }
-    }
-
->>>>>>> 94df6425
     private static class HandshakingCapturingTransport extends CapturingTransport {
 
         @Override
