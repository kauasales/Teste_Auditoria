/*
 * Copyright Elasticsearch B.V. and/or licensed to Elasticsearch B.V. under one
 * or more contributor license agreements. Licensed under the Elastic License
 * 2.0 and the Server Side Public License, v 1; you may not use this file except
 * in compliance with, at your election, the Elastic License 2.0 or the Server
 * Side Public License, v 1.
 */

package org.elasticsearch.cluster.coordination;

import org.elasticsearch.action.ActionListener;
import org.elasticsearch.cluster.ClusterName;
import org.elasticsearch.cluster.ClusterState;
import org.elasticsearch.cluster.coordination.stateless.AtomicRegisterPreVoteCollector;
import org.elasticsearch.cluster.coordination.stateless.Heartbeat;
import org.elasticsearch.cluster.coordination.stateless.HeartbeatStore;
import org.elasticsearch.cluster.coordination.stateless.SingleNodeReconfigurator;
import org.elasticsearch.cluster.coordination.stateless.StoreHeartbeatService;
import org.elasticsearch.cluster.metadata.Metadata;
import org.elasticsearch.cluster.node.DiscoveryNode;
import org.elasticsearch.cluster.node.DiscoveryNodes;
import org.elasticsearch.common.Strings;
import org.elasticsearch.common.io.stream.NamedWriteableRegistry;
import org.elasticsearch.common.settings.ClusterSettings;
import org.elasticsearch.common.settings.Settings;
import org.elasticsearch.core.TimeValue;
import org.elasticsearch.gateway.ClusterStateUpdaters;
import org.elasticsearch.test.junit.annotations.TestLogging;
import org.elasticsearch.threadpool.ThreadPool;

import java.io.IOException;
import java.util.HashMap;
import java.util.Map;
import java.util.OptionalLong;
import java.util.Set;
import java.util.concurrent.atomic.AtomicLong;
import java.util.concurrent.atomic.AtomicReference;
import java.util.function.BooleanSupplier;
import java.util.function.Function;
import java.util.function.LongSupplier;

import static org.elasticsearch.cluster.coordination.CoordinationStateTests.clusterState;
import static org.elasticsearch.cluster.coordination.stateless.StoreHeartbeatService.HEARTBEAT_FREQUENCY;
import static org.elasticsearch.cluster.coordination.stateless.StoreHeartbeatService.MAX_MISSED_HEARTBEATS;

@TestLogging(reason = "these tests do a lot of log-worthy things but we usually don't care", value = "org.elasticsearch:FATAL")
public class AtomicRegisterCoordinatorTests extends CoordinatorTests {
    @Override
    @AwaitsFix(bugUrl = "ES-5645")
<<<<<<< HEAD
    public void testUnhealthyNodesGetsRemoved() {
        // This test checks that the voting configuration shrinks after a node is removed from the cluster
        // TODO: rewrite this test without taking into account the final voting configuration
=======
    public void testLeaderDisconnectionWithDisconnectEventDetectedQuickly() {
        // In this test the leader still has access to the register, therefore it is still considered as a leader.
    }

    @Override
    @AwaitsFix(bugUrl = "ES-5645")
    public void testLeaderDisconnectionWithoutDisconnectEventDetectedQuickly() {
        // In this test the leader still has access to the register, therefore it is still considered as a leader.
    }

    @Override
    @AwaitsFix(bugUrl = "ES-5645")
    public void testMasterStatsOnFailedUpdate() {
        // In this test the leader still has access to the register, therefore it is still considered as a leader, and it can perform
        // updates.
>>>>>>> e560b817
    }

    @Override
    @AwaitsFix(bugUrl = "ES-5645")
    public void testUnhealthyLeaderIsReplaced() {
        // In this test the leader still has access to the register, therefore it is still considered as a leader.
    }

    @Override
    @AwaitsFix(bugUrl = "ES-5645")
    public void testLogsWarningPeriodicallyIfClusterNotFormed() {
        // All nodes have access to the register, therefore it's possible to form a single-node cluster
    }

    @Override
    @AwaitsFix(bugUrl = "ES-5645")
    public void testAckListenerReceivesNacksIfLeaderStandsDown() {
        // The leader still has access to the register, therefore it acknowledges the state update
    }

    @Override
    @AwaitsFix(bugUrl = "ES-5645")
    public void testAckListenerReceivesNacksIfPublicationTimesOut() {
        // The leader still has access to the register, therefore it acknowledges the state update
    }


    @Override
    @AwaitsFix(bugUrl = "ES-5645")
    public void testClusterCannotFormWithFailingJoinValidation() {
        // A single node can form a cluster in this case
    }

    @Override
    @AwaitsFix(bugUrl = "ES-5645")
    public void testCannotJoinClusterWithDifferentUUID() {
        // The cluster2 leader is considered dead since we only run the nodes in cluster 1
        // therefore the node coming from cluster 2 ends up taking over the old master in cluster 2
        // TODO: add more checks to avoid forming a mixed cluster between register based and traditional clusters
    }

    @Override
    public void testUnhealthyNodesGetsRemoved() {
        // the test still applies with an atomic register, except for the assertions about the voting configuration
        testUnhealthyNodesGetsRemoved(false);
    }

    @Override
    public void testJoiningNodeReceivesFullState() {
        try (Cluster cluster = new Cluster(randomIntBetween(1, 5))) {
            cluster.runRandomly();
            cluster.stabilise();

            cluster.addNodesAndStabilise(1);
            final Cluster.ClusterNode newNode = cluster.clusterNodes.get(cluster.clusterNodes.size() - 1);
            final PublishClusterStateStats newNodePublishStats = newNode.coordinator.stats().getPublishStats();
            // initial cluster state send when joining
            assertEquals(1L, newNodePublishStats.getFullClusterStateReceivedCount());
            // no reconfiguration
            assertEquals(0, newNodePublishStats.getCompatibleClusterStateDiffReceivedCount());
            assertEquals(0L, newNodePublishStats.getIncompatibleClusterStateDiffReceivedCount());
        }
    }

    @Override
    protected CoordinatorStrategy getCoordinatorStrategy() {
        return new AtomicRegisterCoordinatorStrategy();
    }

    class AtomicRegisterCoordinatorStrategy implements CoordinatorStrategy {
        private final AtomicLong currentTermRef = new AtomicLong();
        private final AtomicReference<Heartbeat> heartBeatRef = new AtomicReference<>();
        private final SharedStore sharedStore = new SharedStore();

        @Override
        public CoordinationServices getCoordinationServices(
            ThreadPool threadPool,
            Settings settings,
            ClusterSettings clusterSettings,
            CoordinationState.PersistedState persistedState,
            BooleanSupplier isDisruptedSupplier
        ) {
            final TimeValue heartbeatFrequency = HEARTBEAT_FREQUENCY.get(settings);
            final var atomicRegister = new AtomicRegister(currentTermRef, isDisruptedSupplier);
            final var atomicHeartbeat = new StoreHeartbeatService(
                new SharedHeartbeatStore(heartBeatRef, isDisruptedSupplier),
                threadPool,
                heartbeatFrequency,
                TimeValue.timeValueMillis(heartbeatFrequency.millis() * MAX_MISSED_HEARTBEATS.get(settings)),
                listener -> ActionListener.completeWith(listener, () -> OptionalLong.of(atomicRegister.readCurrentTerm()))
            );
            var reconfigurator = new SingleNodeReconfigurator(settings, clusterSettings);
            var electionStrategy = new AtomicRegisterElectionStrategy(atomicRegister);
            return new CoordinationServices() {
                @Override
                public ElectionStrategy getElectionStrategy() {
                    return electionStrategy;
                }

                @Override
                public Reconfigurator getReconfigurator() {
                    return reconfigurator;
                }

                @Override
                public LeaderHeartbeatService getLeaderHeartbeatService() {
                    return atomicHeartbeat;
                }

                @Override
                public PreVoteCollector.Factory getPreVoteCollectorFactory() {
                    return (
                        transportService,
                        startElection,
                        updateMaxTermSeen,
                        electionStrategy,
                        nodeHealthService,
                        leaderHeartbeatService) -> new AtomicRegisterPreVoteCollector(atomicHeartbeat, startElection);
                }
            };
        }

        @Override
        public CoordinationState.PersistedState createFreshPersistedState(
            DiscoveryNode localNode,
            BooleanSupplier disruptStorage,
            ThreadPool threadPool
        ) {
            return new AtomicRegisterPersistedState(localNode, sharedStore);
        }

        @Override
        public CoordinationState.PersistedState createPersistedStateFromExistingState(
            DiscoveryNode newLocalNode,
            CoordinationState.PersistedState oldState,
            Function<Metadata, Metadata> adaptGlobalMetadata,
            Function<Long, Long> adaptCurrentTerm,
            LongSupplier currentTimeInMillisSupplier,
            NamedWriteableRegistry namedWriteableRegistry,
            BooleanSupplier disruptStorage,
            ThreadPool threadPool
        ) {
            return new AtomicRegisterPersistedState(newLocalNode, sharedStore);
        }
    }

    static class AtomicRegisterElectionStrategy extends ElectionStrategy {
        private final AtomicRegister register;

        AtomicRegisterElectionStrategy(AtomicRegister register) {
            this.register = register;
        }

        @Override
        protected boolean satisfiesAdditionalQuorumConstraints(
            DiscoveryNode localNode,
            long localCurrentTerm,
            long localAcceptedTerm,
            long localAcceptedVersion,
            CoordinationMetadata.VotingConfiguration lastCommittedConfiguration,
            CoordinationMetadata.VotingConfiguration lastAcceptedConfiguration,
            CoordinationState.VoteCollection joinVotes
        ) {
            return true;
        }

        @Override
        public boolean isElectionQuorum(
            DiscoveryNode localNode,
            long localCurrentTerm,
            long localAcceptedTerm,
            long localAcceptedVersion,
            CoordinationMetadata.VotingConfiguration lastCommittedConfiguration,
            CoordinationMetadata.VotingConfiguration lastAcceptedConfiguration,
            CoordinationState.VoteCollection joinVotes
        ) {
            assert lastCommittedConfiguration.isEmpty() == false;
            assert lastAcceptedConfiguration.isEmpty() == false;

            // Safety is guaranteed by the blob store CAS which guaranteed that we only create one StartJoinRequest per term, so elect as
            // the master the current node as soon as it has voted for itself.
            return joinVotes.containsVoteFor(localNode);
        }

        @Override
        public boolean isPublishQuorum(
            CoordinationState.VoteCollection voteCollection,
            CoordinationMetadata.VotingConfiguration lastCommittedConfiguration,
            CoordinationMetadata.VotingConfiguration latestPublishedConfiguration
        ) {
            assert latestPublishedConfiguration.getNodeIds().size() == 1;

            return voteCollection.isQuorum(latestPublishedConfiguration);
        }

        @Override
        public void onNewElection(DiscoveryNode localNode, long proposedTerm, ActionListener<StartJoinRequest> listener) {
            ActionListener.completeWith(listener, () -> {
                final var currentTerm = register.readCurrentTerm();
                final var electionTerm = Math.max(proposedTerm, currentTerm + 1);
                final var witness = register.compareAndExchange(currentTerm, electionTerm);
                if (witness != currentTerm) {
                    throw new CoordinationStateRejectedException("could not claim " + electionTerm + ", current term is " + witness);
                }
                return new StartJoinRequest(localNode, electionTerm);
            });
        }

        @Override
        public boolean isInvalidReconfiguration(
            ClusterState clusterState,
            CoordinationMetadata.VotingConfiguration lastAcceptedConfiguration,
            CoordinationMetadata.VotingConfiguration lastCommittedConfiguration
        ) {
            // TODO: Move into a fixed dummy VotingConfiguration
            return false;
        }

        @Override
        public void beforeCommit(long term, long version, ActionListener<Void> listener) {
            // TODO: add a test to ensure that this gets called
            ActionListener.completeWith(listener, () -> {
                final var currentTerm = register.readCurrentTerm();
                if (currentTerm == term) {
                    return null;
                } else {
                    assert term < currentTerm : term + " vs " + currentTerm;
                    throw new CoordinationStateRejectedException(
                        Strings.format(
                            "could not commit cluster state version %d in term %d, current term is now %d",
                            version,
                            term,
                            currentTerm
                        )
                    );
                }
            });
        }
    }

    record PersistentClusterState(long term, long version, Metadata state) {}

    private static class SharedStore {
        private final Map<Long, PersistentClusterState> clusterStateByTerm = new HashMap<>();

        private void writeClusterState(ClusterState clusterState) {
            clusterStateByTerm.put(
                clusterState.term(),
                new PersistentClusterState(clusterState.term(), clusterState.version(), clusterState.metadata())
            );
        }

        void getClusterStateForTerm(long termGoal, ActionListener<PersistentClusterState> listener) {
            ActionListener.completeWith(listener, () -> {
                for (long term = termGoal; term > 0; term--) {
                    var persistedState = clusterStateByTerm.get(term);
                    if (persistedState != null) {
                        return persistedState;
                    }
                }
                return null;
            });
        }
    }

    private static class SharedHeartbeatStore implements HeartbeatStore {

        private final AtomicReference<Heartbeat> hearbeatRef;
        private final BooleanSupplier isDisruptedSupplier;

        SharedHeartbeatStore(AtomicReference<Heartbeat> hearbeatRef, BooleanSupplier isDisruptedSupplier) {
            this.hearbeatRef = hearbeatRef;
            this.isDisruptedSupplier = isDisruptedSupplier;
        }

        @Override
        public void writeHeartbeat(Heartbeat newHeartbeat, ActionListener<Void> listener) {
            if (isDisruptedSupplier.getAsBoolean()) {
                listener.onFailure(new IOException("simulating disrupted access to shared store"));
            }
            hearbeatRef.set(newHeartbeat);
            listener.onResponse(null);
        }

        @Override
        public void readLatestHeartbeat(ActionListener<Heartbeat> listener) {
            if (isDisruptedSupplier.getAsBoolean()) {
                listener.onFailure(new IOException("simulating disrupted access to shared store"));
            }
            listener.onResponse(hearbeatRef.get());
        }
    }

    private static class AtomicRegister {
        private final AtomicLong currentTermRef;
        private final BooleanSupplier isDisruptedSupplier;

        AtomicRegister(AtomicLong currentTermRef, BooleanSupplier isDisruptedSupplier) {
            this.currentTermRef = currentTermRef;
            this.isDisruptedSupplier = isDisruptedSupplier;
        }

        long readCurrentTerm() throws IOException {
            if (isDisruptedSupplier.getAsBoolean()) {
                throw new IOException("simulating disrupted access to shared store");
            }
            return currentTermRef.get();
        }

        long compareAndExchange(long expected, long updated) throws IOException {
            if (isDisruptedSupplier.getAsBoolean()) {
                throw new IOException("simulating disrupted access to shared store");
            }
            return currentTermRef.compareAndExchange(expected, updated);
        }
    }

    class AtomicRegisterPersistedState implements CoordinationState.PersistedState {
        private final DiscoveryNode localNode;
        private final SharedStore sharedStore;
        private long currentTerm;
        private ClusterState latestAcceptedState;

        AtomicRegisterPersistedState(DiscoveryNode localNode, SharedStore sharedStore) {
            this.localNode = localNode;
            this.sharedStore = sharedStore;
            this.latestAcceptedState = ClusterStateUpdaters.addStateNotRecoveredBlock(
                clusterState(
                    0L,
                    0L,
                    localNode,
                    CoordinationMetadata.VotingConfiguration.of(localNode),
                    CoordinationMetadata.VotingConfiguration.of(localNode),
                    0L
                )
            );
        }

        @Override
        public long getCurrentTerm() {
            return currentTerm;
        }

        @Override
        public ClusterState getLastAcceptedState() {
            return latestAcceptedState;
        }

        @Override
        public void setCurrentTerm(long currentTerm) {
            this.currentTerm = currentTerm;
        }

        @Override
        public void setLastAcceptedState(ClusterState clusterState) {
            if (clusterState.nodes().isLocalNodeElectedMaster()) {
                sharedStore.writeClusterState(clusterState);
            }
            latestAcceptedState = clusterState;
        }

        @Override
        public void close() {
            assertTrue(openPersistedStates.remove(this));
        }

        @Override
        public void getLatestStoredState(long term, ActionListener<ClusterState> listener) {
            sharedStore.getClusterStateForTerm(term - 1, listener.map(latestClusterState -> {
                if (latestClusterState == null) {
                    return null;
                }

                if (isLatestAcceptedStateStale(latestClusterState) == false) {
                    return null;
                }

                if (latestClusterState.term() > currentTerm) {
                    return null;
                }

                return ClusterStateUpdaters.recoverClusterBlocks(
                    ClusterStateUpdaters.addStateNotRecoveredBlock(
                        ClusterState.builder(ClusterName.DEFAULT)
                            .metadata(
                                Metadata.builder(latestClusterState.state())
                                    .coordinationMetadata(
                                        new CoordinationMetadata(
                                            latestClusterState.term(),
                                            // Keep the previous configuration so the assertions don't complain about a different committed
                                            // configuration, we'll change it right away
                                            latestAcceptedState.getLastCommittedConfiguration(),
                                            CoordinationMetadata.VotingConfiguration.of(localNode),
                                            Set.of()
                                        )
                                    )
                            )
                            .version(latestClusterState.version())
                            .nodes(DiscoveryNodes.builder(latestAcceptedState.nodes()).masterNodeId(null))
                            .build()
                    )
                );
            }));
        }

        boolean isLatestAcceptedStateStale(PersistentClusterState latestClusterState) {
            return latestClusterState.state().clusterUUID().equals(latestAcceptedState.metadata().clusterUUID()) == false
                || latestClusterState.term() > latestAcceptedState.term()
                || (latestClusterState.term() == latestAcceptedState.term()
                    && latestClusterState.version() > latestAcceptedState.version());
        }
    }
}<|MERGE_RESOLUTION|>--- conflicted
+++ resolved
@@ -47,11 +47,6 @@
 public class AtomicRegisterCoordinatorTests extends CoordinatorTests {
     @Override
     @AwaitsFix(bugUrl = "ES-5645")
-<<<<<<< HEAD
-    public void testUnhealthyNodesGetsRemoved() {
-        // This test checks that the voting configuration shrinks after a node is removed from the cluster
-        // TODO: rewrite this test without taking into account the final voting configuration
-=======
     public void testLeaderDisconnectionWithDisconnectEventDetectedQuickly() {
         // In this test the leader still has access to the register, therefore it is still considered as a leader.
     }
@@ -67,7 +62,6 @@
     public void testMasterStatsOnFailedUpdate() {
         // In this test the leader still has access to the register, therefore it is still considered as a leader, and it can perform
         // updates.
->>>>>>> e560b817
     }
 
     @Override
