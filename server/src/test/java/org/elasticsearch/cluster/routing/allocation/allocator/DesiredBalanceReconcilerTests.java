--- conflicted
+++ resolved
@@ -24,7 +24,6 @@
 import org.elasticsearch.cluster.node.DiscoveryNode;
 import org.elasticsearch.cluster.node.DiscoveryNodeRole;
 import org.elasticsearch.cluster.node.DiscoveryNodes;
-import org.elasticsearch.cluster.node.TestDiscoveryNode;
 import org.elasticsearch.cluster.routing.IndexRoutingTable;
 import org.elasticsearch.cluster.routing.IndexShardRoutingTable;
 import org.elasticsearch.cluster.routing.RecoverySource;
@@ -81,13 +80,9 @@
 import java.util.stream.StreamSupport;
 
 import static org.elasticsearch.cluster.ClusterInfo.shardIdentifierFromRouting;
-<<<<<<< HEAD
 import static org.elasticsearch.cluster.metadata.IndexMetadata.SETTING_INDEX_VERSION_CREATED;
 import static org.elasticsearch.cluster.metadata.IndexMetadata.SETTING_NUMBER_OF_REPLICAS;
 import static org.elasticsearch.cluster.metadata.IndexMetadata.SETTING_NUMBER_OF_SHARDS;
-=======
-import static org.elasticsearch.cluster.ESAllocationTestCase.startInitializingShardsAndReroute;
->>>>>>> 6db4d906
 import static org.elasticsearch.cluster.routing.ShardRoutingState.STARTED;
 import static org.elasticsearch.cluster.routing.TestShardRouting.newShardRouting;
 import static org.elasticsearch.cluster.routing.allocation.decider.ThrottlingAllocationDecider.CLUSTER_ROUTING_ALLOCATION_NODE_CONCURRENT_INCOMING_RECOVERIES_SETTING;
@@ -1029,11 +1024,7 @@
                     // data-node-1 left the cluster
                     .localNodeId("data-node-2")
                     .masterNodeId("data-node-2")
-<<<<<<< HEAD
                     .add(newNode("data-node-2"))
-=======
-                    .add(TestDiscoveryNode.create("data-node-2"))
->>>>>>> 6db4d906
             )
             .metadata(Metadata.builder().put(indexMetadata, true))
             .routingTable(
