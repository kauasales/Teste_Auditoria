/*
 * Copyright Elasticsearch B.V. and/or licensed to Elasticsearch B.V. under one
 * or more contributor license agreements. Licensed under the Elastic License
 * 2.0 and the Server Side Public License, v 1; you may not use this file except
 * in compliance with, at your election, the Elastic License 2.0 or the Server
 * Side Public License, v 1.
 */

package org.elasticsearch.cluster.routing.allocation.decider;

import org.elasticsearch.Version;
import org.elasticsearch.cluster.ClusterInfo;
import org.elasticsearch.cluster.ClusterInfoService;
import org.elasticsearch.cluster.ClusterName;
import org.elasticsearch.cluster.ClusterState;
import org.elasticsearch.cluster.DiskUsage;
import org.elasticsearch.cluster.ESAllocationTestCase;
import org.elasticsearch.cluster.RestoreInProgress;
import org.elasticsearch.cluster.metadata.IndexMetadata;
import org.elasticsearch.cluster.metadata.Metadata;
import org.elasticsearch.cluster.node.DiscoveryNode;
import org.elasticsearch.cluster.node.DiscoveryNodeRole;
import org.elasticsearch.cluster.node.DiscoveryNodes;
import org.elasticsearch.cluster.routing.AllocationId;
import org.elasticsearch.cluster.routing.IndexRoutingTable;
import org.elasticsearch.cluster.routing.IndexShardRoutingTable;
import org.elasticsearch.cluster.routing.RecoverySource;
import org.elasticsearch.cluster.routing.RoutingNode;
import org.elasticsearch.cluster.routing.RoutingNodes;
import org.elasticsearch.cluster.routing.RoutingNodesHelper;
import org.elasticsearch.cluster.routing.RoutingTable;
import org.elasticsearch.cluster.routing.ShardRouting;
import org.elasticsearch.cluster.routing.ShardRoutingState;
import org.elasticsearch.cluster.routing.TestShardRouting;
import org.elasticsearch.cluster.routing.UnassignedInfo.AllocationStatus;
import org.elasticsearch.cluster.routing.UnassignedInfo.Reason;
import org.elasticsearch.cluster.routing.allocation.AllocationService;
import org.elasticsearch.cluster.routing.allocation.DiskThresholdSettings;
import org.elasticsearch.cluster.routing.allocation.RoutingAllocation;
import org.elasticsearch.cluster.routing.allocation.allocator.BalancedShardsAllocator;
import org.elasticsearch.cluster.routing.allocation.command.AllocationCommand;
import org.elasticsearch.cluster.routing.allocation.command.AllocationCommands;
import org.elasticsearch.cluster.routing.allocation.command.MoveAllocationCommand;
import org.elasticsearch.common.UUIDs;
import org.elasticsearch.common.settings.ClusterSettings;
import org.elasticsearch.common.settings.Setting;
import org.elasticsearch.common.settings.Settings;
import org.elasticsearch.common.unit.ByteSizeValue;
import org.elasticsearch.index.Index;
import org.elasticsearch.index.shard.ShardId;
import org.elasticsearch.repositories.IndexId;
import org.elasticsearch.snapshots.EmptySnapshotsInfoService;
import org.elasticsearch.snapshots.InternalSnapshotsInfoService.SnapshotShard;
import org.elasticsearch.snapshots.Snapshot;
import org.elasticsearch.snapshots.SnapshotId;
import org.elasticsearch.snapshots.SnapshotShardSizeInfo;
import org.elasticsearch.test.gateway.TestGatewayAllocator;

import java.util.Arrays;
import java.util.HashMap;
import java.util.HashSet;
import java.util.List;
import java.util.Map;
import java.util.Set;
import java.util.concurrent.atomic.AtomicReference;

import static java.util.Collections.emptyMap;
import static java.util.Collections.singleton;
import static org.elasticsearch.cluster.routing.RoutingNodesHelper.shardsWithState;
import static org.elasticsearch.cluster.routing.ShardRoutingState.INITIALIZING;
import static org.elasticsearch.cluster.routing.ShardRoutingState.RELOCATING;
import static org.elasticsearch.cluster.routing.ShardRoutingState.STARTED;
import static org.elasticsearch.cluster.routing.ShardRoutingState.UNASSIGNED;
import static org.elasticsearch.cluster.routing.allocation.decider.EnableAllocationDecider.CLUSTER_ROUTING_REBALANCE_ENABLE_SETTING;
import static org.hamcrest.Matchers.containsString;
import static org.hamcrest.Matchers.equalTo;
import static org.hamcrest.Matchers.is;
import static org.hamcrest.Matchers.nullValue;
import static org.hamcrest.Matchers.oneOf;

public class DiskThresholdDeciderTests extends ESAllocationTestCase {

    DiskThresholdDecider makeDecider(Settings settings) {
        return new DiskThresholdDecider(settings, new ClusterSettings(settings, ClusterSettings.BUILT_IN_CLUSTER_SETTINGS));
    }

    private void doTestDiskThreshold(boolean testMaxHeadroom) {
        Settings diskSettings = Settings.builder()
            .put(DiskThresholdSettings.CLUSTER_ROUTING_ALLOCATION_DISK_THRESHOLD_ENABLED_SETTING.getKey(), true)
            .put(DiskThresholdSettings.CLUSTER_ROUTING_ALLOCATION_LOW_DISK_WATERMARK_SETTING.getKey(), 0.7)
            .put(
                DiskThresholdSettings.CLUSTER_ROUTING_ALLOCATION_LOW_DISK_MAX_HEADROOM_SETTING.getKey(),
                (testMaxHeadroom ? ByteSizeValue.ofGb(150).toString() : "-1")
            )
            .put(DiskThresholdSettings.CLUSTER_ROUTING_ALLOCATION_HIGH_DISK_WATERMARK_SETTING.getKey(), 0.8)
            .put(
                DiskThresholdSettings.CLUSTER_ROUTING_ALLOCATION_HIGH_DISK_MAX_HEADROOM_SETTING.getKey(),
                (testMaxHeadroom ? ByteSizeValue.ofGb(100).toString() : "-1")
            )
            .build();

        Map<String, DiskUsage> usages = new HashMap<>();
        final long totalBytes = testMaxHeadroom ? ByteSizeValue.ofGb(10000).getBytes() : 100;
        final long exactFreeSpaceForHighWatermark = testMaxHeadroom ? ByteSizeValue.ofGb(100).getBytes() : 10;
        usages.put("node1", new DiskUsage("node1", "node1", "/dev/null", totalBytes, exactFreeSpaceForHighWatermark));
        usages.put(
            "node2",
            new DiskUsage("node2", "node2", "/dev/null", totalBytes, testMaxHeadroom ? ByteSizeValue.ofGb(350).getBytes() : 35)
        );
        usages.put(
            "node3",
            new DiskUsage("node3", "node3", "/dev/null", totalBytes, testMaxHeadroom ? ByteSizeValue.ofGb(600).getBytes() : 60)
        );
        usages.put(
            "node4",
            new DiskUsage("node4", "node4", "/dev/null", totalBytes, testMaxHeadroom ? ByteSizeValue.ofGb(800).getBytes() : 80)
        );

        Map<String, Long> shardSizes = new HashMap<>();
        shardSizes.put("[test][0][p]", exactFreeSpaceForHighWatermark);
        shardSizes.put("[test][0][r]", exactFreeSpaceForHighWatermark);
        final ClusterInfo clusterInfo = new DevNullClusterInfo(usages, usages, shardSizes);

        ClusterSettings clusterSettings = new ClusterSettings(Settings.EMPTY, ClusterSettings.BUILT_IN_CLUSTER_SETTINGS);
        AllocationDeciders deciders = new AllocationDeciders(
            new HashSet<>(Arrays.asList(new SameShardAllocationDecider(Settings.EMPTY, clusterSettings), makeDecider(diskSettings)))
        );

        ClusterInfoService cis = () -> {
            logger.info("--> calling fake getClusterInfo");
            return clusterInfo;
        };
        AllocationService strategy = new AllocationService(
            deciders,
            new TestGatewayAllocator(),
            new BalancedShardsAllocator(Settings.EMPTY),
            cis,
            EmptySnapshotsInfoService.INSTANCE
        );

        Metadata metadata = Metadata.builder()
            .put(IndexMetadata.builder("test").settings(settings(Version.CURRENT)).numberOfShards(1).numberOfReplicas(1))
            .build();

        final RoutingTable initialRoutingTable = RoutingTable.builder().addAsNew(metadata.index("test")).build();

        ClusterState clusterState = ClusterState.builder(ClusterName.CLUSTER_NAME_SETTING.getDefault(Settings.EMPTY))
            .metadata(metadata)
            .routingTable(initialRoutingTable)
            .build();

        logger.info("--> adding two nodes");
        clusterState = ClusterState.builder(clusterState)
            .nodes(DiscoveryNodes.builder().add(newNode("node1")).add(newNode("node2")))
            .build();
        clusterState = strategy.reroute(clusterState, "reroute");
        logShardStates(clusterState);

        // Primary shard should be initializing, replica should not
        assertThat(shardsWithState(clusterState.getRoutingNodes(), INITIALIZING).size(), equalTo(1));

        logger.info("--> start the shards (primaries)");
        clusterState = startInitializingShardsAndReroute(strategy, clusterState);

        logShardStates(clusterState);
        // Assert that we're able to start the primary
        assertThat(shardsWithState(clusterState.getRoutingNodes(), ShardRoutingState.STARTED).size(), equalTo(1));
        // Assert that node1 didn't get any shards because its disk usage is too high
        assertThat(clusterState.getRoutingNodes().node("node1").size(), equalTo(0));

        logger.info("--> start the shards (replicas)");
        clusterState = startInitializingShardsAndReroute(strategy, clusterState);

        logShardStates(clusterState);
        // Assert that the replica couldn't be started since node1 doesn't have enough space
        assertThat(shardsWithState(clusterState.getRoutingNodes(), ShardRoutingState.STARTED).size(), equalTo(1));

        logger.info("--> adding node3");

        clusterState = ClusterState.builder(clusterState).nodes(DiscoveryNodes.builder(clusterState.nodes()).add(newNode("node3"))).build();
        clusterState = strategy.reroute(clusterState, "reroute");

        logShardStates(clusterState);
        // Assert that the replica is initialized now that node3 is available with enough space
        assertThat(shardsWithState(clusterState.getRoutingNodes(), ShardRoutingState.STARTED).size(), equalTo(1));
        assertThat(shardsWithState(clusterState.getRoutingNodes(), ShardRoutingState.INITIALIZING).size(), equalTo(1));

        logger.info("--> start the shards (replicas)");
        clusterState = startInitializingShardsAndReroute(strategy, clusterState);

        logShardStates(clusterState);
        // Assert that the replica couldn't be started since node1 doesn't have enough space
        assertThat(shardsWithState(clusterState.getRoutingNodes(), ShardRoutingState.STARTED).size(), equalTo(2));
        assertThat(clusterState.getRoutingNodes().node("node1").size(), equalTo(0));
        assertThat(clusterState.getRoutingNodes().node("node2").size(), equalTo(1));
        assertThat(clusterState.getRoutingNodes().node("node3").size(), equalTo(1));

        logger.info("--> changing decider settings");

        if (testMaxHeadroom) {
            // Set the low max headroom to 300GB
            // Set the high max headroom to 200GB
            // node2 (with 250GB free space) now should not have new shards allocated to it, and shards cannot remain
            diskSettings = Settings.builder()
                .put(DiskThresholdSettings.CLUSTER_ROUTING_ALLOCATION_DISK_THRESHOLD_ENABLED_SETTING.getKey(), true)
                .put(DiskThresholdSettings.CLUSTER_ROUTING_ALLOCATION_LOW_DISK_MAX_HEADROOM_SETTING.getKey(), ByteSizeValue.ofGb(300))
                .put(DiskThresholdSettings.CLUSTER_ROUTING_ALLOCATION_HIGH_DISK_MAX_HEADROOM_SETTING.getKey(), ByteSizeValue.ofGb(200))
                .build();
        } else {
            // Set the low threshold to 60 instead of 70
            // Set the high threshold to 70 instead of 80
            // node2 (with 75% used space) now should not have new shards allocated to it, but shards can remain
            diskSettings = Settings.builder()
                .put(DiskThresholdSettings.CLUSTER_ROUTING_ALLOCATION_DISK_THRESHOLD_ENABLED_SETTING.getKey(), true)
                .put(DiskThresholdSettings.CLUSTER_ROUTING_ALLOCATION_LOW_DISK_WATERMARK_SETTING.getKey(), "60%")
                .put(DiskThresholdSettings.CLUSTER_ROUTING_ALLOCATION_HIGH_DISK_WATERMARK_SETTING.getKey(), 0.7)
                .build();
        }

        deciders = new AllocationDeciders(
            new HashSet<>(Arrays.asList(new SameShardAllocationDecider(Settings.EMPTY, clusterSettings), makeDecider(diskSettings)))
        );

        strategy = new AllocationService(
            deciders,
            new TestGatewayAllocator(),
            new BalancedShardsAllocator(Settings.EMPTY),
            cis,
            EmptySnapshotsInfoService.INSTANCE
        );

        clusterState = strategy.reroute(clusterState, "reroute");
        logShardStates(clusterState);

        // Shards remain started
        assertThat(shardsWithState(clusterState.getRoutingNodes(), STARTED).size(), equalTo(2));
        assertThat(clusterState.getRoutingNodes().node("node1").size(), equalTo(0));
        assertThat(clusterState.getRoutingNodes().node("node2").size(), equalTo(1));
        assertThat(clusterState.getRoutingNodes().node("node3").size(), equalTo(1));

        logger.info("--> changing settings again");

        if (testMaxHeadroom) {
            // Set the low max headroom to 500GB
            // Set the high max headroom to 400GB
            // node2 (with 250GB free space) now should not have new shards allocated to it, and shards cannot remain
            // Note that node3 (with 500GB free space) should not receive the shard so it does not get over the high threshold
            diskSettings = Settings.builder()
                .put(DiskThresholdSettings.CLUSTER_ROUTING_ALLOCATION_DISK_THRESHOLD_ENABLED_SETTING.getKey(), true)
                .put(DiskThresholdSettings.CLUSTER_ROUTING_ALLOCATION_LOW_DISK_MAX_HEADROOM_SETTING.getKey(), ByteSizeValue.ofGb(500))
                .put(DiskThresholdSettings.CLUSTER_ROUTING_ALLOCATION_HIGH_DISK_MAX_HEADROOM_SETTING.getKey(), ByteSizeValue.ofGb(400))
                .build();
        } else {
            // Set the low threshold to 50 instead of 60
            // Set the high threshold to 60 instead of 70
            // node2 (with 75 used) now should not have new shards allocated to it, and shards cannot remain
            // Note that node3 (with 50% used space) should not receive the shard so it does not get over the high threshold
            diskSettings = Settings.builder()
                .put(DiskThresholdSettings.CLUSTER_ROUTING_ALLOCATION_DISK_THRESHOLD_ENABLED_SETTING.getKey(), true)
                .put(DiskThresholdSettings.CLUSTER_ROUTING_ALLOCATION_LOW_DISK_WATERMARK_SETTING.getKey(), 0.5)
                .put(DiskThresholdSettings.CLUSTER_ROUTING_ALLOCATION_HIGH_DISK_WATERMARK_SETTING.getKey(), 0.6)
                .build();
        }

        deciders = new AllocationDeciders(
            new HashSet<>(Arrays.asList(new SameShardAllocationDecider(Settings.EMPTY, clusterSettings), makeDecider(diskSettings)))
        );

        strategy = new AllocationService(
            deciders,
            new TestGatewayAllocator(),
            new BalancedShardsAllocator(Settings.EMPTY),
            cis,
            EmptySnapshotsInfoService.INSTANCE
        );

        clusterState = strategy.reroute(clusterState, "reroute");

        logShardStates(clusterState);
        // Shards remain started
        assertThat(shardsWithState(clusterState.getRoutingNodes(), STARTED).size(), equalTo(2));
        assertThat(clusterState.getRoutingNodes().node("node1").size(), equalTo(0));
        // Shard hasn't been moved off of node2 yet because there's nowhere for it to go
        assertThat(clusterState.getRoutingNodes().node("node2").size(), equalTo(1));
        assertThat(clusterState.getRoutingNodes().node("node3").size(), equalTo(1));

        logger.info("--> adding node4");

        clusterState = ClusterState.builder(clusterState).nodes(DiscoveryNodes.builder(clusterState.nodes()).add(newNode("node4"))).build();
        clusterState = strategy.reroute(clusterState, "reroute");

        logShardStates(clusterState);
        // Shards remain started
        assertThat(shardsWithState(clusterState.getRoutingNodes(), STARTED).size(), equalTo(1));
        assertThat(shardsWithState(clusterState.getRoutingNodes(), INITIALIZING).size(), equalTo(1));

        logger.info("--> apply INITIALIZING shards");
        clusterState = startInitializingShardsAndReroute(strategy, clusterState);

        logShardStates(clusterState);
        assertThat(clusterState.getRoutingNodes().node("node1").size(), equalTo(0));
        // Node4 is available now, so the shard is moved off of node2
        assertThat(clusterState.getRoutingNodes().node("node2").size(), equalTo(0));
        assertThat(clusterState.getRoutingNodes().node("node3").size(), equalTo(1));
        assertThat(clusterState.getRoutingNodes().node("node4").size(), equalTo(1));
    }

    public void testDiskThresholdWithPercentages() {
        doTestDiskThreshold(false);
    }

    public void testDiskThresholdWithMaxHeadroom() {
        doTestDiskThreshold(true);
    }

    public void testDiskThresholdWithAbsoluteSizes() {
        Settings diskSettings = Settings.builder()
            .put(DiskThresholdSettings.CLUSTER_ROUTING_ALLOCATION_DISK_THRESHOLD_ENABLED_SETTING.getKey(), true)
            .put(DiskThresholdSettings.CLUSTER_ROUTING_ALLOCATION_LOW_DISK_WATERMARK_SETTING.getKey(), "30b")
            .put(DiskThresholdSettings.CLUSTER_ROUTING_ALLOCATION_HIGH_DISK_WATERMARK_SETTING.getKey(), "9b")
            .put(DiskThresholdSettings.CLUSTER_ROUTING_ALLOCATION_DISK_FLOOD_STAGE_WATERMARK_SETTING.getKey(), "5b")
            .build();

        Map<String, DiskUsage> usages = new HashMap<>();
        usages.put("node1", new DiskUsage("node1", "n1", "/dev/null", 100, 10)); // 90% used
        usages.put("node2", new DiskUsage("node2", "n2", "/dev/null", 100, 10)); // 90% used
        usages.put("node3", new DiskUsage("node3", "n3", "/dev/null", 100, 60)); // 40% used
        usages.put("node4", new DiskUsage("node4", "n4", "/dev/null", 100, 80)); // 20% used
        usages.put("node5", new DiskUsage("node5", "n5", "/dev/null", 100, 85)); // 15% used

        Map<String, Long> shardSizes = new HashMap<>();
        shardSizes.put("[test][0][p]", 10L); // 10 bytes
        shardSizes.put("[test][0][r]", 10L);
        final ClusterInfo clusterInfo = new DevNullClusterInfo(usages, usages, shardSizes);

        ClusterSettings clusterSettings = new ClusterSettings(Settings.EMPTY, ClusterSettings.BUILT_IN_CLUSTER_SETTINGS);
        AllocationDeciders deciders = new AllocationDeciders(
            new HashSet<>(Arrays.asList(new SameShardAllocationDecider(Settings.EMPTY, clusterSettings), makeDecider(diskSettings)))
        );

        ClusterInfoService cis = () -> {
            logger.info("--> calling fake getClusterInfo");
            return clusterInfo;
        };

        AllocationService strategy = new AllocationService(
            deciders,
            new TestGatewayAllocator(),
            new BalancedShardsAllocator(Settings.EMPTY),
            cis,
            EmptySnapshotsInfoService.INSTANCE
        );

        Metadata metadata = Metadata.builder()
            .put(IndexMetadata.builder("test").settings(settings(Version.CURRENT)).numberOfShards(1).numberOfReplicas(2))
            .build();

        RoutingTable initialRoutingTable = RoutingTable.builder().addAsNew(metadata.index("test")).build();

        ClusterState clusterState = ClusterState.builder(ClusterName.CLUSTER_NAME_SETTING.getDefault(Settings.EMPTY))
            .metadata(metadata)
            .routingTable(initialRoutingTable)
            .build();

        logger.info("--> adding node1 and node2 node");
        clusterState = ClusterState.builder(clusterState)
            .nodes(DiscoveryNodes.builder().add(newNode("node1")).add(newNode("node2")))
            .build();

        clusterState = strategy.reroute(clusterState, "reroute");
        logShardStates(clusterState);

        // Primary should initialize, even though both nodes are over the limit initialize
        assertThat(shardsWithState(clusterState.getRoutingNodes(), INITIALIZING).size(), equalTo(1));

        String nodeWithPrimary, nodeWithoutPrimary;
        if (clusterState.getRoutingNodes().node("node1").size() == 1) {
            nodeWithPrimary = "node1";
            nodeWithoutPrimary = "node2";
        } else {
            nodeWithPrimary = "node2";
            nodeWithoutPrimary = "node1";
        }
        logger.info("--> nodeWithPrimary: {}", nodeWithPrimary);
        logger.info("--> nodeWithoutPrimary: {}", nodeWithoutPrimary);

        // Make node without the primary now habitable to replicas
        usages = new HashMap<>(usages);
        usages.put(nodeWithoutPrimary, new DiskUsage(nodeWithoutPrimary, "", "/dev/null", 100, 35)); // 65% used
        final ClusterInfo clusterInfo2 = new DevNullClusterInfo(usages, usages, shardSizes);
        cis = () -> {
            logger.info("--> calling fake getClusterInfo");
            return clusterInfo2;
        };
        strategy = new AllocationService(
            deciders,
            new TestGatewayAllocator(),
            new BalancedShardsAllocator(Settings.EMPTY),
            cis,
            EmptySnapshotsInfoService.INSTANCE
        );

        clusterState = strategy.reroute(clusterState, "reroute");
        logShardStates(clusterState);

        // Now the replica should be able to initialize
        assertThat(shardsWithState(clusterState.getRoutingNodes(), INITIALIZING).size(), equalTo(2));

        logger.info("--> start the shards (primaries)");
        clusterState = startInitializingShardsAndReroute(strategy, clusterState);

        logShardStates(clusterState);
        // Assert that we're able to start the primary and replica, since they were both initializing
        assertThat(shardsWithState(clusterState.getRoutingNodes(), ShardRoutingState.STARTED).size(), equalTo(2));
        // Assert that node1 got a single shard (the primary), even though its disk usage is too high
        assertThat(clusterState.getRoutingNodes().node("node1").size(), equalTo(1));
        // Assert that node2 got a single shard (a replica)
        assertThat(clusterState.getRoutingNodes().node("node2").size(), equalTo(1));

        // Assert that one replica is still unassigned
        // assertThat(clusterState.routingNodes().shardsWithState(ShardRoutingState.UNASSIGNED).size(), equalTo(1));

        logger.info("--> adding node3");

        clusterState = ClusterState.builder(clusterState).nodes(DiscoveryNodes.builder(clusterState.nodes()).add(newNode("node3"))).build();
        clusterState = strategy.reroute(clusterState, "reroute");

        logShardStates(clusterState);
        // Assert that the replica is initialized now that node3 is available with enough space
        assertThat(shardsWithState(clusterState.getRoutingNodes(), ShardRoutingState.STARTED).size(), equalTo(2));
        assertThat(shardsWithState(clusterState.getRoutingNodes(), ShardRoutingState.INITIALIZING).size(), equalTo(1));

        logger.info("--> start the shards (replicas)");
        clusterState = startInitializingShardsAndReroute(strategy, clusterState);

        logShardStates(clusterState);
        // Assert that all replicas could be started
        assertThat(shardsWithState(clusterState.getRoutingNodes(), ShardRoutingState.STARTED).size(), equalTo(3));
        assertThat(clusterState.getRoutingNodes().node("node1").size(), equalTo(1));
        assertThat(clusterState.getRoutingNodes().node("node2").size(), equalTo(1));
        assertThat(clusterState.getRoutingNodes().node("node3").size(), equalTo(1));

        logger.info("--> changing decider settings");

        // Set the low threshold to 60 instead of 70
        // Set the high threshold to 70 instead of 80
        // node2 now should not have new shards allocated to it, but shards can remain
        diskSettings = Settings.builder()
            .put(DiskThresholdSettings.CLUSTER_ROUTING_ALLOCATION_DISK_THRESHOLD_ENABLED_SETTING.getKey(), true)
            .put(DiskThresholdSettings.CLUSTER_ROUTING_ALLOCATION_LOW_DISK_WATERMARK_SETTING.getKey(), "40b")
            .put(DiskThresholdSettings.CLUSTER_ROUTING_ALLOCATION_HIGH_DISK_WATERMARK_SETTING.getKey(), "30b")
            .put(DiskThresholdSettings.CLUSTER_ROUTING_ALLOCATION_DISK_FLOOD_STAGE_WATERMARK_SETTING.getKey(), "20b")
            .build();

        deciders = new AllocationDeciders(
            new HashSet<>(Arrays.asList(new SameShardAllocationDecider(Settings.EMPTY, clusterSettings), makeDecider(diskSettings)))
        );

        strategy = new AllocationService(
            deciders,
            new TestGatewayAllocator(),
            new BalancedShardsAllocator(Settings.EMPTY),
            cis,
            EmptySnapshotsInfoService.INSTANCE
        );

        clusterState = strategy.reroute(clusterState, "reroute");
        logShardStates(clusterState);

        // Shards remain started
        assertThat(shardsWithState(clusterState.getRoutingNodes(), STARTED).size(), equalTo(3));
        assertThat(clusterState.getRoutingNodes().node("node1").size(), equalTo(1));
        assertThat(clusterState.getRoutingNodes().node("node2").size(), equalTo(1));
        assertThat(clusterState.getRoutingNodes().node("node3").size(), equalTo(1));

        logger.info("--> changing settings again");

        // Set the low threshold to 50 instead of 60
        // Set the high threshold to 60 instead of 70
        // node2 now should not have new shards allocated to it, and shards cannot remain
        diskSettings = Settings.builder()
            .put(DiskThresholdSettings.CLUSTER_ROUTING_ALLOCATION_DISK_THRESHOLD_ENABLED_SETTING.getKey(), true)
            .put(DiskThresholdSettings.CLUSTER_ROUTING_ALLOCATION_LOW_DISK_WATERMARK_SETTING.getKey(), "50b")
            .put(DiskThresholdSettings.CLUSTER_ROUTING_ALLOCATION_HIGH_DISK_WATERMARK_SETTING.getKey(), "40b")
            .put(DiskThresholdSettings.CLUSTER_ROUTING_ALLOCATION_DISK_FLOOD_STAGE_WATERMARK_SETTING.getKey(), "30b")
            .build();

        deciders = new AllocationDeciders(
            new HashSet<>(Arrays.asList(new SameShardAllocationDecider(Settings.EMPTY, clusterSettings), makeDecider(diskSettings)))
        );

        strategy = new AllocationService(
            deciders,
            new TestGatewayAllocator(),
            new BalancedShardsAllocator(Settings.EMPTY),
            cis,
            EmptySnapshotsInfoService.INSTANCE
        );

        clusterState = strategy.reroute(clusterState, "reroute");

        logShardStates(clusterState);
        // Shards remain started
        assertThat(shardsWithState(clusterState.getRoutingNodes(), STARTED).size(), equalTo(3));
        assertThat(clusterState.getRoutingNodes().node("node1").size(), equalTo(1));
        // Shard hasn't been moved off of node2 yet because there's nowhere for it to go
        assertThat(clusterState.getRoutingNodes().node("node2").size(), equalTo(1));
        assertThat(clusterState.getRoutingNodes().node("node3").size(), equalTo(1));

        logger.info("--> adding node4");

        clusterState = ClusterState.builder(clusterState).nodes(DiscoveryNodes.builder(clusterState.nodes()).add(newNode("node4"))).build();
        clusterState = strategy.reroute(clusterState, "reroute");

        logShardStates(clusterState);
        // Shards remain started
        assertThat(shardsWithState(clusterState.getRoutingNodes(), STARTED).size(), equalTo(2));
        // One shard is relocating off of node1
        assertThat(shardsWithState(clusterState.getRoutingNodes(), RELOCATING).size(), equalTo(1));
        assertThat(shardsWithState(clusterState.getRoutingNodes(), INITIALIZING).size(), equalTo(1));

        logger.info("--> apply INITIALIZING shards");
        clusterState = startInitializingShardsAndReroute(strategy, clusterState);

        logShardStates(clusterState);
        // primary shard already has been relocated away
        assertThat(clusterState.getRoutingNodes().node(nodeWithPrimary).size(), equalTo(0));
        // node with increased space still has its shard
        assertThat(clusterState.getRoutingNodes().node(nodeWithoutPrimary).size(), equalTo(1));
        assertThat(clusterState.getRoutingNodes().node("node3").size(), equalTo(1));
        assertThat(clusterState.getRoutingNodes().node("node4").size(), equalTo(1));

        logger.info("--> adding node5");

        clusterState = ClusterState.builder(clusterState).nodes(DiscoveryNodes.builder(clusterState.nodes()).add(newNode("node5"))).build();
        clusterState = strategy.reroute(clusterState, "reroute");

        logShardStates(clusterState);
        // Shards remain started on node3 and node4
        assertThat(shardsWithState(clusterState.getRoutingNodes(), STARTED).size(), equalTo(2));
        // One shard is relocating off of node2 now
        assertThat(shardsWithState(clusterState.getRoutingNodes(), RELOCATING).size(), equalTo(1));
        // Initializing on node5
        assertThat(shardsWithState(clusterState.getRoutingNodes(), INITIALIZING).size(), equalTo(1));

        logger.info("--> apply INITIALIZING shards");
        clusterState = startInitializingShardsAndReroute(strategy, clusterState);

        logger.info("--> final cluster state:");
        logShardStates(clusterState);
        // Node1 still has no shards because it has no space for them
        assertThat(clusterState.getRoutingNodes().node("node1").size(), equalTo(0));
        // Node5 is available now, so the shard is moved off of node2
        assertThat(clusterState.getRoutingNodes().node("node2").size(), equalTo(0));
        assertThat(clusterState.getRoutingNodes().node("node3").size(), equalTo(1));
        assertThat(clusterState.getRoutingNodes().node("node4").size(), equalTo(1));
        assertThat(clusterState.getRoutingNodes().node("node5").size(), equalTo(1));
    }

    private void doTestDiskThresholdWithShardSizes(boolean testMaxHeadroom) {
        Settings diskSettings = Settings.builder()
            .put(DiskThresholdSettings.CLUSTER_ROUTING_ALLOCATION_DISK_THRESHOLD_ENABLED_SETTING.getKey(), true)
            .put(DiskThresholdSettings.CLUSTER_ROUTING_ALLOCATION_LOW_DISK_WATERMARK_SETTING.getKey(), 0.7)
            .put(
                DiskThresholdSettings.CLUSTER_ROUTING_ALLOCATION_LOW_DISK_MAX_HEADROOM_SETTING.getKey(),
                (testMaxHeadroom ? ByteSizeValue.ofGb(150).toString() : "-1")
            )
            .put(DiskThresholdSettings.CLUSTER_ROUTING_ALLOCATION_HIGH_DISK_WATERMARK_SETTING.getKey(), "71%")
            .put(
                DiskThresholdSettings.CLUSTER_ROUTING_ALLOCATION_HIGH_DISK_MAX_HEADROOM_SETTING.getKey(),
                (testMaxHeadroom ? ByteSizeValue.ofGb(149).toString() : "-1")
            )
            .build();

        Map<String, DiskUsage> usages = new HashMap<>();
        final long totalBytes = testMaxHeadroom ? ByteSizeValue.ofGb(10000).getBytes() : 100;
        // below but close to low watermark
        usages.put(
            "node1",
            new DiskUsage("node1", "n1", "/dev/null", totalBytes, testMaxHeadroom ? ByteSizeValue.ofGb(151).getBytes() : 31)
        );
        // almost fully used
        usages.put("node2", new DiskUsage("node2", "n2", "/dev/null", totalBytes, testMaxHeadroom ? ByteSizeValue.ofGb(1).getBytes() : 1));

        final ClusterInfo clusterInfo = new DevNullClusterInfo(
            usages,
            usages,
            Map.of("[test][0][p]", testMaxHeadroom ? ByteSizeValue.ofGb(10).getBytes() : 10L)
        );

        AllocationDeciders deciders = new AllocationDeciders(
            new HashSet<>(
                Arrays.asList(
                    new SameShardAllocationDecider(
                        Settings.EMPTY,
                        new ClusterSettings(Settings.EMPTY, ClusterSettings.BUILT_IN_CLUSTER_SETTINGS)
                    ),
                    makeDecider(diskSettings)
                )
            )
        );

        ClusterInfoService cis = () -> {
            logger.info("--> calling fake getClusterInfo");
            return clusterInfo;
        };

        AllocationService strategy = new AllocationService(
            deciders,
            new TestGatewayAllocator(),
            new BalancedShardsAllocator(Settings.EMPTY),
            cis,
            EmptySnapshotsInfoService.INSTANCE
        );

        Metadata metadata = Metadata.builder()
            .put(IndexMetadata.builder("test").settings(settings(Version.CURRENT)).numberOfShards(1).numberOfReplicas(0))
            .build();

        RoutingTable routingTable = RoutingTable.builder().addAsNew(metadata.index("test")).build();

        ClusterState clusterState = ClusterState.builder(ClusterName.CLUSTER_NAME_SETTING.getDefault(Settings.EMPTY))
            .metadata(metadata)
            .routingTable(routingTable)
            .build();
        logger.info("--> adding node1");
        // node2 is added because DiskThresholdDecider automatically ignore single-node clusters
        clusterState = ClusterState.builder(clusterState)
            .nodes(DiscoveryNodes.builder().add(newNode("node1")).add(newNode("node2")))
            .build();
        routingTable = strategy.reroute(clusterState, "reroute").routingTable();
        clusterState = ClusterState.builder(clusterState).routingTable(routingTable).build();
        logger.info("--> start the shards (primaries)");
        routingTable = startInitializingShardsAndReroute(strategy, clusterState).routingTable();
        clusterState = ClusterState.builder(clusterState).routingTable(routingTable).build();
        logShardStates(clusterState);

        // Shard can't be allocated to node1 (or node2) because it would cause too much usage
        assertThat(shardsWithState(clusterState.getRoutingNodes(), INITIALIZING).size(), equalTo(0));
        // No shards are started, no nodes have enough disk for allocation
        assertThat(shardsWithState(clusterState.getRoutingNodes(), STARTED).size(), equalTo(0));
    }

    public void testDiskThresholdWithShardSizesWithPercentages() {
        doTestDiskThresholdWithShardSizes(false);
    }

    public void testDiskThresholdWithShardSizesWithMaxHeadroom() {
        doTestDiskThresholdWithShardSizes(true);
    }

    public void testUnknownDiskUsage() {
        Settings diskSettings = Settings.builder()
            .put(DiskThresholdSettings.CLUSTER_ROUTING_ALLOCATION_DISK_THRESHOLD_ENABLED_SETTING.getKey(), true)
            .put(DiskThresholdSettings.CLUSTER_ROUTING_ALLOCATION_LOW_DISK_WATERMARK_SETTING.getKey(), 0.7)
            .put(DiskThresholdSettings.CLUSTER_ROUTING_ALLOCATION_HIGH_DISK_WATERMARK_SETTING.getKey(), 0.85)
            .build();

        Map<String, DiskUsage> usages = new HashMap<>();
        usages.put("node2", new DiskUsage("node2", "node2", "/dev/null", 100, 50)); // 50% used
        usages.put("node3", new DiskUsage("node3", "node3", "/dev/null", 100, 0));  // 100% used

        Map<String, Long> shardSizes = new HashMap<>();
        shardSizes.put("[test][0][p]", 10L); // 10 bytes
        shardSizes.put("[test][0][r]", 10L); // 10 bytes
        final ClusterInfo clusterInfo = new DevNullClusterInfo(usages, usages, shardSizes);

        AllocationDeciders deciders = new AllocationDeciders(
            new HashSet<>(
                Arrays.asList(
                    new SameShardAllocationDecider(
                        Settings.EMPTY,
                        new ClusterSettings(Settings.EMPTY, ClusterSettings.BUILT_IN_CLUSTER_SETTINGS)
                    ),
                    makeDecider(diskSettings)
                )
            )
        );

        ClusterInfoService cis = () -> {
            logger.info("--> calling fake getClusterInfo");
            return clusterInfo;
        };

        AllocationService strategy = new AllocationService(
            deciders,
            new TestGatewayAllocator(),
            new BalancedShardsAllocator(Settings.EMPTY),
            cis,
            EmptySnapshotsInfoService.INSTANCE
        );

        Metadata metadata = Metadata.builder()
            .put(IndexMetadata.builder("test").settings(settings(Version.CURRENT)).numberOfShards(1).numberOfReplicas(0))
            .build();

        RoutingTable routingTable = RoutingTable.builder().addAsNew(metadata.index("test")).build();

        ClusterState clusterState = ClusterState.builder(ClusterName.CLUSTER_NAME_SETTING.getDefault(Settings.EMPTY))
            .metadata(metadata)
            .routingTable(routingTable)
            .build();
        logger.info("--> adding node1");
        clusterState = ClusterState.builder(clusterState)
            .nodes(
                DiscoveryNodes.builder().add(newNode("node1")).add(newNode("node3")) // node3 is added because DiskThresholdDecider
                                                                                     // automatically ignore single-node clusters
            )
            .build();
        routingTable = strategy.reroute(clusterState, "reroute").routingTable();
        clusterState = ClusterState.builder(clusterState).routingTable(routingTable).build();

        // Shard can be allocated to node1, even though it only has 25% free,
        // because it's a primary that's never been allocated before
        assertThat(shardsWithState(clusterState.getRoutingNodes(), INITIALIZING).size(), equalTo(1));

        logger.info("--> start the shards (primaries)");
        routingTable = startInitializingShardsAndReroute(strategy, clusterState).routingTable();
        clusterState = ClusterState.builder(clusterState).routingTable(routingTable).build();
        logShardStates(clusterState);

        // A single shard is started on node1, even though it normally would not
        // be allowed, because it's a primary that hasn't been allocated, and node1
        // is still below the high watermark (unlike node3)
        assertThat(shardsWithState(clusterState.getRoutingNodes(), STARTED).size(), equalTo(1));
        assertThat(clusterState.getRoutingNodes().node("node1").size(), equalTo(1));
    }

    public void testAverageUsage() {
        RoutingNode rn = RoutingNodesHelper.routingNode("node1", newNode("node1"));
        DiskThresholdDecider decider = makeDecider(Settings.EMPTY);

        Map<String, DiskUsage> usages = new HashMap<>();
        usages.put("node2", new DiskUsage("node2", "n2", "/dev/null", 100, 50)); // 50% used
        usages.put("node3", new DiskUsage("node3", "n3", "/dev/null", 100, 0));  // 100% used

        DiskUsage node1Usage = DiskThresholdDecider.averageUsage(rn, usages);
        assertThat(node1Usage.getTotalBytes(), equalTo(100L));
        assertThat(node1Usage.getFreeBytes(), equalTo(25L));
    }

<<<<<<< HEAD
    private void doTestShardRelocationsTakenIntoAccount(boolean testMaxHeadroom) {
=======
    public void testShardRelocationsTakenIntoAccount() {
>>>>>>> be7c7415
        Settings diskSettings = Settings.builder()
            .put(DiskThresholdSettings.CLUSTER_ROUTING_ALLOCATION_DISK_THRESHOLD_ENABLED_SETTING.getKey(), true)
            .put(DiskThresholdSettings.CLUSTER_ROUTING_ALLOCATION_LOW_DISK_WATERMARK_SETTING.getKey(), 0.7)
            .put(
                DiskThresholdSettings.CLUSTER_ROUTING_ALLOCATION_LOW_DISK_MAX_HEADROOM_SETTING.getKey(),
                (testMaxHeadroom ? ByteSizeValue.ofGb(100).toString() : "-1")
            )
            .put(DiskThresholdSettings.CLUSTER_ROUTING_ALLOCATION_HIGH_DISK_WATERMARK_SETTING.getKey(), 0.8)
            .put(
                DiskThresholdSettings.CLUSTER_ROUTING_ALLOCATION_HIGH_DISK_MAX_HEADROOM_SETTING.getKey(),
                (testMaxHeadroom ? ByteSizeValue.ofGb(50).toString() : "-1")
            )
            .build();

        Map<String, DiskUsage> usages = new HashMap<>();
        final long totalBytes = testMaxHeadroom ? ByteSizeValue.ofGb(10000).getBytes() : 100;
        usages.put(
            "node1",
            new DiskUsage("node1", "n1", "/dev/null", totalBytes, testMaxHeadroom ? ByteSizeValue.ofGb(110).getBytes() : 40)
        );
        usages.put(
            "node2",
            new DiskUsage("node2", "n2", "/dev/null", totalBytes, testMaxHeadroom ? ByteSizeValue.ofGb(110).getBytes() : 40)
        );
        usages.put(
            "node3",
            new DiskUsage("node3", "n3", "/dev/null", totalBytes, testMaxHeadroom ? ByteSizeValue.ofGb(110).getBytes() : 40)
        );

        Map<String, Long> shardSizes = new HashMap<>();
        shardSizes.put("[test][0][p]", testMaxHeadroom ? ByteSizeValue.ofGb(14).getBytes() : 14L);
        shardSizes.put("[test][0][r]", testMaxHeadroom ? ByteSizeValue.ofGb(14).getBytes() : 14L);
        shardSizes.put("[test2][0][p]", testMaxHeadroom ? ByteSizeValue.ofGb(1).getBytes() : 1L);
        shardSizes.put("[test2][0][r]", testMaxHeadroom ? ByteSizeValue.ofGb(1).getBytes() : 1L);
        final ClusterInfo clusterInfo = new DevNullClusterInfo(usages, usages, shardSizes);

        DiskThresholdDecider decider = makeDecider(diskSettings);
        final ClusterSettings clusterSettings = new ClusterSettings(Settings.EMPTY, ClusterSettings.BUILT_IN_CLUSTER_SETTINGS);
        AllocationDeciders deciders = new AllocationDeciders(
            new HashSet<>(
                Arrays.asList(
                    new SameShardAllocationDecider(Settings.EMPTY, clusterSettings),
                    new EnableAllocationDecider(
                        Settings.builder().put(CLUSTER_ROUTING_REBALANCE_ENABLE_SETTING.getKey(), "none").build(),
                        clusterSettings
                    ),
                    decider
                )
            )
        );

        final AtomicReference<ClusterInfo> clusterInfoReference = new AtomicReference<>(clusterInfo);
        final ClusterInfoService cis = clusterInfoReference::get;

        AllocationService strategy = new AllocationService(
            deciders,
            new TestGatewayAllocator(),
            new BalancedShardsAllocator(Settings.EMPTY),
            cis,
            EmptySnapshotsInfoService.INSTANCE
        );

        Metadata metadata = Metadata.builder()
            .put(IndexMetadata.builder("test").settings(settings(Version.CURRENT)).numberOfShards(1).numberOfReplicas(1))
            .put(IndexMetadata.builder("test2").settings(settings(Version.CURRENT)).numberOfShards(1).numberOfReplicas(1))
            .build();

        RoutingTable initialRoutingTable = RoutingTable.builder()
            .addAsNew(metadata.index("test"))
            .addAsNew(metadata.index("test2"))
            .build();

        ClusterState clusterState = ClusterState.builder(ClusterName.CLUSTER_NAME_SETTING.getDefault(Settings.EMPTY))
            .metadata(metadata)
            .routingTable(initialRoutingTable)
            .build();

        logger.info("--> adding two nodes");
        clusterState = ClusterState.builder(clusterState)
            .nodes(DiscoveryNodes.builder().add(newNode("node1")).add(newNode("node2")))
            .build();
        clusterState = strategy.reroute(clusterState, "reroute");
        logShardStates(clusterState);

        // shards should be initializing
        assertThat(shardsWithState(clusterState.getRoutingNodes(), INITIALIZING).size(), equalTo(4));

        logger.info("--> start the shards");
        clusterState = startInitializingShardsAndReroute(strategy, clusterState);

        logShardStates(clusterState);
        // Assert that we're able to start the primary and replicas
        assertThat(shardsWithState(clusterState.getRoutingNodes(), ShardRoutingState.STARTED).size(), equalTo(4));

        logger.info("--> adding node3");
        clusterState = ClusterState.builder(clusterState).nodes(DiscoveryNodes.builder(clusterState.nodes()).add(newNode("node3"))).build();

        {
            AllocationCommand moveAllocationCommand = new MoveAllocationCommand("test", 0, "node2", "node3");
            AllocationCommands cmds = new AllocationCommands(moveAllocationCommand);

            clusterState = strategy.reroute(clusterState, cmds, false, false).clusterState();
            logShardStates(clusterState);
        }

        Map<String, DiskUsage> overfullUsages = new HashMap<>();
        overfullUsages.put(
            "node1",
            new DiskUsage("node1", "n1", "/dev/null", totalBytes, testMaxHeadroom ? ByteSizeValue.ofGb(110).getBytes() : 40)
        );
        overfullUsages.put(
            "node2",
            new DiskUsage("node2", "n2", "/dev/null", totalBytes, testMaxHeadroom ? ByteSizeValue.ofGb(110).getBytes() : 40)
        );
        overfullUsages.put("node3", new DiskUsage("node3", "n3", "/dev/null", totalBytes, 0));  // 100% used

        Map<String, Long> largerShardSizes = new HashMap<>();
        largerShardSizes.put("[test][0][p]", testMaxHeadroom ? ByteSizeValue.ofGb(14).getBytes() : 14L);
        largerShardSizes.put("[test][0][r]", testMaxHeadroom ? ByteSizeValue.ofGb(14).getBytes() : 14L);
        largerShardSizes.put("[test2][0][p]", testMaxHeadroom ? ByteSizeValue.ofGb(2).getBytes() : 2L);
        largerShardSizes.put("[test2][0][r]", testMaxHeadroom ? ByteSizeValue.ofGb(2).getBytes() : 2L);

        final ClusterInfo overfullClusterInfo = new DevNullClusterInfo(overfullUsages, overfullUsages, largerShardSizes);

        {
            AllocationCommand moveAllocationCommand = new MoveAllocationCommand("test2", 0, "node2", "node3");
            AllocationCommands cmds = new AllocationCommands(moveAllocationCommand);

            final ClusterState clusterStateThatRejectsCommands = clusterState;

            assertThat(
                expectThrows(IllegalArgumentException.class, () -> strategy.reroute(clusterStateThatRejectsCommands, cmds, false, false))
                    .getMessage(),
                containsString(
<<<<<<< HEAD
                    testMaxHeadroom
                        ? "the node is above the low watermark cluster setting "
                            + "[cluster.routing.allocation.disk.watermark.low.max_headroom=100gb], "
                            + "having less than the minimum required [100gb] free space, actual free: [96gb], actual used: [99%]"
                        : "the node is above the low watermark cluster setting [cluster.routing.allocation.disk.watermark.low=70%], "
                            + "having less than the minimum required [30b] free space, actual free: [26b], actual used: [74%]"
=======
                    "the node is above the low watermark cluster setting [cluster.routing.allocation.disk.watermark.low=70%], "
                        + "having less than the minimum required [30b] free space, actual free: [26b], actual used: [74%]"
>>>>>>> be7c7415
                )
            );

            clusterInfoReference.set(overfullClusterInfo);

            assertThat(
                expectThrows(IllegalArgumentException.class, () -> strategy.reroute(clusterStateThatRejectsCommands, cmds, false, false))
                    .getMessage(),
                containsString("the node has fewer free bytes remaining than the total size of all incoming shards")
            );

            clusterInfoReference.set(clusterInfo);
        }

        {
            AllocationCommand moveAllocationCommand = new MoveAllocationCommand("test2", 0, "node2", "node3");
            AllocationCommands cmds = new AllocationCommands(moveAllocationCommand);

            clusterState = startInitializingShardsAndReroute(strategy, clusterState);
            clusterState = strategy.reroute(clusterState, cmds, false, false).clusterState();
            logShardStates(clusterState);

            clusterInfoReference.set(overfullClusterInfo);

            strategy.reroute(clusterState, "foo"); // ensure reroute doesn't fail even though there is negative free space
        }

        {
            clusterInfoReference.set(overfullClusterInfo);
            clusterState = applyStartedShardsUntilNoChange(clusterState, strategy);
            final List<ShardRouting> startedShardsWithOverfullDisk = shardsWithState(clusterState.getRoutingNodes(), STARTED);
            assertThat(startedShardsWithOverfullDisk.size(), equalTo(4));
            for (ShardRouting shardRouting : startedShardsWithOverfullDisk) {
                // no shards on node3 since it has no free space
                assertThat(shardRouting.toString(), shardRouting.currentNodeId(), oneOf("node1", "node2"));
            }

            // reset free space on node 3 and reserve space on node1
            clusterInfoReference.set(
                new DevNullClusterInfo(
                    usages,
                    usages,
                    shardSizes,
                    Map.of(
                        new ClusterInfo.NodeAndPath("node1", "/dev/null"),
                        new ClusterInfo.ReservedSpace.Builder().add(
                            new ShardId("", "", 0),
                            testMaxHeadroom ? ByteSizeValue.ofGb(between(150, 200)).getBytes() : between(51, 200)
                        ).build()
                    )
                )
            );
            clusterState = applyStartedShardsUntilNoChange(clusterState, strategy);
            final List<ShardRouting> startedShardsWithReservedSpace = shardsWithState(clusterState.getRoutingNodes(), STARTED);
            assertThat(startedShardsWithReservedSpace.size(), equalTo(4));
            for (ShardRouting shardRouting : startedShardsWithReservedSpace) {
                // no shards on node1 since all its free space is reserved
                assertThat(shardRouting.toString(), shardRouting.currentNodeId(), oneOf("node2", "node3"));
            }
        }
    }

    public void testShardRelocationsTakenIntoAccountWithPercentages() {
        doTestShardRelocationsTakenIntoAccount(false);
    }

    public void testShardRelocationsTakenIntoAccountWithMaxHeadroom() {
        doTestShardRelocationsTakenIntoAccount(true);
    }

    private void doTestCanRemainWithShardRelocatingAway(boolean testMaxHeadroom) {
        Settings diskSettings = Settings.builder()
            .put(DiskThresholdSettings.CLUSTER_ROUTING_ALLOCATION_DISK_THRESHOLD_ENABLED_SETTING.getKey(), true)
            .put(DiskThresholdSettings.CLUSTER_ROUTING_ALLOCATION_LOW_DISK_WATERMARK_SETTING.getKey(), "60%")
            .put(
                DiskThresholdSettings.CLUSTER_ROUTING_ALLOCATION_LOW_DISK_MAX_HEADROOM_SETTING.getKey(),
                (testMaxHeadroom ? ByteSizeValue.ofGb(100).toString() : "-1")
            )
            .put(DiskThresholdSettings.CLUSTER_ROUTING_ALLOCATION_HIGH_DISK_WATERMARK_SETTING.getKey(), "70%")
            .put(
                DiskThresholdSettings.CLUSTER_ROUTING_ALLOCATION_HIGH_DISK_MAX_HEADROOM_SETTING.getKey(),
                (testMaxHeadroom ? ByteSizeValue.ofGb(50).toString() : "-1")
            )
            .build();

        Map<String, DiskUsage> usages = new HashMap<>();
        final long totalBytes = testMaxHeadroom ? ByteSizeValue.ofGb(10000).getBytes() : 100;
        usages.put(
            "node1",
            new DiskUsage("node1", "n1", "/dev/null", totalBytes, testMaxHeadroom ? ByteSizeValue.ofGb(40).getBytes() : 20)
        );
        usages.put(
            "node2",
            new DiskUsage("node2", "n2", "/dev/null", totalBytes, testMaxHeadroom ? ByteSizeValue.ofGb(10000).getBytes() : 100)
        );

        Map<String, Long> shardSizes = new HashMap<>();
        shardSizes.put("[test][0][p]", testMaxHeadroom ? ByteSizeValue.ofGb(4980).getBytes() : 40L);
        shardSizes.put("[test][1][p]", testMaxHeadroom ? ByteSizeValue.ofGb(4980).getBytes() : 40L);
        shardSizes.put("[foo][0][p]", testMaxHeadroom ? ByteSizeValue.ofGb(10).getBytes() : 10L);

        final ClusterInfo clusterInfo = new DevNullClusterInfo(usages, usages, shardSizes);

        DiskThresholdDecider diskThresholdDecider = makeDecider(diskSettings);
        Metadata metadata = Metadata.builder()
            .put(IndexMetadata.builder("test").settings(settings(Version.CURRENT)).numberOfShards(2).numberOfReplicas(0))
            .put(IndexMetadata.builder("foo").settings(settings(Version.CURRENT)).numberOfShards(1).numberOfReplicas(0))
            .build();

        RoutingTable initialRoutingTable = RoutingTable.builder().addAsNew(metadata.index("test")).addAsNew(metadata.index("foo")).build();

        DiscoveryNode discoveryNode1 = new DiscoveryNode(
            "node1",
            buildNewFakeTransportAddress(),
            emptyMap(),
            MASTER_DATA_ROLES,
            Version.CURRENT
        );
        DiscoveryNode discoveryNode2 = new DiscoveryNode(
            "node2",
            buildNewFakeTransportAddress(),
            emptyMap(),
            MASTER_DATA_ROLES,
            Version.CURRENT
        );
        DiscoveryNodes discoveryNodes = DiscoveryNodes.builder().add(discoveryNode1).add(discoveryNode2).build();

        ClusterState baseClusterState = ClusterState.builder(ClusterName.CLUSTER_NAME_SETTING.getDefault(Settings.EMPTY))
            .metadata(metadata)
            .routingTable(initialRoutingTable)
            .nodes(discoveryNodes)
            .build();

        // Two shards consuming each 80% of disk space while 70% is allowed, so shard 0 isn't allowed here
        ShardRouting firstRouting = TestShardRouting.newShardRouting("test", 0, "node1", null, true, ShardRoutingState.STARTED);
        ShardRouting secondRouting = TestShardRouting.newShardRouting("test", 1, "node1", null, true, ShardRoutingState.STARTED);
        RoutingNode firstRoutingNode = RoutingNodesHelper.routingNode("node1", discoveryNode1, firstRouting, secondRouting);
        RoutingTable.Builder builder = RoutingTable.builder()
            .add(
                IndexRoutingTable.builder(firstRouting.index())
                    .addIndexShard(IndexShardRoutingTable.builder(firstRouting.shardId()).addShard(firstRouting))
                    .addIndexShard(IndexShardRoutingTable.builder(secondRouting.shardId()).addShard(secondRouting))
            );
        ClusterState clusterState = ClusterState.builder(baseClusterState).routingTable(builder.build()).build();
        RoutingAllocation routingAllocation = new RoutingAllocation(
            null,
            RoutingNodes.immutable(clusterState.routingTable(), clusterState.nodes()),
            clusterState,
            clusterInfo,
            null,
            System.nanoTime()
        );
        routingAllocation.debugDecision(true);
        Decision decision = diskThresholdDecider.canRemain(
            routingAllocation.metadata().getIndexSafe(firstRouting.index()),
            firstRouting,
            firstRoutingNode,
            routingAllocation
        );
        assertThat(decision.type(), equalTo(Decision.Type.NO));
        assertThat(
            decision.getExplanation(),
            containsString(
<<<<<<< HEAD
                testMaxHeadroom
                    ? "the shard cannot remain on this node because it is above the high watermark cluster setting "
                        + "[cluster.routing.allocation.disk.watermark.high.max_headroom=50gb] and there is less than the required [50gb] "
                        + "free space on node, actual free: [40gb], actual used: [99.6%]"
                    : "the shard cannot remain on this node because it is above the high watermark cluster setting "
                        + "[cluster.routing.allocation.disk.watermark.high=70%] and there is less than the required [30b] free space "
                        + "on node, actual free: [20b], actual used: [80%]"
=======
                "the shard cannot remain on this node because it is above the high watermark cluster setting "
                    + "[cluster.routing.allocation.disk.watermark.high=70%] and there is less than the required [30b] free space "
                    + "on node, actual free: [20b], actual used: [80%]"
>>>>>>> be7c7415
            )
        );

        // Two shards consuming each 80% of disk space while 70% is allowed, but one is relocating, so shard 0 can stay
        firstRouting = TestShardRouting.newShardRouting("test", 0, "node1", null, true, ShardRoutingState.STARTED);
        secondRouting = TestShardRouting.newShardRouting("test", 1, "node1", "node2", true, ShardRoutingState.RELOCATING);
        ShardRouting fooRouting = TestShardRouting.newShardRouting("foo", 0, null, true, ShardRoutingState.UNASSIGNED);
        firstRoutingNode = RoutingNodesHelper.routingNode("node1", discoveryNode1, firstRouting, secondRouting);
        builder = RoutingTable.builder()
            .add(
                IndexRoutingTable.builder(firstRouting.index())
                    .addIndexShard(new IndexShardRoutingTable.Builder(firstRouting.shardId()).addShard(firstRouting))
                    .addIndexShard(new IndexShardRoutingTable.Builder(secondRouting.shardId()).addShard(secondRouting))
            );
        clusterState = ClusterState.builder(baseClusterState).routingTable(builder.build()).build();
        routingAllocation = new RoutingAllocation(
            null,
            RoutingNodes.immutable(clusterState.routingTable(), clusterState.nodes()),
            clusterState,
            clusterInfo,
            null,
            System.nanoTime()
        );
        routingAllocation.debugDecision(true);
        decision = diskThresholdDecider.canRemain(
            routingAllocation.metadata().getIndexSafe(firstRouting.index()),
            firstRouting,
            firstRoutingNode,
            routingAllocation
        );
        assertThat(decision.type(), equalTo(Decision.Type.YES));
        assertEquals(
            testMaxHeadroom
                ? "there is enough disk on this node for the shard to remain, free: [4.9tb]"
                : "there is enough disk on this node for the shard to remain, free: [60b]",
            ((Decision.Single) decision).getExplanation()
        );
        decision = diskThresholdDecider.canAllocate(fooRouting, firstRoutingNode, routingAllocation);
        assertThat(decision.type(), equalTo(Decision.Type.NO));
        if (fooRouting.recoverySource().getType() == RecoverySource.Type.EMPTY_STORE) {
            assertThat(
                ((Decision.Single) decision).getExplanation(),
                containsString(
<<<<<<< HEAD
                    testMaxHeadroom
                        ? "the node is above the high watermark cluster setting [cluster.routing.allocation.disk.watermark"
                            + ".high.max_headroom=50gb], having less than the minimum required [50gb] free space, actual free: "
                            + "[40gb], actual used: [99.6%]"
                        : "the node is above the high watermark cluster setting [cluster.routing.allocation.disk.watermark.high=70%], "
                            + "having less than the minimum required [30b] free space, actual free: [20b], actual used: [80%]"
=======
                    "the node is above the high watermark cluster setting [cluster.routing.allocation.disk.watermark.high=70%], "
                        + "having less than the minimum required [30b] free space, actual free: [20b], actual used: [80%]"
>>>>>>> be7c7415
                )
            );
        } else {
            assertThat(
                ((Decision.Single) decision).getExplanation(),
                containsString(
<<<<<<< HEAD
                    testMaxHeadroom
                        ? "the node is above the low watermark cluster setting [cluster.routing.allocation.disk.watermark.low"
                            + ".max_headroom=100gb], having less than the minimum required [100gb] free space, actual free: [40gb], actual "
                            + "used: [99.6%]"
                        : "the node is above the low watermark cluster setting [cluster.routing.allocation.disk.watermark.low=60%], "
                            + "having less than the minimum required [40b] free space, actual free: [20b], actual used: [80%]"

=======
                    "the node is above the low watermark cluster setting [cluster.routing.allocation.disk.watermark.low=60%], "
                        + "having less than the minimum required [40b] free space, actual free: [20b], actual used: [80%]"
>>>>>>> be7c7415
                )
            );
        }

        // Creating AllocationService instance and the services it depends on...
        ClusterInfoService cis = () -> {
            logger.info("--> calling fake getClusterInfo");
            return clusterInfo;
        };
        AllocationDeciders deciders = new AllocationDeciders(
            new HashSet<>(
                Arrays.asList(
                    new SameShardAllocationDecider(
                        Settings.EMPTY,
                        new ClusterSettings(Settings.EMPTY, ClusterSettings.BUILT_IN_CLUSTER_SETTINGS)
                    ),
                    diskThresholdDecider
                )
            )
        );
        AllocationService strategy = new AllocationService(
            deciders,
            new TestGatewayAllocator(),
            new BalancedShardsAllocator(Settings.EMPTY),
            cis,
            EmptySnapshotsInfoService.INSTANCE
        );
        // Ensure that the reroute call doesn't alter the routing table, since the first primary is relocating away
        // and therefore we will have sufficient disk space on node1.
        ClusterState result = strategy.reroute(clusterState, "reroute");
        assertThat(result, equalTo(clusterState));
        assertThat(result.routingTable().index("test").shard(0).primaryShard().state(), equalTo(STARTED));
        assertThat(result.routingTable().index("test").shard(0).primaryShard().currentNodeId(), equalTo("node1"));
        assertThat(result.routingTable().index("test").shard(0).primaryShard().relocatingNodeId(), nullValue());
        assertThat(result.routingTable().index("test").shard(1).primaryShard().state(), equalTo(RELOCATING));
        assertThat(result.routingTable().index("test").shard(1).primaryShard().currentNodeId(), equalTo("node1"));
        assertThat(result.routingTable().index("test").shard(1).primaryShard().relocatingNodeId(), equalTo("node2"));
    }

    public void testCanRemainWithShardRelocatingAwayWithPercentages() {
        doTestCanRemainWithShardRelocatingAway(false);
    }

    public void testCanRemainWithShardRelocatingAwayWithMaxHeadroom() {
        doTestCanRemainWithShardRelocatingAway(true);
    }

    private void doTestWatermarksEnabledForSingleDataNode(boolean testMaxHeadroom) {
        Settings.Builder builder = Settings.builder()
            .put(DiskThresholdSettings.CLUSTER_ROUTING_ALLOCATION_DISK_THRESHOLD_ENABLED_SETTING.getKey(), true)
            .put(DiskThresholdSettings.CLUSTER_ROUTING_ALLOCATION_LOW_DISK_WATERMARK_SETTING.getKey(), "60%")
            .put(
                DiskThresholdSettings.CLUSTER_ROUTING_ALLOCATION_LOW_DISK_MAX_HEADROOM_SETTING.getKey(),
                (testMaxHeadroom ? ByteSizeValue.ofGb(100).toString() : "-1")
            )
            .put(DiskThresholdSettings.CLUSTER_ROUTING_ALLOCATION_HIGH_DISK_WATERMARK_SETTING.getKey(), "70%")
            .put(
                DiskThresholdSettings.CLUSTER_ROUTING_ALLOCATION_HIGH_DISK_MAX_HEADROOM_SETTING.getKey(),
                (testMaxHeadroom ? ByteSizeValue.ofGb(50).toString() : "-1")
            );
        if (randomBoolean()) {
            builder.put(DiskThresholdDecider.ENABLE_FOR_SINGLE_DATA_NODE.getKey(), true);
        }
        Settings diskSettings = builder.build();

        final long totalBytes = testMaxHeadroom ? ByteSizeValue.ofGb(10000).getBytes() : 100;
        Map<String, DiskUsage> usages = Map.of(
            "data",
            new DiskUsage("data", "data", "/dev/null", totalBytes, testMaxHeadroom ? ByteSizeValue.ofGb(40).getBytes() : 20)
        );

        // We have an index with 1 primary shard, taking more bytes than the free space of the single data node.
        Map<String, Long> shardSizes = Map.of("[test][0][p]", testMaxHeadroom ? ByteSizeValue.ofGb(60).getBytes() : 40L);
        final ClusterInfo clusterInfo = new DevNullClusterInfo(usages, usages, shardSizes);

        DiskThresholdDecider diskThresholdDecider = makeDecider(diskSettings);
        Metadata metadata = Metadata.builder()
            .put(IndexMetadata.builder("test").settings(settings(Version.CURRENT)).numberOfShards(1).numberOfReplicas(0))
            .build();
        RoutingTable initialRoutingTable = RoutingTable.builder().addAsNew(metadata.index("test")).build();

        DiscoveryNode masterNode = new DiscoveryNode(
            "master",
            "master",
            buildNewFakeTransportAddress(),
            emptyMap(),
            singleton(DiscoveryNodeRole.MASTER_ROLE),
            Version.CURRENT
        );
        DiscoveryNode dataNode = new DiscoveryNode(
            "data",
            "data",
            buildNewFakeTransportAddress(),
            emptyMap(),
            singleton(DiscoveryNodeRole.DATA_ROLE),
            Version.CURRENT
        );
        DiscoveryNodes.Builder discoveryNodesBuilder = DiscoveryNodes.builder().add(dataNode);
        if (randomBoolean()) {
            discoveryNodesBuilder.add(masterNode);
        }
        DiscoveryNodes discoveryNodes = discoveryNodesBuilder.build();

        ClusterState clusterState = ClusterState.builder(new ClusterName("test"))
            .nodes(discoveryNodes)
            .metadata(metadata)
            .routingTable(initialRoutingTable)
            .build();

        // validate that the shard cannot be allocated
        ClusterInfoService cis = () -> clusterInfo;
        AllocationDeciders deciders = new AllocationDeciders(
            new HashSet<>(
                Arrays.asList(
                    new SameShardAllocationDecider(
                        Settings.EMPTY,
                        new ClusterSettings(Settings.EMPTY, ClusterSettings.BUILT_IN_CLUSTER_SETTINGS)
                    ),
                    diskThresholdDecider
                )
            )
        );
        AllocationService strategy = new AllocationService(
            deciders,
            new TestGatewayAllocator(),
            new BalancedShardsAllocator(Settings.EMPTY),
            cis,
            EmptySnapshotsInfoService.INSTANCE
        );
        ClusterState result = strategy.reroute(clusterState, "reroute");

        ShardRouting shardRouting = result.routingTable().index("test").shard(0).primaryShard();
        assertThat(shardRouting.state(), equalTo(UNASSIGNED));
        assertThat(shardRouting.currentNodeId(), nullValue());
        assertThat(shardRouting.relocatingNodeId(), nullValue());

        // force assign shard and validate that it cannot remain.
        ShardId shardId = shardRouting.shardId();
        ShardRouting startedShard = shardRouting.initialize("data", null, 40L).moveToStarted();
        RoutingTable forceAssignedRoutingTable = RoutingTable.builder()
            .add(
                IndexRoutingTable.builder(shardId.getIndex())
                    .addIndexShard(new IndexShardRoutingTable.Builder(shardId).addShard(startedShard))
            )
            .build();
        clusterState = ClusterState.builder(clusterState).routingTable(forceAssignedRoutingTable).build();

        RoutingAllocation routingAllocation = new RoutingAllocation(
            null,
            RoutingNodes.immutable(clusterState.routingTable(), clusterState.nodes()),
            clusterState,
            clusterInfo,
            null,
            System.nanoTime()
        );
        routingAllocation.debugDecision(true);
        Decision decision = diskThresholdDecider.canRemain(
            routingAllocation.metadata().getIndexSafe(startedShard.index()),
            startedShard,
            clusterState.getRoutingNodes().node("data"),
            routingAllocation
        );
        assertThat(decision.type(), equalTo(Decision.Type.NO));
        assertThat(
            decision.getExplanation(),
            containsString(
<<<<<<< HEAD
                testMaxHeadroom
                    ? "the shard cannot remain on this node because it is above the high watermark cluster setting [cluster"
                        + ".routing.allocation.disk.watermark.high.max_headroom=50gb] and there is less than the required [50gb] free "
                        + "space on node, actual free: [40gb], actual used: [99.6%]"
                    : "the shard cannot remain on this node because it is above the high watermark cluster setting"
                        + " [cluster.routing.allocation.disk.watermark.high=70%] and there is less than the required [30b] free space "
                        + "on node, actual free: [20b], actual used: [80%]"
=======
                "the shard cannot remain on this node because it is above the high watermark cluster setting"
                    + " [cluster.routing.allocation.disk.watermark.high=70%] and there is less than the required [30b] free space "
                    + "on node, actual free: [20b], actual used: [80%]"
>>>>>>> be7c7415
            )
        );

        if (DiskThresholdDecider.ENABLE_FOR_SINGLE_DATA_NODE.exists(diskSettings)) {
            assertSettingDeprecationsAndWarnings(new Setting<?>[] { DiskThresholdDecider.ENABLE_FOR_SINGLE_DATA_NODE });
        }
    }

    public void testWatermarksEnabledForSingleDataNodeWithPercentages() {
        doTestWatermarksEnabledForSingleDataNode(false);
    }

    public void testWatermarksEnabledForSingleDataNodeWithMaxHeadroom() {
        doTestWatermarksEnabledForSingleDataNode(true);
    }

    public void testSingleDataNodeDeprecationWarning() {
        Settings settings = Settings.builder().put(DiskThresholdDecider.ENABLE_FOR_SINGLE_DATA_NODE.getKey(), false).build();

        IllegalArgumentException e = expectThrows(
            IllegalArgumentException.class,
            () -> new DiskThresholdDecider(settings, new ClusterSettings(settings, ClusterSettings.BUILT_IN_CLUSTER_SETTINGS))
        );

        assertThat(
            e.getCause().getMessage(),
            equalTo(
                "setting [cluster.routing.allocation.disk.watermark.enable_for_single_data_node=false] is not allowed,"
                    + " only true is valid"
            )
        );

        assertSettingDeprecationsAndWarnings(new Setting<?>[] { DiskThresholdDecider.ENABLE_FOR_SINGLE_DATA_NODE });
    }

    private void doTestDiskThresholdWithSnapshotShardSizes(boolean testMaxHeadroom) {
        final long shardSizeInBytes = randomBoolean()
            ? (testMaxHeadroom ? ByteSizeValue.ofGb(49).getBytes() : 10L) // fits free space of node1
            : (testMaxHeadroom ? ByteSizeValue.ofGb(300).getBytes() : 50L); // does not fit free space of node1
        logger.info("--> using shard size [{}]", shardSizeInBytes);

        final Settings diskSettings = Settings.builder()
            .put(DiskThresholdSettings.CLUSTER_ROUTING_ALLOCATION_DISK_THRESHOLD_ENABLED_SETTING.getKey(), true)
            .put(DiskThresholdSettings.CLUSTER_ROUTING_ALLOCATION_LOW_DISK_WATERMARK_SETTING.getKey(), "90%")
            .put(
                DiskThresholdSettings.CLUSTER_ROUTING_ALLOCATION_LOW_DISK_MAX_HEADROOM_SETTING.getKey(),
                (testMaxHeadroom ? ByteSizeValue.ofGb(100).toString() : "-1")
            )
            .put(DiskThresholdSettings.CLUSTER_ROUTING_ALLOCATION_HIGH_DISK_WATERMARK_SETTING.getKey(), "95%")
            .put(
                DiskThresholdSettings.CLUSTER_ROUTING_ALLOCATION_HIGH_DISK_MAX_HEADROOM_SETTING.getKey(),
                (testMaxHeadroom ? ByteSizeValue.ofGb(20).toString() : "-1")
            )
            .build();

        Map<String, DiskUsage> usages = new HashMap<>();
        final long totalBytes = testMaxHeadroom ? ByteSizeValue.ofGb(10000).getBytes() : 100;
        usages.put(
            "node1",
            new DiskUsage("node1", "n1", "/dev/null", totalBytes, testMaxHeadroom ? ByteSizeValue.ofGb(150).getBytes() : 21)
        );
        usages.put("node2", new DiskUsage("node2", "n2", "/dev/null", totalBytes, testMaxHeadroom ? ByteSizeValue.ofGb(1).getBytes() : 1));
        final ClusterInfoService clusterInfoService = () -> new DevNullClusterInfo(usages, usages, Map.of());

        final AllocationDeciders deciders = new AllocationDeciders(
            new HashSet<>(
                Arrays.asList(
                    new RestoreInProgressAllocationDecider(),
                    new SameShardAllocationDecider(
                        Settings.EMPTY,
                        new ClusterSettings(Settings.EMPTY, ClusterSettings.BUILT_IN_CLUSTER_SETTINGS)
                    ),
                    makeDecider(diskSettings)
                )
            )
        );

        final Snapshot snapshot = new Snapshot("_repository", new SnapshotId("_snapshot_name", UUIDs.randomBase64UUID(random())));
        final IndexId indexId = new IndexId("_indexid_name", UUIDs.randomBase64UUID(random()));
        final ShardId shardId = new ShardId(new Index("test", IndexMetadata.INDEX_UUID_NA_VALUE), 0);

        final Metadata metadata = Metadata.builder()
            .put(
                IndexMetadata.builder("test")
                    .settings(settings(Version.CURRENT))
                    .numberOfShards(1)
                    .numberOfReplicas(0)
                    .putInSyncAllocationIds(0, Set.of(AllocationId.newInitializing().getId()))
            )
            .build();

        final RoutingTable routingTable = RoutingTable.builder()
            .addAsNewRestore(
                metadata.index("test"),
                new RecoverySource.SnapshotRecoverySource("_restore_uuid", snapshot, Version.CURRENT, indexId),
                new HashSet<>()
            )
            .build();

        Map<ShardId, RestoreInProgress.ShardRestoreStatus> shards = Map.of(shardId, new RestoreInProgress.ShardRestoreStatus("node1"));

        final RestoreInProgress.Builder restores = new RestoreInProgress.Builder().add(
            new RestoreInProgress.Entry("_restore_uuid", snapshot, RestoreInProgress.State.INIT, false, List.of("test"), shards)
        );

        ClusterState clusterState = ClusterState.builder(new ClusterName(getTestName()))
            .metadata(metadata)
            .routingTable(routingTable)
            .putCustom(RestoreInProgress.TYPE, restores.build())
            .nodes(DiscoveryNodes.builder().add(newNode("node1")).add(newNode("node2")) // node2 is added because DiskThresholdDecider
            // automatically ignore single-node clusters
            )
            .build();

        assertThat(
            shardsWithState(clusterState.getRoutingNodes(), UNASSIGNED).stream()
                .map(ShardRouting::unassignedInfo)
                .allMatch(unassignedInfo -> Reason.NEW_INDEX_RESTORED.equals(unassignedInfo.getReason())),
            is(true)
        );
        assertThat(
            shardsWithState(clusterState.getRoutingNodes(), UNASSIGNED).stream()
                .map(ShardRouting::unassignedInfo)
                .allMatch(unassignedInfo -> AllocationStatus.NO_ATTEMPT.equals(unassignedInfo.getLastAllocationStatus())),
            is(true)
        );
        assertThat(shardsWithState(clusterState.getRoutingNodes(), UNASSIGNED).size(), equalTo(1));

        final AtomicReference<SnapshotShardSizeInfo> snapshotShardSizeInfoRef = new AtomicReference<>(SnapshotShardSizeInfo.EMPTY);
        final AllocationService strategy = new AllocationService(
            deciders,
            new TestGatewayAllocator(),
            new BalancedShardsAllocator(Settings.EMPTY),
            clusterInfoService,
            snapshotShardSizeInfoRef::get
        );

        // reroute triggers snapshot shard size fetching
        clusterState = strategy.reroute(clusterState, "reroute");
        logShardStates(clusterState);

        // shard cannot be assigned yet as the snapshot shard size is unknown
        assertThat(
            shardsWithState(clusterState.getRoutingNodes(), UNASSIGNED).stream()
                .map(ShardRouting::unassignedInfo)
                .allMatch(unassignedInfo -> AllocationStatus.FETCHING_SHARD_DATA.equals(unassignedInfo.getLastAllocationStatus())),
            is(true)
        );
        assertThat(shardsWithState(clusterState.getRoutingNodes(), UNASSIGNED).size(), equalTo(1));

        final SnapshotShard snapshotShard = new SnapshotShard(snapshot, indexId, shardId);
        final Map<SnapshotShard, Long> snapshotShardSizes = new HashMap<>();

        final boolean shouldAllocate;
        if (randomBoolean()) {
            logger.info("--> simulating snapshot shards size retrieval success");
            snapshotShardSizes.put(snapshotShard, shardSizeInBytes);
            logger.info("--> shard allocation depends on its size");
            shouldAllocate = shardSizeInBytes < usages.get("node1").getFreeBytes();
        } else {
            logger.info("--> simulating snapshot shards size retrieval failure");
            snapshotShardSizes.put(snapshotShard, ShardRouting.UNAVAILABLE_EXPECTED_SHARD_SIZE);
            logger.info("--> shard is always allocated when its size could not be retrieved");
            shouldAllocate = true;
        }
        snapshotShardSizeInfoRef.set(new SnapshotShardSizeInfo(snapshotShardSizes));

        // reroute uses the previous snapshot shard size
        clusterState = startInitializingShardsAndReroute(strategy, clusterState);
        logShardStates(clusterState);

        assertThat(shardsWithState(clusterState.getRoutingNodes(), UNASSIGNED).size(), equalTo(shouldAllocate ? 0 : 1));
        assertThat(shardsWithState(clusterState.getRoutingNodes(), "test", INITIALIZING, STARTED).size(), equalTo(shouldAllocate ? 1 : 0));
    }

    public void testDiskThresholdWithSnapshotShardSizesWithPercentages() {
        doTestDiskThresholdWithSnapshotShardSizes(false);
    }

    public void testDiskThresholdWithSnapshotShardSizesWithMaxHeadroom() {
        doTestDiskThresholdWithSnapshotShardSizes(true);
    }

    public void logShardStates(ClusterState state) {
        RoutingNodes rn = state.getRoutingNodes();
        logger.info(
            "--> counts: total: {}, unassigned: {}, initializing: {}, relocating: {}, started: {}",
            rn.shards(shard -> true).size(),
            shardsWithState(rn, UNASSIGNED).size(),
            shardsWithState(rn, INITIALIZING).size(),
            shardsWithState(rn, RELOCATING).size(),
            shardsWithState(rn, STARTED).size()
        );
        logger.info(
            "--> unassigned: {}, initializing: {}, relocating: {}, started: {}",
            shardsWithState(rn, UNASSIGNED),
            shardsWithState(rn, INITIALIZING),
            shardsWithState(rn, RELOCATING),
            shardsWithState(rn, STARTED)
        );
    }

    /**
     * ClusterInfo that always reports /dev/null for the shards' data paths.
     */
    static class DevNullClusterInfo extends ClusterInfo {
        DevNullClusterInfo(
            Map<String, DiskUsage> leastAvailableSpaceUsage,
            Map<String, DiskUsage> mostAvailableSpaceUsage,
            Map<String, Long> shardSizes
        ) {
            this(leastAvailableSpaceUsage, mostAvailableSpaceUsage, shardSizes, Map.of());
        }

        DevNullClusterInfo(
            Map<String, DiskUsage> leastAvailableSpaceUsage,
            Map<String, DiskUsage> mostAvailableSpaceUsage,
            Map<String, Long> shardSizes,
            Map<NodeAndPath, ReservedSpace> reservedSpace
        ) {
            super(leastAvailableSpaceUsage, mostAvailableSpaceUsage, shardSizes, Map.of(), Map.of(), reservedSpace);
        }

        @Override
        public String getDataPath(ShardRouting shardRouting) {
            return "/dev/null";
        }
    }
}<|MERGE_RESOLUTION|>--- conflicted
+++ resolved
@@ -739,11 +739,7 @@
         assertThat(node1Usage.getFreeBytes(), equalTo(25L));
     }
 
-<<<<<<< HEAD
     private void doTestShardRelocationsTakenIntoAccount(boolean testMaxHeadroom) {
-=======
-    public void testShardRelocationsTakenIntoAccount() {
->>>>>>> be7c7415
         Settings diskSettings = Settings.builder()
             .put(DiskThresholdSettings.CLUSTER_ROUTING_ALLOCATION_DISK_THRESHOLD_ENABLED_SETTING.getKey(), true)
             .put(DiskThresholdSettings.CLUSTER_ROUTING_ALLOCATION_LOW_DISK_WATERMARK_SETTING.getKey(), 0.7)
@@ -878,17 +874,12 @@
                 expectThrows(IllegalArgumentException.class, () -> strategy.reroute(clusterStateThatRejectsCommands, cmds, false, false))
                     .getMessage(),
                 containsString(
-<<<<<<< HEAD
                     testMaxHeadroom
                         ? "the node is above the low watermark cluster setting "
                             + "[cluster.routing.allocation.disk.watermark.low.max_headroom=100gb], "
                             + "having less than the minimum required [100gb] free space, actual free: [96gb], actual used: [99%]"
                         : "the node is above the low watermark cluster setting [cluster.routing.allocation.disk.watermark.low=70%], "
                             + "having less than the minimum required [30b] free space, actual free: [26b], actual used: [74%]"
-=======
-                    "the node is above the low watermark cluster setting [cluster.routing.allocation.disk.watermark.low=70%], "
-                        + "having less than the minimum required [30b] free space, actual free: [26b], actual used: [74%]"
->>>>>>> be7c7415
                 )
             );
 
@@ -1052,7 +1043,6 @@
         assertThat(
             decision.getExplanation(),
             containsString(
-<<<<<<< HEAD
                 testMaxHeadroom
                     ? "the shard cannot remain on this node because it is above the high watermark cluster setting "
                         + "[cluster.routing.allocation.disk.watermark.high.max_headroom=50gb] and there is less than the required [50gb] "
@@ -1060,11 +1050,6 @@
                     : "the shard cannot remain on this node because it is above the high watermark cluster setting "
                         + "[cluster.routing.allocation.disk.watermark.high=70%] and there is less than the required [30b] free space "
                         + "on node, actual free: [20b], actual used: [80%]"
-=======
-                "the shard cannot remain on this node because it is above the high watermark cluster setting "
-                    + "[cluster.routing.allocation.disk.watermark.high=70%] and there is less than the required [30b] free space "
-                    + "on node, actual free: [20b], actual used: [80%]"
->>>>>>> be7c7415
             )
         );
 
@@ -1108,35 +1093,24 @@
             assertThat(
                 ((Decision.Single) decision).getExplanation(),
                 containsString(
-<<<<<<< HEAD
                     testMaxHeadroom
                         ? "the node is above the high watermark cluster setting [cluster.routing.allocation.disk.watermark"
                             + ".high.max_headroom=50gb], having less than the minimum required [50gb] free space, actual free: "
                             + "[40gb], actual used: [99.6%]"
                         : "the node is above the high watermark cluster setting [cluster.routing.allocation.disk.watermark.high=70%], "
                             + "having less than the minimum required [30b] free space, actual free: [20b], actual used: [80%]"
-=======
-                    "the node is above the high watermark cluster setting [cluster.routing.allocation.disk.watermark.high=70%], "
-                        + "having less than the minimum required [30b] free space, actual free: [20b], actual used: [80%]"
->>>>>>> be7c7415
                 )
             );
         } else {
             assertThat(
                 ((Decision.Single) decision).getExplanation(),
                 containsString(
-<<<<<<< HEAD
                     testMaxHeadroom
                         ? "the node is above the low watermark cluster setting [cluster.routing.allocation.disk.watermark.low"
                             + ".max_headroom=100gb], having less than the minimum required [100gb] free space, actual free: [40gb], actual "
                             + "used: [99.6%]"
                         : "the node is above the low watermark cluster setting [cluster.routing.allocation.disk.watermark.low=60%], "
                             + "having less than the minimum required [40b] free space, actual free: [20b], actual used: [80%]"
-
-=======
-                    "the node is above the low watermark cluster setting [cluster.routing.allocation.disk.watermark.low=60%], "
-                        + "having less than the minimum required [40b] free space, actual free: [20b], actual used: [80%]"
->>>>>>> be7c7415
                 )
             );
         }
@@ -1303,7 +1277,6 @@
         assertThat(
             decision.getExplanation(),
             containsString(
-<<<<<<< HEAD
                 testMaxHeadroom
                     ? "the shard cannot remain on this node because it is above the high watermark cluster setting [cluster"
                         + ".routing.allocation.disk.watermark.high.max_headroom=50gb] and there is less than the required [50gb] free "
@@ -1311,11 +1284,6 @@
                     : "the shard cannot remain on this node because it is above the high watermark cluster setting"
                         + " [cluster.routing.allocation.disk.watermark.high=70%] and there is less than the required [30b] free space "
                         + "on node, actual free: [20b], actual used: [80%]"
-=======
-                "the shard cannot remain on this node because it is above the high watermark cluster setting"
-                    + " [cluster.routing.allocation.disk.watermark.high=70%] and there is less than the required [30b] free space "
-                    + "on node, actual free: [20b], actual used: [80%]"
->>>>>>> be7c7415
             )
         );
 
