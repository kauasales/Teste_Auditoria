/*
 * Licensed to Elasticsearch under one or more contributor
 * license agreements. See the NOTICE file distributed with
 * this work for additional information regarding copyright
 * ownership. Elasticsearch licenses this file to you under
 * the Apache License, Version 2.0 (the "License"); you may
 * not use this file except in compliance with the License.
 * You may obtain a copy of the License at
 *
 *    http://www.apache.org/licenses/LICENSE-2.0
 *
 * Unless required by applicable law or agreed to in writing,
 * software distributed under the License is distributed on an
 * "AS IS" BASIS, WITHOUT WARRANTIES OR CONDITIONS OF ANY
 * KIND, either express or implied.  See the License for the
 * specific language governing permissions and limitations
 * under the License.
 */
package org.elasticsearch.cluster.routing.allocation;

import org.elasticsearch.Version;
import org.elasticsearch.cluster.ClusterName;
import org.elasticsearch.cluster.ClusterState;
import org.elasticsearch.cluster.ESAllocationTestCase;
import org.elasticsearch.cluster.EmptyClusterInfoService;
import org.elasticsearch.cluster.metadata.IndexMetaData;
import org.elasticsearch.cluster.metadata.MetaData;
import org.elasticsearch.cluster.node.DiscoveryNodes;
import org.elasticsearch.cluster.routing.RecoverySource;
import org.elasticsearch.cluster.routing.RoutingTable;
import org.elasticsearch.cluster.routing.ShardRouting;
import org.elasticsearch.cluster.routing.ShardRoutingState;
import org.elasticsearch.cluster.routing.TestShardRouting;
import org.elasticsearch.cluster.routing.allocation.allocator.BalancedShardsAllocator;
import org.elasticsearch.cluster.routing.allocation.decider.AllocationDeciders;
import org.elasticsearch.cluster.routing.allocation.decider.Decision;
import org.elasticsearch.cluster.routing.allocation.decider.ResizeAllocationDecider;
import org.elasticsearch.common.settings.Settings;
import org.elasticsearch.index.Index;
import org.elasticsearch.index.shard.ShardId;
import org.elasticsearch.test.gateway.TestGatewayAllocator;

import java.util.Arrays;
import java.util.Collections;

import static org.elasticsearch.cluster.routing.ShardRoutingState.INITIALIZING;
import static org.elasticsearch.cluster.routing.ShardRoutingState.STARTED;
import static org.elasticsearch.cluster.routing.ShardRoutingState.UNASSIGNED;


public class ResizeAllocationDeciderTests extends ESAllocationTestCase {

    private AllocationService strategy;

    @Override
    public void setUp() throws Exception {
        super.setUp();
        strategy = new AllocationService(Settings.builder().build(), new AllocationDeciders(Settings.EMPTY,
            Collections.singleton(new ResizeAllocationDecider(Settings.EMPTY))),
            new TestGatewayAllocator(), new BalancedShardsAllocator(Settings.EMPTY), EmptyClusterInfoService.INSTANCE);
    }

    private ClusterState createInitialClusterState(boolean startShards) {
        return createInitialClusterState(startShards, Version.CURRENT);
    }

    private ClusterState createInitialClusterState(boolean startShards, Version nodeVersion) {
        MetaData.Builder metaBuilder = MetaData.builder();
        metaBuilder.put(IndexMetaData.builder("source").settings(settings(Version.CURRENT))
            .numberOfShards(2).numberOfReplicas(0).setRoutingNumShards(16));
        MetaData metaData = metaBuilder.build();
        RoutingTable.Builder routingTableBuilder = RoutingTable.builder();
        routingTableBuilder.addAsNew(metaData.index("source"));

        RoutingTable routingTable = routingTableBuilder.build();
        ClusterState clusterState = ClusterState.builder(ClusterName.CLUSTER_NAME_SETTING.getDefault(Settings.EMPTY))
            .metaData(metaData).routingTable(routingTable).build();
        clusterState = ClusterState.builder(clusterState).nodes(DiscoveryNodes.builder().add(newNode("node1", nodeVersion)).add(newNode
            ("node2", nodeVersion)))
            .build();
        RoutingTable prevRoutingTable = routingTable;
        routingTable = strategy.reroute(clusterState, "reroute", false).routingTable();
        clusterState = ClusterState.builder(clusterState).routingTable(routingTable).build();

        assertEquals(prevRoutingTable.index("source").shards().size(), 2);
        assertEquals(prevRoutingTable.index("source").shard(0).shards().get(0).state(), UNASSIGNED);
        assertEquals(prevRoutingTable.index("source").shard(1).shards().get(0).state(), UNASSIGNED);


        assertEquals(routingTable.index("source").shards().size(), 2);

        assertEquals(routingTable.index("source").shard(0).shards().get(0).state(), INITIALIZING);
        assertEquals(routingTable.index("source").shard(1).shards().get(0).state(), INITIALIZING);


        if (startShards) {
            clusterState = strategy.applyStartedShards(clusterState,
                Arrays.asList(routingTable.index("source").shard(0).shards().get(0),
                    routingTable.index("source").shard(1).shards().get(0)));
            routingTable = clusterState.routingTable();
            assertEquals(routingTable.index("source").shards().size(), 2);
            assertEquals(routingTable.index("source").shard(0).shards().get(0).state(), STARTED);
            assertEquals(routingTable.index("source").shard(1).shards().get(0).state(), STARTED);

        }
        return clusterState;
    }

    public void testNonResizeRouting() {
        ClusterState clusterState = createInitialClusterState(true);
        ResizeAllocationDecider resizeAllocationDecider = new ResizeAllocationDecider(Settings.EMPTY);
        RoutingAllocation routingAllocation = new RoutingAllocation(null, null, clusterState, null, 0);
        ShardRouting shardRouting = TestShardRouting.newShardRouting("non-resize", 0, null, true, ShardRoutingState.UNASSIGNED);
        assertEquals(Decision.ALWAYS, resizeAllocationDecider.canAllocate(shardRouting, routingAllocation));
        assertEquals(Decision.ALWAYS, resizeAllocationDecider.canAllocate(shardRouting, clusterState.getRoutingNodes().node("node1"),
            routingAllocation));
    }

    public void testShrink() { // we don't handle shrink yet
        ClusterState clusterState = createInitialClusterState(true);
        MetaData.Builder metaBuilder = MetaData.builder(clusterState.metaData());
        metaBuilder.put(IndexMetaData.builder("target").settings(settings(Version.CURRENT)
            .put(IndexMetaData.INDEX_RESIZE_SOURCE_NAME.getKey(), "source")
            .put(IndexMetaData.INDEX_RESIZE_SOURCE_UUID_KEY, IndexMetaData.INDEX_UUID_NA_VALUE))
            .numberOfShards(1).numberOfReplicas(0));
        MetaData metaData = metaBuilder.build();
        RoutingTable.Builder routingTableBuilder = RoutingTable.builder(clusterState.routingTable());
        routingTableBuilder.addAsNew(metaData.index("target"));

        clusterState = ClusterState.builder(clusterState)
            .routingTable(routingTableBuilder.build())
            .metaData(metaData).build();
        Index idx = clusterState.metaData().index("target").getIndex();

        ResizeAllocationDecider resizeAllocationDecider = new ResizeAllocationDecider(Settings.EMPTY);
        RoutingAllocation routingAllocation = new RoutingAllocation(null, null, clusterState, null, 0);
        ShardRouting shardRouting = TestShardRouting.newShardRouting(new ShardId(idx, 0), null, true, RecoverySource
            .LocalShardsRecoverySource.INSTANCE, ShardRoutingState.UNASSIGNED);
        assertEquals(Decision.ALWAYS, resizeAllocationDecider.canAllocate(shardRouting, routingAllocation));
        assertEquals(Decision.ALWAYS, resizeAllocationDecider.canAllocate(shardRouting, clusterState.getRoutingNodes().node("node1"),
            routingAllocation));
        assertEquals(Decision.ALWAYS, resizeAllocationDecider.canAllocate(shardRouting, clusterState.getRoutingNodes().node("node2"),
            routingAllocation));
    }

    public void testSourceNotActive() {
        ClusterState clusterState = createInitialClusterState(false);
        MetaData.Builder metaBuilder = MetaData.builder(clusterState.metaData());
        metaBuilder.put(IndexMetaData.builder("target").settings(settings(Version.CURRENT)
            .put(IndexMetaData.INDEX_RESIZE_SOURCE_NAME.getKey(), "source")
            .put(IndexMetaData.INDEX_RESIZE_SOURCE_UUID_KEY, IndexMetaData.INDEX_UUID_NA_VALUE))
            .numberOfShards(4).numberOfReplicas(0));
        MetaData metaData = metaBuilder.build();
        RoutingTable.Builder routingTableBuilder = RoutingTable.builder(clusterState.routingTable());
        routingTableBuilder.addAsNew(metaData.index("target"));

        clusterState = ClusterState.builder(clusterState)
            .routingTable(routingTableBuilder.build())
            .metaData(metaData).build();
        Index idx = clusterState.metaData().index("target").getIndex();


        ResizeAllocationDecider resizeAllocationDecider = new ResizeAllocationDecider(Settings.EMPTY);
        RoutingAllocation routingAllocation = new RoutingAllocation(null, clusterState.getRoutingNodes(), clusterState, null, 0);
        int shardId = randomIntBetween(0, 3);
        int sourceShardId = IndexMetaData.selectSplitShard(shardId, clusterState.metaData().index("source"), 4).id();
        ShardRouting shardRouting = TestShardRouting.newShardRouting(new ShardId(idx, shardId), null, true, RecoverySource
            .LocalShardsRecoverySource.INSTANCE, ShardRoutingState.UNASSIGNED);
        assertEquals(Decision.NO, resizeAllocationDecider.canAllocate(shardRouting, routingAllocation));
        assertEquals(Decision.NO, resizeAllocationDecider.canAllocate(shardRouting, clusterState.getRoutingNodes().node("node1"),
            routingAllocation));
        assertEquals(Decision.NO, resizeAllocationDecider.canAllocate(shardRouting, clusterState.getRoutingNodes().node("node2"),
            routingAllocation));

        routingAllocation.debugDecision(true);
        assertEquals("source primary shard [[source][" + sourceShardId + "]] is not active",
            resizeAllocationDecider.canAllocate(shardRouting, routingAllocation).getExplanation());
        assertEquals("source primary shard [[source][" + sourceShardId + "]] is not active",
            resizeAllocationDecider.canAllocate(shardRouting, clusterState.getRoutingNodes().node("node0"),
            routingAllocation).getExplanation());
        assertEquals("source primary shard [[source][" + sourceShardId + "]] is not active",
            resizeAllocationDecider.canAllocate(shardRouting, clusterState.getRoutingNodes().node("node1"),
            routingAllocation).getExplanation());
    }

    public void testSourcePrimaryActive() {
        ClusterState clusterState = createInitialClusterState(true);
        MetaData.Builder metaBuilder = MetaData.builder(clusterState.metaData());
        metaBuilder.put(IndexMetaData.builder("target").settings(settings(Version.CURRENT)
            .put(IndexMetaData.INDEX_RESIZE_SOURCE_NAME.getKey(), "source")
            .put(IndexMetaData.INDEX_RESIZE_SOURCE_UUID_KEY, IndexMetaData.INDEX_UUID_NA_VALUE))
            .numberOfShards(4).numberOfReplicas(0));
        MetaData metaData = metaBuilder.build();
        RoutingTable.Builder routingTableBuilder = RoutingTable.builder(clusterState.routingTable());
        routingTableBuilder.addAsNew(metaData.index("target"));

        clusterState = ClusterState.builder(clusterState)
            .routingTable(routingTableBuilder.build())
            .metaData(metaData).build();
        Index idx = clusterState.metaData().index("target").getIndex();


        ResizeAllocationDecider resizeAllocationDecider = new ResizeAllocationDecider(Settings.EMPTY);
        RoutingAllocation routingAllocation = new RoutingAllocation(null, clusterState.getRoutingNodes(), clusterState, null, 0);
        int shardId = randomIntBetween(0, 3);
        int sourceShardId = IndexMetaData.selectSplitShard(shardId, clusterState.metaData().index("source"), 4).id();
        ShardRouting shardRouting = TestShardRouting.newShardRouting(new ShardId(idx, shardId), null, true, RecoverySource
            .LocalShardsRecoverySource.INSTANCE, ShardRoutingState.UNASSIGNED);
        assertEquals(Decision.YES, resizeAllocationDecider.canAllocate(shardRouting, routingAllocation));

        String allowedNode = clusterState.getRoutingTable().index("source").shard(sourceShardId).primaryShard().currentNodeId();

        if ("node1".equals(allowedNode)) {
            assertEquals(Decision.YES, resizeAllocationDecider.canAllocate(shardRouting, clusterState.getRoutingNodes().node("node1"),
                routingAllocation));
            assertEquals(Decision.NO, resizeAllocationDecider.canAllocate(shardRouting, clusterState.getRoutingNodes().node("node2"),
                routingAllocation));
        } else {
            assertEquals(Decision.NO, resizeAllocationDecider.canAllocate(shardRouting, clusterState.getRoutingNodes().node("node1"),
                routingAllocation));
            assertEquals(Decision.YES, resizeAllocationDecider.canAllocate(shardRouting, clusterState.getRoutingNodes().node("node2"),
                routingAllocation));
        }

        routingAllocation.debugDecision(true);
        assertEquals("source primary is active", resizeAllocationDecider.canAllocate(shardRouting, routingAllocation).getExplanation());

        if ("node1".equals(allowedNode)) {
            assertEquals("source primary is allocated on this node",
                resizeAllocationDecider.canAllocate(shardRouting, clusterState.getRoutingNodes().node("node1"),
                    routingAllocation).getExplanation());
            assertEquals("source primary is allocated on another node",
                resizeAllocationDecider.canAllocate(shardRouting, clusterState.getRoutingNodes().node("node2"),
                    routingAllocation).getExplanation());
        } else {
            assertEquals("source primary is allocated on another node",
                resizeAllocationDecider.canAllocate(shardRouting, clusterState.getRoutingNodes().node("node1"),
                    routingAllocation).getExplanation());
            assertEquals("source primary is allocated on this node",
                resizeAllocationDecider.canAllocate(shardRouting, clusterState.getRoutingNodes().node("node2"),
                    routingAllocation).getExplanation());
        }
    }
<<<<<<< HEAD

    public void testAllocateOnOldNode() {
        Version version = VersionUtils.randomVersionBetween(random(), Version.V_5_0_0,
            VersionUtils.getPreviousVersion(ResizeAction.COMPATIBILITY_VERSION));
        ClusterState clusterState = createInitialClusterState(true, version);
        MetaData.Builder metaBuilder = MetaData.builder(clusterState.metaData());
        metaBuilder.put(IndexMetaData.builder("target").settings(settings(Version.CURRENT)
            .put(IndexMetaData.INDEX_RESIZE_SOURCE_NAME.getKey(), "source")
            .put(IndexMetaData.INDEX_RESIZE_SOURCE_UUID_KEY, IndexMetaData.INDEX_UUID_NA_VALUE))
            .numberOfShards(4).numberOfReplicas(0));
        MetaData metaData = metaBuilder.build();
        RoutingTable.Builder routingTableBuilder = RoutingTable.builder(clusterState.routingTable());
        routingTableBuilder.addAsNew(metaData.index("target"));

        clusterState = ClusterState.builder(clusterState)
            .routingTable(routingTableBuilder.build())
            .metaData(metaData).build();
        Index idx = clusterState.metaData().index("target").getIndex();


        ResizeAllocationDecider resizeAllocationDecider = new ResizeAllocationDecider(Settings.EMPTY);
        RoutingAllocation routingAllocation = new RoutingAllocation(null, clusterState.getRoutingNodes(), clusterState, null, 0);
        int shardId = randomIntBetween(0, 3);
        ShardRouting shardRouting = TestShardRouting.newShardRouting(new ShardId(idx, shardId), null, true, RecoverySource
            .LocalShardsRecoverySource.INSTANCE, ShardRoutingState.UNASSIGNED);
        assertEquals(Decision.YES, resizeAllocationDecider.canAllocate(shardRouting, routingAllocation));

        assertEquals(Decision.NO, resizeAllocationDecider.canAllocate(shardRouting, clusterState.getRoutingNodes().node("node1"),
            routingAllocation));
        assertEquals(Decision.NO, resizeAllocationDecider.canAllocate(shardRouting, clusterState.getRoutingNodes().node("node2"),
            routingAllocation));

        routingAllocation.debugDecision(true);
        assertEquals("source primary is active", resizeAllocationDecider.canAllocate(shardRouting, routingAllocation).getExplanation());
        assertEquals("node [node1] is too old to split a shard",
            resizeAllocationDecider.canAllocate(shardRouting, clusterState.getRoutingNodes().node("node1"),
                routingAllocation).getExplanation());
        assertEquals("node [node2] is too old to split a shard",
            resizeAllocationDecider.canAllocate(shardRouting, clusterState.getRoutingNodes().node("node2"),
                routingAllocation).getExplanation());
    }
=======
>>>>>>> e1e8cf38
}<|MERGE_RESOLUTION|>--- conflicted
+++ resolved
@@ -241,48 +241,4 @@
                     routingAllocation).getExplanation());
         }
     }
-<<<<<<< HEAD
-
-    public void testAllocateOnOldNode() {
-        Version version = VersionUtils.randomVersionBetween(random(), Version.V_5_0_0,
-            VersionUtils.getPreviousVersion(ResizeAction.COMPATIBILITY_VERSION));
-        ClusterState clusterState = createInitialClusterState(true, version);
-        MetaData.Builder metaBuilder = MetaData.builder(clusterState.metaData());
-        metaBuilder.put(IndexMetaData.builder("target").settings(settings(Version.CURRENT)
-            .put(IndexMetaData.INDEX_RESIZE_SOURCE_NAME.getKey(), "source")
-            .put(IndexMetaData.INDEX_RESIZE_SOURCE_UUID_KEY, IndexMetaData.INDEX_UUID_NA_VALUE))
-            .numberOfShards(4).numberOfReplicas(0));
-        MetaData metaData = metaBuilder.build();
-        RoutingTable.Builder routingTableBuilder = RoutingTable.builder(clusterState.routingTable());
-        routingTableBuilder.addAsNew(metaData.index("target"));
-
-        clusterState = ClusterState.builder(clusterState)
-            .routingTable(routingTableBuilder.build())
-            .metaData(metaData).build();
-        Index idx = clusterState.metaData().index("target").getIndex();
-
-
-        ResizeAllocationDecider resizeAllocationDecider = new ResizeAllocationDecider(Settings.EMPTY);
-        RoutingAllocation routingAllocation = new RoutingAllocation(null, clusterState.getRoutingNodes(), clusterState, null, 0);
-        int shardId = randomIntBetween(0, 3);
-        ShardRouting shardRouting = TestShardRouting.newShardRouting(new ShardId(idx, shardId), null, true, RecoverySource
-            .LocalShardsRecoverySource.INSTANCE, ShardRoutingState.UNASSIGNED);
-        assertEquals(Decision.YES, resizeAllocationDecider.canAllocate(shardRouting, routingAllocation));
-
-        assertEquals(Decision.NO, resizeAllocationDecider.canAllocate(shardRouting, clusterState.getRoutingNodes().node("node1"),
-            routingAllocation));
-        assertEquals(Decision.NO, resizeAllocationDecider.canAllocate(shardRouting, clusterState.getRoutingNodes().node("node2"),
-            routingAllocation));
-
-        routingAllocation.debugDecision(true);
-        assertEquals("source primary is active", resizeAllocationDecider.canAllocate(shardRouting, routingAllocation).getExplanation());
-        assertEquals("node [node1] is too old to split a shard",
-            resizeAllocationDecider.canAllocate(shardRouting, clusterState.getRoutingNodes().node("node1"),
-                routingAllocation).getExplanation());
-        assertEquals("node [node2] is too old to split a shard",
-            resizeAllocationDecider.canAllocate(shardRouting, clusterState.getRoutingNodes().node("node2"),
-                routingAllocation).getExplanation());
-    }
-=======
->>>>>>> e1e8cf38
 }