/*
 * Copyright Elasticsearch B.V. and/or licensed to Elasticsearch B.V. under one
 * or more contributor license agreements. Licensed under the Elastic License
 * 2.0 and the Server Side Public License, v 1; you may not use this file except
 * in compliance with, at your election, the Elastic License 2.0 or the Server
 * Side Public License, v 1.
 */

package org.elasticsearch.http;

import org.apache.logging.log4j.Level;
import org.apache.logging.log4j.LogManager;
import org.apache.logging.log4j.Logger;
import org.apache.lucene.util.BytesRef;
import org.elasticsearch.action.ActionModule;
import org.elasticsearch.cluster.service.ClusterService;
import org.elasticsearch.common.UUIDs;
import org.elasticsearch.common.bytes.BytesArray;
import org.elasticsearch.common.logging.Loggers;
import org.elasticsearch.common.network.NetworkAddress;
import org.elasticsearch.common.network.NetworkService;
import org.elasticsearch.common.network.NetworkUtils;
import org.elasticsearch.common.recycler.Recycler;
import org.elasticsearch.common.settings.ClusterSettings;
import org.elasticsearch.common.settings.Settings;
import org.elasticsearch.common.settings.SettingsModule;
import org.elasticsearch.common.transport.TransportAddress;
import org.elasticsearch.common.util.MockPageCacheRecycler;
import org.elasticsearch.common.util.concurrent.ThreadContext;
import org.elasticsearch.core.TimeValue;
import org.elasticsearch.indices.TestIndexNameExpressionResolver;
import org.elasticsearch.plugins.ActionPlugin;
import org.elasticsearch.rest.RestChannel;
import org.elasticsearch.rest.RestControllerTests;
import org.elasticsearch.rest.RestHeaderDefinition;
import org.elasticsearch.rest.RestRequest;
import org.elasticsearch.rest.RestResponse;
import org.elasticsearch.rest.RestStatus;
import org.elasticsearch.tasks.Task;
import org.elasticsearch.test.ESTestCase;
import org.elasticsearch.test.MockLogAppender;
import org.elasticsearch.test.junit.annotations.TestLogging;
import org.elasticsearch.test.rest.FakeRestRequest;
import org.elasticsearch.threadpool.TestThreadPool;
import org.elasticsearch.threadpool.ThreadPool;
import org.elasticsearch.tracing.Tracer;
import org.elasticsearch.transport.BytesRefRecycler;
import org.elasticsearch.transport.TransportSettings;
import org.elasticsearch.usage.UsageService;
import org.elasticsearch.xcontent.NamedXContentRegistry;
import org.junit.After;
import org.junit.Assert;
import org.junit.Before;

import java.net.InetSocketAddress;
import java.net.UnknownHostException;
import java.util.ArrayList;
import java.util.Arrays;
import java.util.Collection;
import java.util.Collections;
import java.util.HashMap;
import java.util.HashSet;
import java.util.List;
import java.util.Locale;
import java.util.Map;
import java.util.Set;
import java.util.concurrent.TimeUnit;

import static java.net.InetAddress.getByName;
import static java.util.Arrays.asList;
import static org.elasticsearch.http.AbstractHttpServerTransport.resolvePublishPort;
import static org.elasticsearch.test.LambdaMatchers.transformed;
import static org.hamcrest.Matchers.allOf;
import static org.hamcrest.Matchers.contains;
import static org.hamcrest.Matchers.containsString;
import static org.hamcrest.Matchers.equalTo;
import static org.hamcrest.Matchers.instanceOf;
import static org.hamcrest.Matchers.notNullValue;
import static org.hamcrest.Matchers.nullValue;
import static org.mockito.Mockito.mock;

public class AbstractHttpServerTransportTests extends ESTestCase {

    private NetworkService networkService;
    private ThreadPool threadPool;
    private Recycler<BytesRef> recycler;

    @Before
    public void setup() throws Exception {
        networkService = new NetworkService(Collections.emptyList());
        threadPool = new TestThreadPool("test");
        recycler = new BytesRefRecycler(new MockPageCacheRecycler(Settings.EMPTY));
    }

    @After
    public void shutdown() throws Exception {
        if (threadPool != null) {
            threadPool.shutdownNow();
        }
        threadPool = null;
        networkService = null;
        recycler = null;
    }

    public void testHttpPublishPort() throws Exception {
        int boundPort = randomIntBetween(9000, 9100);
        int otherBoundPort = randomIntBetween(9200, 9300);

        int publishPort = resolvePublishPort(
            Settings.builder().put(HttpTransportSettings.SETTING_HTTP_PUBLISH_PORT.getKey(), 9080).build(),
            randomAddresses(),
            getByName("127.0.0.2")
        );
        assertThat("Publish port should be explicitly set to 9080", publishPort, equalTo(9080));

        publishPort = resolvePublishPort(
            Settings.EMPTY,
            asList(address("127.0.0.1", boundPort), address("127.0.0.2", otherBoundPort)),
            getByName("127.0.0.1")
        );
        assertThat("Publish port should be derived from matched address", publishPort, equalTo(boundPort));

        publishPort = resolvePublishPort(
            Settings.EMPTY,
            asList(address("127.0.0.1", boundPort), address("127.0.0.2", boundPort)),
            getByName("127.0.0.3")
        );
        assertThat("Publish port should be derived from unique port of bound addresses", publishPort, equalTo(boundPort));

        final BindHttpException e = expectThrows(
            BindHttpException.class,
            () -> resolvePublishPort(
                Settings.EMPTY,
                asList(address("127.0.0.1", boundPort), address("127.0.0.2", otherBoundPort)),
                getByName("127.0.0.3")
            )
        );
        assertThat(e.getMessage(), containsString("Failed to auto-resolve http publish port"));

        publishPort = resolvePublishPort(
            Settings.EMPTY,
            asList(address("0.0.0.0", boundPort), address("127.0.0.2", otherBoundPort)),
            getByName("127.0.0.1")
        );
        assertThat("Publish port should be derived from matching wildcard address", publishPort, equalTo(boundPort));

        if (NetworkUtils.SUPPORTS_V6) {
            publishPort = resolvePublishPort(
                Settings.EMPTY,
                asList(address("0.0.0.0", boundPort), address("127.0.0.2", otherBoundPort)),
                getByName("::1")
            );
            assertThat("Publish port should be derived from matching wildcard address", publishPort, equalTo(boundPort));
        }
    }

    public void testDispatchDoesNotModifyThreadContext() {
        final HttpServerTransport.Dispatcher dispatcher = new HttpServerTransport.Dispatcher() {

            @Override
            public void dispatchRequest(final RestRequest request, final RestChannel channel, final ThreadContext threadContext) {
                threadContext.putHeader("foo", "bar");
                threadContext.putTransient("bar", "baz");
            }

            @Override
            public void dispatchBadRequest(final RestChannel channel, final ThreadContext threadContext, final Throwable cause) {
                threadContext.putHeader("foo_bad", "bar");
                threadContext.putTransient("bar_bad", "baz");
            }

        };

        try (
            AbstractHttpServerTransport transport = new AbstractHttpServerTransport(
                Settings.EMPTY,
                networkService,
                recycler,
                threadPool,
                xContentRegistry(),
                dispatcher,
                new ClusterSettings(Settings.EMPTY, ClusterSettings.BUILT_IN_CLUSTER_SETTINGS),
                Tracer.NOOP
            ) {

                @Override
                protected HttpServerChannel bind(InetSocketAddress hostAddress) {
                    return null;
                }

                @Override
                protected void doStart() {

                }

                @Override
                protected void stopInternal() {

                }

                @Override
                public HttpStats stats() {
                    return null;
                }
            }
        ) {

            transport.dispatchRequest(null, null, null);
            assertNull(threadPool.getThreadContext().getHeader("foo"));
            assertNull(threadPool.getThreadContext().getTransient("bar"));

            transport.dispatchRequest(null, null, new Exception());
            assertNull(threadPool.getThreadContext().getHeader("foo_bad"));
            assertNull(threadPool.getThreadContext().getTransient("bar_bad"));
        }
    }

    public void testRequestHeadersPopulateThreadContext() {
        final HttpServerTransport.Dispatcher dispatcher = new HttpServerTransport.Dispatcher() {

            @Override
            public void dispatchRequest(final RestRequest request, final RestChannel channel, final ThreadContext threadContext) {
                // specified request headers value are copied into the thread context
                assertEquals("true", threadContext.getHeader("header.1"));
                assertEquals("true", threadContext.getHeader("header.2"));
                // trace start time is also set
                assertThat(threadContext.getTransient(Task.TRACE_START_TIME), notNullValue());
                // but unknown headers are not copied at all
                assertNull(threadContext.getHeader("header.3"));
            }

            @Override
            public void dispatchBadRequest(final RestChannel channel, final ThreadContext threadContext, final Throwable cause) {
                // no request headers are copied in to the context of malformed requests
                assertNull(threadContext.getHeader("header.1"));
                assertNull(threadContext.getHeader("header.2"));
                assertNull(threadContext.getHeader("header.3"));
                assertNull(threadContext.getTransient(Task.TRACE_START_TIME));
            }

        };
        // the set of headers to copy
        final Set<RestHeaderDefinition> headers = new HashSet<>(
            Arrays.asList(new RestHeaderDefinition("header.1", true), new RestHeaderDefinition("header.2", true))
        );
        // sample request headers to test with
        final Map<String, List<String>> restHeaders = new HashMap<>();
        restHeaders.put("header.1", Collections.singletonList("true"));
        restHeaders.put("header.2", Collections.singletonList("true"));
        restHeaders.put("header.3", Collections.singletonList("true"));
        final RestRequest fakeRequest = new FakeRestRequest.Builder(xContentRegistry()).withHeaders(restHeaders).build();
        final RestControllerTests.AssertingChannel channel = new RestControllerTests.AssertingChannel(
            fakeRequest,
            false,
            RestStatus.BAD_REQUEST
        );

        try (
            AbstractHttpServerTransport transport = new AbstractHttpServerTransport(
                Settings.EMPTY,
                networkService,
                recycler,
                threadPool,
                xContentRegistry(),
                dispatcher,
                new ClusterSettings(Settings.EMPTY, ClusterSettings.BUILT_IN_CLUSTER_SETTINGS),
                Tracer.NOOP
            ) {

                @Override
                protected HttpServerChannel bind(InetSocketAddress hostAddress) {
                    return null;
                }

                @Override
                protected void doStart() {

                }

                @Override
                protected void stopInternal() {

                }

                @Override
                public HttpStats stats() {
                    return null;
                }

                @Override
                protected void populatePerRequestThreadContext(RestRequest restRequest, ThreadContext threadContext) {
                    getFakeActionModule(headers).copyRequestHeadersToThreadContext(restRequest.getHttpRequest(), threadContext);
                }
            }
        ) {
            transport.dispatchRequest(fakeRequest, channel, null);
            // headers are "null" here, aka not present, because the thread context changes containing them is to be confined to the request
            assertNull(threadPool.getThreadContext().getHeader("header.1"));
            assertNull(threadPool.getThreadContext().getHeader("header.2"));
            assertNull(threadPool.getThreadContext().getHeader("header.3"));
            transport.dispatchRequest(null, null, new Exception());
            // headers are "null" here, aka not present, because the thread context changes containing them is to be confined to the request
            assertNull(threadPool.getThreadContext().getHeader("header.1"));
            assertNull(threadPool.getThreadContext().getHeader("header.2"));
            assertNull(threadPool.getThreadContext().getHeader("header.3"));
        }
    }

    /**
     * Check that the REST controller picks up and propagates W3C trace context headers via the {@link ThreadContext}.
     * @see <a href="https://www.w3.org/TR/trace-context/">Trace Context - W3C Recommendation</a>
     */
    public void testTraceParentAndTraceId() {
        final String traceParentValue = "00-0af7651916cd43dd8448eb211c80319c-b7ad6b7169203331-01";
        final HttpServerTransport.Dispatcher dispatcher = new HttpServerTransport.Dispatcher() {

            @Override
            public void dispatchRequest(final RestRequest request, final RestChannel channel, final ThreadContext threadContext) {
                assertThat(threadContext.getHeader(Task.TRACE_ID), equalTo("0af7651916cd43dd8448eb211c80319c"));
                assertThat(threadContext.getHeader(Task.TRACE_PARENT_HTTP_HEADER), nullValue());
                assertThat(threadContext.getTransient("parent_" + Task.TRACE_PARENT_HTTP_HEADER), equalTo(traceParentValue));
                // request trace start time is also set
                assertThat(threadContext.getTransient(Task.TRACE_START_TIME), notNullValue());
            }

            @Override
            public void dispatchBadRequest(final RestChannel channel, final ThreadContext threadContext, final Throwable cause) {
                // but they're not copied in for bad requests
                assertThat(threadContext.getHeader(Task.TRACE_ID), nullValue());
                assertThat(threadContext.getHeader(Task.TRACE_PARENT_HTTP_HEADER), nullValue());
                assertThat(threadContext.getTransient("parent_" + Task.TRACE_PARENT_HTTP_HEADER), nullValue());
                assertThat(threadContext.getTransient(Task.TRACE_START_TIME), nullValue());
            }

        };
        // the set of headers to copy
        Set<RestHeaderDefinition> headers = Set.of(new RestHeaderDefinition(Task.TRACE_PARENT_HTTP_HEADER, false));
        // sample request headers to test with
        Map<String, List<String>> restHeaders = new HashMap<>();
        restHeaders.put(Task.TRACE_PARENT_HTTP_HEADER, Collections.singletonList(traceParentValue));
        RestRequest fakeRequest = new FakeRestRequest.Builder(xContentRegistry()).withHeaders(restHeaders).build();
        RestControllerTests.AssertingChannel channel = new RestControllerTests.AssertingChannel(fakeRequest, false, RestStatus.BAD_REQUEST);

        try (
            AbstractHttpServerTransport transport = new AbstractHttpServerTransport(
                Settings.EMPTY,
                networkService,
                recycler,
                threadPool,
                xContentRegistry(),
                dispatcher,
                new ClusterSettings(Settings.EMPTY, ClusterSettings.BUILT_IN_CLUSTER_SETTINGS),
                Tracer.NOOP
            ) {

                @Override
                protected HttpServerChannel bind(InetSocketAddress hostAddress) {
                    return null;
                }

                @Override
                protected void doStart() {

                }

                @Override
                protected void stopInternal() {

                }

                @Override
                public HttpStats stats() {
                    return null;
                }

                @Override
                protected void populatePerRequestThreadContext(RestRequest restRequest, ThreadContext threadContext) {
                    getFakeActionModule(headers).copyRequestHeadersToThreadContext(restRequest.getHttpRequest(), threadContext);
                }
            }
        ) {
            transport.dispatchRequest(fakeRequest, channel, null);
            // headers are "null" here, aka not present, because the thread context changes containing them is to be confined to the request
            assertThat(threadPool.getThreadContext().getHeader(Task.TRACE_ID), nullValue());
            assertThat(threadPool.getThreadContext().getHeader(Task.TRACE_PARENT_HTTP_HEADER), nullValue());
            assertThat(threadPool.getThreadContext().getTransient("parent_" + Task.TRACE_PARENT_HTTP_HEADER), nullValue());
            transport.dispatchRequest(null, null, new Exception());
            // headers are "null" here, aka not present, because the thread context changes containing them is to be confined to the request
            assertThat(threadPool.getThreadContext().getHeader(Task.TRACE_ID), nullValue());
            assertThat(threadPool.getThreadContext().getHeader(Task.TRACE_PARENT_HTTP_HEADER), nullValue());
            assertThat(threadPool.getThreadContext().getTransient("parent_" + Task.TRACE_PARENT_HTTP_HEADER), nullValue());
        }
    }

    public void testHandlingCompatibleVersionParsingErrors() {
        // a compatible version exception (v7 on accept and v8 on content-type) should be handled gracefully
        final ClusterSettings clusterSettings = new ClusterSettings(Settings.EMPTY, ClusterSettings.BUILT_IN_CLUSTER_SETTINGS);

        try (
            AbstractHttpServerTransport transport = failureAssertingtHttpServerTransport(clusterSettings, Set.of("Accept", "Content-Type"))
        ) {
            Map<String, List<String>> headers = new HashMap<>();
            headers.put("Accept", Collections.singletonList("aaa/bbb;compatible-with=7"));
            headers.put("Content-Type", Collections.singletonList("aaa/bbb;compatible-with=8"));

            FakeRestRequest.FakeHttpRequest fakeHttpRequest = new FakeRestRequest.FakeHttpRequest(
                RestRequest.Method.GET,
                "/",
                new BytesArray(randomByteArrayOfLength(between(1, 20))),
                headers
            );

            transport.incomingRequest(fakeHttpRequest, null);
        }
    }

    public void testIncorrectHeaderHandling() {

        final ClusterSettings clusterSettings = new ClusterSettings(Settings.EMPTY, ClusterSettings.BUILT_IN_CLUSTER_SETTINGS);
        try (AbstractHttpServerTransport transport = failureAssertingtHttpServerTransport(clusterSettings, Set.of("Accept"))) {

            Map<String, List<String>> headers = new HashMap<>();
            headers.put("Accept", List.of("incorrectHeader"));
            if (randomBoolean()) {
                headers.put("Content-Type", List.of("alsoIncorrectHeader"));
            }

            FakeRestRequest.FakeHttpRequest fakeHttpRequest = new FakeRestRequest.FakeHttpRequest(
                RestRequest.Method.GET,
                "/",
                null,
                headers
            );

            transport.incomingRequest(fakeHttpRequest, null);
        }
        try (AbstractHttpServerTransport transport = failureAssertingtHttpServerTransport(clusterSettings, Set.of("Content-Type"))) {
            Map<String, List<String>> headers = new HashMap<>();
            if (randomBoolean()) {
                headers.put("Accept", List.of("application/json"));
            }
            headers.put("Content-Type", List.of("incorrectHeader"));

            FakeRestRequest.FakeHttpRequest fakeHttpRequest = new FakeRestRequest.FakeHttpRequest(
                RestRequest.Method.GET,
                "/",
                null,
                headers
            );

            transport.incomingRequest(fakeHttpRequest, null);
        }
    }

    private AbstractHttpServerTransport failureAssertingtHttpServerTransport(
        ClusterSettings clusterSettings,
        final Set<String> failedHeaderNames
    ) {
        return new AbstractHttpServerTransport(
            Settings.EMPTY,
            networkService,
            recycler,
            threadPool,
            xContentRegistry(),
            new HttpServerTransport.Dispatcher() {
                @Override
                public void dispatchRequest(RestRequest request, RestChannel channel, ThreadContext threadContext) {
                    Assert.fail();
                }

                @Override
                public void dispatchBadRequest(RestChannel channel, ThreadContext threadContext, Throwable cause) {
                    assertThat(cause, instanceOf(RestRequest.MediaTypeHeaderException.class));
                    RestRequest.MediaTypeHeaderException mediaTypeHeaderException = (RestRequest.MediaTypeHeaderException) cause;
                    assertThat(mediaTypeHeaderException.getFailedHeaderNames(), equalTo(failedHeaderNames));
                    assertThat(mediaTypeHeaderException.getMessage(), equalTo("Invalid media-type value on headers " + failedHeaderNames));
                }
            },
            clusterSettings,
            Tracer.NOOP
        ) {
            @Override
            protected HttpServerChannel bind(InetSocketAddress hostAddress) {
                return null;
            }

            @Override
            protected void doStart() {}

            @Override
            protected void stopInternal() {}

            @Override
            public HttpStats stats() {
                return null;
            }
        };
    }

    @TestLogging(value = "org.elasticsearch.http.HttpTracer:trace", reason = "to ensure we log REST requests on TRACE level")
    public void testTracerLog() throws Exception {
        final String includeSettings;
        final String excludeSettings;
        if (randomBoolean()) {
            includeSettings = randomBoolean() ? "*" : "";
        } else {
            includeSettings = "/internal/test";
        }
        excludeSettings = "/internal/testNotSeen";

        final ClusterSettings clusterSettings = new ClusterSettings(Settings.EMPTY, ClusterSettings.BUILT_IN_CLUSTER_SETTINGS);
        try (
            AbstractHttpServerTransport transport = new AbstractHttpServerTransport(
                Settings.EMPTY,
                networkService,
                recycler,
                threadPool,
                xContentRegistry(),
                new HttpServerTransport.Dispatcher() {
                    @Override
                    public void dispatchRequest(RestRequest request, RestChannel channel, ThreadContext threadContext) {
                        channel.sendResponse(emptyResponse(RestStatus.OK));
                    }

                    @Override
                    public void dispatchBadRequest(RestChannel channel, ThreadContext threadContext, Throwable cause) {
                        channel.sendResponse(emptyResponse(RestStatus.BAD_REQUEST));
                    }
                },
                clusterSettings,
                Tracer.NOOP
            ) {
                @Override
                protected HttpServerChannel bind(InetSocketAddress hostAddress) {
                    return null;
                }

                @Override
                protected void doStart() {

                }

                @Override
                protected void stopInternal() {

                }

                @Override
                public HttpStats stats() {
                    return null;
                }
            }
        ) {
            clusterSettings.applySettings(
                Settings.builder()
                    .put(HttpTransportSettings.SETTING_HTTP_TRACE_LOG_INCLUDE.getKey(), includeSettings)
                    .put(HttpTransportSettings.SETTING_HTTP_TRACE_LOG_EXCLUDE.getKey(), excludeSettings)
                    .build()
            );
            MockLogAppender appender = new MockLogAppender();
            try (var ignored = appender.capturing(HttpTracer.class)) {

                final String opaqueId = UUIDs.randomBase64UUID(random());
                appender.addExpectation(
                    new MockLogAppender.PatternSeenEventExpectation(
                        "received request",
                        HttpTracerTests.HTTP_TRACER_LOGGER,
                        Level.TRACE,
                        "\\[\\d+\\]\\[" + opaqueId + "\\]\\[OPTIONS\\]\\[/internal/test\\] received request from \\[.*"
                    )
                );

                final boolean badRequest = randomBoolean();

                appender.addExpectation(
                    new MockLogAppender.PatternSeenEventExpectation(
                        "sent response",
                        HttpTracerTests.HTTP_TRACER_LOGGER,
                        Level.TRACE,
                        "\\[\\d+\\]\\["
                            + opaqueId
                            + "\\]\\["
                            + (badRequest ? "BAD_REQUEST" : "OK")
                            + "\\]\\["
                            + RestResponse.TEXT_CONTENT_TYPE
                            + "\\]\\[0\\] sent response to \\[.*"
                    )
                );

                appender.addExpectation(
                    new MockLogAppender.UnseenEventExpectation(
                        "received other request",
                        HttpTracerTests.HTTP_TRACER_LOGGER,
                        Level.TRACE,
                        "\\[\\d+\\]\\[" + opaqueId + "\\]\\[OPTIONS\\]\\[/internal/testNotSeen\\] received request from \\[.*"
                    )
                );

                final Exception inboundException;
                if (badRequest) {
                    inboundException = new RuntimeException();
                } else {
                    inboundException = null;
                }

                final FakeRestRequest fakeRestRequest = new FakeRestRequest.Builder(NamedXContentRegistry.EMPTY).withMethod(
                    RestRequest.Method.OPTIONS
                )
                    .withPath("/internal/test")
                    .withHeaders(Collections.singletonMap(Task.X_OPAQUE_ID_HTTP_HEADER, Collections.singletonList(opaqueId)))
                    .withInboundException(inboundException)
                    .build();

                try (var httpChannel = fakeRestRequest.getHttpChannel()) {
                    transport.incomingRequest(fakeRestRequest.getHttpRequest(), httpChannel);
                }

                final Exception inboundExceptionExcludedPath;
                if (randomBoolean()) {
                    inboundExceptionExcludedPath = new RuntimeException();
                } else {
                    inboundExceptionExcludedPath = null;
                }

                final FakeRestRequest fakeRestRequestExcludedPath = new FakeRestRequest.Builder(NamedXContentRegistry.EMPTY).withMethod(
                    RestRequest.Method.OPTIONS
                )
                    .withPath("/internal/testNotSeen")
                    .withHeaders(Collections.singletonMap(Task.X_OPAQUE_ID_HTTP_HEADER, Collections.singletonList(opaqueId)))
                    .withInboundException(inboundExceptionExcludedPath)
                    .build();

                try (var httpChannel = fakeRestRequestExcludedPath.getHttpChannel()) {
                    transport.incomingRequest(fakeRestRequestExcludedPath.getHttpRequest(), httpChannel);
                }
                appender.assertAllExpectationsMatched();
            }
        }
    }

    public void testLogsSlowInboundProcessing() throws Exception {
        final MockLogAppender mockAppender = new MockLogAppender();
        mockAppender.start();
        final String opaqueId = UUIDs.randomBase64UUID(random());
        final String path = "/internal/test";
        final RestRequest.Method method = randomFrom(RestRequest.Method.values());
        mockAppender.addExpectation(
            new MockLogAppender.SeenEventExpectation(
                "expected message",
                AbstractHttpServerTransport.class.getCanonicalName(),
                Level.WARN,
                "handling request [" + opaqueId + "][" + method + "][" + path + "]"
            )
        );
        final Logger inboundHandlerLogger = LogManager.getLogger(AbstractHttpServerTransport.class);
        Loggers.addAppender(inboundHandlerLogger, mockAppender);
        final ClusterSettings clusterSettings = new ClusterSettings(Settings.EMPTY, ClusterSettings.BUILT_IN_CLUSTER_SETTINGS);
        final Settings settings = Settings.builder()
            .put(TransportSettings.SLOW_OPERATION_THRESHOLD_SETTING.getKey(), TimeValue.timeValueMillis(5))
            .build();
        try (
            AbstractHttpServerTransport transport = new AbstractHttpServerTransport(
                settings,
                networkService,
                recycler,
                threadPool,
                xContentRegistry(),
                new HttpServerTransport.Dispatcher() {
                    @Override
                    public void dispatchRequest(RestRequest request, RestChannel channel, ThreadContext threadContext) {
                        try {
                            TimeUnit.SECONDS.sleep(1L);
                        } catch (InterruptedException e) {
                            throw new AssertionError(e);
                        }
                        channel.sendResponse(emptyResponse(RestStatus.OK));
                    }

                    @Override
                    public void dispatchBadRequest(RestChannel channel, ThreadContext threadContext, Throwable cause) {
                        channel.sendResponse(emptyResponse(RestStatus.BAD_REQUEST));
                    }
                },
                clusterSettings,
                Tracer.NOOP
            ) {
                @Override
                protected HttpServerChannel bind(InetSocketAddress hostAddress) {
                    return null;
                }

                @Override
                protected void doStart() {

                }

                @Override
                protected void stopInternal() {

                }

                @Override
                public HttpStats stats() {
                    return null;
                }
            }
        ) {

            final FakeRestRequest fakeRestRequest = new FakeRestRequest.Builder(NamedXContentRegistry.EMPTY).withMethod(method)
                .withPath(path)
                .withHeaders(Collections.singletonMap(Task.X_OPAQUE_ID_HTTP_HEADER, Collections.singletonList(opaqueId)))
                .build();
            transport.incomingRequest(fakeRestRequest.getHttpRequest(), fakeRestRequest.getHttpChannel());
            mockAppender.assertAllExpectationsMatched();
        } finally {
            Loggers.removeAppender(inboundHandlerLogger, mockAppender);
            mockAppender.stop();
        }
    }

    public void testHttpClientStats() {
        try (
            AbstractHttpServerTransport transport = new AbstractHttpServerTransport(
                Settings.EMPTY,
                networkService,
                recycler,
                threadPool,
                xContentRegistry(),
                new HttpServerTransport.Dispatcher() {
                    @Override
                    public void dispatchRequest(RestRequest request, RestChannel channel, ThreadContext threadContext) {

                        channel.sendResponse(emptyResponse(RestStatus.OK));
                    }

                    @Override
                    public void dispatchBadRequest(RestChannel channel, ThreadContext threadContext, Throwable cause) {
                        channel.sendResponse(emptyResponse(RestStatus.BAD_REQUEST));
                    }
                },
                new ClusterSettings(Settings.EMPTY, ClusterSettings.BUILT_IN_CLUSTER_SETTINGS),
                Tracer.NOOP
            ) {

                @Override
                protected HttpServerChannel bind(InetSocketAddress hostAddress) {
                    return null;
                }

                @Override
                protected void doStart() {}

                @Override
                protected void stopInternal() {}
            }
        ) {

            InetSocketAddress remoteAddress = new InetSocketAddress(randomIp(randomBoolean()), randomIntBetween(1, 65535));
            String opaqueId = UUIDs.randomBase64UUID(random());
            FakeRestRequest fakeRestRequest = new FakeRestRequest.Builder(NamedXContentRegistry.EMPTY).withRemoteAddress(remoteAddress)
                .withMethod(RestRequest.Method.GET)
                .withPath("/internal/stats_test")
                .withHeaders(Map.of(Task.X_OPAQUE_ID_HTTP_HEADER, Collections.singletonList(opaqueId)))
                .build();
            transport.serverAcceptedChannel(fakeRestRequest.getHttpChannel());
            transport.incomingRequest(fakeRestRequest.getHttpRequest(), fakeRestRequest.getHttpChannel());

            HttpStats httpStats = transport.stats();
<<<<<<< HEAD
            assertThat(
                httpStats.getClientStats(),
                contains(
                    allOf(
                        transformed(c -> c.remoteAddress, equalTo(NetworkAddress.format(remoteAddress))),
                        transformed(c -> c.opaqueId, equalTo(opaqueId)),
                        transformed(c -> c.lastUri, equalTo("/internal/stats_test"))
                    )
                )
            );
=======
            assertThat(httpStats.getClientStats().size(), equalTo(1));
            assertThat(httpStats.getClientStats().get(0).remoteAddress(), equalTo(NetworkAddress.format(remoteAddress)));
            assertThat(httpStats.getClientStats().get(0).opaqueId(), equalTo(opaqueId));
            assertThat(httpStats.getClientStats().get(0).lastUri(), equalTo("/internal/stats_test"));
>>>>>>> 84a85901

            remoteAddress = new InetSocketAddress(randomIp(randomBoolean()), randomIntBetween(1, 65535));
            opaqueId = UUIDs.randomBase64UUID(random());
            fakeRestRequest = new FakeRestRequest.Builder(NamedXContentRegistry.EMPTY).withRemoteAddress(remoteAddress)
                .withMethod(RestRequest.Method.GET)
                .withPath("/internal/stats_test2")
                .withHeaders(Map.of(Task.X_OPAQUE_ID_HTTP_HEADER.toUpperCase(Locale.ROOT), Collections.singletonList(opaqueId)))
                .build();
            transport.serverAcceptedChannel(fakeRestRequest.getHttpChannel());
            transport.incomingRequest(fakeRestRequest.getHttpRequest(), fakeRestRequest.getHttpChannel());
            httpStats = transport.stats();
            assertThat(httpStats.getClientStats().size(), equalTo(2));

            // due to non-deterministic ordering in map iteration, the second client may not be the second entry in the list
            HttpStats.ClientStats secondClientStats = httpStats.getClientStats().get(0).opaqueId().equals(opaqueId)
                ? httpStats.getClientStats().get(0)
                : httpStats.getClientStats().get(1);

            assertThat(secondClientStats.remoteAddress(), equalTo(NetworkAddress.format(remoteAddress)));
            assertThat(secondClientStats.opaqueId(), equalTo(opaqueId));
            assertThat(secondClientStats.lastUri(), equalTo("/internal/stats_test2"));
        }
    }

    public void testDisablingHttpClientStats() {
        final ClusterSettings clusterSettings = new ClusterSettings(Settings.EMPTY, ClusterSettings.BUILT_IN_CLUSTER_SETTINGS);
        try (
            AbstractHttpServerTransport transport = new AbstractHttpServerTransport(
                Settings.EMPTY,
                networkService,
                recycler,
                threadPool,
                xContentRegistry(),
                new HttpServerTransport.Dispatcher() {
                    @Override
                    public void dispatchRequest(RestRequest request, RestChannel channel, ThreadContext threadContext) {
                        channel.sendResponse(emptyResponse(RestStatus.OK));
                    }

                    @Override
                    public void dispatchBadRequest(RestChannel channel, ThreadContext threadContext, Throwable cause) {
                        channel.sendResponse(emptyResponse(RestStatus.BAD_REQUEST));
                    }
                },
                clusterSettings,
                Tracer.NOOP
            ) {

                @Override
                protected HttpServerChannel bind(InetSocketAddress hostAddress) {
                    return null;
                }

                @Override
                protected void doStart() {}

                @Override
                protected void stopInternal() {}
            }
        ) {

            InetSocketAddress remoteAddress = new InetSocketAddress(randomIp(randomBoolean()), randomIntBetween(1, 65535));
            String opaqueId = UUIDs.randomBase64UUID(random());
            FakeRestRequest fakeRestRequest = new FakeRestRequest.Builder(NamedXContentRegistry.EMPTY).withRemoteAddress(remoteAddress)
                .withMethod(RestRequest.Method.GET)
                .withPath("/internal/stats_test")
                .withHeaders(Map.of(Task.X_OPAQUE_ID_HTTP_HEADER, Collections.singletonList(opaqueId)))
                .build();
            transport.serverAcceptedChannel(fakeRestRequest.getHttpChannel());
            transport.incomingRequest(fakeRestRequest.getHttpRequest(), fakeRestRequest.getHttpChannel());

            // HTTP client stats should default to enabled
            HttpStats httpStats = transport.stats();
            assertThat(httpStats.getClientStats().size(), equalTo(1));
            assertThat(httpStats.getClientStats().get(0).opaqueId(), equalTo(opaqueId));

            clusterSettings.applySettings(
                Settings.builder().put(HttpTransportSettings.SETTING_HTTP_CLIENT_STATS_ENABLED.getKey(), false).build()
            );

            // After disabling, HTTP client stats should be cleared immediately
            httpStats = transport.stats();
            assertThat(httpStats.getClientStats().size(), equalTo(0));

            // After disabling, HTTP client stats should not track new clients
            remoteAddress = new InetSocketAddress(randomIp(randomBoolean()), randomIntBetween(1, 65535));
            opaqueId = UUIDs.randomBase64UUID(random());
            fakeRestRequest = new FakeRestRequest.Builder(NamedXContentRegistry.EMPTY).withRemoteAddress(remoteAddress)
                .withMethod(RestRequest.Method.GET)
                .withPath("/internal/stats_test")
                .withHeaders(Map.of(Task.X_OPAQUE_ID_HTTP_HEADER, Collections.singletonList(opaqueId)))
                .build();
            transport.serverAcceptedChannel(fakeRestRequest.getHttpChannel());
            transport.incomingRequest(fakeRestRequest.getHttpRequest(), fakeRestRequest.getHttpChannel());
            httpStats = transport.stats();
            assertThat(httpStats.getClientStats().size(), equalTo(0));

            clusterSettings.applySettings(
                Settings.builder().put(HttpTransportSettings.SETTING_HTTP_CLIENT_STATS_ENABLED.getKey(), true).build()
            );

            // After re-enabling, HTTP client stats should now track new clients
            remoteAddress = new InetSocketAddress(randomIp(randomBoolean()), randomIntBetween(1, 65535));
            opaqueId = UUIDs.randomBase64UUID(random());
            fakeRestRequest = new FakeRestRequest.Builder(NamedXContentRegistry.EMPTY).withRemoteAddress(remoteAddress)
                .withMethod(RestRequest.Method.GET)
                .withPath("/internal/stats_test")
                .withHeaders(Map.of(Task.X_OPAQUE_ID_HTTP_HEADER, Collections.singletonList(opaqueId)))
                .build();
            transport.serverAcceptedChannel(fakeRestRequest.getHttpChannel());
            transport.incomingRequest(fakeRestRequest.getHttpRequest(), fakeRestRequest.getHttpChannel());
            httpStats = transport.stats();
            assertThat(httpStats.getClientStats().size(), equalTo(1));
        }
    }

    private static RestResponse emptyResponse(RestStatus status) {
        return new RestResponse(status, RestResponse.TEXT_CONTENT_TYPE, BytesArray.EMPTY);
    }

    private TransportAddress address(String host, int port) throws UnknownHostException {
        return new TransportAddress(getByName(host), port);
    }

    private TransportAddress randomAddress() throws UnknownHostException {
        return address("127.0.0." + randomIntBetween(1, 100), randomIntBetween(9200, 9300));
    }

    private List<TransportAddress> randomAddresses() throws UnknownHostException {
        List<TransportAddress> addresses = new ArrayList<>();
        for (int i = 0; i < randomIntBetween(1, 5); i++) {
            addresses.add(randomAddress());
        }
        return addresses;
    }

    private ActionModule getFakeActionModule(Set<RestHeaderDefinition> headersToCopy) {
        SettingsModule settings = new SettingsModule(Settings.EMPTY);
        ActionPlugin copyHeadersPlugin = new ActionPlugin() {
            @Override
            public Collection<RestHeaderDefinition> getRestHeaders() {
                return headersToCopy;
            }
        };
        return new ActionModule(
            settings.getSettings(),
            TestIndexNameExpressionResolver.newInstance(threadPool.getThreadContext()),
            settings.getIndexScopedSettings(),
            settings.getClusterSettings(),
            settings.getSettingsFilter(),
            threadPool,
            List.of(copyHeadersPlugin),
            null,
            null,
            new UsageService(),
            null,
            null,
            mock(ClusterService.class),
            List.of()
        );
    }
}<|MERGE_RESOLUTION|>--- conflicted
+++ resolved
@@ -766,23 +766,16 @@
             transport.incomingRequest(fakeRestRequest.getHttpRequest(), fakeRestRequest.getHttpChannel());
 
             HttpStats httpStats = transport.stats();
-<<<<<<< HEAD
             assertThat(
                 httpStats.getClientStats(),
                 contains(
                     allOf(
-                        transformed(c -> c.remoteAddress, equalTo(NetworkAddress.format(remoteAddress))),
-                        transformed(c -> c.opaqueId, equalTo(opaqueId)),
-                        transformed(c -> c.lastUri, equalTo("/internal/stats_test"))
+                        transformed(HttpStats.ClientStats::remoteAddress, equalTo(NetworkAddress.format(remoteAddress))),
+                        transformed(HttpStats.ClientStats::opaqueId, equalTo(opaqueId)),
+                        transformed(HttpStats.ClientStats::lastUri, equalTo("/internal/stats_test"))
                     )
                 )
             );
-=======
-            assertThat(httpStats.getClientStats().size(), equalTo(1));
-            assertThat(httpStats.getClientStats().get(0).remoteAddress(), equalTo(NetworkAddress.format(remoteAddress)));
-            assertThat(httpStats.getClientStats().get(0).opaqueId(), equalTo(opaqueId));
-            assertThat(httpStats.getClientStats().get(0).lastUri(), equalTo("/internal/stats_test"));
->>>>>>> 84a85901
 
             remoteAddress = new InetSocketAddress(randomIp(randomBoolean()), randomIntBetween(1, 65535));
             opaqueId = UUIDs.randomBase64UUID(random());
