--- conflicted
+++ resolved
@@ -76,23 +76,13 @@
         }
     }
 
-<<<<<<< HEAD
-    public void testMinimumIndexCompatibilityVersion() {
-        assertEquals(Version.fromId(5000099), Version.fromId(6000099).minimumIndexCompatibilityVersion());
-        assertEquals(Version.fromId(2000099), Version.fromId(5000099).minimumIndexCompatibilityVersion());
-        assertEquals(Version.fromId(2000099), Version.fromId(5010000).minimumIndexCompatibilityVersion());
-        assertEquals(Version.fromId(2000099), Version.fromId(5000001).minimumIndexCompatibilityVersion());
-=======
     public void testVersionConstantPresent() {
         assertThat(Version.CURRENT, sameInstance(Version.fromId(Version.CURRENT.id)));
-        assertThat(Version.CURRENT.luceneVersion(), equalTo(org.apache.lucene.util.Version.LATEST));
         final int iters = scaledRandomIntBetween(20, 100);
         for (int i = 0; i < iters; i++) {
             Version version = randomVersion(random());
             assertThat(version, sameInstance(Version.fromId(version.id)));
-            assertThat(version.luceneVersion(), sameInstance(Version.fromId(version.id).luceneVersion()));
-        }
->>>>>>> b0c0d80f
+        }
     }
 
     public void testCURRENTIsLatest() {
