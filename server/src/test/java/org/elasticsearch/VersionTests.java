/*
 * Copyright Elasticsearch B.V. and/or licensed to Elasticsearch B.V. under one
 * or more contributor license agreements. Licensed under the Elastic License
 * 2.0 and the Server Side Public License, v 1; you may not use this file except
 * in compliance with, at your election, the Elastic License 2.0 or the Server
 * Side Public License, v 1.
 */

package org.elasticsearch;

import org.elasticsearch.common.lucene.Lucene;
import org.elasticsearch.test.ESTestCase;
import org.elasticsearch.test.VersionUtils;
import org.hamcrest.Matchers;

import java.lang.reflect.Modifier;
import java.util.ArrayList;
import java.util.Comparator;
import java.util.HashMap;
import java.util.HashSet;
import java.util.List;
import java.util.Locale;
import java.util.Map;
import java.util.Set;

import static org.elasticsearch.test.VersionUtils.allVersions;
import static org.elasticsearch.test.VersionUtils.randomVersion;
import static org.hamcrest.CoreMatchers.equalTo;
import static org.hamcrest.Matchers.containsString;
import static org.hamcrest.Matchers.greaterThan;
import static org.hamcrest.Matchers.is;
import static org.hamcrest.Matchers.lessThan;
import static org.hamcrest.Matchers.sameInstance;

public class VersionTests extends ESTestCase {

    public void testVersionComparison() {
        Version V_7_2_0 = Version.fromString("7.2.0");
        Version V_8_0_0 = Version.fromString("8.0.0");
        assertThat(V_7_2_0.before(V_8_0_0), is(true));
        assertThat(V_7_2_0.before(V_7_2_0), is(false));
        assertThat(V_8_0_0.before(V_7_2_0), is(false));

        assertThat(V_7_2_0.onOrBefore(V_8_0_0), is(true));
        assertThat(V_7_2_0.onOrBefore(V_7_2_0), is(true));
        assertThat(V_8_0_0.onOrBefore(V_7_2_0), is(false));

        assertThat(V_7_2_0.after(V_8_0_0), is(false));
        assertThat(V_7_2_0.after(V_7_2_0), is(false));
        assertThat(V_8_0_0.after(V_7_2_0), is(true));

        assertThat(V_7_2_0.onOrAfter(V_8_0_0), is(false));
        assertThat(V_7_2_0.onOrAfter(V_7_2_0), is(true));
        assertThat(V_8_0_0.onOrAfter(V_7_2_0), is(true));

        assertThat(V_7_2_0, is(lessThan(V_8_0_0)));
        assertThat(V_7_2_0.compareTo(V_7_2_0), is(0));
        assertThat(V_8_0_0, is(greaterThan(V_7_2_0)));
    }

    public void testMin() {
        assertEquals(VersionUtils.getPreviousVersion(), Version.min(Version.CURRENT, VersionUtils.getPreviousVersion()));
        assertEquals(Version.fromString("1.0.1"), Version.min(Version.fromString("1.0.1"), Version.CURRENT));
        Version version = VersionUtils.randomVersion(random());
        Version version1 = VersionUtils.randomVersion(random());
        if (version.id <= version1.id) {
            assertEquals(version, Version.min(version1, version));
        } else {
            assertEquals(version1, Version.min(version1, version));
        }
    }

    public void testMax() {
        assertEquals(Version.CURRENT, Version.max(Version.CURRENT, VersionUtils.getPreviousVersion()));
        assertEquals(Version.CURRENT, Version.max(Version.fromString("1.0.1"), Version.CURRENT));
        Version version = VersionUtils.randomVersion(random());
        Version version1 = VersionUtils.randomVersion(random());
        if (version.id >= version1.id) {
            assertEquals(version, Version.max(version1, version));
        } else {
            assertEquals(version1, Version.max(version1, version));
        }
    }

    public void testMinimumIndexCompatibilityVersion() {
        assertEquals(Version.fromId(5000099), Version.fromId(6000099).minimumIndexCompatibilityVersion());
        assertEquals(Version.fromId(2000099), Version.fromId(5000099).minimumIndexCompatibilityVersion());
        assertEquals(Version.fromId(2000099), Version.fromId(5010000).minimumIndexCompatibilityVersion());
        assertEquals(Version.fromId(2000099), Version.fromId(5000001).minimumIndexCompatibilityVersion());
    }

    public void testVersionConstantPresent() {
        assertThat(Version.CURRENT, sameInstance(Version.fromId(Version.CURRENT.id)));
        assertThat(Version.CURRENT.luceneVersion(), equalTo(org.apache.lucene.util.Version.LATEST));
        final int iters = scaledRandomIntBetween(20, 100);
        for (int i = 0; i < iters; i++) {
            Version version = randomVersion(random());
            assertThat(version, sameInstance(Version.fromId(version.id)));
            assertThat(version.luceneVersion(), sameInstance(Version.fromId(version.id).luceneVersion()));
        }
    }

    public void testCURRENTIsLatest() {
        final int iters = scaledRandomIntBetween(100, 1000);
        for (int i = 0; i < iters; i++) {
            Version version = randomVersion(random());
            if (version != Version.CURRENT) {
                assertThat(
                    "Version: " + version + " should be before: " + Version.CURRENT + " but wasn't",
                    version.before(Version.CURRENT),
                    is(true)
                );
            }
        }
    }

    public void testVersionFromString() {
        final int iters = scaledRandomIntBetween(100, 1000);
        for (int i = 0; i < iters; i++) {
            Version version = randomVersion(random());
            assertThat(Version.fromString(version.toString()), sameInstance(version));
        }
    }

    public void testTooLongVersionFromString() {
        Exception e = expectThrows(IllegalArgumentException.class, () -> Version.fromString("1.0.0.1.3"));
        assertThat(e.getMessage(), containsString("needs to contain major, minor, and revision"));
    }

    public void testTooShortVersionFromString() {
        Exception e = expectThrows(IllegalArgumentException.class, () -> Version.fromString("1.0"));
        assertThat(e.getMessage(), containsString("needs to contain major, minor, and revision"));
    }

    public void testWrongVersionFromString() {
        Exception e = expectThrows(IllegalArgumentException.class, () -> Version.fromString("WRONG.VERSION"));
        assertThat(e.getMessage(), containsString("needs to contain major, minor, and revision"));
    }

    public void testMinCompatVersion() {
        Version major = Version.fromString("2.0.0");
        assertThat(Version.fromString("2.0.0").minimumCompatibilityVersion(), equalTo(major));
        assertThat(Version.fromString("2.2.0").minimumCompatibilityVersion(), equalTo(major));
        assertThat(Version.fromString("2.3.0").minimumCompatibilityVersion(), equalTo(major));

        Version major5x = Version.fromString("5.0.0");
        assertThat(Version.fromString("5.0.0").minimumCompatibilityVersion(), equalTo(major5x));
        assertThat(Version.fromString("5.2.0").minimumCompatibilityVersion(), equalTo(major5x));
        assertThat(Version.fromString("5.3.0").minimumCompatibilityVersion(), equalTo(major5x));

        Version major56x = Version.fromString("5.6.0");
        assertThat(Version.fromString("6.4.0").minimumCompatibilityVersion(), equalTo(major56x));
        assertThat(Version.fromString("6.3.1").minimumCompatibilityVersion(), equalTo(major56x));

        // from 7.0 on we are supporting the latest minor of the previous major... this might fail once we add a new version ie. 5.x is
        // released since we need to bump the supported minor in Version#minimumCompatibilityVersion()
        Version lastVersion = Version.fromString("6.8.0"); // TODO: remove this once min compat version is a constant instead of method
        assertEquals(lastVersion.major, Version.V_7_0_0.minimumCompatibilityVersion().major);
        assertEquals(
            "did you miss to bump the minor in Version#minimumCompatibilityVersion()",
            lastVersion.minor,
            Version.V_7_0_0.minimumCompatibilityVersion().minor
        );
        assertEquals(0, Version.V_7_0_0.minimumCompatibilityVersion().revision);
    }

    public void testToString() {
        assertEquals("5.0.0", Version.fromId(5000099).toString());
        assertEquals("2.3.0", Version.fromString("2.3.0").toString());
        assertEquals("0.90.0", Version.fromString("0.90.0").toString());
        assertEquals("1.0.0", Version.fromString("1.0.0").toString());
        assertEquals("2.0.0", Version.fromString("2.0.0").toString());
        assertEquals("5.0.0", Version.fromString("5.0.0").toString());
    }

    public void testParseVersion() {
        final int iters = scaledRandomIntBetween(100, 1000);
        for (int i = 0; i < iters; i++) {
            Version version = randomVersion(random());
            if (random().nextBoolean()) {
<<<<<<< HEAD
                version = new Version(version.id, version.transportVersion, version.indexVersion);
=======
                version = new Version(version.id, version.luceneVersion);
>>>>>>> 9bbea478
            }
            Version parsedVersion = Version.fromString(version.toString());
            assertEquals(version, parsedVersion);
        }

        expectThrows(IllegalArgumentException.class, () -> { Version.fromString("5.0.0-alph2"); });
        assertSame(Version.CURRENT, Version.fromString(Version.CURRENT.toString()));

        assertEquals(Version.fromString("2.0.0-SNAPSHOT"), Version.fromId(2000099));

        expectThrows(IllegalArgumentException.class, () -> { Version.fromString("5.0.0-SNAPSHOT"); });
    }

    public void testParseLenient() {
        // note this is just a silly sanity check, we test it in lucene
        for (Version version : VersionUtils.allReleasedVersions()) {
            org.apache.lucene.util.Version luceneVersion = version.luceneVersion();
            String string = luceneVersion.toString().toUpperCase(Locale.ROOT).replaceFirst("^LUCENE_(\\d+)_(\\d+)$", "$1.$2");
            assertThat(luceneVersion, Matchers.equalTo(Lucene.parseVersionLenient(string, null)));
        }
    }

    public void testAllVersionsMatchId() throws Exception {
        final Set<Version> releasedVersions = new HashSet<>(VersionUtils.allReleasedVersions());
        final Set<Version> unreleasedVersions = new HashSet<>(VersionUtils.allUnreleasedVersions());
        Map<String, Version> maxBranchVersions = new HashMap<>();
        for (java.lang.reflect.Field field : Version.class.getFields()) {
            if (field.getName().matches("_ID")) {
                assertTrue(field.getName() + " should be static", Modifier.isStatic(field.getModifiers()));
                assertTrue(field.getName() + " should be final", Modifier.isFinal(field.getModifiers()));
                int versionId = (Integer) field.get(Version.class);

                String constantName = field.getName().substring(0, field.getName().indexOf("_ID"));
                java.lang.reflect.Field versionConstant = Version.class.getField(constantName);
                assertTrue(constantName + " should be static", Modifier.isStatic(versionConstant.getModifiers()));
                assertTrue(constantName + " should be final", Modifier.isFinal(versionConstant.getModifiers()));

                Version v = (Version) versionConstant.get(null);
                logger.debug("Checking {}", v);
                if (field.getName().endsWith("_UNRELEASED")) {
                    assertTrue(unreleasedVersions.contains(v));
                } else {
                    assertTrue(releasedVersions.contains(v));
                }
                assertEquals("Version id " + field.getName() + " does not point to " + constantName, v, Version.fromId(versionId));
                assertEquals("Version " + constantName + " does not have correct id", versionId, v.id);
                String number = v.toString();
                assertEquals("V_" + number.replace('.', '_'), constantName);

                // only the latest version for a branch should be a snapshot (ie unreleased)
                String branchName = "" + v.major + "." + v.minor;
                Version maxBranchVersion = maxBranchVersions.get(branchName);
                if (maxBranchVersion == null) {
                    maxBranchVersions.put(branchName, v);
                } else if (v.after(maxBranchVersion)) {
                    if (v == Version.CURRENT) {
                        // Current is weird - it counts as released even though it shouldn't.
                        continue;
                    }
                    assertFalse(
                        "Version " + maxBranchVersion + " cannot be a snapshot because version " + v + " exists",
                        VersionUtils.allUnreleasedVersions().contains(maxBranchVersion)
                    );
                    maxBranchVersions.put(branchName, v);
                }
            }
        }
    }

    // this test ensures we never bump the lucene version in a bugfix release
    public void testLuceneVersionIsSameOnMinorRelease() {
        for (Version version : VersionUtils.allReleasedVersions()) {
            for (Version other : VersionUtils.allReleasedVersions()) {
                if (other.onOrAfter(version)) {
                    assertTrue(
                        "lucene versions must be " + other + " >= " + version,
                        other.luceneVersion().onOrAfter(version.luceneVersion())
                    );
                }
                if (other.major == version.major && other.minor == version.minor) {
                    assertEquals(version + " vs. " + other, other.luceneVersion().major, version.luceneVersion().major);
                    assertEquals(version + " vs. " + other, other.luceneVersion().minor, version.luceneVersion().minor);
                    // should we also assert the lucene bugfix version?
                }
            }
        }
    }

    public static void assertUnknownVersion(Version version) {
        assertFalse(
            "Version " + version + " has been releaed don't use a new instance of this version",
            VersionUtils.allReleasedVersions().contains(version)
        );
    }

    public void testIsCompatible() {
        assertTrue(isCompatible(Version.CURRENT, Version.CURRENT.minimumCompatibilityVersion()));
        assertFalse(isCompatible(Version.V_7_0_0, Version.V_8_0_0));
        assertTrue(isCompatible(Version.fromString("6.8.0"), Version.fromString("7.0.0")));
        assertFalse(isCompatible(Version.fromId(2000099), Version.V_7_0_0));
        assertFalse(isCompatible(Version.fromId(2000099), Version.fromString("6.5.0")));

        final Version currentMajorVersion = Version.fromId(Version.CURRENT.major * 1000000 + 99);
        final Version currentOrNextMajorVersion;
        if (Version.CURRENT.minor > 0) {
            currentOrNextMajorVersion = Version.fromId((Version.CURRENT.major + 1) * 1000000 + 99);
        } else {
            currentOrNextMajorVersion = currentMajorVersion;
        }
        final Version lastMinorFromPreviousMajor = VersionUtils.allVersions()
            .stream()
            .filter(v -> v.major == currentOrNextMajorVersion.major - 1)
            .max(Version::compareTo)
            .orElseThrow(() -> new IllegalStateException("expected previous minor version for [" + currentOrNextMajorVersion + "]"));
        final Version previousMinorVersion = VersionUtils.getPreviousMinorVersion();

        boolean isCompatible = previousMinorVersion.major == currentOrNextMajorVersion.major
            || previousMinorVersion.minor == lastMinorFromPreviousMajor.minor;

        final String message = String.format(
            Locale.ROOT,
            "[%s] should %s be compatible with [%s]",
            previousMinorVersion,
            isCompatible ? "" : " not",
            currentOrNextMajorVersion
        );
        assertThat(message, isCompatible(VersionUtils.getPreviousMinorVersion(), currentOrNextMajorVersion), equalTo(isCompatible));

        assertFalse(isCompatible(Version.fromId(5000099), Version.fromString("6.0.0")));
        assertFalse(isCompatible(Version.fromId(5000099), Version.fromString("7.0.0")));

        Version a = randomVersion(random());
        Version b = randomVersion(random());
        assertThat(a.isCompatible(b), equalTo(b.isCompatible(a)));
    }

    /* tests that if a new version's minCompatVersion is always equal or higher to any older version */
    public void testMinCompatVersionOrderRespectsVersionOrder() {
        List<Version> versionsByMinCompat = new ArrayList<>(allVersions());
        versionsByMinCompat.sort(Comparator.comparing(Version::minimumCompatibilityVersion));
        assertThat(versionsByMinCompat, equalTo(allVersions()));

        versionsByMinCompat.sort(Comparator.comparing(Version::minimumIndexCompatibilityVersion));
        assertThat(versionsByMinCompat, equalTo(allVersions()));
    }

    public boolean isCompatible(Version left, Version right) {
        boolean result = left.isCompatible(right);
        assert result == right.isCompatible(left);
        return result;
    }

    // This exists because 5.1.0 was never released due to a mistake in the release process.
    // This verifies that we never declare the version as "released" accidentally.
    // It would never pass qa tests later on, but those come very far in the build and this is quick to check now.
    public void testUnreleasedVersion() {
        Version VERSION_5_1_0_UNRELEASED = Version.fromString("5.1.0");
        VersionTests.assertUnknownVersion(VERSION_5_1_0_UNRELEASED);
    }

    public void testIllegalMinorAndPatchNumbers() {
        IllegalArgumentException e = expectThrows(IllegalArgumentException.class, () -> Version.fromString("8.2.999"));
        assertThat(
            e.getMessage(),
            containsString("illegal revision version format - only one or two digit numbers are supported but found 999")
        );

        e = expectThrows(IllegalArgumentException.class, () -> Version.fromString("8.888.99"));
        assertThat(
            e.getMessage(),
            containsString("illegal minor version format - only one or two digit numbers are supported but found 888")
        );
    }

}<|MERGE_RESOLUTION|>--- conflicted
+++ resolved
@@ -178,11 +178,7 @@
         for (int i = 0; i < iters; i++) {
             Version version = randomVersion(random());
             if (random().nextBoolean()) {
-<<<<<<< HEAD
-                version = new Version(version.id, version.transportVersion, version.indexVersion);
-=======
-                version = new Version(version.id, version.luceneVersion);
->>>>>>> 9bbea478
+                version = new Version(version.id, version.indexVersion);
             }
             Version parsedVersion = Version.fromString(version.toString());
             assertEquals(version, parsedVersion);
