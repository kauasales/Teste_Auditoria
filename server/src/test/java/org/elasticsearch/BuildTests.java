--- conflicted
+++ resolved
@@ -192,33 +192,7 @@
                 throw new AssertionError();
             });
     }
-<<<<<<< HEAD
-
-    public void testSerializationBWC() throws IOException {
-        final WriteableBuild dockerBuild = new WriteableBuild(new Build(randomFrom(Build.Flavor.values()), Build.Type.DOCKER,
-            randomAlphaOfLength(6), randomAlphaOfLength(6), randomBoolean(), randomAlphaOfLength(6)));
-
-        final List<Version> versions = Version.getDeclaredVersions(Version.class);
-        final Version post67Pre70Version = randomFrom(versions.stream()
-            .filter(v -> v.onOrAfter(Version.V_6_7_0) && v.before(Version.V_7_0_0)).collect(Collectors.toList()));
-        final Version post70Version = randomFrom(versions.stream().filter(v -> v.onOrAfter(Version.V_7_0_0)).collect(Collectors.toList()));
-
-        final WriteableBuild post67pre70 = copyWriteable(dockerBuild, writableRegistry(), WriteableBuild::new, post67Pre70Version);
-        final WriteableBuild post70 = copyWriteable(dockerBuild, writableRegistry(), WriteableBuild::new, post70Version);
-
-        assertThat(post67pre70.build.flavor(), equalTo(dockerBuild.build.flavor()));
-        assertThat(post70.build.flavor(), equalTo(dockerBuild.build.flavor()));
-
-        assertThat(post67pre70.build.type(), equalTo(dockerBuild.build.type()));
-        assertThat(post70.build.type(), equalTo(dockerBuild.build.type()));
-
-        assertThat(post67pre70.build.getQualifiedVersion(), equalTo(post67Pre70Version.toString()));
-        assertThat(post70.build.getQualifiedVersion(), equalTo(dockerBuild.build.getQualifiedVersion()));
-    }
-
-=======
-    
->>>>>>> 148df316
+
     public void testFlavorParsing() {
         for (final Build.Flavor flavor : Build.Flavor.values()) {
             // strict or not should not impact parsing at all here
