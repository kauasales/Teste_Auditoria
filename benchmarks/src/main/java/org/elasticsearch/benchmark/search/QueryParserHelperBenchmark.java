/*
 * Copyright Elasticsearch B.V. and/or licensed to Elasticsearch B.V. under one
 * or more contributor license agreements. Licensed under the Elastic License
 * 2.0 and the Server Side Public License, v 1; you may not use this file except
 * in compliance with, at your election, the Elastic License 2.0 or the Server
 * Side Public License, v 1.
 */

package org.elasticsearch.benchmark.search;

import org.apache.logging.log4j.util.Strings;
import org.apache.lucene.analysis.standard.StandardAnalyzer;
import org.apache.lucene.index.DirectoryReader;
import org.apache.lucene.index.IndexReader;
import org.apache.lucene.index.IndexWriter;
import org.apache.lucene.index.IndexWriterConfig;
import org.apache.lucene.search.IndexSearcher;
import org.apache.lucene.store.ByteBuffersDirectory;
import org.apache.lucene.store.Directory;
import org.elasticsearch.Version;
import org.elasticsearch.cluster.ClusterModule;
import org.elasticsearch.cluster.metadata.IndexMetadata;
import org.elasticsearch.common.bytes.BytesArray;
import org.elasticsearch.common.compress.CompressedXContent;
import org.elasticsearch.common.io.stream.NamedWriteableRegistry;
import org.elasticsearch.common.settings.Settings;
import org.elasticsearch.common.xcontent.LoggingDeprecationHandler;
import org.elasticsearch.core.IOUtils;
import org.elasticsearch.index.IndexSettings;
import org.elasticsearch.index.analysis.AnalyzerScope;
import org.elasticsearch.index.analysis.IndexAnalyzers;
import org.elasticsearch.index.analysis.NamedAnalyzer;
import org.elasticsearch.index.fielddata.IndexFieldDataCache;
import org.elasticsearch.index.mapper.MapperRegistry;
import org.elasticsearch.index.mapper.MapperService;
import org.elasticsearch.index.mapper.ParsedDocument;
import org.elasticsearch.index.mapper.ProvidedIdFieldMapper;
import org.elasticsearch.index.mapper.SourceToParse;
import org.elasticsearch.index.query.SearchExecutionContext;
import org.elasticsearch.index.search.QueryParserHelper;
import org.elasticsearch.index.shard.IndexShard;
import org.elasticsearch.index.similarity.SimilarityService;
import org.elasticsearch.indices.IndicesModule;
import org.elasticsearch.indices.breaker.NoneCircuitBreakerService;
import org.elasticsearch.script.Script;
import org.elasticsearch.script.ScriptCompiler;
import org.elasticsearch.script.ScriptContext;
import org.elasticsearch.xcontent.NamedXContentRegistry;
import org.elasticsearch.xcontent.XContentParserConfiguration;
import org.elasticsearch.xcontent.XContentType;
import org.openjdk.jmh.annotations.Benchmark;
import org.openjdk.jmh.annotations.BenchmarkMode;
import org.openjdk.jmh.annotations.Fork;
import org.openjdk.jmh.annotations.Measurement;
import org.openjdk.jmh.annotations.Mode;
import org.openjdk.jmh.annotations.OutputTimeUnit;
import org.openjdk.jmh.annotations.Scope;
import org.openjdk.jmh.annotations.Setup;
import org.openjdk.jmh.annotations.State;
import org.openjdk.jmh.annotations.TearDown;
import org.openjdk.jmh.annotations.Warmup;

import java.io.IOException;
import java.io.UncheckedIOException;
import java.util.ArrayList;
import java.util.Collections;
import java.util.List;
import java.util.Map;
import java.util.concurrent.TimeUnit;

@Fork(1)
@Warmup(iterations = 5)
@Measurement(iterations = 5)
@State(Scope.Benchmark)
@OutputTimeUnit(TimeUnit.MICROSECONDS)
@BenchmarkMode(Mode.AverageTime)
public class QueryParserHelperBenchmark {

    private static final int NUMBER_OF_MAPPING_FIELDS = 1000;

    private Directory directory;
    private IndexReader indexReader;
    private MapperService mapperService;

    @Setup
    public void setup() throws IOException {
        // pre: set up MapperService and SearchExecutionContext
        List<String> fields = new ArrayList<>();
        for (int i = 0; i < NUMBER_OF_MAPPING_FIELDS; i++) {
            fields.add(String.format("""
                "field%d":{"type":"long"}""", i));
        }
        String mappings = """
            {"_doc":{"properties":{""" + Strings.join(fields, ',') + "}}}";

        mapperService = createMapperService(mappings);
        IndexWriterConfig iwc = new IndexWriterConfig(IndexShard.buildIndexAnalyzer(mapperService));
        directory = new ByteBuffersDirectory();
        IndexWriter iw = new IndexWriter(directory, iwc);

        for (int i = 0; i < 2000; i++) {
            ParsedDocument doc = mapperService.documentMapper().parse(buildDoc(i));
            iw.addDocument(doc.rootDoc());
            if (i % 100 == 0) {
                iw.commit();
            }
        }
        iw.close();

        indexReader = DirectoryReader.open(directory);
    }

    private SourceToParse buildDoc(int docId) {
        List<String> fields = new ArrayList<>();
        for (int i = 0; i < NUMBER_OF_MAPPING_FIELDS; i++) {
            if (i % 2 == 0) continue;
            if (i % 3 == 0 && (docId < (NUMBER_OF_MAPPING_FIELDS / 2))) continue;
            fields.add(String.format("""
                "field%d":1""", i));
        }
        String source = "{" + String.join(",", fields) + "}";
        return new SourceToParse("" + docId, new BytesArray(source), XContentType.JSON);
    }

    @TearDown
    public void tearDown() {
        IOUtils.closeWhileHandlingException(indexReader, directory);
    }

    @Benchmark
    public void expand() {
        Map<String, Float> fields = QueryParserHelper.resolveMappingFields(buildSearchExecutionContext(), Map.of("*", 1f));
        assert fields.size() > 0 && fields.size() < NUMBER_OF_MAPPING_FIELDS;
    }

    protected SearchExecutionContext buildSearchExecutionContext() {
        final SimilarityService similarityService = new SimilarityService(mapperService.getIndexSettings(), null, Map.of());
        final long nowInMillis = 1;
        return new SearchExecutionContext(
            0,
            0,
            mapperService.getIndexSettings(),
            null,
<<<<<<< HEAD
            (ft, idxName, lookup, fdt) -> ft.fielddataBuilder(idxName, lookup, fdt)
                .build(new IndexFieldDataCache.None(), new NoneCircuitBreakerService()),
=======
            (ft, fdc) -> ft.fielddataBuilder(fdc).build(new IndexFieldDataCache.None(), new NoneCircuitBreakerService()),
>>>>>>> 9b5cd671
            mapperService,
            mapperService.mappingLookup(),
            similarityService,
            null,
            XContentParserConfiguration.EMPTY.withRegistry(new NamedXContentRegistry(ClusterModule.getNamedXWriteables()))
                .withDeprecationHandler(LoggingDeprecationHandler.INSTANCE),
            new NamedWriteableRegistry(ClusterModule.getNamedWriteables()),
            null,
            new IndexSearcher(indexReader),
            () -> nowInMillis,
            null,
            null,
            () -> true,
            null,
            Collections.emptyMap()
        );
    }

    protected final MapperService createMapperService(String mappings) {
        Settings settings = Settings.builder()
            .put("index.number_of_replicas", 0)
            .put("index.number_of_shards", 1)
            .put("index.version.created", Version.CURRENT)
            .build();
        IndexMetadata meta = IndexMetadata.builder("index").settings(settings).build();
        IndexSettings indexSettings = new IndexSettings(meta, settings);
        MapperRegistry mapperRegistry = new IndicesModule(Collections.emptyList()).getMapperRegistry();

        SimilarityService similarityService = new SimilarityService(indexSettings, null, Map.of());
        MapperService mapperService = new MapperService(
            indexSettings,
            new IndexAnalyzers(
                Map.of("default", new NamedAnalyzer("default", AnalyzerScope.INDEX, new StandardAnalyzer())),
                Map.of(),
                Map.of()
            ),
            XContentParserConfiguration.EMPTY.withRegistry(new NamedXContentRegistry(ClusterModule.getNamedXWriteables()))
                .withDeprecationHandler(LoggingDeprecationHandler.INSTANCE),
            similarityService,
            mapperRegistry,
            () -> { throw new UnsupportedOperationException(); },
            new ProvidedIdFieldMapper(() -> true),
            new ScriptCompiler() {
                @Override
                public <T> T compile(Script script, ScriptContext<T> scriptContext) {
                    throw new UnsupportedOperationException();
                }
            }
        );

        try {
            mapperService.merge("_doc", new CompressedXContent(mappings), MapperService.MergeReason.MAPPING_UPDATE);
            return mapperService;
        } catch (IOException e) {
            throw new UncheckedIOException(e);
        }
    }

}<|MERGE_RESOLUTION|>--- conflicted
+++ resolved
@@ -141,12 +141,7 @@
             0,
             mapperService.getIndexSettings(),
             null,
-<<<<<<< HEAD
-            (ft, idxName, lookup, fdt) -> ft.fielddataBuilder(idxName, lookup, fdt)
-                .build(new IndexFieldDataCache.None(), new NoneCircuitBreakerService()),
-=======
             (ft, fdc) -> ft.fielddataBuilder(fdc).build(new IndexFieldDataCache.None(), new NoneCircuitBreakerService()),
->>>>>>> 9b5cd671
             mapperService,
             mapperService.mappingLookup(),
             similarityService,
