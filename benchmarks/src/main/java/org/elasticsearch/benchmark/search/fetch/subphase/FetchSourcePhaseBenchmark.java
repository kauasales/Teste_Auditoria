--- conflicted
+++ resolved
@@ -77,11 +77,6 @@
     }
 
     @Benchmark
-<<<<<<< HEAD
-    public BytesReference filterObjects() {
-        Source bytesSource = Source.fromBytes(sourceBytes);
-        return Source.fromMap(bytesSource.filter(fetchContext), bytesSource.sourceContentType()).internalSourceRef();
-=======
     public BytesReference filterSourceMap() {
         Source bytesSource = Source.fromBytes(sourceBytes);
         return fetchContext.filter().filterMap(bytesSource).internalSourceRef();
@@ -91,7 +86,6 @@
     public BytesReference filterSourceBytes() {
         Source bytesSource = Source.fromBytes(sourceBytes);
         return fetchContext.filter().filterBytes(bytesSource).internalSourceRef();
->>>>>>> 012e0389
     }
 
     @Benchmark
