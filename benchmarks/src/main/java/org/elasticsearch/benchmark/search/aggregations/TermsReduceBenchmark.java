/*
 * Copyright Elasticsearch B.V. and/or licensed to Elasticsearch B.V. under one
 * or more contributor license agreements. Licensed under the Elastic License
 * 2.0 and the Server Side Public License, v 1; you may not use this file except
 * in compliance with, at your election, the Elastic License 2.0 or the Server
 * Side Public License, v 1.
 */
package org.elasticsearch.benchmark.search.aggregations;

import org.apache.lucene.search.ScoreDoc;
import org.apache.lucene.search.TopDocs;
import org.apache.lucene.search.TotalHits;
import org.apache.lucene.util.BytesRef;
import org.elasticsearch.action.OriginalIndices;
import org.elasticsearch.action.search.QueryPhaseResultConsumer;
import org.elasticsearch.action.search.SearchPhaseController;
import org.elasticsearch.action.search.SearchProgressListener;
import org.elasticsearch.action.search.SearchRequest;
import org.elasticsearch.common.breaker.CircuitBreaker;
import org.elasticsearch.common.breaker.NoopCircuitBreaker;
import org.elasticsearch.common.lucene.search.TopDocsAndMaxScore;
import org.elasticsearch.index.Index;
import org.elasticsearch.index.shard.ShardId;
import org.elasticsearch.indices.breaker.NoneCircuitBreakerService;
import org.elasticsearch.search.DocValueFormat;
import org.elasticsearch.search.SearchShardTarget;
import org.elasticsearch.search.aggregations.AggregationBuilders;
import org.elasticsearch.search.aggregations.BucketOrder;
import org.elasticsearch.search.aggregations.InternalAggregation;
import org.elasticsearch.search.aggregations.InternalAggregations;
import org.elasticsearch.search.aggregations.MultiBucketConsumerService;
import org.elasticsearch.search.aggregations.bucket.terms.StringTerms;
import org.elasticsearch.search.aggregations.pipeline.PipelineAggregator;
import org.elasticsearch.search.builder.SearchSourceBuilder;
import org.elasticsearch.search.query.QuerySearchResult;
import org.openjdk.jmh.annotations.Benchmark;
import org.openjdk.jmh.annotations.BenchmarkMode;
import org.openjdk.jmh.annotations.Fork;
import org.openjdk.jmh.annotations.Measurement;
import org.openjdk.jmh.annotations.Mode;
import org.openjdk.jmh.annotations.OutputTimeUnit;
import org.openjdk.jmh.annotations.Param;
import org.openjdk.jmh.annotations.Scope;
import org.openjdk.jmh.annotations.Setup;
import org.openjdk.jmh.annotations.State;
import org.openjdk.jmh.annotations.Warmup;

import java.util.AbstractList;
import java.util.ArrayList;
import java.util.Collections;
import java.util.HashSet;
import java.util.List;
import java.util.Random;
import java.util.Set;
import java.util.concurrent.CountDownLatch;
import java.util.concurrent.ExecutorService;
import java.util.concurrent.Executors;
import java.util.concurrent.TimeUnit;

@Warmup(iterations = 5)
@Measurement(iterations = 7)
@BenchmarkMode(Mode.AverageTime)
@OutputTimeUnit(TimeUnit.MILLISECONDS)
@State(Scope.Thread)
@Fork(value = 1)
public class TermsReduceBenchmark {
<<<<<<< HEAD
    private final SearchModule searchModule = new SearchModule(Settings.EMPTY, emptyList());
    private final NamedWriteableRegistry namedWriteableRegistry = new NamedWriteableRegistry(searchModule.getNamedWriteables());
    private final SearchPhaseController controller = new SearchPhaseController(
        namedWriteableRegistry,
        (task, req) -> new InternalAggregation.ReduceContextBuilder() {
            @Override
            public InternalAggregation.ReduceContext forPartialReduction() {
                return InternalAggregation.ReduceContext.forPartialReduction(null, null, () -> PipelineAggregator.PipelineTree.EMPTY, task);
            }

            @Override
            public InternalAggregation.ReduceContext forFinalReduction() {
                final MultiBucketConsumerService.MultiBucketConsumer bucketConsumer = new MultiBucketConsumerService.MultiBucketConsumer(
                    Integer.MAX_VALUE,
                    new NoneCircuitBreakerService().getBreaker(CircuitBreaker.REQUEST)
                );
                return InternalAggregation.ReduceContext.forFinalReduction(
                    null,
                    null,
                    bucketConsumer,
                    PipelineAggregator.PipelineTree.EMPTY,
                    task
                );
            }
=======
    private final SearchPhaseController controller = new SearchPhaseController(req -> new InternalAggregation.ReduceContextBuilder() {
        @Override
        public InternalAggregation.ReduceContext forPartialReduction() {
            return InternalAggregation.ReduceContext.forPartialReduction(null, null, () -> PipelineAggregator.PipelineTree.EMPTY);
        }

        @Override
        public InternalAggregation.ReduceContext forFinalReduction() {
            final MultiBucketConsumerService.MultiBucketConsumer bucketConsumer = new MultiBucketConsumerService.MultiBucketConsumer(
                Integer.MAX_VALUE,
                new NoneCircuitBreakerService().getBreaker(CircuitBreaker.REQUEST)
            );
            return InternalAggregation.ReduceContext.forFinalReduction(null, null, bucketConsumer, PipelineAggregator.PipelineTree.EMPTY);
>>>>>>> a9ae3136
        }
    });

    @State(Scope.Benchmark)
    public static class TermsList extends AbstractList<InternalAggregations> {
        @Param({ "1600172297" })
        long seed;

        @Param({ "64", "128", "512" })
        int numShards;

        @Param({ "100" })
        int topNSize;

        @Param({ "1", "10", "100" })
        int cardinalityFactor;

        List<InternalAggregations> aggsList;

        @Setup
        public void setup() {
            this.aggsList = new ArrayList<>();
            Random rand = new Random(seed);
            int cardinality = cardinalityFactor * topNSize;
            BytesRef[] dict = new BytesRef[cardinality];
            for (int i = 0; i < dict.length; i++) {
                dict[i] = new BytesRef(Long.toString(rand.nextLong()));
            }
            for (int i = 0; i < numShards; i++) {
                aggsList.add(InternalAggregations.from(Collections.singletonList(newTerms(rand, dict, true))));
            }
        }

        private StringTerms newTerms(Random rand, BytesRef[] dict, boolean withNested) {
            Set<BytesRef> randomTerms = new HashSet<>();
            for (int i = 0; i < topNSize; i++) {
                randomTerms.add(dict[rand.nextInt(dict.length)]);
            }
            List<StringTerms.Bucket> buckets = new ArrayList<>();
            for (BytesRef term : randomTerms) {
                InternalAggregations subAggs;
                if (withNested) {
                    subAggs = InternalAggregations.from(Collections.singletonList(newTerms(rand, dict, false)));
                } else {
                    subAggs = InternalAggregations.EMPTY;
                }
                buckets.add(new StringTerms.Bucket(term, rand.nextInt(10000), subAggs, true, 0L, DocValueFormat.RAW));
            }

            Collections.sort(buckets, (a, b) -> a.compareKey(b));
            return new StringTerms(
                "terms",
                BucketOrder.key(true),
                BucketOrder.count(false),
                topNSize,
                1,
                Collections.emptyMap(),
                DocValueFormat.RAW,
                numShards,
                true,
                0,
                buckets,
                null
            );
        }

        @Override
        public InternalAggregations get(int index) {
            return aggsList.get(index);
        }

        @Override
        public int size() {
            return aggsList.size();
        }
    }

    @Param({ "32", "512" })
    private int bufferSize;

    @Benchmark
    public SearchPhaseController.ReducedQueryPhase reduceAggs(TermsList candidateList) throws Exception {
        List<QuerySearchResult> shards = new ArrayList<>();
        for (int i = 0; i < candidateList.size(); i++) {
            QuerySearchResult result = new QuerySearchResult();
            result.setShardIndex(i);
            result.from(0);
            result.size(0);
            result.topDocs(
                new TopDocsAndMaxScore(
                    new TopDocs(new TotalHits(1000, TotalHits.Relation.GREATER_THAN_OR_EQUAL_TO), new ScoreDoc[0]),
                    Float.NaN
                ),
                new DocValueFormat[] { DocValueFormat.RAW }
            );
            result.aggregations(candidateList.get(i));
            result.setSearchShardTarget(
                new SearchShardTarget("node", new ShardId(new Index("index", "index"), i), null, OriginalIndices.NONE)
            );
            shards.add(result);
        }
        SearchRequest request = new SearchRequest();
        request.source(new SearchSourceBuilder().size(0).aggregation(AggregationBuilders.terms("test")));
        request.setBatchedReduceSize(bufferSize);
        ExecutorService executor = Executors.newFixedThreadPool(1);
        QueryPhaseResultConsumer consumer = new QueryPhaseResultConsumer(
            request,
            executor,
            new NoopCircuitBreaker(CircuitBreaker.REQUEST),
            controller,
            () -> false,
            SearchProgressListener.NOOP,
            shards.size(),
            exc -> {}
        );
        CountDownLatch latch = new CountDownLatch(shards.size());
        for (int i = 0; i < shards.size(); i++) {
            consumer.consumeResult(shards.get(i), () -> latch.countDown());
        }
        latch.await();
        SearchPhaseController.ReducedQueryPhase phase = consumer.reduce();
        executor.shutdownNow();
        return phase;
    }
}<|MERGE_RESOLUTION|>--- conflicted
+++ resolved
@@ -64,11 +64,8 @@
 @State(Scope.Thread)
 @Fork(value = 1)
 public class TermsReduceBenchmark {
-<<<<<<< HEAD
-    private final SearchModule searchModule = new SearchModule(Settings.EMPTY, emptyList());
-    private final NamedWriteableRegistry namedWriteableRegistry = new NamedWriteableRegistry(searchModule.getNamedWriteables());
+
     private final SearchPhaseController controller = new SearchPhaseController(
-        namedWriteableRegistry,
         (task, req) -> new InternalAggregation.ReduceContextBuilder() {
             @Override
             public InternalAggregation.ReduceContext forPartialReduction() {
@@ -89,23 +86,8 @@
                     task
                 );
             }
-=======
-    private final SearchPhaseController controller = new SearchPhaseController(req -> new InternalAggregation.ReduceContextBuilder() {
-        @Override
-        public InternalAggregation.ReduceContext forPartialReduction() {
-            return InternalAggregation.ReduceContext.forPartialReduction(null, null, () -> PipelineAggregator.PipelineTree.EMPTY);
-        }
-
-        @Override
-        public InternalAggregation.ReduceContext forFinalReduction() {
-            final MultiBucketConsumerService.MultiBucketConsumer bucketConsumer = new MultiBucketConsumerService.MultiBucketConsumer(
-                Integer.MAX_VALUE,
-                new NoneCircuitBreakerService().getBreaker(CircuitBreaker.REQUEST)
-            );
-            return InternalAggregation.ReduceContext.forFinalReduction(null, null, bucketConsumer, PipelineAggregator.PipelineTree.EMPTY);
->>>>>>> a9ae3136
-        }
-    });
+        }
+    );
 
     @State(Scope.Benchmark)
     public static class TermsList extends AbstractList<InternalAggregations> {
