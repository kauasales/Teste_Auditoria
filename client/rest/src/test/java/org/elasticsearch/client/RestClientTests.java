--- conflicted
+++ resolved
@@ -232,7 +232,6 @@
         }
     }
 
-<<<<<<< HEAD
     public void testSetHostsPreservesOrdering() throws Exception {
         try (RestClient restClient = createRestClient()) {
             HttpHost[] hosts = randomHosts();
@@ -264,12 +263,10 @@
         }
     }
 
-=======
     /**
      * @deprecated will remove method in 7.0 but needs tests until then. Replaced by {@link RequestTests#testConstructor()}.
      */
     @Deprecated
->>>>>>> 6a8aa99e
     public void testNullPath() throws IOException {
         try (RestClient restClient = createRestClient()) {
             for (String method : getHttpMethods()) {
