--- conflicted
+++ resolved
@@ -200,7 +200,6 @@
      * test what happens after calling
      */
     public void testNodeSelector() throws IOException {
-<<<<<<< HEAD
         try (RestClient restClient = buildRestClient(firstPositionNodeSelector())) {
             Request request = new Request("GET", "/200");
             int rounds = between(1, 10);
@@ -214,33 +213,14 @@
                         restClient.performRequest(request);
                         fail("expected to fail to connect");
                     } catch (ConnectException e) {
-                        // This is different in windows and linux but this matches both.
-                        assertThat(e.getMessage(), startsWith("Connection refused"));
+                        // Windows isn't consistent here. Sometimes the message is even null!
+                        if (false == System.getProperty("os.name").startsWith("Windows")) {
+                            assertEquals("Connection refused", e.getMessage());
+                        }
                     }
                 } else {
                     Response response = restClient.performRequest(request);
                     assertEquals(httpHosts[0], response.getHost());
-=======
-        Request request = new Request("GET", "/200");
-        RequestOptions.Builder options = request.getOptions().toBuilder();
-        options.setNodeSelector(firstPositionNodeSelector());
-        request.setOptions(options);
-        int rounds = between(1, 10);
-        for (int i = 0; i < rounds; i++) {
-            /*
-             * Run the request more than once to verify that the
-             * NodeSelector overrides the round robin behavior.
-             */
-            if (stoppedFirstHost) {
-                try {
-                    restClient.performRequest(request);
-                    fail("expected to fail to connect");
-                } catch (ConnectException e) {
-                    // Windows isn't consistent here. Sometimes the message is even null!
-                    if (false == System.getProperty("os.name").startsWith("Windows")) {
-                        assertEquals("Connection refused", e.getMessage());
-                    }
->>>>>>> 43859156
                 }
             }
         }
