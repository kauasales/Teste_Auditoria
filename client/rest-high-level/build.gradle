--- conflicted
+++ resolved
@@ -69,56 +69,8 @@
   // specified
   signaturesURLs += [PrecommitTasks.getResource('/forbidden/http-signatures.txt')]
   signaturesURLs += [file('src/main/resources/forbidden/rest-high-level-signatures.txt').toURI().toURL()]
-<<<<<<< HEAD
-}
-
-shadowJar {
-  classifier = null
-  mergeServiceFiles()
-}
-
-// We don't need normal jar, we use shadow jar instead
-jar.enabled = false
-assemble.dependsOn shadowJar
-
-javadoc {
-  /*
-   * Bundle all of the javadoc from all of the shaded projects into this one
-   * so we don't *have* to publish javadoc for all of the "client" jars.
-   */
-  configurations.compile.dependencies.all { Dependency dep ->
-    Project p = dependencyToProject(dep)
-    if (p != null) {
-      evaluationDependsOn(p.path)
-      source += p.sourceSets.main.allJava
-    }
-  }
-}
-
-/*
- * Use the jar for testing so we have tests of the bundled jar.
- * Use the "shadow" configuration for testing because we need things
- * in it.
- */
-test {
-  classpath -= compileJava.outputs.files
-  classpath -= configurations.compile
-  classpath -= configurations.runtime
-  classpath += configurations.shadow
-  classpath += shadowJar.outputs.files
-  dependsOn shadowJar
-}
-integTestRunner {
-  classpath -= compileJava.outputs.files
-  classpath -= configurations.compile
-  classpath -= configurations.runtime
-  classpath += configurations.shadow
-  classpath += shadowJar.outputs.files
-  dependsOn shadowJar
 }
 
 integTestCluster {
   setting 'xpack.license.self_generated.type', 'trial'
-=======
->>>>>>> 15f95a9f
 }