--- conflicted
+++ resolved
@@ -113,8 +113,6 @@
   systemProperty 'tests.rest.cluster.password', System.getProperty('tests.rest.cluster.password', 'test-password')
 }
 
-<<<<<<< HEAD
-// TODO: we can't use task avoidance here because RestIntegTestTask does the testcluster creation
 RestIntegTestTask asyncIntegTest = tasks.create("asyncIntegTest", RestIntegTestTask) {
   runner {
     systemProperty 'tests.rest.async', 'true'
@@ -125,37 +123,7 @@
 
 check.dependsOn(asyncIntegTest)
 
-['integTest', 'asyncIntegTest'].each { integName ->
-  testClusters {
-    "${integName}" {
-      testDistribution = 'DEFAULT'
-      systemProperty 'es.scripting.update.ctx_in_params', 'false'
-      setting 'reindex.remote.whitelist', '[ "[::1]:*", "127.0.0.1:*" ]'
-      setting 'xpack.license.self_generated.type', 'trial'
-      setting 'xpack.security.enabled', 'true'
-      setting 'xpack.security.authc.token.enabled', 'true'
-      setting 'xpack.security.authc.api_key.enabled', 'true'
-      // Truststore settings are not used since TLS is not enabled. Included for testing the get certificates API
-      setting 'xpack.security.http.ssl.certificate_authorities', 'testnode.crt'
-      setting 'xpack.security.transport.ssl.truststore.path', 'testnode.jks'
-      setting 'xpack.security.authc.realms.file.default_file.order', '0'
-      setting 'xpack.security.authc.realms.native.default_native.order', '1'
-      setting 'xpack.security.authc.realms.pki.pki1.order', '2'
-      setting 'xpack.security.authc.realms.pki.pki1.certificate_authorities', '[ "testRootCA.crt" ]'
-      setting 'xpack.security.authc.realms.pki.pki1.delegation.enabled', 'true'
-
-      setting 'indices.lifecycle.poll_interval', '1000ms'
-      keystore 'xpack.security.transport.ssl.truststore.secure_password', 'testnode'
-      user username:  System.getProperty('tests.rest.cluster.username', 'test_user'),
-              password:  System.getProperty('tests.rest.cluster.password', 'test-password')
-
-      extraConfigFile nodeCert.name, nodeCert
-      extraConfigFile nodeTrustStore.name, nodeTrustStore
-      extraConfigFile pkiTrustCert.name, pkiTrustCert
-    }
-  }
-=======
-testClusters.integTest {
+testClusters.all {
   testDistribution = 'DEFAULT'
   systemProperty 'es.scripting.update.ctx_in_params', 'false'
   setting 'reindex.remote.whitelist', '[ "[::1]:*", "127.0.0.1:*" ]'
@@ -175,13 +143,12 @@
   setting 'indices.lifecycle.poll_interval', '1000ms'
   keystore 'xpack.security.transport.ssl.truststore.secure_password', 'testnode'
   extraConfigFile 'roles.yml', file('roles.yml')
-  user username:  System.getProperty('tests.rest.cluster.username', 'test_user'),
-          password:  System.getProperty('tests.rest.cluster.password', 'test-password'),
-          role:  System.getProperty('tests.rest.cluster.role', 'admin')
-  user username:  'admin_user', password: 'admin-password'
+  user username: System.getProperty('tests.rest.cluster.username', 'test_user'),
+          password: System.getProperty('tests.rest.cluster.password', 'test-password'),
+          role: System.getProperty('tests.rest.cluster.role', 'admin')
+  user username: 'admin_user', password: 'admin-password'
 
   extraConfigFile nodeCert.name, nodeCert
   extraConfigFile nodeTrustStore.name, nodeTrustStore
   extraConfigFile pkiTrustCert.name, pkiTrustCert
->>>>>>> 8c13cf70
 }