import org.elasticsearch.gradle.test.RestIntegTestTask
import org.elasticsearch.gradle.info.BuildParams

/*
 * Copyright Elasticsearch B.V. and/or licensed to Elasticsearch B.V. under one
 * or more contributor license agreements. Licensed under the Elastic License
 * 2.0 and the Server Side Public License, v 1; you may not use this file except
 * in compliance with, at your election, the Elastic License 2.0 or the Server
 * Side Public License, v 1.
 */
apply plugin: 'elasticsearch.testclusters'
apply plugin: 'elasticsearch.build'
apply plugin: 'elasticsearch.rest-test'
apply plugin: 'elasticsearch.publish'
apply plugin: 'com.github.johnrengelman.shadow'
apply plugin: 'elasticsearch.rest-resources'

group = 'org.elasticsearch.client'
archivesBaseName = 'elasticsearch-rest-high-level-client'

// HLRC is published under the Elastic License
ext.projectLicenses = ['Elastic License 2.0': ext.elasticLicenseUrl]

restResources {
  //we need to copy the yaml spec so we can check naming (see RestHighlevelClientTests#testApiNamingConventions)
  restApi {
    include '*'
  }
}

dependencies {
  api project(':modules:mapper-extras')
  api project(':modules:parent-join')
  api project(':modules:aggs-matrix-stats')
  api project(':modules:rank-eval')
  api project(':modules:lang-mustache')

  // Don't bundle the server or low-level rest client JARs in the shadow JAR since these get published to Maven Central
  shadow project(':server')
  shadow project(':client:rest')

  testImplementation project(':client:test')
  testImplementation project(':test:framework')
  testImplementation "com.carrotsearch.randomizedtesting:randomizedtesting-runner:${versions.randomizedrunner}"
  testImplementation "junit:junit:${versions.junit}"
  //this is needed to make RestHighLevelClientTests#testApiNamingConventions work from IDEs
  testImplementation project(":rest-api-spec")
  // Needed for serialization tests:
  // (In order to serialize a server side class to a client side class or the other way around)
  testImplementation(project(':x-pack:plugin:core')) {
    exclude group: 'org.elasticsearch', module: 'elasticsearch-rest-high-level-client'
  }
  testImplementation(project(':modules:ingest-geoip')) {
    exclude group: 'com.fasterxml.jackson.core', module: 'jackson-annotations'
  }
  testImplementation(project(':x-pack:plugin:eql'))
  testImplementation(project(':x-pack:plugin:ql:test-fixtures'))
}

tasks.named('forbiddenApisMain').configure {
  // core does not depend on the httpclient for compile so we add the signatures here. We don't add them for test as they are already
  // specified
  addSignatureFiles 'http-signatures'
  signaturesFiles += files('src/main/resources/forbidden/rest-high-level-signatures.txt')
}

File nodeCert = file("./testnode.crt")
File nodeTrustStore = file("./testnode.jks")
File pkiTrustCert = file("./src/test/resources/org/elasticsearch/client/security/delegate_pki/testRootCA.crt")

tasks.named("integTest").configure {
  systemProperty 'tests.rest.async', 'false'
  systemProperty 'tests.rest.cluster.username', System.getProperty('tests.rest.cluster.username', 'test_user')
  systemProperty 'tests.rest.cluster.password', System.getProperty('tests.rest.cluster.password', 'test-user-password')
}

// Requires https://github.com/elastic/elasticsearch/pull/64403 to have this moved to task avoidance api.
TaskProvider<RestIntegTestTask> asyncIntegTest = tasks.register("asyncIntegTest", RestIntegTestTask) {
    systemProperty 'tests.rest.async', 'true'
    systemProperty 'tests.rest.cluster.username', System.getProperty('tests.rest.cluster.username', 'test_user')
    systemProperty 'tests.rest.cluster.password', System.getProperty('tests.rest.cluster.password', 'test-user-password')
}

tasks.named("check").configure {
  dependsOn(asyncIntegTest)
}

testClusters.all {
  testDistribution = 'DEFAULT'
  systemProperty 'es.scripting.update.ctx_in_params', 'false'
<<<<<<< HEAD
  systemProperty 'es.geoip_v2_feature_flag_enabled', 'true'
  setting 'ingest.geoip.downloader.enabled', 'false'
=======
>>>>>>> 6f704045
  setting 'reindex.remote.whitelist', '[ "[::1]:*", "127.0.0.1:*" ]'
  setting 'xpack.license.self_generated.type', 'trial'
  setting 'xpack.security.enabled', 'true'
  setting 'xpack.security.authc.token.enabled', 'true'
  setting 'xpack.security.authc.api_key.enabled', 'true'
  setting 'xpack.security.http.ssl.enabled', 'false'
  setting 'xpack.security.transport.ssl.enabled', 'false'
  // Truststore settings are not used since TLS is not enabled. Included for testing the get certificates API
  setting 'xpack.security.http.ssl.certificate_authorities', 'testnode.crt'
  setting 'xpack.security.transport.ssl.truststore.path', 'testnode.jks'
  setting 'xpack.security.authc.realms.file.default_file.order', '0'
  setting 'xpack.security.authc.realms.native.default_native.order', '1'
  setting 'xpack.security.authc.realms.pki.pki1.order', '2'
  setting 'xpack.security.authc.realms.pki.pki1.certificate_authorities', '[ "testRootCA.crt" ]'
  setting 'xpack.security.authc.realms.pki.pki1.delegation.enabled', 'true'

  setting 'indices.lifecycle.poll_interval', '1000ms'
  setting 'indices.lifecycle.history_index_enabled', 'false'
  keystore 'xpack.security.transport.ssl.truststore.secure_password', 'testnode'
  extraConfigFile 'roles.yml', file('roles.yml')
  user username: System.getProperty('tests.rest.cluster.username', 'test_user'),
    password: System.getProperty('tests.rest.cluster.password', 'test-user-password'),
    role: System.getProperty('tests.rest.cluster.role', 'admin')
  user username: 'admin_user', password: 'admin-password'

  extraConfigFile nodeCert.name, nodeCert
  extraConfigFile nodeTrustStore.name, nodeTrustStore
  extraConfigFile pkiTrustCert.name, pkiTrustCert
}<|MERGE_RESOLUTION|>--- conflicted
+++ resolved
@@ -88,11 +88,6 @@
 testClusters.all {
   testDistribution = 'DEFAULT'
   systemProperty 'es.scripting.update.ctx_in_params', 'false'
-<<<<<<< HEAD
-  systemProperty 'es.geoip_v2_feature_flag_enabled', 'true'
-  setting 'ingest.geoip.downloader.enabled', 'false'
-=======
->>>>>>> 6f704045
   setting 'reindex.remote.whitelist', '[ "[::1]:*", "127.0.0.1:*" ]'
   setting 'xpack.license.self_generated.type', 'trial'
   setting 'xpack.security.enabled', 'true'
