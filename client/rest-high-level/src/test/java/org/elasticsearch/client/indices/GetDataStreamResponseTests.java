--- conflicted
+++ resolved
@@ -37,15 +37,7 @@
 public class GetDataStreamResponseTests extends AbstractResponseTestCase<GetDataStreamAction.Response, GetDataStreamResponse> {
 
     private static DataStreamInfo randomInstance() {
-<<<<<<< HEAD
-        List<Index> indices = randomIndexInstances();
-        long generation = indices.size() + randomLongBetween(1, 128);
-        String dataStreamName = randomAlphaOfLength(10).toLowerCase(Locale.ROOT);
-        indices.add(new Index(getDefaultBackingIndexName(dataStreamName, generation), UUIDs.randomBase64UUID(random())));
-        DataStream dataStream = new DataStream(dataStreamName, createTimestampField("@timestamp"), indices, generation, randomBoolean());
-=======
         DataStream dataStream = DataStreamTestHelper.randomInstance();
->>>>>>> 7b10d87d
         return new DataStreamInfo(dataStream, ClusterHealthStatus.YELLOW, randomAlphaOfLengthBetween(2, 10),
             randomAlphaOfLengthBetween(2, 10));
     }
