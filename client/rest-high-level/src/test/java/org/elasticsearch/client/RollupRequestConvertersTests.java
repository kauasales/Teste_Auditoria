--- conflicted
+++ resolved
@@ -24,11 +24,8 @@
 import org.apache.http.client.methods.HttpPut;
 import org.elasticsearch.client.rollup.GetRollupJobRequest;
 import org.elasticsearch.client.rollup.PutRollupJobRequest;
-<<<<<<< HEAD
+import org.elasticsearch.client.rollup.StartRollupJobRequest;
 import org.elasticsearch.client.rollup.StopRollupJobRequest;
-=======
-import org.elasticsearch.client.rollup.StartRollupJobRequest;
->>>>>>> 389910f1
 import org.elasticsearch.client.rollup.job.config.RollupJobConfig;
 import org.elasticsearch.client.rollup.job.config.RollupJobConfigTests;
 import org.elasticsearch.test.ESTestCase;
@@ -53,7 +50,18 @@
         RequestConvertersTests.assertToXContentBody(put, request.getEntity());
     }
 
-<<<<<<< HEAD
+    public void testStartJob() throws IOException {
+        String jobId = randomAlphaOfLength(5);
+
+        StartRollupJobRequest startJob = new StartRollupJobRequest(jobId);
+
+        Request request = RollupRequestConverters.startJob(startJob);
+        assertThat(request.getEndpoint(), equalTo("/_xpack/rollup/job/" + jobId + "/_start"));
+        assertThat(HttpPost.METHOD_NAME, equalTo(request.getMethod()));
+        assertThat(request.getParameters().keySet(), empty());
+        assertThat(request.getEntity(), nullValue());
+    }
+
     public void testStopJob() throws IOException {
         String jobId = randomAlphaOfLength(5);
 
@@ -61,15 +69,6 @@
 
         Request request = RollupRequestConverters.stopJob(stopJob);
         assertThat(request.getEndpoint(), equalTo("/_xpack/rollup/job/" + jobId + "/_stop"));
-=======
-    public void testStartJob() throws IOException {
-        String jobId = randomAlphaOfLength(5);
-
-        StartRollupJobRequest startJob = new StartRollupJobRequest(jobId);
-
-        Request request = RollupRequestConverters.startJob(startJob);
-        assertThat(request.getEndpoint(), equalTo("/_xpack/rollup/job/" + jobId + "/_start"));
->>>>>>> 389910f1
         assertThat(HttpPost.METHOD_NAME, equalTo(request.getMethod()));
         assertThat(request.getParameters().keySet(), empty());
         assertThat(request.getEntity(), nullValue());
