--- conflicted
+++ resolved
@@ -2232,7 +2232,68 @@
         }
     }
 
-<<<<<<< HEAD
+    public void testUpdateFilter() throws IOException, InterruptedException {
+        RestHighLevelClient client = highLevelClient();
+        String filterId = "update-filter-doc-test";
+        MlFilter.Builder filterBuilder = MlFilter.builder(filterId).setDescription("test").setItems("*.google.com", "wikipedia.org");
+
+        client.machineLearning().putFilter(new PutFilterRequest(filterBuilder.build()), RequestOptions.DEFAULT);
+
+        {
+            // tag::update-filter-request
+            UpdateFilterRequest request = new UpdateFilterRequest(filterId); // <1>
+            // end::update-filter-request
+
+            // tag::update-filter-description
+            request.setDescription("my new description"); // <1>
+            // end::update-filter-description
+
+            // tag::update-filter-add-items
+            request.setAddItems(Arrays.asList("*.bing.com", "*.elastic.co")); // <1>
+            // end::update-filter-add-items
+
+            // tag::update-filter-remove-items
+            request.setRemoveItems(Arrays.asList("*.google.com")); // <1>
+            // end::update-filter-remove-items
+
+            // tag::update-filter-execute
+            PutFilterResponse response = client.machineLearning().updateFilter(request, RequestOptions.DEFAULT);
+            // end::update-filter-execute
+
+            // tag::update-filter-response
+            MlFilter updatedFilter = response.getResponse(); // <1>
+            // end::update-filter-response
+            assertEquals(request.getDescription(), updatedFilter.getDescription());
+        }
+        {
+            UpdateFilterRequest request = new UpdateFilterRequest(filterId);
+
+            // tag::update-filter-execute-listener
+            ActionListener<PutFilterResponse> listener = new ActionListener<PutFilterResponse>() {
+                @Override
+                public void onResponse(PutFilterResponse putFilterResponse) {
+                    // <1>
+                }
+
+                @Override
+                public void onFailure(Exception e) {
+                    // <2>
+                }
+            };
+            // end::update-filter-execute-listener
+
+            // Replace the empty listener by a blocking listener in test
+            final CountDownLatch latch = new CountDownLatch(1);
+            listener = new LatchedActionListener<>(listener, latch);
+
+            // tag::update-filter-execute-async
+            client.machineLearning().updateFilterAsync(request, RequestOptions.DEFAULT, listener); // <1>
+            // end::update-filter-execute-async
+
+            assertTrue(latch.await(30L, TimeUnit.SECONDS));
+        }
+    }
+
     public void testDeleteFilter() throws Exception {
         RestHighLevelClient client = highLevelClient();
         String filterId = createFilter(client);
@@ -2258,48 +2319,6 @@
             ActionListener<AcknowledgedResponse> listener = new ActionListener<AcknowledgedResponse>() {
                 @Override
                 public void onResponse(AcknowledgedResponse response) {
-=======
-    public void testUpdateFilter() throws IOException, InterruptedException {
-        RestHighLevelClient client = highLevelClient();
-        String filterId = "update-filter-doc-test";
-        MlFilter.Builder filterBuilder = MlFilter.builder(filterId).setDescription("test").setItems("*.google.com", "wikipedia.org");
-
-        client.machineLearning().putFilter(new PutFilterRequest(filterBuilder.build()), RequestOptions.DEFAULT);
-
-        {
-            // tag::update-filter-request
-            UpdateFilterRequest request = new UpdateFilterRequest(filterId); // <1>
-            // end::update-filter-request
-
-            // tag::update-filter-description
-            request.setDescription("my new description"); // <1>
-            // end::update-filter-description
-
-            // tag::update-filter-add-items
-            request.setAddItems(Arrays.asList("*.bing.com", "*.elastic.co")); // <1>
-            // end::update-filter-add-items
-
-            // tag::update-filter-remove-items
-            request.setRemoveItems(Arrays.asList("*.google.com")); // <1>
-            // end::update-filter-remove-items
-
-            // tag::update-filter-execute
-            PutFilterResponse response = client.machineLearning().updateFilter(request, RequestOptions.DEFAULT);
-            // end::update-filter-execute
-
-            // tag::update-filter-response
-            MlFilter updatedFilter = response.getResponse(); // <1>
-            // end::update-filter-response
-            assertEquals(request.getDescription(), updatedFilter.getDescription());
-        }
-        {
-            UpdateFilterRequest request = new UpdateFilterRequest(filterId);
-
-            // tag::update-filter-execute-listener
-            ActionListener<PutFilterResponse> listener = new ActionListener<PutFilterResponse>() {
-                @Override
-                public void onResponse(PutFilterResponse putFilterResponse) {
->>>>>>> dc1821c7
                     // <1>
                 }
 
@@ -2308,30 +2327,19 @@
                     // <2>
                 }
             };
-<<<<<<< HEAD
             // end::delete-filter-execute-listener
-=======
-            // end::update-filter-execute-listener
->>>>>>> dc1821c7
-
-            // Replace the empty listener by a blocking listener in test
-            final CountDownLatch latch = new CountDownLatch(1);
-            listener = new LatchedActionListener<>(listener, latch);
-
-<<<<<<< HEAD
+
+            // Replace the empty listener by a blocking listener in test
+            final CountDownLatch latch = new CountDownLatch(1);
+            listener = new LatchedActionListener<>(listener, latch);
+
             // tag::delete-filter-execute-async
             client.machineLearning().deleteFilterAsync(request, RequestOptions.DEFAULT, listener); //<1>
             // end::delete-filter-execute-async
-=======
-            // tag::update-filter-execute-async
-            client.machineLearning().updateFilterAsync(request, RequestOptions.DEFAULT, listener); // <1>
-            // end::update-filter-execute-async
->>>>>>> dc1821c7
-
-            assertTrue(latch.await(30L, TimeUnit.SECONDS));
-        }
-    }
-<<<<<<< HEAD
+
+            assertTrue(latch.await(30L, TimeUnit.SECONDS));
+        }
+    }
 
     private String createFilter(RestHighLevelClient client) throws IOException {
         MlFilter.Builder filterBuilder = MlFilter.builder("my_safe_domains")
@@ -2343,6 +2351,4 @@
         assertThat(createdFilter.getId(), equalTo("my_safe_domains"));
         return createdFilter.getId();
     }
-=======
->>>>>>> dc1821c7
 }