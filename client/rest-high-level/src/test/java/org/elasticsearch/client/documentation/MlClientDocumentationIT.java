--- conflicted
+++ resolved
@@ -2068,42 +2068,6 @@
         }
     }
 
-<<<<<<< HEAD
-    public void testDeleteFilter() throws Exception {
-        RestHighLevelClient client = highLevelClient();
-        String filterId = createFilter(client);
-
-        {
-            // tag::delete-filter-request
-            DeleteFilterRequest request = new DeleteFilterRequest(filterId); // <1>
-            // end::delete-filter-request
-
-            // tag::delete-filter-execute
-            AcknowledgedResponse response = client.machineLearning().deleteFilter(request, RequestOptions.DEFAULT);
-            // end::delete-filter-execute
-
-            // tag::delete-filter-response
-            boolean isAcknowledged = response.isAcknowledged(); // <1>
-            // end::delete-filter-response
-            assertTrue(isAcknowledged);
-        }
-        filterId = createFilter(client);
-        {
-            DeleteFilterRequest request = new DeleteFilterRequest(filterId);
-            // tag::delete-filter-execute-listener
-            ActionListener<AcknowledgedResponse> listener = new ActionListener<AcknowledgedResponse>() {
-                @Override
-                public void onResponse(AcknowledgedResponse response) {
-                    // <1>
-                }
-
-                @Override
-                public void onFailure(Exception e) {
-                    // <2>
-                }
-            };
-            // end::delete-filter-execute-listener
-=======
     public void testGetFilters() throws IOException, InterruptedException {
         RestHighLevelClient client = highLevelClient();
         String filterId = "get-filter-doc-test";
@@ -2144,37 +2108,76 @@
 
             // tag::get-filters-execute-listener
             ActionListener<GetFiltersResponse> listener = new ActionListener<GetFiltersResponse>() {
-                    @Override
-                    public void onResponse(GetFiltersResponse getfiltersResponse) {
-                        // <1>
-                    }
-
-                    @Override
-                    public void onFailure(Exception e) {
-                        // <2>
-                    }
-                };
+                @Override
+                public void onResponse(GetFiltersResponse getfiltersResponse) {
+                    // <1>
+                }
+
+                @Override
+                public void onFailure(Exception e) {
+                    // <2>
+                }
+            };
             // end::get-filters-execute-listener
->>>>>>> 5c84708e
-
-            // Replace the empty listener by a blocking listener in test
-            final CountDownLatch latch = new CountDownLatch(1);
-            listener = new LatchedActionListener<>(listener, latch);
-
-<<<<<<< HEAD
+
+            // Replace the empty listener by a blocking listener in test
+            final CountDownLatch latch = new CountDownLatch(1);
+            listener = new LatchedActionListener<>(listener, latch);
+
+            // tag::get-filters-execute-async
+            client.machineLearning().getFilterAsync(request, RequestOptions.DEFAULT, listener); // <1>
+            // end::get-filters-execute-async
+
+            assertTrue(latch.await(30L, TimeUnit.SECONDS));
+        }
+    }
+
+    public void testDeleteFilter() throws Exception {
+        RestHighLevelClient client = highLevelClient();
+        String filterId = createFilter(client);
+
+        {
+            // tag::delete-filter-request
+            DeleteFilterRequest request = new DeleteFilterRequest(filterId); // <1>
+            // end::delete-filter-request
+
+            // tag::delete-filter-execute
+            AcknowledgedResponse response = client.machineLearning().deleteFilter(request, RequestOptions.DEFAULT);
+            // end::delete-filter-execute
+
+            // tag::delete-filter-response
+            boolean isAcknowledged = response.isAcknowledged(); // <1>
+            // end::delete-filter-response
+            assertTrue(isAcknowledged);
+        }
+        filterId = createFilter(client);
+        {
+            DeleteFilterRequest request = new DeleteFilterRequest(filterId);
+            // tag::delete-filter-execute-listener
+            ActionListener<AcknowledgedResponse> listener = new ActionListener<AcknowledgedResponse>() {
+                @Override
+                public void onResponse(AcknowledgedResponse response) {
+                    // <1>
+                }
+
+                @Override
+                public void onFailure(Exception e) {
+                    // <2>
+                }
+            };
+            // end::delete-filter-execute-listener
+
+            // Replace the empty listener by a blocking listener in test
+            final CountDownLatch latch = new CountDownLatch(1);
+            listener = new LatchedActionListener<>(listener, latch);
+
             // tag::delete-filter-execute-async
             client.machineLearning().deleteFilterAsync(request, RequestOptions.DEFAULT, listener); //<1>
             // end::delete-filter-execute-async
-=======
-            // tag::get-filters-execute-async
-            client.machineLearning().getFilterAsync(request, RequestOptions.DEFAULT, listener); // <1>
-            // end::get-filters-execute-async
->>>>>>> 5c84708e
-
-            assertTrue(latch.await(30L, TimeUnit.SECONDS));
-        }
-    }
-<<<<<<< HEAD
+
+            assertTrue(latch.await(30L, TimeUnit.SECONDS));
+        }
+    }
 
     private String createFilter(RestHighLevelClient client) throws IOException {
         MlFilter.Builder filterBuilder = MlFilter.builder("my_safe_domains")
@@ -2186,7 +2189,4 @@
         assertThat(createdFilter.getId(), equalTo("my_safe_domains"));
         return createdFilter.getId();
     }
-
-=======
->>>>>>> 5c84708e
 }