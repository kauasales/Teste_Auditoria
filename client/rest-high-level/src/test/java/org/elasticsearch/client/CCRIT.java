/*
 * Licensed to Elasticsearch under one or more contributor
 * license agreements. See the NOTICE file distributed with
 * this work for additional information regarding copyright
 * ownership. Elasticsearch licenses this file to you under
 * the Apache License, Version 2.0 (the "License"); you may
 * not use this file except in compliance with the License.
 * You may obtain a copy of the License at
 *
 *    http://www.apache.org/licenses/LICENSE-2.0
 *
 * Unless required by applicable law or agreed to in writing,
 * software distributed under the License is distributed on an
 * "AS IS" BASIS, WITHOUT WARRANTIES OR CONDITIONS OF ANY
 * KIND, either express or implied.  See the License for the
 * specific language governing permissions and limitations
 * under the License.
 */

package org.elasticsearch.client;

import org.apache.http.util.EntityUtils;
import org.elasticsearch.action.admin.cluster.settings.ClusterUpdateSettingsRequest;
import org.elasticsearch.action.admin.cluster.settings.ClusterUpdateSettingsResponse;
import org.elasticsearch.action.admin.indices.close.CloseIndexRequest;
import org.elasticsearch.action.admin.indices.create.CreateIndexRequest;
import org.elasticsearch.action.admin.indices.create.CreateIndexResponse;
import org.elasticsearch.action.index.IndexRequest;
import org.elasticsearch.action.search.SearchRequest;
import org.elasticsearch.action.search.SearchResponse;
import org.elasticsearch.action.support.WriteRequest;
import org.elasticsearch.client.ccr.PauseFollowRequest;
import org.elasticsearch.client.ccr.PutFollowRequest;
import org.elasticsearch.client.ccr.PutFollowResponse;
<<<<<<< HEAD
import org.elasticsearch.client.ccr.ResumeFollowRequest;
=======
import org.elasticsearch.client.ccr.UnfollowRequest;
>>>>>>> a6647a20
import org.elasticsearch.client.core.AcknowledgedResponse;
import org.elasticsearch.common.xcontent.XContentHelper;
import org.elasticsearch.common.xcontent.XContentType;
import org.elasticsearch.common.xcontent.json.JsonXContent;
import org.junit.Before;

import java.io.IOException;
import java.util.Collections;
import java.util.Map;

import static org.hamcrest.Matchers.equalTo;
import static org.hamcrest.Matchers.is;

public class CCRIT extends ESRestHighLevelClientTestCase {

    @Before
    public void setupRemoteClusterConfig() throws IOException {
        // Configure local cluster as remote cluster:
        // TODO: replace with nodes info highlevel rest client code when it is available:
        final Request request = new Request("GET", "/_nodes");
        Map<?, ?> nodesResponse = (Map<?, ?>) toMap(client().performRequest(request)).get("nodes");
        // Select node info of first node (we don't know the node id):
        nodesResponse = (Map<?, ?>) nodesResponse.get(nodesResponse.keySet().iterator().next());
        String transportAddress = (String) nodesResponse.get("transport_address");

        ClusterUpdateSettingsRequest updateSettingsRequest = new ClusterUpdateSettingsRequest();
        updateSettingsRequest.transientSettings(Collections.singletonMap("cluster.remote.local.seeds", transportAddress));
        ClusterUpdateSettingsResponse updateSettingsResponse =
            highLevelClient().cluster().putSettings(updateSettingsRequest, RequestOptions.DEFAULT);
        assertThat(updateSettingsResponse.isAcknowledged(), is(true));
    }

    public void testIndexFollowing() throws Exception {
        CcrClient ccrClient = highLevelClient().ccr();

        CreateIndexRequest createIndexRequest = new CreateIndexRequest("leader");
        createIndexRequest.settings(Collections.singletonMap("index.soft_deletes.enabled", true));
        CreateIndexResponse response = highLevelClient().indices().create(createIndexRequest, RequestOptions.DEFAULT);
        assertThat(response.isAcknowledged(), is(true));

        PutFollowRequest putFollowRequest = new PutFollowRequest("local", "leader", "follower");
        PutFollowResponse putFollowResponse = execute(putFollowRequest, ccrClient::putFollow, ccrClient::putFollowAsync);
        assertThat(putFollowResponse.isFollowIndexCreated(), is(true));
        assertThat(putFollowResponse.isFollowIndexShardsAcked(), is(true));
        assertThat(putFollowResponse.isIndexFollowingStarted(), is(true));

        IndexRequest indexRequest = new IndexRequest("leader", "_doc")
            .setRefreshPolicy(WriteRequest.RefreshPolicy.IMMEDIATE)
            .source("{}", XContentType.JSON);
        highLevelClient().index(indexRequest, RequestOptions.DEFAULT);

        SearchRequest leaderSearchRequest = new SearchRequest("leader");
        SearchResponse leaderSearchResponse = highLevelClient().search(leaderSearchRequest, RequestOptions.DEFAULT);
        assertThat(leaderSearchResponse.getHits().getTotalHits(), equalTo(1L));

        assertBusy(() -> {
            SearchRequest followerSearchRequest = new SearchRequest("follower");
            SearchResponse followerSearchResponse = highLevelClient().search(followerSearchRequest, RequestOptions.DEFAULT);
            assertThat(followerSearchResponse.getHits().getTotalHits(), equalTo(1L));
        });

        PauseFollowRequest pauseFollowRequest = new PauseFollowRequest("follower");
        AcknowledgedResponse pauseFollowResponse = execute(pauseFollowRequest, ccrClient::pauseFollow, ccrClient::pauseFollowAsync);
        assertThat(pauseFollowResponse.isAcknowledged(), is(true));

<<<<<<< HEAD
        highLevelClient().index(indexRequest, RequestOptions.DEFAULT);

        ResumeFollowRequest resumeFollowRequest = new ResumeFollowRequest("follower");
        AcknowledgedResponse resumeFollowResponse = execute(resumeFollowRequest, ccrClient::resumeFollow, ccrClient::resumeFollowAsync);
        assertThat(resumeFollowResponse.isAcknowledged(), is(true));

        assertBusy(() -> {
            SearchRequest followerSearchRequest = new SearchRequest("follower");
            SearchResponse followerSearchResponse = highLevelClient().search(followerSearchRequest, RequestOptions.DEFAULT);
            assertThat(followerSearchResponse.getHits().getTotalHits(), equalTo(2L));
        });

        // To avoid keeping shard follow tasks running after this test has finished:
        pauseFollowRequest = new PauseFollowRequest("follower");
        pauseFollowResponse = execute(pauseFollowRequest, ccrClient::pauseFollow, ccrClient::pauseFollowAsync);
        assertThat(pauseFollowResponse.isAcknowledged(), is(true));
=======
        // Need to close index prior to unfollowing it:
        CloseIndexRequest closeIndexRequest = new CloseIndexRequest("follower");
        org.elasticsearch.action.support.master.AcknowledgedResponse closeIndexReponse =
            highLevelClient().indices().close(closeIndexRequest, RequestOptions.DEFAULT);
        assertThat(closeIndexReponse.isAcknowledged(), is(true));

        UnfollowRequest unfollowRequest = new UnfollowRequest("follower");
        AcknowledgedResponse unfollowResponse = execute(unfollowRequest, ccrClient::unfollow, ccrClient::unfollowAsync);
        assertThat(unfollowResponse.isAcknowledged(), is(true));
>>>>>>> a6647a20
    }

    private static Map<String, Object> toMap(Response response) throws IOException {
        return XContentHelper.convertToMap(JsonXContent.jsonXContent, EntityUtils.toString(response.getEntity()), false);
    }

}<|MERGE_RESOLUTION|>--- conflicted
+++ resolved
@@ -32,11 +32,8 @@
 import org.elasticsearch.client.ccr.PauseFollowRequest;
 import org.elasticsearch.client.ccr.PutFollowRequest;
 import org.elasticsearch.client.ccr.PutFollowResponse;
-<<<<<<< HEAD
 import org.elasticsearch.client.ccr.ResumeFollowRequest;
-=======
 import org.elasticsearch.client.ccr.UnfollowRequest;
->>>>>>> a6647a20
 import org.elasticsearch.client.core.AcknowledgedResponse;
 import org.elasticsearch.common.xcontent.XContentHelper;
 import org.elasticsearch.common.xcontent.XContentType;
@@ -102,7 +99,6 @@
         AcknowledgedResponse pauseFollowResponse = execute(pauseFollowRequest, ccrClient::pauseFollow, ccrClient::pauseFollowAsync);
         assertThat(pauseFollowResponse.isAcknowledged(), is(true));
 
-<<<<<<< HEAD
         highLevelClient().index(indexRequest, RequestOptions.DEFAULT);
 
         ResumeFollowRequest resumeFollowRequest = new ResumeFollowRequest("follower");
@@ -115,11 +111,11 @@
             assertThat(followerSearchResponse.getHits().getTotalHits(), equalTo(2L));
         });
 
-        // To avoid keeping shard follow tasks running after this test has finished:
+        // Need to pause prior to unfollowing it:
         pauseFollowRequest = new PauseFollowRequest("follower");
         pauseFollowResponse = execute(pauseFollowRequest, ccrClient::pauseFollow, ccrClient::pauseFollowAsync);
         assertThat(pauseFollowResponse.isAcknowledged(), is(true));
-=======
+
         // Need to close index prior to unfollowing it:
         CloseIndexRequest closeIndexRequest = new CloseIndexRequest("follower");
         org.elasticsearch.action.support.master.AcknowledgedResponse closeIndexReponse =
@@ -129,7 +125,6 @@
         UnfollowRequest unfollowRequest = new UnfollowRequest("follower");
         AcknowledgedResponse unfollowResponse = execute(unfollowRequest, ccrClient::unfollow, ccrClient::unfollowAsync);
         assertThat(unfollowResponse.isAcknowledged(), is(true));
->>>>>>> a6647a20
     }
 
     private static Map<String, Object> toMap(Response response) throws IOException {
