/*
 * Copyright Elasticsearch B.V. and/or licensed to Elasticsearch B.V. under one
 * or more contributor license agreements. Licensed under the Elastic License
 * 2.0 and the Server Side Public License, v 1; you may not use this file except
 * in compliance with, at your election, the Elastic License 2.0 or the Server
 * Side Public License, v 1.
 */

package org.elasticsearch.client.migration;

import org.elasticsearch.Version;
import org.elasticsearch.client.AbstractResponseTestCase;
import org.elasticsearch.xcontent.XContentParser;
import org.elasticsearch.xcontent.XContentType;

import java.io.IOException;
import java.util.Collections;

import static org.hamcrest.Matchers.equalTo;
import static org.hamcrest.Matchers.hasSize;
import static org.hamcrest.Matchers.notNullValue;

public class GetFeatureUpgradeStatusResponseTests extends AbstractResponseTestCase<
    org.elasticsearch.action.admin.cluster.migration.GetFeatureUpgradeStatusResponse,
    GetFeatureUpgradeStatusResponse> {

    /** Our constructor should convert nulls to empty lists */
    public void testConstructorHandlesNullLists() {
        GetFeatureUpgradeStatusResponse response = new GetFeatureUpgradeStatusResponse(null, "status");
        assertThat(response.getFeatureUpgradeStatuses(), notNullValue());
        assertThat(response.getFeatureUpgradeStatuses(), equalTo(Collections.emptyList()));

    }

    @Override
    protected org.elasticsearch.action.admin.cluster.migration.GetFeatureUpgradeStatusResponse createServerTestInstance(
        XContentType xContentType
    ) {
        return new org.elasticsearch.action.admin.cluster.migration.GetFeatureUpgradeStatusResponse(
            randomList(
                5,
                () -> new org.elasticsearch.action.admin.cluster.migration.GetFeatureUpgradeStatusResponse.FeatureUpgradeStatus(
                    randomAlphaOfLengthBetween(3, 20),
                    randomFrom(Version.CURRENT, Version.CURRENT.minimumCompatibilityVersion()),
                    randomFrom(org.elasticsearch.action.admin.cluster.migration.GetFeatureUpgradeStatusResponse.UpgradeStatus.values()),
                    randomList(
                        4,
<<<<<<< HEAD
                        () -> new org.elasticsearch.action.admin.cluster.migration.GetFeatureUpgradeStatusResponse.IndexVersion(
                            randomAlphaOfLengthBetween(3, 20),
                            randomFrom(Version.CURRENT, Version.CURRENT.minimumCompatibilityVersion())
=======
                        () -> new org.elasticsearch.action.admin.cluster.migration.GetFeatureUpgradeStatusResponse.IndexInfo(
                            randomAlphaOfLengthBetween(3, 20),
                            randomFrom(Version.CURRENT, Version.CURRENT.minimumCompatibilityVersion()),
                            null
>>>>>>> d90fa4eb
                        )
                    )
                )
            ),
            randomFrom(org.elasticsearch.action.admin.cluster.migration.GetFeatureUpgradeStatusResponse.UpgradeStatus.values())
        );
    }

    @Override
    protected GetFeatureUpgradeStatusResponse doParseToClientInstance(XContentParser parser) throws IOException {
        return GetFeatureUpgradeStatusResponse.parse(parser);
    }

    @Override
    protected void assertInstances(
        org.elasticsearch.action.admin.cluster.migration.GetFeatureUpgradeStatusResponse serverTestInstance,
        GetFeatureUpgradeStatusResponse clientInstance
    ) {

        assertThat(clientInstance.getUpgradeStatus(), equalTo(serverTestInstance.getUpgradeStatus().toString()));

        assertNotNull(serverTestInstance.getFeatureUpgradeStatuses());
        assertNotNull(clientInstance.getFeatureUpgradeStatuses());

        assertThat(clientInstance.getFeatureUpgradeStatuses(), hasSize(serverTestInstance.getFeatureUpgradeStatuses().size()));

        for (int i = 0; i < clientInstance.getFeatureUpgradeStatuses().size(); i++) {
            org.elasticsearch.action.admin.cluster.migration.GetFeatureUpgradeStatusResponse.FeatureUpgradeStatus serverTestStatus =
                serverTestInstance.getFeatureUpgradeStatuses().get(i);
            GetFeatureUpgradeStatusResponse.FeatureUpgradeStatus clientStatus = clientInstance.getFeatureUpgradeStatuses().get(i);

            assertThat(clientStatus.getFeatureName(), equalTo(serverTestStatus.getFeatureName()));
            assertThat(clientStatus.getMinimumIndexVersion(), equalTo(serverTestStatus.getMinimumIndexVersion().toString()));
            assertThat(clientStatus.getUpgradeStatus(), equalTo(serverTestStatus.getUpgradeStatus().toString()));

            assertThat(clientStatus.getIndexVersions(), hasSize(serverTestStatus.getIndexVersions().size()));

            for (int j = 0; i < clientStatus.getIndexVersions().size(); i++) {
<<<<<<< HEAD
                org.elasticsearch.action.admin.cluster.migration.GetFeatureUpgradeStatusResponse.IndexVersion serverIndexVersion =
=======
                org.elasticsearch.action.admin.cluster.migration.GetFeatureUpgradeStatusResponse.IndexInfo serverIndexInfo =
>>>>>>> d90fa4eb
                    serverTestStatus.getIndexVersions().get(j);
                GetFeatureUpgradeStatusResponse.IndexVersion clientIndexVersion = clientStatus.getIndexVersions().get(j);

                assertThat(clientIndexVersion.getIndexName(), equalTo(serverIndexInfo.getIndexName()));
                assertThat(clientIndexVersion.getVersion(), equalTo(serverIndexInfo.getVersion().toString()));
            }
        }
    }
}<|MERGE_RESOLUTION|>--- conflicted
+++ resolved
@@ -45,16 +45,10 @@
                     randomFrom(org.elasticsearch.action.admin.cluster.migration.GetFeatureUpgradeStatusResponse.UpgradeStatus.values()),
                     randomList(
                         4,
-<<<<<<< HEAD
-                        () -> new org.elasticsearch.action.admin.cluster.migration.GetFeatureUpgradeStatusResponse.IndexVersion(
-                            randomAlphaOfLengthBetween(3, 20),
-                            randomFrom(Version.CURRENT, Version.CURRENT.minimumCompatibilityVersion())
-=======
                         () -> new org.elasticsearch.action.admin.cluster.migration.GetFeatureUpgradeStatusResponse.IndexInfo(
                             randomAlphaOfLengthBetween(3, 20),
                             randomFrom(Version.CURRENT, Version.CURRENT.minimumCompatibilityVersion()),
                             null
->>>>>>> d90fa4eb
                         )
                     )
                 )
@@ -93,11 +87,7 @@
             assertThat(clientStatus.getIndexVersions(), hasSize(serverTestStatus.getIndexVersions().size()));
 
             for (int j = 0; i < clientStatus.getIndexVersions().size(); i++) {
-<<<<<<< HEAD
-                org.elasticsearch.action.admin.cluster.migration.GetFeatureUpgradeStatusResponse.IndexVersion serverIndexVersion =
-=======
                 org.elasticsearch.action.admin.cluster.migration.GetFeatureUpgradeStatusResponse.IndexInfo serverIndexInfo =
->>>>>>> d90fa4eb
                     serverTestStatus.getIndexVersions().get(j);
                 GetFeatureUpgradeStatusResponse.IndexVersion clientIndexVersion = clientStatus.getIndexVersions().get(j);
 
