--- conflicted
+++ resolved
@@ -24,14 +24,11 @@
 import org.elasticsearch.action.admin.cluster.health.ClusterHealthResponse;
 import org.elasticsearch.action.admin.cluster.settings.ClusterUpdateSettingsRequest;
 import org.elasticsearch.action.admin.cluster.settings.ClusterUpdateSettingsResponse;
-<<<<<<< HEAD
+import org.elasticsearch.action.ingest.PutPipelineRequest;
+import org.elasticsearch.action.ingest.PutPipelineResponse;
 import org.elasticsearch.cluster.health.ClusterHealthStatus;
 import org.elasticsearch.cluster.health.ClusterIndexHealth;
 import org.elasticsearch.cluster.health.ClusterShardHealth;
-=======
-import org.elasticsearch.action.ingest.PutPipelineRequest;
-import org.elasticsearch.action.ingest.PutPipelineResponse;
->>>>>>> 544822c7
 import org.elasticsearch.cluster.routing.allocation.decider.EnableAllocationDecider;
 import org.elasticsearch.common.bytes.BytesReference;
 import org.elasticsearch.common.settings.Settings;
@@ -120,139 +117,6 @@
                 "Elasticsearch exception [type=illegal_argument_exception, reason=transient setting [" + setting + "], not recognized]"));
     }
 
-<<<<<<< HEAD
-    public void testClusterHealthGreen() throws IOException {
-        ClusterHealthRequest request = new ClusterHealthRequest();
-        request.timeout("5s");
-        ClusterHealthResponse response = execute(request, highLevelClient().cluster()::health, highLevelClient().cluster()::healthAsync);
-
-        assertThat(response, notNullValue());
-        assertThat(response.isTimedOut(), equalTo(false));
-        assertThat(response.status(), equalTo(RestStatus.OK));
-        assertThat(response.getStatus(), equalTo(ClusterHealthStatus.GREEN));
-        assertNoIndices(response);
-    }
-
-    public void testClusterHealthYellowClusterLevel() throws IOException {
-        createIndex("index", Settings.EMPTY);
-        createIndex("index2", Settings.EMPTY);
-        ClusterHealthRequest request = new ClusterHealthRequest();
-        request.timeout("5s");
-        request.level("cluster");
-        ClusterHealthResponse response = execute(request, highLevelClient().cluster()::health, highLevelClient().cluster()::healthAsync);
-
-        assertTenYellowShards(response);
-        assertThat(response.getIndices().size(), equalTo(0));
-    }
-
-    public void testClusterHealthYellowIndicesLevel() throws IOException {
-        createIndex("index", Settings.EMPTY);
-        createIndex("index2", Settings.EMPTY);
-        ClusterHealthRequest request = new ClusterHealthRequest();
-        request.timeout("5s");
-        request.level("indices");
-        ClusterHealthResponse response = execute(request, highLevelClient().cluster()::health, highLevelClient().cluster()::healthAsync);
-
-        assertTenYellowShards(response);
-        assertThat(response.getIndices().size(), equalTo(2));
-        for (Map.Entry<String, ClusterIndexHealth> entry : response.getIndices().entrySet()) {
-            assertYellowIndex(entry.getKey(), entry.getValue(), true);
-        }
-    }
-
-    private static void assertTenYellowShards(ClusterHealthResponse response) {
-        assertThat(response, notNullValue());
-        assertThat(response.isTimedOut(), equalTo(false));
-        assertThat(response.status(), equalTo(RestStatus.OK));
-        assertThat(response.getStatus(), equalTo(ClusterHealthStatus.YELLOW));
-        assertThat(response.getActivePrimaryShards(), equalTo(10));
-        assertThat(response.getNumberOfDataNodes(), equalTo(1));
-        assertThat(response.getNumberOfNodes(), equalTo(1));
-        assertThat(response.getActiveShards(), equalTo(10));
-        assertThat(response.getDelayedUnassignedShards(), equalTo(0));
-        assertThat(response.getInitializingShards(), equalTo(0));
-        assertThat(response.getUnassignedShards(), equalTo(10));
-        assertThat(response.getActiveShardsPercent(), equalTo(50d));
-    }
-
-
-    public void testClusterHealthYellowSpecificIndex() throws IOException {
-        createIndex("index", Settings.EMPTY);
-        createIndex("index2", Settings.EMPTY);
-        ClusterHealthRequest request = new ClusterHealthRequest("index");
-        request.timeout("5s");
-        ClusterHealthResponse response = execute(request, highLevelClient().cluster()::health, highLevelClient().cluster()::healthAsync);
-
-        assertThat(response, notNullValue());
-        assertThat(response.isTimedOut(), equalTo(false));
-        assertThat(response.status(), equalTo(RestStatus.OK));
-        assertThat(response.getStatus(), equalTo(ClusterHealthStatus.YELLOW));
-        assertThat(response.getActivePrimaryShards(), equalTo(5));
-        assertThat(response.getNumberOfDataNodes(), equalTo(1));
-        assertThat(response.getNumberOfNodes(), equalTo(1));
-        assertThat(response.getActiveShards(), equalTo(5));
-        assertThat(response.getDelayedUnassignedShards(), equalTo(0));
-        assertThat(response.getInitializingShards(), equalTo(0));
-        assertThat(response.getUnassignedShards(), equalTo(5));
-        assertThat(response.getActiveShardsPercent(), equalTo(50d));
-        assertThat(response.getIndices().size(), equalTo(1));
-        Map.Entry<String, ClusterIndexHealth> index = response.getIndices().entrySet().iterator().next();
-        assertYellowIndex(index.getKey(), index.getValue(), false);
-    }
-
-    private static void assertYellowIndex(String indexName, ClusterIndexHealth indexHealth, boolean emptyShards) {
-        assertThat(indexHealth, notNullValue());
-        assertThat(indexHealth.getIndex(),equalTo(indexName));
-        assertThat(indexHealth.getActivePrimaryShards(),equalTo(5));
-        assertThat(indexHealth.getActiveShards(),equalTo(5));
-        assertThat(indexHealth.getNumberOfReplicas(),equalTo(1));
-        assertThat(indexHealth.getInitializingShards(),equalTo(0));
-        assertThat(indexHealth.getUnassignedShards(),equalTo(5));
-        assertThat(indexHealth.getRelocatingShards(),equalTo(0));
-        assertThat(indexHealth.getStatus(),equalTo(ClusterHealthStatus.YELLOW));
-        if (emptyShards) {
-            assertThat(indexHealth.getShards().size(), equalTo(0));
-        } else {
-            assertThat(indexHealth.getShards().size(), equalTo(5));
-            for (Map.Entry<Integer, ClusterShardHealth> entry : indexHealth.getShards().entrySet()) {
-                assertYellowShard(entry.getKey(), entry.getValue());
-            }
-        }
-    }
-
-    private static void assertYellowShard(int shardId, ClusterShardHealth shardHealth) {
-        assertThat(shardHealth, notNullValue());
-        assertThat(shardHealth.getShardId(), equalTo(shardId));
-        assertThat(shardHealth.getStatus(), equalTo(ClusterHealthStatus.YELLOW));
-        assertThat(shardHealth.getActiveShards(), equalTo(1));
-        assertThat(shardHealth.getInitializingShards(), equalTo(0));
-        assertThat(shardHealth.getUnassignedShards(), equalTo(1));
-        assertThat(shardHealth.getRelocatingShards(), equalTo(0));
-    }
-
-    public void testClusterHealthNotFoundIndex() throws IOException {
-        ClusterHealthRequest request = new ClusterHealthRequest("notexisted-index");
-        request.timeout("5s");
-        ClusterHealthResponse response = execute(request, highLevelClient().cluster()::health, highLevelClient().cluster()::healthAsync);
-
-        assertThat(response, notNullValue());
-        assertThat(response.isTimedOut(), equalTo(true));
-        assertThat(response.status(), equalTo(RestStatus.REQUEST_TIMEOUT));
-        assertThat(response.getStatus(), equalTo(ClusterHealthStatus.RED));
-        assertNoIndices(response);
-    }
-
-    public static void assertNoIndices(ClusterHealthResponse response) {
-        assertThat(response.getIndices(), equalTo(emptyMap()));
-        assertThat(response.getActivePrimaryShards(), equalTo(0));
-        assertThat(response.getNumberOfDataNodes(), equalTo(1));
-        assertThat(response.getNumberOfNodes(), equalTo(1));
-        assertThat(response.getActiveShards(), equalTo(0));
-        assertThat(response.getDelayedUnassignedShards(), equalTo(0));
-        assertThat(response.getInitializingShards(), equalTo(0));
-        assertThat(response.getUnassignedShards(), equalTo(0));
-        assertThat(response.getActiveShardsPercent(), equalTo(100d));
-=======
     public void testPutPipeline() throws IOException {
         String id = "some_pipeline_id";
         XContentType xContentType = randomFrom(XContentType.values());
@@ -288,6 +152,138 @@
         PutPipelineResponse putPipelineResponse =
             execute(request, highLevelClient().cluster()::putPipeline, highLevelClient().cluster()::putPipelineAsync);
         assertTrue(putPipelineResponse.isAcknowledged());
->>>>>>> 544822c7
+    }
+
+    public void testClusterHealthGreen() throws IOException {
+        ClusterHealthRequest request = new ClusterHealthRequest();
+        request.timeout("5s");
+        ClusterHealthResponse response = execute(request, highLevelClient().cluster()::health, highLevelClient().cluster()::healthAsync);
+
+        assertThat(response, notNullValue());
+        assertThat(response.isTimedOut(), equalTo(false));
+        assertThat(response.status(), equalTo(RestStatus.OK));
+        assertThat(response.getStatus(), equalTo(ClusterHealthStatus.GREEN));
+        assertNoIndices(response);
+    }
+
+    public void testClusterHealthYellowClusterLevel() throws IOException {
+        createIndex("index", Settings.EMPTY);
+        createIndex("index2", Settings.EMPTY);
+        ClusterHealthRequest request = new ClusterHealthRequest();
+        request.timeout("5s");
+        request.level("cluster");
+        ClusterHealthResponse response = execute(request, highLevelClient().cluster()::health, highLevelClient().cluster()::healthAsync);
+
+        assertTenYellowShards(response);
+        assertThat(response.getIndices().size(), equalTo(0));
+    }
+
+    public void testClusterHealthYellowIndicesLevel() throws IOException {
+        createIndex("index", Settings.EMPTY);
+        createIndex("index2", Settings.EMPTY);
+        ClusterHealthRequest request = new ClusterHealthRequest();
+        request.timeout("5s");
+        request.level("indices");
+        ClusterHealthResponse response = execute(request, highLevelClient().cluster()::health, highLevelClient().cluster()::healthAsync);
+
+        assertTenYellowShards(response);
+        assertThat(response.getIndices().size(), equalTo(2));
+        for (Map.Entry<String, ClusterIndexHealth> entry : response.getIndices().entrySet()) {
+            assertYellowIndex(entry.getKey(), entry.getValue(), true);
+        }
+    }
+
+    private static void assertTenYellowShards(ClusterHealthResponse response) {
+        assertThat(response, notNullValue());
+        assertThat(response.isTimedOut(), equalTo(false));
+        assertThat(response.status(), equalTo(RestStatus.OK));
+        assertThat(response.getStatus(), equalTo(ClusterHealthStatus.YELLOW));
+        assertThat(response.getActivePrimaryShards(), equalTo(10));
+        assertThat(response.getNumberOfDataNodes(), equalTo(1));
+        assertThat(response.getNumberOfNodes(), equalTo(1));
+        assertThat(response.getActiveShards(), equalTo(10));
+        assertThat(response.getDelayedUnassignedShards(), equalTo(0));
+        assertThat(response.getInitializingShards(), equalTo(0));
+        assertThat(response.getUnassignedShards(), equalTo(10));
+        assertThat(response.getActiveShardsPercent(), equalTo(50d));
+    }
+
+
+    public void testClusterHealthYellowSpecificIndex() throws IOException {
+        createIndex("index", Settings.EMPTY);
+        createIndex("index2", Settings.EMPTY);
+        ClusterHealthRequest request = new ClusterHealthRequest("index");
+        request.timeout("5s");
+        ClusterHealthResponse response = execute(request, highLevelClient().cluster()::health, highLevelClient().cluster()::healthAsync);
+
+        assertThat(response, notNullValue());
+        assertThat(response.isTimedOut(), equalTo(false));
+        assertThat(response.status(), equalTo(RestStatus.OK));
+        assertThat(response.getStatus(), equalTo(ClusterHealthStatus.YELLOW));
+        assertThat(response.getActivePrimaryShards(), equalTo(5));
+        assertThat(response.getNumberOfDataNodes(), equalTo(1));
+        assertThat(response.getNumberOfNodes(), equalTo(1));
+        assertThat(response.getActiveShards(), equalTo(5));
+        assertThat(response.getDelayedUnassignedShards(), equalTo(0));
+        assertThat(response.getInitializingShards(), equalTo(0));
+        assertThat(response.getUnassignedShards(), equalTo(5));
+        assertThat(response.getActiveShardsPercent(), equalTo(50d));
+        assertThat(response.getIndices().size(), equalTo(1));
+        Map.Entry<String, ClusterIndexHealth> index = response.getIndices().entrySet().iterator().next();
+        assertYellowIndex(index.getKey(), index.getValue(), false);
+    }
+
+    private static void assertYellowIndex(String indexName, ClusterIndexHealth indexHealth, boolean emptyShards) {
+        assertThat(indexHealth, notNullValue());
+        assertThat(indexHealth.getIndex(),equalTo(indexName));
+        assertThat(indexHealth.getActivePrimaryShards(),equalTo(5));
+        assertThat(indexHealth.getActiveShards(),equalTo(5));
+        assertThat(indexHealth.getNumberOfReplicas(),equalTo(1));
+        assertThat(indexHealth.getInitializingShards(),equalTo(0));
+        assertThat(indexHealth.getUnassignedShards(),equalTo(5));
+        assertThat(indexHealth.getRelocatingShards(),equalTo(0));
+        assertThat(indexHealth.getStatus(),equalTo(ClusterHealthStatus.YELLOW));
+        if (emptyShards) {
+            assertThat(indexHealth.getShards().size(), equalTo(0));
+        } else {
+            assertThat(indexHealth.getShards().size(), equalTo(5));
+            for (Map.Entry<Integer, ClusterShardHealth> entry : indexHealth.getShards().entrySet()) {
+                assertYellowShard(entry.getKey(), entry.getValue());
+            }
+        }
+    }
+
+    private static void assertYellowShard(int shardId, ClusterShardHealth shardHealth) {
+        assertThat(shardHealth, notNullValue());
+        assertThat(shardHealth.getShardId(), equalTo(shardId));
+        assertThat(shardHealth.getStatus(), equalTo(ClusterHealthStatus.YELLOW));
+        assertThat(shardHealth.getActiveShards(), equalTo(1));
+        assertThat(shardHealth.getInitializingShards(), equalTo(0));
+        assertThat(shardHealth.getUnassignedShards(), equalTo(1));
+        assertThat(shardHealth.getRelocatingShards(), equalTo(0));
+    }
+
+    public void testClusterHealthNotFoundIndex() throws IOException {
+        ClusterHealthRequest request = new ClusterHealthRequest("notexisted-index");
+        request.timeout("5s");
+        ClusterHealthResponse response = execute(request, highLevelClient().cluster()::health, highLevelClient().cluster()::healthAsync);
+
+        assertThat(response, notNullValue());
+        assertThat(response.isTimedOut(), equalTo(true));
+        assertThat(response.status(), equalTo(RestStatus.REQUEST_TIMEOUT));
+        assertThat(response.getStatus(), equalTo(ClusterHealthStatus.RED));
+        assertNoIndices(response);
+    }
+
+    public static void assertNoIndices(ClusterHealthResponse response) {
+        assertThat(response.getIndices(), equalTo(emptyMap()));
+        assertThat(response.getActivePrimaryShards(), equalTo(0));
+        assertThat(response.getNumberOfDataNodes(), equalTo(1));
+        assertThat(response.getNumberOfNodes(), equalTo(1));
+        assertThat(response.getActiveShards(), equalTo(0));
+        assertThat(response.getDelayedUnassignedShards(), equalTo(0));
+        assertThat(response.getInitializingShards(), equalTo(0));
+        assertThat(response.getUnassignedShards(), equalTo(0));
+        assertThat(response.getActiveShardsPercent(), equalTo(100d));
     }
 }