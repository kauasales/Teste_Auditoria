--- conflicted
+++ resolved
@@ -625,11 +625,7 @@
 
     public void testProvidedNamedXContents() {
         List<NamedXContentRegistry.Entry> namedXContents = RestHighLevelClient.getProvidedNamedXContents();
-<<<<<<< HEAD
-        assertEquals(11, namedXContents.size());
-=======
-        assertEquals(16, namedXContents.size());
->>>>>>> 1614107d
+        assertEquals(17, namedXContents.size());
         Map<Class<?>, Integer> categories = new HashMap<>();
         List<String> names = new ArrayList<>();
         for (NamedXContentRegistry.Entry namedXContent : namedXContents) {
@@ -639,13 +635,8 @@
                 categories.put(namedXContent.categoryClass, counter + 1);
             }
         }
-<<<<<<< HEAD
-        assertEquals(3, categories.size());
+        assertEquals("Had: " + categories, 4, categories.size());
         assertEquals(Integer.valueOf(3), categories.get(Aggregation.class));
-=======
-        assertEquals(4, categories.size());
-        assertEquals(Integer.valueOf(2), categories.get(Aggregation.class));
->>>>>>> 1614107d
         assertTrue(names.contains(ChildrenAggregationBuilder.NAME));
         assertTrue(names.contains(MatrixStatsAggregationBuilder.NAME));
         assertEquals(Integer.valueOf(4), categories.get(EvaluationMetric.class));
