/*
 * Licensed to Elasticsearch under one or more contributor
 * license agreements. See the NOTICE file distributed with
 * this work for additional information regarding copyright
 * ownership. Elasticsearch licenses this file to you under
 * the Apache License, Version 2.0 (the "License"); you may
 * not use this file except in compliance with the License.
 * You may obtain a copy of the License at
 *
 *    http://www.apache.org/licenses/LICENSE-2.0
 *
 * Unless required by applicable law or agreed to in writing,
 * software distributed under the License is distributed on an
 * "AS IS" BASIS, WITHOUT WARRANTIES OR CONDITIONS OF ANY
 * KIND, either express or implied.  See the License for the
 * specific language governing permissions and limitations
 * under the License.
 */

package org.elasticsearch.client;

import com.fasterxml.jackson.core.JsonParseException;
import org.apache.http.HttpEntity;
import org.apache.http.HttpHost;
import org.apache.http.HttpResponse;
import org.apache.http.ProtocolVersion;
import org.apache.http.RequestLine;
import org.apache.http.StatusLine;
import org.apache.http.client.methods.HttpGet;
import org.apache.http.entity.ContentType;
import org.apache.http.message.BasicHttpResponse;
import org.apache.http.message.BasicRequestLine;
import org.apache.http.message.BasicStatusLine;
import org.apache.http.nio.entity.NByteArrayEntity;
import org.apache.http.nio.entity.NStringEntity;
import org.elasticsearch.ElasticsearchException;
import org.elasticsearch.action.ActionListener;
import org.elasticsearch.action.ActionRequest;
import org.elasticsearch.action.ActionRequestValidationException;
import org.elasticsearch.action.search.ClearScrollRequest;
import org.elasticsearch.action.search.ClearScrollResponse;
import org.elasticsearch.action.search.SearchResponse;
import org.elasticsearch.action.search.SearchResponseSections;
import org.elasticsearch.action.search.SearchScrollRequest;
import org.elasticsearch.action.search.ShardSearchFailure;
import org.elasticsearch.client.core.MainRequest;
import org.elasticsearch.client.core.MainResponse;
import org.elasticsearch.client.ilm.AllocateAction;
import org.elasticsearch.client.ilm.DeleteAction;
import org.elasticsearch.client.ilm.ForceMergeAction;
import org.elasticsearch.client.ilm.FreezeAction;
import org.elasticsearch.client.ilm.LifecycleAction;
import org.elasticsearch.client.ilm.ReadOnlyAction;
import org.elasticsearch.client.ilm.RolloverAction;
import org.elasticsearch.client.ilm.SetPriorityAction;
import org.elasticsearch.client.ilm.ShrinkAction;
import org.elasticsearch.client.ilm.UnfollowAction;
import org.elasticsearch.client.ml.dataframe.DataFrameAnalysis;
import org.elasticsearch.client.ml.dataframe.OutlierDetection;
import org.elasticsearch.client.ml.dataframe.evaluation.classification.AccuracyMetric;
import org.elasticsearch.client.ml.dataframe.evaluation.classification.Classification;
import org.elasticsearch.client.ml.dataframe.evaluation.classification.MulticlassConfusionMatrixMetric;
import org.elasticsearch.client.ml.dataframe.evaluation.regression.MeanSquaredErrorMetric;
import org.elasticsearch.client.ml.dataframe.evaluation.regression.RSquaredMetric;
import org.elasticsearch.client.ml.dataframe.evaluation.regression.Regression;
import org.elasticsearch.client.ml.dataframe.evaluation.softclassification.AucRocMetric;
import org.elasticsearch.client.ml.dataframe.evaluation.softclassification.BinarySoftClassification;
import org.elasticsearch.client.ml.dataframe.evaluation.softclassification.ConfusionMatrixMetric;
import org.elasticsearch.client.ml.dataframe.evaluation.softclassification.PrecisionMetric;
import org.elasticsearch.client.ml.dataframe.evaluation.softclassification.RecallMetric;
import org.elasticsearch.client.ml.dataframe.stats.classification.ClassificationStats;
import org.elasticsearch.client.ml.dataframe.stats.outlierdetection.OutlierDetectionStats;
import org.elasticsearch.client.ml.dataframe.stats.regression.RegressionStats;
import org.elasticsearch.client.ml.inference.preprocessing.CustomWordEmbedding;
import org.elasticsearch.client.ml.inference.preprocessing.FrequencyEncoding;
import org.elasticsearch.client.ml.inference.preprocessing.OneHotEncoding;
import org.elasticsearch.client.ml.inference.preprocessing.TargetMeanEncoding;
import org.elasticsearch.client.ml.inference.trainedmodel.ClassificationConfig;
import org.elasticsearch.client.ml.inference.trainedmodel.RegressionConfig;
import org.elasticsearch.client.ml.inference.trainedmodel.ensemble.Ensemble;
import org.elasticsearch.client.ml.inference.trainedmodel.ensemble.LogisticRegression;
import org.elasticsearch.client.ml.inference.trainedmodel.ensemble.WeightedMode;
import org.elasticsearch.client.ml.inference.trainedmodel.ensemble.WeightedSum;
import org.elasticsearch.client.ml.inference.trainedmodel.langident.LangIdentNeuralNetwork;
import org.elasticsearch.client.ml.inference.trainedmodel.tree.Tree;
import org.elasticsearch.client.transform.transforms.SyncConfig;
import org.elasticsearch.client.transform.transforms.TimeSyncConfig;
import org.elasticsearch.common.CheckedFunction;
import org.elasticsearch.common.bytes.BytesReference;
import org.elasticsearch.common.collect.Tuple;
import org.elasticsearch.common.util.set.Sets;
import org.elasticsearch.common.xcontent.NamedXContentRegistry;
import org.elasticsearch.common.xcontent.ToXContent;
import org.elasticsearch.common.xcontent.ToXContentFragment;
import org.elasticsearch.common.xcontent.XContentBuilder;
import org.elasticsearch.common.xcontent.XContentParser;
import org.elasticsearch.common.xcontent.cbor.CborXContent;
import org.elasticsearch.common.xcontent.smile.SmileXContent;
import org.elasticsearch.index.rankeval.DiscountedCumulativeGain;
import org.elasticsearch.index.rankeval.EvaluationMetric;
import org.elasticsearch.index.rankeval.ExpectedReciprocalRank;
import org.elasticsearch.index.rankeval.MeanReciprocalRank;
import org.elasticsearch.index.rankeval.MetricDetail;
import org.elasticsearch.index.rankeval.PrecisionAtK;
import org.elasticsearch.index.rankeval.RecallAtK;
import org.elasticsearch.join.aggregations.ChildrenAggregationBuilder;
import org.elasticsearch.rest.RestStatus;
import org.elasticsearch.search.SearchHits;
import org.elasticsearch.search.aggregations.Aggregation;
import org.elasticsearch.search.aggregations.InternalAggregations;
import org.elasticsearch.search.aggregations.matrix.stats.MatrixStatsAggregationBuilder;
import org.elasticsearch.search.suggest.Suggest;
import org.elasticsearch.test.ESTestCase;
import org.elasticsearch.test.InternalAggregationTestCase;
import org.elasticsearch.test.rest.yaml.restspec.ClientYamlSuiteRestApi;
import org.elasticsearch.test.rest.yaml.restspec.ClientYamlSuiteRestSpec;
import org.hamcrest.Matchers;
import org.junit.Before;

import java.io.IOException;
import java.lang.reflect.Method;
import java.lang.reflect.Modifier;
import java.net.SocketTimeoutException;
import java.util.ArrayList;
import java.util.Arrays;
import java.util.Collections;
import java.util.HashMap;
import java.util.HashSet;
import java.util.List;
import java.util.Map;
import java.util.Optional;
import java.util.Set;
import java.util.concurrent.atomic.AtomicInteger;
import java.util.concurrent.atomic.AtomicReference;
import java.util.stream.Collectors;
import java.util.stream.Stream;

import static org.elasticsearch.client.ml.dataframe.evaluation.MlEvaluationNamedXContentProvider.registeredMetricName;
import static org.elasticsearch.common.xcontent.XContentHelper.toXContent;
import static org.hamcrest.CoreMatchers.endsWith;
import static org.hamcrest.CoreMatchers.equalTo;
import static org.hamcrest.CoreMatchers.instanceOf;
import static org.hamcrest.Matchers.hasItems;
import static org.mockito.Matchers.any;
import static org.mockito.Mockito.mock;
import static org.mockito.Mockito.times;
import static org.mockito.Mockito.verify;
import static org.mockito.Mockito.when;

public class RestHighLevelClientTests extends ESTestCase {

    private static final String SUBMIT_TASK_PREFIX = "submit_";
    private static final String SUBMIT_TASK_SUFFIX = "_task";
    private static final ProtocolVersion HTTP_PROTOCOL = new ProtocolVersion("http", 1, 1);
    private static final RequestLine REQUEST_LINE = new BasicRequestLine(HttpGet.METHOD_NAME, "/", HTTP_PROTOCOL);

    /**
     * These APIs do not use a Request object (because they don't have a body, or any request parameters).
     * The method naming/parameter assertions use this {@code Set} to determine which rules to apply.
     * (This is also used for async variants of these APIs when they exist)
     */
    private static final Set<String> APIS_WITHOUT_REQUEST_OBJECT = Sets.newHashSet(
        // core
        "ping", "info",
        // security
        "security.get_ssl_certificates", "security.authenticate", "security.get_user_privileges", "security.get_builtin_privileges",
        // license
        "license.get_trial_status", "license.get_basic_status"

    );

    private RestClient restClient;
    private RestHighLevelClient restHighLevelClient;

    @Before
    public void initClient() {
        restClient = mock(RestClient.class);
        restHighLevelClient = new RestHighLevelClient(restClient, RestClient::close, Collections.emptyList());
    }

    public void testCloseIsIdempotent() throws IOException {
        restHighLevelClient.close();
        verify(restClient, times(1)).close();
        restHighLevelClient.close();
        verify(restClient, times(2)).close();
        restHighLevelClient.close();
        verify(restClient, times(3)).close();
    }

    public void testPingSuccessful() throws IOException {
        Response response = mock(Response.class);
        when(response.getStatusLine()).thenReturn(newStatusLine(RestStatus.OK));
        when(restClient.performRequest(any(Request.class))).thenReturn(response);
        assertTrue(restHighLevelClient.ping(RequestOptions.DEFAULT));
    }

    public void testPing404NotFound() throws IOException {
        Response response = mock(Response.class);
        when(response.getStatusLine()).thenReturn(newStatusLine(RestStatus.NOT_FOUND));
        when(restClient.performRequest(any(Request.class))).thenReturn(response);
        assertFalse(restHighLevelClient.ping(RequestOptions.DEFAULT));
    }

    public void testPingSocketTimeout() throws IOException {
        when(restClient.performRequest(any(Request.class))).thenThrow(new SocketTimeoutException());
        expectThrows(SocketTimeoutException.class, () -> restHighLevelClient.ping(RequestOptions.DEFAULT));
    }

    public void testInfo() throws IOException {
        MainResponse testInfo = new MainResponse("nodeName", new MainResponse.Version("number", "buildFlavor", "buildType", "buildHash",
            "buildDate", true, "luceneVersion", "minimumWireCompatibilityVersion", "minimumIndexCompatibilityVersion"),
            "clusterName", "clusterUuid", "You Know, for Search");
        mockResponse((ToXContentFragment) (builder, params) -> {
            // taken from the server side MainResponse
            builder.field("name", testInfo.getNodeName());
            builder.field("cluster_name", testInfo.getClusterName());
            builder.field("cluster_uuid", testInfo.getClusterUuid());
            builder.startObject("version")
                .field("number", testInfo.getVersion().getNumber())
                .field("build_flavor", testInfo.getVersion().getBuildFlavor())
                .field("build_type", testInfo.getVersion().getBuildType())
                .field("build_hash", testInfo.getVersion().getBuildHash())
                .field("build_date", testInfo.getVersion().getBuildDate())
                .field("build_snapshot", testInfo.getVersion().isSnapshot())
                .field("lucene_version", testInfo.getVersion().getLuceneVersion())
                .field("minimum_wire_compatibility_version", testInfo.getVersion().getMinimumWireCompatibilityVersion())
                .field("minimum_index_compatibility_version", testInfo.getVersion().getMinimumIndexCompatibilityVersion())
                .endObject();
            builder.field("tagline", testInfo.getTagline());
            return builder;
        });
        MainResponse receivedInfo = restHighLevelClient.info(RequestOptions.DEFAULT);
        assertEquals(testInfo, receivedInfo);
    }

    public void testSearchScroll() throws IOException {
        SearchResponse mockSearchResponse = new SearchResponse(new SearchResponseSections(SearchHits.empty(), InternalAggregations.EMPTY,
                null, false, false, null, 1), randomAlphaOfLengthBetween(5, 10), 5, 5, 0, 100, ShardSearchFailure.EMPTY_ARRAY,
                SearchResponse.Clusters.EMPTY);
        mockResponse(mockSearchResponse);
        SearchResponse searchResponse = restHighLevelClient.scroll(
                new SearchScrollRequest(randomAlphaOfLengthBetween(5, 10)), RequestOptions.DEFAULT);
        assertEquals(mockSearchResponse.getScrollId(), searchResponse.getScrollId());
        assertEquals(0, searchResponse.getHits().getTotalHits().value);
        assertEquals(5, searchResponse.getTotalShards());
        assertEquals(5, searchResponse.getSuccessfulShards());
        assertEquals(100, searchResponse.getTook().getMillis());
    }

    public void testClearScroll() throws IOException {
        ClearScrollResponse mockClearScrollResponse = new ClearScrollResponse(randomBoolean(), randomIntBetween(0, Integer.MAX_VALUE));
        mockResponse(mockClearScrollResponse);
        ClearScrollRequest clearScrollRequest = new ClearScrollRequest();
        clearScrollRequest.addScrollId(randomAlphaOfLengthBetween(5, 10));
        ClearScrollResponse clearScrollResponse = restHighLevelClient.clearScroll(clearScrollRequest, RequestOptions.DEFAULT);
        assertEquals(mockClearScrollResponse.isSucceeded(), clearScrollResponse.isSucceeded());
        assertEquals(mockClearScrollResponse.getNumFreed(), clearScrollResponse.getNumFreed());
    }

    private void mockResponse(ToXContent toXContent) throws IOException {
        Response response = mock(Response.class);
        ContentType contentType = ContentType.parse(RequestConverters.REQUEST_BODY_CONTENT_TYPE.mediaType());
        String requestBody = toXContent(toXContent, RequestConverters.REQUEST_BODY_CONTENT_TYPE, false).utf8ToString();
        when(response.getEntity()).thenReturn(new NStringEntity(requestBody, contentType));
        when(restClient.performRequest(any(Request.class))).thenReturn(response);
    }

    public void testRequestValidation() {
        ActionRequestValidationException validationException = new ActionRequestValidationException();
        validationException.addValidationError("validation error");
        ActionRequest request = new ActionRequest() {
            @Override
            public ActionRequestValidationException validate() {
                return validationException;
            }
        };

        {
            ActionRequestValidationException actualException = expectThrows(ActionRequestValidationException.class,
                    () -> restHighLevelClient.performRequest(request, null, RequestOptions.DEFAULT, null, null));
            assertSame(validationException, actualException);
        }
        {
            TrackingActionListener trackingActionListener = new TrackingActionListener();
            restHighLevelClient.performRequestAsync(request, null, RequestOptions.DEFAULT, null, trackingActionListener, null);
            assertSame(validationException, trackingActionListener.exception.get());
        }
    }

    public void testParseEntity() throws IOException {
        {
            IllegalStateException ise = expectThrows(IllegalStateException.class, () -> restHighLevelClient.parseEntity(null, null));
            assertEquals("Response body expected but not returned", ise.getMessage());
        }
        {
            IllegalStateException ise = expectThrows(IllegalStateException.class,
                    () -> restHighLevelClient.parseEntity(new NStringEntity("", (ContentType) null), null));
            assertEquals("Elasticsearch didn't return the [Content-Type] header, unable to parse response body", ise.getMessage());
        }
        {
            NStringEntity entity = new NStringEntity("", ContentType.APPLICATION_SVG_XML);
            IllegalStateException ise = expectThrows(IllegalStateException.class, () -> restHighLevelClient.parseEntity(entity, null));
            assertEquals("Unsupported Content-Type: " + entity.getContentType().getValue(), ise.getMessage());
        }
        {
            CheckedFunction<XContentParser, String, IOException> entityParser = parser -> {
                assertEquals(XContentParser.Token.START_OBJECT, parser.nextToken());
                assertEquals(XContentParser.Token.FIELD_NAME, parser.nextToken());
                assertTrue(parser.nextToken().isValue());
                String value = parser.text();
                assertEquals(XContentParser.Token.END_OBJECT, parser.nextToken());
                return value;
            };
            HttpEntity jsonEntity = new NStringEntity("{\"field\":\"value\"}", ContentType.APPLICATION_JSON);
            assertEquals("value", restHighLevelClient.parseEntity(jsonEntity, entityParser));
            HttpEntity yamlEntity = new NStringEntity("---\nfield: value\n", ContentType.create("application/yaml"));
            assertEquals("value", restHighLevelClient.parseEntity(yamlEntity, entityParser));
            HttpEntity smileEntity = createBinaryEntity(SmileXContent.contentBuilder(), ContentType.create("application/smile"));
            assertEquals("value", restHighLevelClient.parseEntity(smileEntity, entityParser));
            HttpEntity cborEntity = createBinaryEntity(CborXContent.contentBuilder(), ContentType.create("application/cbor"));
            assertEquals("value", restHighLevelClient.parseEntity(cborEntity, entityParser));
        }
    }

    private static HttpEntity createBinaryEntity(XContentBuilder xContentBuilder, ContentType contentType) throws IOException {
        try (XContentBuilder builder = xContentBuilder) {
            builder.startObject();
            builder.field("field", "value");
            builder.endObject();
            return new NByteArrayEntity(BytesReference.bytes(builder).toBytesRef().bytes, contentType);
        }
    }

    public void testConvertExistsResponse() {
        RestStatus restStatus = randomBoolean() ? RestStatus.OK : randomFrom(RestStatus.values());
        HttpResponse httpResponse = new BasicHttpResponse(newStatusLine(restStatus));
        Response response = new Response(REQUEST_LINE, new HttpHost("localhost", 9200), httpResponse);
        boolean result = RestHighLevelClient.convertExistsResponse(response);
        assertEquals(restStatus == RestStatus.OK, result);
    }

    public void testParseResponseException() throws IOException {
        {
            RestStatus restStatus = randomFrom(RestStatus.values());
            HttpResponse httpResponse = new BasicHttpResponse(newStatusLine(restStatus));
            Response response = new Response(REQUEST_LINE, new HttpHost("localhost", 9200), httpResponse);
            ResponseException responseException = new ResponseException(response);
            ElasticsearchException elasticsearchException = restHighLevelClient.parseResponseException(responseException);
            assertEquals(responseException.getMessage(), elasticsearchException.getMessage());
            assertEquals(restStatus, elasticsearchException.status());
            assertSame(responseException, elasticsearchException.getCause());
        }
        {
            RestStatus restStatus = randomFrom(RestStatus.values());
            HttpResponse httpResponse = new BasicHttpResponse(newStatusLine(restStatus));
            httpResponse.setEntity(new NStringEntity("{\"error\":\"test error message\",\"status\":" + restStatus.getStatus() + "}",
                    ContentType.APPLICATION_JSON));
            Response response = new Response(REQUEST_LINE, new HttpHost("localhost", 9200), httpResponse);
            ResponseException responseException = new ResponseException(response);
            ElasticsearchException elasticsearchException = restHighLevelClient.parseResponseException(responseException);
            assertEquals("Elasticsearch exception [type=exception, reason=test error message]", elasticsearchException.getMessage());
            assertEquals(restStatus, elasticsearchException.status());
            assertSame(responseException, elasticsearchException.getSuppressed()[0]);
        }
        {
            RestStatus restStatus = randomFrom(RestStatus.values());
            HttpResponse httpResponse = new BasicHttpResponse(newStatusLine(restStatus));
            httpResponse.setEntity(new NStringEntity("{\"error\":", ContentType.APPLICATION_JSON));
            Response response = new Response(REQUEST_LINE, new HttpHost("localhost", 9200), httpResponse);
            ResponseException responseException = new ResponseException(response);
            ElasticsearchException elasticsearchException = restHighLevelClient.parseResponseException(responseException);
            assertEquals("Unable to parse response body", elasticsearchException.getMessage());
            assertEquals(restStatus, elasticsearchException.status());
            assertSame(responseException, elasticsearchException.getCause());
            assertThat(elasticsearchException.getSuppressed()[0], instanceOf(IOException.class));
        }
        {
            RestStatus restStatus = randomFrom(RestStatus.values());
            HttpResponse httpResponse = new BasicHttpResponse(newStatusLine(restStatus));
            httpResponse.setEntity(new NStringEntity("{\"status\":" + restStatus.getStatus() + "}", ContentType.APPLICATION_JSON));
            Response response = new Response(REQUEST_LINE, new HttpHost("localhost", 9200), httpResponse);
            ResponseException responseException = new ResponseException(response);
            ElasticsearchException elasticsearchException = restHighLevelClient.parseResponseException(responseException);
            assertEquals("Unable to parse response body", elasticsearchException.getMessage());
            assertEquals(restStatus, elasticsearchException.status());
            assertSame(responseException, elasticsearchException.getCause());
            assertThat(elasticsearchException.getSuppressed()[0], instanceOf(IllegalStateException.class));
        }
    }

    public void testPerformRequestOnSuccess() throws IOException {
        MainRequest mainRequest = new MainRequest();
        CheckedFunction<MainRequest, Request, IOException> requestConverter = request -> new Request(HttpGet.METHOD_NAME, "/");
        RestStatus restStatus = randomFrom(RestStatus.values());
        HttpResponse httpResponse = new BasicHttpResponse(newStatusLine(restStatus));
        Response mockResponse = new Response(REQUEST_LINE, new HttpHost("localhost", 9200), httpResponse);
        when(restClient.performRequest(any(Request.class))).thenReturn(mockResponse);
        {
            Integer result = restHighLevelClient.performRequest(mainRequest, requestConverter, RequestOptions.DEFAULT,
                    response -> response.getStatusLine().getStatusCode(), Collections.emptySet());
            assertEquals(restStatus.getStatus(), result.intValue());
        }
        {
            IOException ioe = expectThrows(IOException.class, () -> restHighLevelClient.performRequest(mainRequest,
                    requestConverter, RequestOptions.DEFAULT, response -> {throw new IllegalStateException();}, Collections.emptySet()));
            assertEquals("Unable to parse response body for Response{requestLine=GET / http/1.1, host=http://localhost:9200, " +
                    "response=http/1.1 " + restStatus.getStatus() + " " + restStatus.name() + "}", ioe.getMessage());
        }
    }

    public void testPerformRequestOnResponseExceptionWithoutEntity() throws IOException {
        MainRequest mainRequest = new MainRequest();
        CheckedFunction<MainRequest, Request, IOException> requestConverter = request -> new Request(HttpGet.METHOD_NAME, "/");
        RestStatus restStatus = randomFrom(RestStatus.values());
        HttpResponse httpResponse = new BasicHttpResponse(newStatusLine(restStatus));
        Response mockResponse = new Response(REQUEST_LINE, new HttpHost("localhost", 9200), httpResponse);
        ResponseException responseException = new ResponseException(mockResponse);
        when(restClient.performRequest(any(Request.class))).thenThrow(responseException);
        ElasticsearchException elasticsearchException = expectThrows(ElasticsearchException.class,
                () -> restHighLevelClient.performRequest(mainRequest, requestConverter, RequestOptions.DEFAULT,
                        response -> response.getStatusLine().getStatusCode(), Collections.emptySet()));
        assertEquals(responseException.getMessage(), elasticsearchException.getMessage());
        assertEquals(restStatus, elasticsearchException.status());
        assertSame(responseException, elasticsearchException.getCause());
    }

    public void testPerformRequestOnResponseExceptionWithEntity() throws IOException {
        MainRequest mainRequest = new MainRequest();
        CheckedFunction<MainRequest, Request, IOException> requestConverter = request -> new Request(HttpGet.METHOD_NAME, "/");
        RestStatus restStatus = randomFrom(RestStatus.values());
        HttpResponse httpResponse = new BasicHttpResponse(newStatusLine(restStatus));
        httpResponse.setEntity(new NStringEntity("{\"error\":\"test error message\",\"status\":" + restStatus.getStatus() + "}",
                ContentType.APPLICATION_JSON));
        Response mockResponse = new Response(REQUEST_LINE, new HttpHost("localhost", 9200), httpResponse);
        ResponseException responseException = new ResponseException(mockResponse);
        when(restClient.performRequest(any(Request.class))).thenThrow(responseException);
        ElasticsearchException elasticsearchException = expectThrows(ElasticsearchException.class,
                () -> restHighLevelClient.performRequest(mainRequest, requestConverter, RequestOptions.DEFAULT,
                        response -> response.getStatusLine().getStatusCode(), Collections.emptySet()));
        assertEquals("Elasticsearch exception [type=exception, reason=test error message]", elasticsearchException.getMessage());
        assertEquals(restStatus, elasticsearchException.status());
        assertSame(responseException, elasticsearchException.getSuppressed()[0]);
    }

    public void testPerformRequestOnResponseExceptionWithBrokenEntity() throws IOException {
        MainRequest mainRequest = new MainRequest();
        CheckedFunction<MainRequest, Request, IOException> requestConverter = request -> new Request(HttpGet.METHOD_NAME, "/");
        RestStatus restStatus = randomFrom(RestStatus.values());
        HttpResponse httpResponse = new BasicHttpResponse(newStatusLine(restStatus));
        httpResponse.setEntity(new NStringEntity("{\"error\":", ContentType.APPLICATION_JSON));
        Response mockResponse = new Response(REQUEST_LINE, new HttpHost("localhost", 9200), httpResponse);
        ResponseException responseException = new ResponseException(mockResponse);
        when(restClient.performRequest(any(Request.class))).thenThrow(responseException);
        ElasticsearchException elasticsearchException = expectThrows(ElasticsearchException.class,
                () -> restHighLevelClient.performRequest(mainRequest, requestConverter, RequestOptions.DEFAULT,
                        response -> response.getStatusLine().getStatusCode(), Collections.emptySet()));
        assertEquals("Unable to parse response body", elasticsearchException.getMessage());
        assertEquals(restStatus, elasticsearchException.status());
        assertSame(responseException, elasticsearchException.getCause());
        assertThat(elasticsearchException.getSuppressed()[0], instanceOf(JsonParseException.class));
    }

    public void testPerformRequestOnResponseExceptionWithBrokenEntity2() throws IOException {
        MainRequest mainRequest = new MainRequest();
        CheckedFunction<MainRequest, Request, IOException> requestConverter = request -> new Request(HttpGet.METHOD_NAME, "/");
        RestStatus restStatus = randomFrom(RestStatus.values());
        HttpResponse httpResponse = new BasicHttpResponse(newStatusLine(restStatus));
        httpResponse.setEntity(new NStringEntity("{\"status\":" + restStatus.getStatus() + "}", ContentType.APPLICATION_JSON));
        Response mockResponse = new Response(REQUEST_LINE, new HttpHost("localhost", 9200), httpResponse);
        ResponseException responseException = new ResponseException(mockResponse);
        when(restClient.performRequest(any(Request.class))).thenThrow(responseException);
        ElasticsearchException elasticsearchException = expectThrows(ElasticsearchException.class,
                () -> restHighLevelClient.performRequest(mainRequest, requestConverter, RequestOptions.DEFAULT,
                        response -> response.getStatusLine().getStatusCode(), Collections.emptySet()));
        assertEquals("Unable to parse response body", elasticsearchException.getMessage());
        assertEquals(restStatus, elasticsearchException.status());
        assertSame(responseException, elasticsearchException.getCause());
        assertThat(elasticsearchException.getSuppressed()[0], instanceOf(IllegalStateException.class));
    }

    public void testPerformRequestOnResponseExceptionWithIgnores() throws IOException {
        MainRequest mainRequest = new MainRequest();
        CheckedFunction<MainRequest, Request, IOException> requestConverter = request -> new Request(HttpGet.METHOD_NAME, "/");
        HttpResponse httpResponse = new BasicHttpResponse(newStatusLine(RestStatus.NOT_FOUND));
        Response mockResponse = new Response(REQUEST_LINE, new HttpHost("localhost", 9200), httpResponse);
        ResponseException responseException = new ResponseException(mockResponse);
        when(restClient.performRequest(any(Request.class))).thenThrow(responseException);
        //although we got an exception, we turn it into a successful response because the status code was provided among ignores
        assertEquals(Integer.valueOf(404), restHighLevelClient.performRequest(mainRequest, requestConverter, RequestOptions.DEFAULT,
                response -> response.getStatusLine().getStatusCode(), Collections.singleton(404)));
    }

    public void testPerformRequestOnResponseExceptionWithIgnoresErrorNoBody() throws IOException {
        MainRequest mainRequest = new MainRequest();
        CheckedFunction<MainRequest, Request, IOException> requestConverter = request -> new Request(HttpGet.METHOD_NAME, "/");
        HttpResponse httpResponse = new BasicHttpResponse(newStatusLine(RestStatus.NOT_FOUND));
        Response mockResponse = new Response(REQUEST_LINE, new HttpHost("localhost", 9200), httpResponse);
        ResponseException responseException = new ResponseException(mockResponse);
        when(restClient.performRequest(any(Request.class))).thenThrow(responseException);
        ElasticsearchException elasticsearchException = expectThrows(ElasticsearchException.class,
                () -> restHighLevelClient.performRequest(mainRequest, requestConverter, RequestOptions.DEFAULT,
                        response -> {throw new IllegalStateException();}, Collections.singleton(404)));
        assertEquals(RestStatus.NOT_FOUND, elasticsearchException.status());
        assertSame(responseException, elasticsearchException.getCause());
        assertEquals(responseException.getMessage(), elasticsearchException.getMessage());
    }

    public void testPerformRequestOnResponseExceptionWithIgnoresErrorValidBody() throws IOException {
        MainRequest mainRequest = new MainRequest();
        CheckedFunction<MainRequest, Request, IOException> requestConverter = request -> new Request(HttpGet.METHOD_NAME, "/");
        HttpResponse httpResponse = new BasicHttpResponse(newStatusLine(RestStatus.NOT_FOUND));
        httpResponse.setEntity(new NStringEntity("{\"error\":\"test error message\",\"status\":404}",
                ContentType.APPLICATION_JSON));
        Response mockResponse = new Response(REQUEST_LINE, new HttpHost("localhost", 9200), httpResponse);
        ResponseException responseException = new ResponseException(mockResponse);
        when(restClient.performRequest(any(Request.class))).thenThrow(responseException);
        ElasticsearchException elasticsearchException = expectThrows(ElasticsearchException.class,
                () -> restHighLevelClient.performRequest(mainRequest, requestConverter, RequestOptions.DEFAULT,
                        response -> {throw new IllegalStateException();}, Collections.singleton(404)));
        assertEquals(RestStatus.NOT_FOUND, elasticsearchException.status());
        assertSame(responseException, elasticsearchException.getSuppressed()[0]);
        assertEquals("Elasticsearch exception [type=exception, reason=test error message]", elasticsearchException.getMessage());
    }

    public void testWrapResponseListenerOnSuccess() {
        {
            TrackingActionListener trackingActionListener = new TrackingActionListener();
            ResponseListener responseListener = restHighLevelClient.wrapResponseListener(
                    response -> response.getStatusLine().getStatusCode(), trackingActionListener, Collections.emptySet());
            RestStatus restStatus = randomFrom(RestStatus.values());
            HttpResponse httpResponse = new BasicHttpResponse(newStatusLine(restStatus));
            responseListener.onSuccess(new Response(REQUEST_LINE, new HttpHost("localhost", 9200), httpResponse));
            assertNull(trackingActionListener.exception.get());
            assertEquals(restStatus.getStatus(), trackingActionListener.statusCode.get());
        }
        {
            TrackingActionListener trackingActionListener = new TrackingActionListener();
            ResponseListener responseListener = restHighLevelClient.wrapResponseListener(
                    response -> {throw new IllegalStateException();}, trackingActionListener, Collections.emptySet());
            RestStatus restStatus = randomFrom(RestStatus.values());
            HttpResponse httpResponse = new BasicHttpResponse(newStatusLine(restStatus));
            responseListener.onSuccess(new Response(REQUEST_LINE, new HttpHost("localhost", 9200), httpResponse));
            assertThat(trackingActionListener.exception.get(), instanceOf(IOException.class));
            IOException ioe = (IOException) trackingActionListener.exception.get();
            assertEquals("Unable to parse response body for Response{requestLine=GET / http/1.1, host=http://localhost:9200, " +
                    "response=http/1.1 " + restStatus.getStatus() + " " + restStatus.name() + "}", ioe.getMessage());
            assertThat(ioe.getCause(), instanceOf(IllegalStateException.class));
        }
    }

    public void testWrapResponseListenerOnException() {
        TrackingActionListener trackingActionListener = new TrackingActionListener();
        ResponseListener responseListener = restHighLevelClient.wrapResponseListener(
                response -> response.getStatusLine().getStatusCode(), trackingActionListener, Collections.emptySet());
        IllegalStateException exception = new IllegalStateException();
        responseListener.onFailure(exception);
        assertSame(exception, trackingActionListener.exception.get());
    }

    public void testWrapResponseListenerOnResponseExceptionWithoutEntity() throws IOException {
        TrackingActionListener trackingActionListener = new TrackingActionListener();
        ResponseListener responseListener = restHighLevelClient.wrapResponseListener(
                response -> response.getStatusLine().getStatusCode(), trackingActionListener, Collections.emptySet());
        RestStatus restStatus = randomFrom(RestStatus.values());
        HttpResponse httpResponse = new BasicHttpResponse(newStatusLine(restStatus));
        Response response = new Response(REQUEST_LINE, new HttpHost("localhost", 9200), httpResponse);
        ResponseException responseException = new ResponseException(response);
        responseListener.onFailure(responseException);
        assertThat(trackingActionListener.exception.get(), instanceOf(ElasticsearchException.class));
        ElasticsearchException elasticsearchException = (ElasticsearchException) trackingActionListener.exception.get();
        assertEquals(responseException.getMessage(), elasticsearchException.getMessage());
        assertEquals(restStatus, elasticsearchException.status());
        assertSame(responseException, elasticsearchException.getCause());
    }

    public void testWrapResponseListenerOnResponseExceptionWithEntity() throws IOException {
        TrackingActionListener trackingActionListener = new TrackingActionListener();
        ResponseListener responseListener = restHighLevelClient.wrapResponseListener(
                response -> response.getStatusLine().getStatusCode(), trackingActionListener, Collections.emptySet());
        RestStatus restStatus = randomFrom(RestStatus.values());
        HttpResponse httpResponse = new BasicHttpResponse(newStatusLine(restStatus));
        httpResponse.setEntity(new NStringEntity("{\"error\":\"test error message\",\"status\":" + restStatus.getStatus() + "}",
                ContentType.APPLICATION_JSON));
        Response response = new Response(REQUEST_LINE, new HttpHost("localhost", 9200), httpResponse);
        ResponseException responseException = new ResponseException(response);
        responseListener.onFailure(responseException);
        assertThat(trackingActionListener.exception.get(), instanceOf(ElasticsearchException.class));
        ElasticsearchException elasticsearchException = (ElasticsearchException)trackingActionListener.exception.get();
        assertEquals("Elasticsearch exception [type=exception, reason=test error message]", elasticsearchException.getMessage());
        assertEquals(restStatus, elasticsearchException.status());
        assertSame(responseException, elasticsearchException.getSuppressed()[0]);
    }

    public void testWrapResponseListenerOnResponseExceptionWithBrokenEntity() throws IOException {
        {
            TrackingActionListener trackingActionListener = new TrackingActionListener();
            ResponseListener responseListener = restHighLevelClient.wrapResponseListener(
                    response -> response.getStatusLine().getStatusCode(), trackingActionListener, Collections.emptySet());
            RestStatus restStatus = randomFrom(RestStatus.values());
            HttpResponse httpResponse = new BasicHttpResponse(newStatusLine(restStatus));
            httpResponse.setEntity(new NStringEntity("{\"error\":", ContentType.APPLICATION_JSON));
            Response response = new Response(REQUEST_LINE, new HttpHost("localhost", 9200), httpResponse);
            ResponseException responseException = new ResponseException(response);
            responseListener.onFailure(responseException);
            assertThat(trackingActionListener.exception.get(), instanceOf(ElasticsearchException.class));
            ElasticsearchException elasticsearchException = (ElasticsearchException)trackingActionListener.exception.get();
            assertEquals("Unable to parse response body", elasticsearchException.getMessage());
            assertEquals(restStatus, elasticsearchException.status());
            assertSame(responseException, elasticsearchException.getCause());
            assertThat(elasticsearchException.getSuppressed()[0], instanceOf(JsonParseException.class));
        }
        {
            TrackingActionListener trackingActionListener = new TrackingActionListener();
            ResponseListener responseListener = restHighLevelClient.wrapResponseListener(
                    response -> response.getStatusLine().getStatusCode(), trackingActionListener, Collections.emptySet());
            RestStatus restStatus = randomFrom(RestStatus.values());
            HttpResponse httpResponse = new BasicHttpResponse(newStatusLine(restStatus));
            httpResponse.setEntity(new NStringEntity("{\"status\":" + restStatus.getStatus() + "}", ContentType.APPLICATION_JSON));
            Response response = new Response(REQUEST_LINE, new HttpHost("localhost", 9200), httpResponse);
            ResponseException responseException = new ResponseException(response);
            responseListener.onFailure(responseException);
            assertThat(trackingActionListener.exception.get(), instanceOf(ElasticsearchException.class));
            ElasticsearchException elasticsearchException = (ElasticsearchException)trackingActionListener.exception.get();
            assertEquals("Unable to parse response body", elasticsearchException.getMessage());
            assertEquals(restStatus, elasticsearchException.status());
            assertSame(responseException, elasticsearchException.getCause());
            assertThat(elasticsearchException.getSuppressed()[0], instanceOf(IllegalStateException.class));
        }
    }

    public void testWrapResponseListenerOnResponseExceptionWithIgnores() throws IOException {
        TrackingActionListener trackingActionListener = new TrackingActionListener();
        ResponseListener responseListener = restHighLevelClient.wrapResponseListener(
                response -> response.getStatusLine().getStatusCode(), trackingActionListener, Collections.singleton(404));
        HttpResponse httpResponse = new BasicHttpResponse(newStatusLine(RestStatus.NOT_FOUND));
        Response response = new Response(REQUEST_LINE, new HttpHost("localhost", 9200), httpResponse);
        ResponseException responseException = new ResponseException(response);
        responseListener.onFailure(responseException);
        //although we got an exception, we turn it into a successful response because the status code was provided among ignores
        assertNull(trackingActionListener.exception.get());
        assertEquals(404, trackingActionListener.statusCode.get());
    }

    public void testWrapResponseListenerOnResponseExceptionWithIgnoresErrorNoBody() throws IOException {
        TrackingActionListener trackingActionListener = new TrackingActionListener();
        //response parsing throws exception while handling ignores. same as when GetResponse#fromXContent throws error when trying
        //to parse a 404 response which contains an error rather than a valid document not found response.
        ResponseListener responseListener = restHighLevelClient.wrapResponseListener(
                response -> { throw new IllegalStateException(); }, trackingActionListener, Collections.singleton(404));
        HttpResponse httpResponse = new BasicHttpResponse(newStatusLine(RestStatus.NOT_FOUND));
        Response response = new Response(REQUEST_LINE, new HttpHost("localhost", 9200), httpResponse);
        ResponseException responseException = new ResponseException(response);
        responseListener.onFailure(responseException);
        assertThat(trackingActionListener.exception.get(), instanceOf(ElasticsearchException.class));
        ElasticsearchException elasticsearchException = (ElasticsearchException)trackingActionListener.exception.get();
        assertEquals(RestStatus.NOT_FOUND, elasticsearchException.status());
        assertSame(responseException, elasticsearchException.getCause());
        assertEquals(responseException.getMessage(), elasticsearchException.getMessage());
    }

    public void testWrapResponseListenerOnResponseExceptionWithIgnoresErrorValidBody() throws IOException {
        TrackingActionListener trackingActionListener = new TrackingActionListener();
        //response parsing throws exception while handling ignores. same as when GetResponse#fromXContent throws error when trying
        //to parse a 404 response which contains an error rather than a valid document not found response.
        ResponseListener responseListener = restHighLevelClient.wrapResponseListener(
                response -> { throw new IllegalStateException(); }, trackingActionListener, Collections.singleton(404));
        HttpResponse httpResponse = new BasicHttpResponse(newStatusLine(RestStatus.NOT_FOUND));
        httpResponse.setEntity(new NStringEntity("{\"error\":\"test error message\",\"status\":404}",
                ContentType.APPLICATION_JSON));
        Response response = new Response(REQUEST_LINE, new HttpHost("localhost", 9200), httpResponse);
        ResponseException responseException = new ResponseException(response);
        responseListener.onFailure(responseException);
        assertThat(trackingActionListener.exception.get(), instanceOf(ElasticsearchException.class));
        ElasticsearchException elasticsearchException = (ElasticsearchException)trackingActionListener.exception.get();
        assertEquals(RestStatus.NOT_FOUND, elasticsearchException.status());
        assertSame(responseException, elasticsearchException.getSuppressed()[0]);
        assertEquals("Elasticsearch exception [type=exception, reason=test error message]", elasticsearchException.getMessage());
    }

    public void testDefaultNamedXContents() {
        List<NamedXContentRegistry.Entry> namedXContents = RestHighLevelClient.getDefaultNamedXContents();
        int expectedInternalAggregations = InternalAggregationTestCase.getDefaultNamedXContents().size();
        int expectedSuggestions = 3;

        // Explicitly check for metrics from the analytics module because they aren't in InternalAggregationTestCase
        assertTrue(namedXContents.removeIf(e -> e.name.getPreferredName().equals("string_stats")));
        assertTrue(namedXContents.removeIf(e -> e.name.getPreferredName().equals("top_metrics")));

        assertEquals(expectedInternalAggregations + expectedSuggestions, namedXContents.size());
        Map<Class<?>, Integer> categories = new HashMap<>();
        for (NamedXContentRegistry.Entry namedXContent : namedXContents) {
            Integer counter = categories.putIfAbsent(namedXContent.categoryClass, 1);
            if (counter != null) {
                categories.put(namedXContent.categoryClass, counter + 1);
            }
        }
        assertEquals(2, categories.size());
        assertEquals(expectedInternalAggregations, categories.get(Aggregation.class).intValue());
        assertEquals(expectedSuggestions, categories.get(Suggest.Suggestion.class).intValue());
    }

    public void testProvidedNamedXContents() {
        List<NamedXContentRegistry.Entry> namedXContents = RestHighLevelClient.getProvidedNamedXContents();
        assertEquals(64, namedXContents.size());
        Map<Class<?>, Integer> categories = new HashMap<>();
        List<String> names = new ArrayList<>();
        for (NamedXContentRegistry.Entry namedXContent : namedXContents) {
            names.add(namedXContent.name.getPreferredName());
            Integer counter = categories.putIfAbsent(namedXContent.categoryClass, 1);
            if (counter != null) {
                categories.put(namedXContent.categoryClass, counter + 1);
            }
        }
        assertEquals("Had: " + categories, 14, categories.size());
        assertEquals(Integer.valueOf(3), categories.get(Aggregation.class));
        assertTrue(names.contains(ChildrenAggregationBuilder.NAME));
        assertTrue(names.contains(MatrixStatsAggregationBuilder.NAME));
        assertEquals(Integer.valueOf(5), categories.get(EvaluationMetric.class));
        assertTrue(names.contains(PrecisionAtK.NAME));
        assertTrue(names.contains(RecallAtK.NAME));
        assertTrue(names.contains(DiscountedCumulativeGain.NAME));
        assertTrue(names.contains(MeanReciprocalRank.NAME));
        assertTrue(names.contains(ExpectedReciprocalRank.NAME));
        assertEquals(Integer.valueOf(5), categories.get(MetricDetail.class));
        assertTrue(names.contains(PrecisionAtK.NAME));
        assertTrue(names.contains(RecallAtK.NAME));
        assertTrue(names.contains(MeanReciprocalRank.NAME));
        assertTrue(names.contains(DiscountedCumulativeGain.NAME));
        assertTrue(names.contains(ExpectedReciprocalRank.NAME));
        assertEquals(Integer.valueOf(9), categories.get(LifecycleAction.class));
        assertTrue(names.contains(UnfollowAction.NAME));
        assertTrue(names.contains(AllocateAction.NAME));
        assertTrue(names.contains(DeleteAction.NAME));
        assertTrue(names.contains(ForceMergeAction.NAME));
        assertTrue(names.contains(ReadOnlyAction.NAME));
        assertTrue(names.contains(RolloverAction.NAME));
        assertTrue(names.contains(ShrinkAction.NAME));
        assertTrue(names.contains(FreezeAction.NAME));
        assertTrue(names.contains(SetPriorityAction.NAME));
        assertEquals(Integer.valueOf(3), categories.get(DataFrameAnalysis.class));
        assertTrue(names.contains(OutlierDetection.NAME.getPreferredName()));
        assertTrue(names.contains(org.elasticsearch.client.ml.dataframe.Regression.NAME.getPreferredName()));
        assertTrue(names.contains(org.elasticsearch.client.ml.dataframe.Classification.NAME.getPreferredName()));
        assertTrue(names.contains(OutlierDetectionStats.NAME.getPreferredName()));
        assertTrue(names.contains(RegressionStats.NAME.getPreferredName()));
        assertTrue(names.contains(ClassificationStats.NAME.getPreferredName()));
        assertEquals(Integer.valueOf(1), categories.get(SyncConfig.class));
        assertTrue(names.contains(TimeSyncConfig.NAME));
        assertEquals(Integer.valueOf(3), categories.get(org.elasticsearch.client.ml.dataframe.evaluation.Evaluation.class));
        assertThat(names, hasItems(BinarySoftClassification.NAME, Classification.NAME, Regression.NAME));
        assertEquals(Integer.valueOf(10), categories.get(org.elasticsearch.client.ml.dataframe.evaluation.EvaluationMetric.class));
        assertThat(names,
            hasItems(
                registeredMetricName(BinarySoftClassification.NAME, AucRocMetric.NAME),
                registeredMetricName(BinarySoftClassification.NAME, PrecisionMetric.NAME),
                registeredMetricName(BinarySoftClassification.NAME, RecallMetric.NAME),
                registeredMetricName(BinarySoftClassification.NAME, ConfusionMatrixMetric.NAME),
                registeredMetricName(Classification.NAME, AccuracyMetric.NAME),
                registeredMetricName(
                    Classification.NAME, org.elasticsearch.client.ml.dataframe.evaluation.classification.PrecisionMetric.NAME),
                registeredMetricName(
                    Classification.NAME, org.elasticsearch.client.ml.dataframe.evaluation.classification.RecallMetric.NAME),
                registeredMetricName(Classification.NAME, MulticlassConfusionMatrixMetric.NAME),
                registeredMetricName(Regression.NAME, MeanSquaredErrorMetric.NAME),
                registeredMetricName(Regression.NAME, RSquaredMetric.NAME)));
        assertEquals(Integer.valueOf(10), categories.get(org.elasticsearch.client.ml.dataframe.evaluation.EvaluationMetric.Result.class));
        assertThat(names,
            hasItems(
                registeredMetricName(BinarySoftClassification.NAME, AucRocMetric.NAME),
                registeredMetricName(BinarySoftClassification.NAME, PrecisionMetric.NAME),
                registeredMetricName(BinarySoftClassification.NAME, RecallMetric.NAME),
                registeredMetricName(BinarySoftClassification.NAME, ConfusionMatrixMetric.NAME),
                registeredMetricName(Classification.NAME, AccuracyMetric.NAME),
                registeredMetricName(
                    Classification.NAME, org.elasticsearch.client.ml.dataframe.evaluation.classification.PrecisionMetric.NAME),
                registeredMetricName(
                    Classification.NAME, org.elasticsearch.client.ml.dataframe.evaluation.classification.RecallMetric.NAME),
                registeredMetricName(Classification.NAME, MulticlassConfusionMatrixMetric.NAME),
                registeredMetricName(Regression.NAME, MeanSquaredErrorMetric.NAME),
                registeredMetricName(Regression.NAME, RSquaredMetric.NAME)));
        assertEquals(Integer.valueOf(4), categories.get(org.elasticsearch.client.ml.inference.preprocessing.PreProcessor.class));
        assertThat(names, hasItems(FrequencyEncoding.NAME, OneHotEncoding.NAME, TargetMeanEncoding.NAME, CustomWordEmbedding.NAME));
        assertEquals(Integer.valueOf(3), categories.get(org.elasticsearch.client.ml.inference.trainedmodel.TrainedModel.class));
        assertThat(names, hasItems(Tree.NAME, Ensemble.NAME, LangIdentNeuralNetwork.NAME));
        assertEquals(Integer.valueOf(3),
            categories.get(org.elasticsearch.client.ml.inference.trainedmodel.ensemble.OutputAggregator.class));
        assertThat(names, hasItems(WeightedMode.NAME, WeightedSum.NAME, LogisticRegression.NAME));
        assertEquals(Integer.valueOf(2),
            categories.get(org.elasticsearch.client.ml.inference.trainedmodel.InferenceConfig.class));
        assertThat(names, hasItems(ClassificationConfig.NAME.getPreferredName(), RegressionConfig.NAME.getPreferredName()));
    }

    public void testApiNamingConventions() throws Exception {
        //this list should be empty once the high-level client is feature complete
        String[] notYetSupportedApi = new String[]{
            "create",
            "get_script_context",
            "get_script_languages",
            "indices.exists_type",
            "indices.get_upgrade",
            "indices.put_alias",
            "render_search_template",
            "scripts_painless_execute",
<<<<<<< HEAD
            "indices.simulate_template"
=======
            "indices.create_data_stream",
            "indices.get_data_stream",
            "indices.delete_data_stream",
            "indices.simulate_template",
            "indices.resolve_index"
>>>>>>> 1d62d7d6
        };
        //These API are not required for high-level client feature completeness
        String[] notRequiredApi = new String[] {
            "cluster.allocation_explain",
            "cluster.pending_tasks",
            "cluster.reroute",
            "cluster.state",
            "cluster.stats",
            "cluster.post_voting_config_exclusions",
            "cluster.delete_voting_config_exclusions",
            "indices.shard_stores",
            "indices.upgrade",
            "indices.recovery",
            "indices.segments",
            "indices.stats",
            "ingest.processor_grok",
            "nodes.info",
            "nodes.stats",
            "nodes.hot_threads",
            "nodes.usage",
            "nodes.reload_secure_settings",
            "search_shards",
        };
        List<String> booleanReturnMethods = Arrays.asList(
            "security.enable_user",
            "security.disable_user",
            "security.change_password");
        Set<String> deprecatedMethods = new HashSet<>();
        deprecatedMethods.add("indices.force_merge");
        deprecatedMethods.add("multi_get");
        deprecatedMethods.add("multi_search");
        deprecatedMethods.add("search_scroll");

        ClientYamlSuiteRestSpec restSpec = ClientYamlSuiteRestSpec.load("/rest-api-spec/api");
        Set<String> apiSpec = restSpec.getApis().stream().map(ClientYamlSuiteRestApi::getName).collect(Collectors.toSet());
        Set<String> apiUnsupported = new HashSet<>(apiSpec);
        Set<String> apiNotFound = new HashSet<>();

        Set<String> topLevelMethodsExclusions = new HashSet<>();
        topLevelMethodsExclusions.add("getLowLevelClient");
        topLevelMethodsExclusions.add("close");

        Map<String, Set<Method>> methods = Arrays.stream(RestHighLevelClient.class.getMethods())
                .filter(method -> method.getDeclaringClass().equals(RestHighLevelClient.class)
                        && topLevelMethodsExclusions.contains(method.getName()) == false)
                .map(method -> Tuple.tuple(toSnakeCase(method.getName()), method))
                .flatMap(tuple -> tuple.v2().getReturnType().getName().endsWith("Client")
                        ? getSubClientMethods(tuple.v1(), tuple.v2().getReturnType()) : Stream.of(tuple))
                .filter(tuple -> tuple.v2().getAnnotation(Deprecated.class) == null)
                .collect(Collectors.groupingBy(Tuple::v1,
                    Collectors.mapping(Tuple::v2, Collectors.toSet())));

        // TODO remove in 8.0 - we will undeprecate indices.get_template because the current getIndexTemplate
        // impl will replace the existing getTemplate method.
        // The above general-purpose code ignores all deprecated methods which in this case leaves `getTemplate`
        // looking like it doesn't have a valid implementatation when it does.
        apiUnsupported.remove("indices.get_template");

        // Synced flush is deprecated
        apiUnsupported.remove("indices.flush_synced");

        for (Map.Entry<String, Set<Method>> entry : methods.entrySet()) {
            String apiName = entry.getKey();

            for (Method method : entry.getValue()) {
                assertTrue("method [" + apiName + "] is not final",
                    Modifier.isFinal(method.getClass().getModifiers()) || Modifier.isFinal(method.getModifiers()));
                assertTrue("method [" + method + "] should be public", Modifier.isPublic(method.getModifiers()));

                //we convert all the method names to snake case, hence we need to look for the '_async' suffix rather than 'Async'
                if (apiName.endsWith("_async")) {
                    assertAsyncMethod(methods, method, apiName);
                } else if (isSubmitTaskMethod(apiName)) {
                    assertSubmitTaskMethod(methods, method, apiName, restSpec);
                } else {
                    assertSyncMethod(method, apiName, booleanReturnMethods);
                    apiUnsupported.remove(apiName);
                    if (apiSpec.contains(apiName) == false) {
                        if (deprecatedMethods.contains(apiName)) {
                            assertTrue("method [" + method.getName() + "], api [" + apiName + "] should be deprecated",
                                method.isAnnotationPresent(Deprecated.class));
                        } else {
                            //TODO xpack api are currently ignored, we need to load xpack yaml spec too
                            if (apiName.startsWith("xpack.") == false &&
                                apiName.startsWith("license.") == false &&
                                apiName.startsWith("machine_learning.") == false &&
                                apiName.startsWith("rollup.") == false &&
                                apiName.startsWith("watcher.") == false &&
                                apiName.startsWith("graph.") == false &&
                                apiName.startsWith("migration.") == false &&
                                apiName.startsWith("security.") == false &&
                                apiName.startsWith("index_lifecycle.") == false &&
                                apiName.startsWith("ccr.") == false &&
                                apiName.startsWith("enrich.") == false &&
                                apiName.startsWith("transform.") == false &&
                                apiName.startsWith("eql.") == false &&
                                apiName.endsWith("freeze") == false &&
                                apiName.endsWith("reload_analyzers") == false &&
                                apiName.startsWith("async_search") == false &&
                                // IndicesClientIT.getIndexTemplate should be renamed "getTemplate" in version 8.0 when we
                                // can get rid of 7.0's deprecated "getTemplate"
                                apiName.equals("indices.get_index_template") == false) {
                                apiNotFound.add(apiName);
                            }
                        }
                    }
                }
            }
        }
        assertThat("Some client method doesn't match a corresponding API defined in the REST spec: " + apiNotFound,
            apiNotFound.size(), equalTo(0));

        //we decided not to support cat API in the high-level REST client, they are supposed to be used from a low-level client
        apiUnsupported.removeIf(api -> api.startsWith("cat."));
        Stream.concat(Arrays.stream(notYetSupportedApi), Arrays.stream(notRequiredApi)).forEach(
            api -> assertTrue(api + " API is either not defined in the spec or already supported by the high-level client",
                apiUnsupported.remove(api)));
        assertThat("Some API are not supported but they should be: " + apiUnsupported, apiUnsupported.size(), equalTo(0));
    }

    private static void assertSyncMethod(Method method, String apiName, List<String> booleanReturnMethods) {
        //A few methods return a boolean rather than a response object
        if (apiName.equals("ping") || apiName.contains("exist") || booleanReturnMethods.contains(apiName)) {
            assertThat("the return type for method [" + method + "] is incorrect",
                method.getReturnType().getSimpleName(), equalTo("boolean"));
        } else {
            // It's acceptable for 404s to be represented as empty Optionals
            if (!method.getReturnType().isAssignableFrom(Optional.class)) {
                assertThat("the return type for method [" + method + "] is incorrect",
                    method.getReturnType().getSimpleName(), endsWith("Response"));
            }
        }

        assertEquals("incorrect number of exceptions for method [" + method + "]", 1, method.getExceptionTypes().length);
        //a few methods don't accept a request object as argument
        if (APIS_WITHOUT_REQUEST_OBJECT.contains(apiName)) {
            assertEquals("incorrect number of arguments for method [" + method + "]", 1, method.getParameterTypes().length);
            assertThat("the parameter to method [" + method + "] is the wrong type",
                method.getParameterTypes()[0], equalTo(RequestOptions.class));
        } else {
            assertEquals("incorrect number of arguments for method [" + method + "]", 2, method.getParameterTypes().length);
            // This is no longer true for all methods. Some methods can contain these 2 args backwards because of deprecation
            if (method.getParameterTypes()[0].equals(RequestOptions.class)) {
                assertThat("the first parameter to method [" + method + "] is the wrong type",
                    method.getParameterTypes()[0], equalTo(RequestOptions.class));
                assertThat("the second parameter to method [" + method + "] is the wrong type",
                    method.getParameterTypes()[1].getSimpleName(), endsWith("Request"));
            } else {
                assertThat("the first parameter to method [" + method + "] is the wrong type",
                    method.getParameterTypes()[0].getSimpleName(), endsWith("Request"));
                assertThat("the second parameter to method [" + method + "] is the wrong type",
                    method.getParameterTypes()[1], equalTo(RequestOptions.class));
            }
        }
    }

    private static void assertAsyncMethod(Map<String, Set<Method>> methods, Method method, String apiName) {
        assertTrue("async method [" + method.getName() + "] doesn't have corresponding sync method",
                methods.containsKey(apiName.substring(0, apiName.length() - 6)));
        assertThat("async method [" + method + "] should return Cancellable", method.getReturnType(), equalTo(Cancellable.class));
        assertEquals("async method [" + method + "] should not throw any exceptions", 0, method.getExceptionTypes().length);
        if (APIS_WITHOUT_REQUEST_OBJECT.contains(apiName.replaceAll("_async$", ""))) {
            assertEquals(2, method.getParameterTypes().length);
            assertThat(method.getParameterTypes()[0], equalTo(RequestOptions.class));
            assertThat(method.getParameterTypes()[1], equalTo(ActionListener.class));
        } else {
            assertEquals("async method [" + method + "] has the wrong number of arguments", 3, method.getParameterTypes().length);
            // This is no longer true for all methods. Some methods can contain these 2 args backwards because of deprecation
            if (method.getParameterTypes()[0].equals(RequestOptions.class)) {
                assertThat("the first parameter to async method [" + method + "] should be a request type",
                    method.getParameterTypes()[0], equalTo(RequestOptions.class));
                assertThat("the second parameter to async method [" + method + "] is the wrong type",
                    method.getParameterTypes()[1].getSimpleName(), endsWith("Request"));
            } else {
                assertThat("the first parameter to async method [" + method + "] should be a request type",
                    method.getParameterTypes()[0].getSimpleName(), endsWith("Request"));
                assertThat("the second parameter to async method [" + method + "] is the wrong type",
                    method.getParameterTypes()[1], equalTo(RequestOptions.class));
            }
            assertThat("the third parameter to async method [" + method + "] is the wrong type",
                method.getParameterTypes()[2], equalTo(ActionListener.class));
        }
    }

    private static void assertSubmitTaskMethod(Map<String, Set<Method>> methods, Method method, String apiName,
                                               ClientYamlSuiteRestSpec restSpec) {
        String methodName = extractMethodName(apiName);
        assertTrue("submit task method [" + method.getName() + "] doesn't have corresponding sync method",
            methods.containsKey(methodName));
        assertEquals("submit task method [" + method + "] has the wrong number of arguments", 2, method.getParameterTypes().length);
        assertThat("the first parameter to submit task method [" + method + "] is the wrong type",
            method.getParameterTypes()[0].getSimpleName(), endsWith("Request"));
        assertThat("the second parameter to submit task method [" + method + "] is the wrong type",
            method.getParameterTypes()[1], equalTo(RequestOptions.class));

        assertThat("submit task method [" + method + "] must have wait_for_completion parameter in rest spec",
            restSpec.getApi(methodName).getParams(), Matchers.hasKey("wait_for_completion"));
    }

    private static String extractMethodName(String apiName) {
        return apiName.substring(SUBMIT_TASK_PREFIX.length(), apiName.length() - SUBMIT_TASK_SUFFIX.length());
    }

    private static boolean isSubmitTaskMethod(String apiName) {
        return apiName.startsWith(SUBMIT_TASK_PREFIX) && apiName.endsWith(SUBMIT_TASK_SUFFIX);
    }

    private static Stream<Tuple<String, Method>> getSubClientMethods(String namespace, Class<?> clientClass) {
        return Arrays.stream(clientClass.getMethods()).filter(method -> method.getDeclaringClass().equals(clientClass))
                .map(method -> Tuple.tuple(namespace + "." + toSnakeCase(method.getName()), method))
                .flatMap(tuple -> tuple.v2().getReturnType().getName().endsWith("Client")
                    ? getSubClientMethods(tuple.v1(), tuple.v2().getReturnType()) : Stream.of(tuple));
    }

    private static String toSnakeCase(String camelCase) {
        StringBuilder snakeCaseString = new StringBuilder();
        for (Character aChar : camelCase.toCharArray()) {
            if (Character.isUpperCase(aChar)) {
                snakeCaseString.append('_');
                snakeCaseString.append(Character.toLowerCase(aChar));
            } else {
                snakeCaseString.append(aChar);
            }
        }
        return snakeCaseString.toString();
    }

    private static class TrackingActionListener implements ActionListener<Integer> {
        private final AtomicInteger statusCode = new AtomicInteger(-1);
        private final AtomicReference<Exception> exception = new AtomicReference<>();

        @Override
        public void onResponse(Integer statusCode) {
            assertTrue(this.statusCode.compareAndSet(-1, statusCode));
        }

        @Override
        public void onFailure(Exception e) {
            assertTrue(exception.compareAndSet(null, e));
        }
    }

    private static StatusLine newStatusLine(RestStatus restStatus) {
        return new BasicStatusLine(HTTP_PROTOCOL, restStatus.getStatus(), restStatus.name());
    }
}<|MERGE_RESOLUTION|>--- conflicted
+++ resolved
@@ -801,15 +801,8 @@
             "indices.put_alias",
             "render_search_template",
             "scripts_painless_execute",
-<<<<<<< HEAD
-            "indices.simulate_template"
-=======
-            "indices.create_data_stream",
-            "indices.get_data_stream",
-            "indices.delete_data_stream",
             "indices.simulate_template",
             "indices.resolve_index"
->>>>>>> 1d62d7d6
         };
         //These API are not required for high-level client feature completeness
         String[] notRequiredApi = new String[] {
