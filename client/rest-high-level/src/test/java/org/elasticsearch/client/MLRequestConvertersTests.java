/*
 * Licensed to Elasticsearch under one or more contributor
 * license agreements. See the NOTICE file distributed with
 * this work for additional information regarding copyright
 * ownership. Elasticsearch licenses this file to you under
 * the Apache License, Version 2.0 (the "License"); you may
 * not use this file except in compliance with the License.
 * You may obtain a copy of the License at
 *
 *    http://www.apache.org/licenses/LICENSE-2.0
 *
 * Unless required by applicable law or agreed to in writing,
 * software distributed under the License is distributed on an
 * "AS IS" BASIS, WITHOUT WARRANTIES OR CONDITIONS OF ANY
 * KIND, either express or implied.  See the License for the
 * specific language governing permissions and limitations
 * under the License.
 */

package org.elasticsearch.client;

import org.apache.http.client.methods.HttpDelete;
import org.apache.http.client.methods.HttpGet;
import org.apache.http.client.methods.HttpPost;
import org.apache.http.client.methods.HttpPut;
import org.elasticsearch.client.ml.CloseJobRequest;
import org.elasticsearch.client.ml.DeleteCalendarRequest;
import org.elasticsearch.client.ml.DeleteDatafeedRequest;
import org.elasticsearch.client.ml.DeleteFilterRequest;
import org.elasticsearch.client.ml.DeleteForecastRequest;
import org.elasticsearch.client.ml.DeleteJobRequest;
import org.elasticsearch.client.ml.FlushJobRequest;
import org.elasticsearch.client.ml.ForecastJobRequest;
import org.elasticsearch.client.ml.GetBucketsRequest;
import org.elasticsearch.client.ml.GetCalendarsRequest;
import org.elasticsearch.client.ml.GetCategoriesRequest;
import org.elasticsearch.client.ml.GetDatafeedRequest;
import org.elasticsearch.client.ml.GetDatafeedStatsRequest;
import org.elasticsearch.client.ml.GetFiltersRequest;
import org.elasticsearch.client.ml.GetInfluencersRequest;
import org.elasticsearch.client.ml.GetJobRequest;
import org.elasticsearch.client.ml.GetJobStatsRequest;
import org.elasticsearch.client.ml.GetOverallBucketsRequest;
import org.elasticsearch.client.ml.GetRecordsRequest;
import org.elasticsearch.client.ml.OpenJobRequest;
import org.elasticsearch.client.ml.PostDataRequest;
import org.elasticsearch.client.ml.PreviewDatafeedRequest;
import org.elasticsearch.client.ml.PutCalendarRequest;
import org.elasticsearch.client.ml.PutDatafeedRequest;
import org.elasticsearch.client.ml.PutFilterRequest;
import org.elasticsearch.client.ml.PutJobRequest;
import org.elasticsearch.client.ml.StartDatafeedRequest;
import org.elasticsearch.client.ml.StartDatafeedRequestTests;
import org.elasticsearch.client.ml.StopDatafeedRequest;
import org.elasticsearch.client.ml.UpdateJobRequest;
import org.elasticsearch.client.ml.calendars.Calendar;
import org.elasticsearch.client.ml.calendars.CalendarTests;
import org.elasticsearch.client.ml.datafeed.DatafeedConfig;
import org.elasticsearch.client.ml.datafeed.DatafeedConfigTests;
import org.elasticsearch.client.ml.job.config.AnalysisConfig;
import org.elasticsearch.client.ml.job.config.Detector;
import org.elasticsearch.client.ml.job.config.Job;
import org.elasticsearch.client.ml.job.config.JobUpdate;
import org.elasticsearch.client.ml.job.config.JobUpdateTests;
import org.elasticsearch.client.ml.job.config.MlFilter;
import org.elasticsearch.client.ml.job.config.MlFilterTests;
import org.elasticsearch.client.ml.job.util.PageParams;
import org.elasticsearch.common.Strings;
import org.elasticsearch.common.unit.TimeValue;
import org.elasticsearch.common.xcontent.XContentParser;
import org.elasticsearch.common.xcontent.XContentType;
import org.elasticsearch.common.xcontent.json.JsonXContent;
import org.elasticsearch.test.ESTestCase;

import java.io.ByteArrayOutputStream;
import java.io.IOException;
import java.util.Collections;
import java.util.HashMap;
import java.util.Map;

import static org.hamcrest.Matchers.equalTo;
import static org.hamcrest.Matchers.is;
import static org.hamcrest.core.IsNull.nullValue;

public class MLRequestConvertersTests extends ESTestCase {

    public void testPutJob() throws IOException {
        Job job = createValidJob("foo");
        PutJobRequest putJobRequest = new PutJobRequest(job);

        Request request = MLRequestConverters.putJob(putJobRequest);

        assertEquals(HttpPut.METHOD_NAME, request.getMethod());
        assertThat(request.getEndpoint(), equalTo("/_xpack/ml/anomaly_detectors/foo"));
        try (XContentParser parser = createParser(JsonXContent.jsonXContent, request.getEntity().getContent())) {
            Job parsedJob = Job.PARSER.apply(parser, null).build();
            assertThat(parsedJob, equalTo(job));
        }
    }

    public void testGetJob() {
        GetJobRequest getJobRequest = new GetJobRequest();

        Request request = MLRequestConverters.getJob(getJobRequest);

        assertEquals(HttpGet.METHOD_NAME, request.getMethod());
        assertEquals("/_xpack/ml/anomaly_detectors", request.getEndpoint());
        assertFalse(request.getParameters().containsKey("allow_no_jobs"));

        getJobRequest = new GetJobRequest("job1", "jobs*");
        getJobRequest.setAllowNoJobs(true);
        request = MLRequestConverters.getJob(getJobRequest);

        assertEquals("/_xpack/ml/anomaly_detectors/job1,jobs*", request.getEndpoint());
        assertEquals(Boolean.toString(true), request.getParameters().get("allow_no_jobs"));
    }

    public void testGetJobStats() {
        GetJobStatsRequest getJobStatsRequestRequest = new GetJobStatsRequest();

        Request request = MLRequestConverters.getJobStats(getJobStatsRequestRequest);

        assertEquals(HttpGet.METHOD_NAME, request.getMethod());
        assertEquals("/_xpack/ml/anomaly_detectors/_stats", request.getEndpoint());
        assertFalse(request.getParameters().containsKey("allow_no_jobs"));

        getJobStatsRequestRequest = new GetJobStatsRequest("job1", "jobs*");
        getJobStatsRequestRequest.setAllowNoJobs(true);
        request = MLRequestConverters.getJobStats(getJobStatsRequestRequest);

        assertEquals("/_xpack/ml/anomaly_detectors/job1,jobs*/_stats", request.getEndpoint());
        assertEquals(Boolean.toString(true), request.getParameters().get("allow_no_jobs"));
    }


    public void testOpenJob() throws Exception {
        String jobId = "some-job-id";
        OpenJobRequest openJobRequest = new OpenJobRequest(jobId);
        openJobRequest.setTimeout(TimeValue.timeValueMinutes(10));

        Request request = MLRequestConverters.openJob(openJobRequest);
        assertEquals(HttpPost.METHOD_NAME, request.getMethod());
        assertEquals("/_xpack/ml/anomaly_detectors/" + jobId + "/_open", request.getEndpoint());
        assertEquals(requestEntityToString(request), "{\"job_id\":\""+ jobId +"\",\"timeout\":\"10m\"}");
    }

    public void testCloseJob() throws Exception {
        String jobId = "somejobid";
        CloseJobRequest closeJobRequest = new CloseJobRequest(jobId);

        Request request = MLRequestConverters.closeJob(closeJobRequest);
        assertEquals(HttpPost.METHOD_NAME, request.getMethod());
        assertEquals("/_xpack/ml/anomaly_detectors/" + jobId + "/_close", request.getEndpoint());
        assertEquals("{\"job_id\":\"somejobid\"}", requestEntityToString(request));

        closeJobRequest = new CloseJobRequest(jobId, "otherjobs*");
        closeJobRequest.setForce(true);
        closeJobRequest.setAllowNoJobs(false);
        closeJobRequest.setTimeout(TimeValue.timeValueMinutes(10));
        request = MLRequestConverters.closeJob(closeJobRequest);

        assertEquals("/_xpack/ml/anomaly_detectors/" + jobId + ",otherjobs*/_close", request.getEndpoint());
        assertEquals("{\"job_id\":\"somejobid,otherjobs*\",\"timeout\":\"10m\",\"force\":true,\"allow_no_jobs\":false}",
            requestEntityToString(request));
    }

    public void testDeleteJob() {
        String jobId = randomAlphaOfLength(10);
        DeleteJobRequest deleteJobRequest = new DeleteJobRequest(jobId);

        Request request = MLRequestConverters.deleteJob(deleteJobRequest);
        assertEquals(HttpDelete.METHOD_NAME, request.getMethod());
        assertEquals("/_xpack/ml/anomaly_detectors/" + jobId, request.getEndpoint());
        assertNull(request.getParameters().get("force"));
        assertNull(request.getParameters().get("wait_for_completion"));

        deleteJobRequest = new DeleteJobRequest(jobId);
        deleteJobRequest.setForce(true);
        request = MLRequestConverters.deleteJob(deleteJobRequest);
        assertEquals(Boolean.toString(true), request.getParameters().get("force"));

        deleteJobRequest = new DeleteJobRequest(jobId);
        deleteJobRequest.setWaitForCompletion(false);
        request = MLRequestConverters.deleteJob(deleteJobRequest);
        assertEquals(Boolean.toString(false), request.getParameters().get("wait_for_completion"));
    }

    public void testFlushJob() throws Exception {
        String jobId = randomAlphaOfLength(10);
        FlushJobRequest flushJobRequest = new FlushJobRequest(jobId);

        Request request = MLRequestConverters.flushJob(flushJobRequest);
        assertEquals(HttpPost.METHOD_NAME, request.getMethod());
        assertEquals("/_xpack/ml/anomaly_detectors/" + jobId + "/_flush", request.getEndpoint());
        assertEquals("{\"job_id\":\"" + jobId + "\"}", requestEntityToString(request));

        flushJobRequest.setSkipTime("1000");
        flushJobRequest.setStart("105");
        flushJobRequest.setEnd("200");
        flushJobRequest.setAdvanceTime("100");
        flushJobRequest.setCalcInterim(true);
        request = MLRequestConverters.flushJob(flushJobRequest);
        assertEquals(
                "{\"job_id\":\"" + jobId + "\",\"calc_interim\":true,\"start\":\"105\"," +
                        "\"end\":\"200\",\"advance_time\":\"100\",\"skip_time\":\"1000\"}",
                requestEntityToString(request));
    }

    public void testForecastJob() throws Exception {
        String jobId = randomAlphaOfLength(10);
        ForecastJobRequest forecastJobRequest = new ForecastJobRequest(jobId);

        forecastJobRequest.setDuration(TimeValue.timeValueHours(10));
        forecastJobRequest.setExpiresIn(TimeValue.timeValueHours(12));
        Request request = MLRequestConverters.forecastJob(forecastJobRequest);
        assertEquals(HttpPost.METHOD_NAME, request.getMethod());
        assertEquals("/_xpack/ml/anomaly_detectors/" + jobId + "/_forecast", request.getEndpoint());
        try (XContentParser parser = createParser(JsonXContent.jsonXContent, request.getEntity().getContent())) {
            ForecastJobRequest parsedRequest = ForecastJobRequest.PARSER.apply(parser, null);
            assertThat(parsedRequest, equalTo(forecastJobRequest));
        }
    }

    public void testUpdateJob() throws Exception {
        String jobId = randomAlphaOfLength(10);
        JobUpdate updates = JobUpdateTests.createRandom(jobId);
        UpdateJobRequest updateJobRequest = new UpdateJobRequest(updates);

        Request request = MLRequestConverters.updateJob(updateJobRequest);
        assertEquals(HttpPost.METHOD_NAME, request.getMethod());
        assertEquals("/_xpack/ml/anomaly_detectors/" + jobId + "/_update", request.getEndpoint());
        try (XContentParser parser = createParser(JsonXContent.jsonXContent, request.getEntity().getContent())) {
            JobUpdate.Builder parsedRequest = JobUpdate.PARSER.apply(parser, null);
            assertThat(parsedRequest.build(), equalTo(updates));
        }
    }

    public void testPutDatafeed() throws IOException {
        DatafeedConfig datafeed = DatafeedConfigTests.createRandom();
        PutDatafeedRequest putDatafeedRequest = new PutDatafeedRequest(datafeed);

        Request request = MLRequestConverters.putDatafeed(putDatafeedRequest);

        assertEquals(HttpPut.METHOD_NAME, request.getMethod());
        assertThat(request.getEndpoint(), equalTo("/_xpack/ml/datafeeds/" + datafeed.getId()));
        try (XContentParser parser = createParser(JsonXContent.jsonXContent, request.getEntity().getContent())) {
            DatafeedConfig parsedDatafeed = DatafeedConfig.PARSER.apply(parser, null).build();
            assertThat(parsedDatafeed, equalTo(datafeed));
        }
    }

    public void testGetDatafeed() {
        GetDatafeedRequest getDatafeedRequest = new GetDatafeedRequest();

        Request request = MLRequestConverters.getDatafeed(getDatafeedRequest);

        assertEquals(HttpGet.METHOD_NAME, request.getMethod());
        assertEquals("/_xpack/ml/datafeeds", request.getEndpoint());
        assertFalse(request.getParameters().containsKey("allow_no_datafeeds"));

        getDatafeedRequest = new GetDatafeedRequest("feed-1", "feed-*");
        getDatafeedRequest.setAllowNoDatafeeds(true);
        request = MLRequestConverters.getDatafeed(getDatafeedRequest);

        assertEquals("/_xpack/ml/datafeeds/feed-1,feed-*", request.getEndpoint());
        assertEquals(Boolean.toString(true), request.getParameters().get("allow_no_datafeeds"));
    }

    public void testDeleteDatafeed() {
        String datafeedId = randomAlphaOfLength(10);
        DeleteDatafeedRequest deleteDatafeedRequest = new DeleteDatafeedRequest(datafeedId);

        Request request = MLRequestConverters.deleteDatafeed(deleteDatafeedRequest);
        assertEquals(HttpDelete.METHOD_NAME, request.getMethod());
        assertEquals("/_xpack/ml/datafeeds/" + datafeedId, request.getEndpoint());
        assertFalse(request.getParameters().containsKey("force"));

        deleteDatafeedRequest.setForce(true);
        request = MLRequestConverters.deleteDatafeed(deleteDatafeedRequest);
        assertEquals(Boolean.toString(true), request.getParameters().get("force"));
    }

    public void testStartDatafeed() throws Exception {
        String datafeedId = DatafeedConfigTests.randomValidDatafeedId();
        StartDatafeedRequest datafeedRequest = StartDatafeedRequestTests.createRandomInstance(datafeedId);

        Request request = MLRequestConverters.startDatafeed(datafeedRequest);
        assertEquals(HttpPost.METHOD_NAME, request.getMethod());
        assertEquals("/_xpack/ml/datafeeds/" + datafeedId + "/_start", request.getEndpoint());
        try (XContentParser parser = createParser(JsonXContent.jsonXContent, request.getEntity().getContent())) {
            StartDatafeedRequest parsedDatafeedRequest = StartDatafeedRequest.PARSER.apply(parser, null);
            assertThat(parsedDatafeedRequest, equalTo(datafeedRequest));
        }
    }

    public void testStopDatafeed() throws Exception {
        StopDatafeedRequest datafeedRequest = new StopDatafeedRequest("datafeed_1", "datafeed_2");
        datafeedRequest.setForce(true);
        datafeedRequest.setTimeout(TimeValue.timeValueMinutes(10));
        datafeedRequest.setAllowNoDatafeeds(true);
        Request request = MLRequestConverters.stopDatafeed(datafeedRequest);
        assertEquals(HttpPost.METHOD_NAME, request.getMethod());
        assertEquals("/_xpack/ml/datafeeds/" +
            Strings.collectionToCommaDelimitedString(datafeedRequest.getDatafeedIds()) +
            "/_stop", request.getEndpoint());
        try (XContentParser parser = createParser(JsonXContent.jsonXContent, request.getEntity().getContent())) {
            StopDatafeedRequest parsedDatafeedRequest = StopDatafeedRequest.PARSER.apply(parser, null);
            assertThat(parsedDatafeedRequest, equalTo(datafeedRequest));
        }
    }

    public void testGetDatafeedStats() {
        GetDatafeedStatsRequest getDatafeedStatsRequestRequest = new GetDatafeedStatsRequest();

        Request request = MLRequestConverters.getDatafeedStats(getDatafeedStatsRequestRequest);

        assertEquals(HttpGet.METHOD_NAME, request.getMethod());
        assertEquals("/_xpack/ml/datafeeds/_stats", request.getEndpoint());
        assertFalse(request.getParameters().containsKey("allow_no_datafeeds"));

        getDatafeedStatsRequestRequest = new GetDatafeedStatsRequest("datafeed1", "datafeeds*");
        getDatafeedStatsRequestRequest.setAllowNoDatafeeds(true);
        request = MLRequestConverters.getDatafeedStats(getDatafeedStatsRequestRequest);

        assertEquals("/_xpack/ml/datafeeds/datafeed1,datafeeds*/_stats", request.getEndpoint());
        assertEquals(Boolean.toString(true), request.getParameters().get("allow_no_datafeeds"));
    }

    public void testPreviewDatafeed() {
        PreviewDatafeedRequest datafeedRequest = new PreviewDatafeedRequest("datafeed_1");
        Request request = MLRequestConverters.previewDatafeed(datafeedRequest);
        assertEquals(HttpGet.METHOD_NAME, request.getMethod());
        assertEquals("/_xpack/ml/datafeeds/" + datafeedRequest.getDatafeedId() + "/_preview", request.getEndpoint());
    }

    public void testDeleteForecast() {
        String jobId = randomAlphaOfLength(10);
        DeleteForecastRequest deleteForecastRequest = new DeleteForecastRequest(jobId);

        Request request = MLRequestConverters.deleteForecast(deleteForecastRequest);
        assertEquals(HttpDelete.METHOD_NAME, request.getMethod());
        assertEquals("/_xpack/ml/anomaly_detectors/" + jobId + "/_forecast", request.getEndpoint());
        assertFalse(request.getParameters().containsKey("timeout"));
        assertFalse(request.getParameters().containsKey("allow_no_forecasts"));

        deleteForecastRequest.setForecastIds(randomAlphaOfLength(10), randomAlphaOfLength(10));
        deleteForecastRequest.timeout("10s");
        deleteForecastRequest.setAllowNoForecasts(true);

        request = MLRequestConverters.deleteForecast(deleteForecastRequest);
        assertEquals(
            "/_xpack/ml/anomaly_detectors/" +
                jobId +
                "/_forecast/" +
                Strings.collectionToCommaDelimitedString(deleteForecastRequest.getForecastIds()),
            request.getEndpoint());
        assertEquals("10s",
            request.getParameters().get(DeleteForecastRequest.TIMEOUT.getPreferredName()));
        assertEquals(Boolean.toString(true),
            request.getParameters().get(DeleteForecastRequest.ALLOW_NO_FORECASTS.getPreferredName()));
    }

    public void testGetBuckets() throws IOException {
        String jobId = randomAlphaOfLength(10);
        GetBucketsRequest getBucketsRequest = new GetBucketsRequest(jobId);
        getBucketsRequest.setPageParams(new PageParams(100, 300));
        getBucketsRequest.setAnomalyScore(75.0);
        getBucketsRequest.setSort("anomaly_score");
        getBucketsRequest.setDescending(true);

        Request request = MLRequestConverters.getBuckets(getBucketsRequest);
        assertEquals(HttpGet.METHOD_NAME, request.getMethod());
        assertEquals("/_xpack/ml/anomaly_detectors/" + jobId + "/results/buckets", request.getEndpoint());
        try (XContentParser parser = createParser(JsonXContent.jsonXContent, request.getEntity().getContent())) {
            GetBucketsRequest parsedRequest = GetBucketsRequest.PARSER.apply(parser, null);
            assertThat(parsedRequest, equalTo(getBucketsRequest));
        }
    }

    public void testGetCategories() throws IOException {
        String jobId = randomAlphaOfLength(10);
        GetCategoriesRequest getCategoriesRequest = new GetCategoriesRequest(jobId);
        getCategoriesRequest.setPageParams(new PageParams(100, 300));


        Request request = MLRequestConverters.getCategories(getCategoriesRequest);
        assertEquals(HttpGet.METHOD_NAME, request.getMethod());
        assertEquals("/_xpack/ml/anomaly_detectors/" + jobId + "/results/categories", request.getEndpoint());
        try (XContentParser parser = createParser(JsonXContent.jsonXContent, request.getEntity().getContent())) {
            GetCategoriesRequest parsedRequest = GetCategoriesRequest.PARSER.apply(parser, null);
            assertThat(parsedRequest, equalTo(getCategoriesRequest));
        }
    }

    public void testGetOverallBuckets() throws IOException {
        String jobId = randomAlphaOfLength(10);
        GetOverallBucketsRequest getOverallBucketsRequest = new GetOverallBucketsRequest(jobId);
        getOverallBucketsRequest.setBucketSpan(TimeValue.timeValueHours(3));
        getOverallBucketsRequest.setTopN(3);
        getOverallBucketsRequest.setStart("2018-08-08T00:00:00Z");
        getOverallBucketsRequest.setEnd("2018-09-08T00:00:00Z");
        getOverallBucketsRequest.setExcludeInterim(true);

        Request request = MLRequestConverters.getOverallBuckets(getOverallBucketsRequest);
        assertEquals(HttpGet.METHOD_NAME, request.getMethod());
        assertEquals("/_xpack/ml/anomaly_detectors/" + jobId + "/results/overall_buckets", request.getEndpoint());
        try (XContentParser parser = createParser(JsonXContent.jsonXContent, request.getEntity().getContent())) {
            GetOverallBucketsRequest parsedRequest = GetOverallBucketsRequest.PARSER.apply(parser, null);
            assertThat(parsedRequest, equalTo(getOverallBucketsRequest));
        }
    }

    public void testGetRecords() throws IOException {
        String jobId = randomAlphaOfLength(10);
        GetRecordsRequest getRecordsRequest = new GetRecordsRequest(jobId);
        getRecordsRequest.setStart("2018-08-08T00:00:00Z");
        getRecordsRequest.setEnd("2018-09-08T00:00:00Z");
        getRecordsRequest.setPageParams(new PageParams(100, 300));
        getRecordsRequest.setRecordScore(75.0);
        getRecordsRequest.setSort("anomaly_score");
        getRecordsRequest.setDescending(true);
        getRecordsRequest.setExcludeInterim(true);

        Request request = MLRequestConverters.getRecords(getRecordsRequest);
        assertEquals(HttpGet.METHOD_NAME, request.getMethod());
        assertEquals("/_xpack/ml/anomaly_detectors/" + jobId + "/results/records", request.getEndpoint());
        try (XContentParser parser = createParser(JsonXContent.jsonXContent, request.getEntity().getContent())) {
            GetRecordsRequest parsedRequest = GetRecordsRequest.PARSER.apply(parser, null);
            assertThat(parsedRequest, equalTo(getRecordsRequest));
        }
    }

    public void testPostData() throws Exception {
        String jobId = randomAlphaOfLength(10);
        PostDataRequest.JsonBuilder jsonBuilder = new PostDataRequest.JsonBuilder();
        Map<String, Object> obj = new HashMap<>();
        obj.put("foo", "bar");
        jsonBuilder.addDoc(obj);

        PostDataRequest postDataRequest = new PostDataRequest(jobId, jsonBuilder);
        Request request = MLRequestConverters.postData(postDataRequest);

        assertEquals(HttpPost.METHOD_NAME, request.getMethod());
        assertEquals("/_xpack/ml/anomaly_detectors/" + jobId + "/_data", request.getEndpoint());
        assertEquals("{\"foo\":\"bar\"}", requestEntityToString(request));
        assertEquals(postDataRequest.getXContentType().mediaTypeWithoutParameters(), request.getEntity().getContentType().getValue());
        assertFalse(request.getParameters().containsKey(PostDataRequest.RESET_END.getPreferredName()));
        assertFalse(request.getParameters().containsKey(PostDataRequest.RESET_START.getPreferredName()));

        PostDataRequest postDataRequest2 = new PostDataRequest(jobId, XContentType.SMILE, new byte[0]);
        postDataRequest2.setResetStart("2018-08-08T00:00:00Z");
        postDataRequest2.setResetEnd("2018-09-08T00:00:00Z");

        request = MLRequestConverters.postData(postDataRequest2);

        assertEquals(postDataRequest2.getXContentType().mediaTypeWithoutParameters(), request.getEntity().getContentType().getValue());
        assertEquals("2018-09-08T00:00:00Z", request.getParameters().get(PostDataRequest.RESET_END.getPreferredName()));
        assertEquals("2018-08-08T00:00:00Z", request.getParameters().get(PostDataRequest.RESET_START.getPreferredName()));
    }

    public void testGetInfluencers() throws IOException {
        String jobId = randomAlphaOfLength(10);
        GetInfluencersRequest getInfluencersRequest = new GetInfluencersRequest(jobId);
        getInfluencersRequest.setStart("2018-08-08T00:00:00Z");
        getInfluencersRequest.setEnd("2018-09-08T00:00:00Z");
        getInfluencersRequest.setPageParams(new PageParams(100, 300));
        getInfluencersRequest.setInfluencerScore(75.0);
        getInfluencersRequest.setSort("anomaly_score");
        getInfluencersRequest.setDescending(true);
        getInfluencersRequest.setExcludeInterim(true);

        Request request = MLRequestConverters.getInfluencers(getInfluencersRequest);
        assertEquals(HttpGet.METHOD_NAME, request.getMethod());
        assertEquals("/_xpack/ml/anomaly_detectors/" + jobId + "/results/influencers", request.getEndpoint());
        try (XContentParser parser = createParser(JsonXContent.jsonXContent, request.getEntity().getContent())) {
            GetInfluencersRequest parsedRequest = GetInfluencersRequest.PARSER.apply(parser, null);
            assertThat(parsedRequest, equalTo(getInfluencersRequest));
        }
    }

    public void testPutCalendar() throws IOException {
        PutCalendarRequest putCalendarRequest = new PutCalendarRequest(CalendarTests.testInstance());
        Request request = MLRequestConverters.putCalendar(putCalendarRequest);
        assertEquals(HttpPut.METHOD_NAME, request.getMethod());
        assertEquals("/_xpack/ml/calendars/" + putCalendarRequest.getCalendar().getId(), request.getEndpoint());
        try (XContentParser parser = createParser(JsonXContent.jsonXContent, request.getEntity().getContent())) {
            Calendar parsedCalendar = Calendar.PARSER.apply(parser, null);
            assertThat(parsedCalendar, equalTo(putCalendarRequest.getCalendar()));
        }
    }

    public void testGetCalendars() throws IOException {
        GetCalendarsRequest getCalendarsRequest = new GetCalendarsRequest();
        String expectedEndpoint = "/_xpack/ml/calendars";

        if (randomBoolean()) {
            String calendarId = randomAlphaOfLength(10);
            getCalendarsRequest.setCalendarId(calendarId);
            expectedEndpoint += "/" + calendarId;
        }
        if (randomBoolean()) {
            getCalendarsRequest.setPageParams(new PageParams(10, 20));
        }

        Request request = MLRequestConverters.getCalendars(getCalendarsRequest);
        assertEquals(HttpGet.METHOD_NAME, request.getMethod());
        assertEquals(expectedEndpoint, request.getEndpoint());
        try (XContentParser parser = createParser(JsonXContent.jsonXContent, request.getEntity().getContent())) {
            GetCalendarsRequest parsedRequest = GetCalendarsRequest.PARSER.apply(parser, null);
            assertThat(parsedRequest, equalTo(getCalendarsRequest));
        }
    }

    public void testDeleteCalendar() {
        DeleteCalendarRequest deleteCalendarRequest = new DeleteCalendarRequest(randomAlphaOfLength(10));
        Request request = MLRequestConverters.deleteCalendar(deleteCalendarRequest);
        assertEquals(HttpDelete.METHOD_NAME, request.getMethod());
        assertEquals("/_xpack/ml/calendars/" + deleteCalendarRequest.getCalendarId(), request.getEndpoint());
    }

    public void testPutFilter() throws IOException {
        MlFilter filter = MlFilterTests.createRandomBuilder("foo").build();
        PutFilterRequest putFilterRequest = new PutFilterRequest(filter);

        Request request = MLRequestConverters.putFilter(putFilterRequest);

        assertEquals(HttpPut.METHOD_NAME, request.getMethod());
        assertThat(request.getEndpoint(), equalTo("/_xpack/ml/filters/foo"));
        try (XContentParser parser = createParser(JsonXContent.jsonXContent, request.getEntity().getContent())) {
            MlFilter parsedFilter = MlFilter.PARSER.apply(parser, null).build();
            assertThat(parsedFilter, equalTo(filter));
        }
    }

<<<<<<< HEAD
    public void testDeleteFilter() {
        MlFilter filter = MlFilterTests.createRandom("foo");
        DeleteFilterRequest deleteFilterRequest = new DeleteFilterRequest(filter.getId());

        Request request = MLRequestConverters.deleteFilter(deleteFilterRequest);

        assertEquals(HttpDelete.METHOD_NAME, request.getMethod());
        assertThat(request.getEndpoint(), equalTo("/_xpack/ml/filters/foo"));
        assertNull(request.getEntity());
=======
    public void testGetFilter() throws IOException {
        String id = randomAlphaOfLength(10);
        GetFiltersRequest getFiltersRequest = new GetFiltersRequest();

        getFiltersRequest.setFilterId(id);

        Request request = MLRequestConverters.getFilter(getFiltersRequest);
        assertEquals(HttpGet.METHOD_NAME, request.getMethod());
        assertEquals("/_xpack/ml/filters/" + id, request.getEndpoint());
        assertThat(request.getParameters().get(PageParams.FROM.getPreferredName()), is(nullValue()));
        assertThat(request.getParameters().get(PageParams.SIZE.getPreferredName()), is(nullValue()));

        getFiltersRequest.setFrom(1);
        getFiltersRequest.setSize(10);
        request = MLRequestConverters.getFilter(getFiltersRequest);
        assertThat(request.getParameters().get(PageParams.FROM.getPreferredName()), equalTo("1"));
        assertThat(request.getParameters().get(PageParams.SIZE.getPreferredName()), equalTo("10"));
>>>>>>> 5c84708e
    }

    private static Job createValidJob(String jobId) {
        AnalysisConfig.Builder analysisConfig = AnalysisConfig.builder(Collections.singletonList(
                Detector.builder().setFunction("count").build()));
        Job.Builder jobBuilder = Job.builder(jobId);
        jobBuilder.setAnalysisConfig(analysisConfig);
        return jobBuilder.build();
    }

    private static String requestEntityToString(Request request) throws Exception {
        ByteArrayOutputStream bos = new ByteArrayOutputStream();
        request.getEntity().writeTo(bos);
        return bos.toString("UTF-8");
    }
}<|MERGE_RESOLUTION|>--- conflicted
+++ resolved
@@ -532,17 +532,6 @@
         }
     }
 
-<<<<<<< HEAD
-    public void testDeleteFilter() {
-        MlFilter filter = MlFilterTests.createRandom("foo");
-        DeleteFilterRequest deleteFilterRequest = new DeleteFilterRequest(filter.getId());
-
-        Request request = MLRequestConverters.deleteFilter(deleteFilterRequest);
-
-        assertEquals(HttpDelete.METHOD_NAME, request.getMethod());
-        assertThat(request.getEndpoint(), equalTo("/_xpack/ml/filters/foo"));
-        assertNull(request.getEntity());
-=======
     public void testGetFilter() throws IOException {
         String id = randomAlphaOfLength(10);
         GetFiltersRequest getFiltersRequest = new GetFiltersRequest();
@@ -560,7 +549,17 @@
         request = MLRequestConverters.getFilter(getFiltersRequest);
         assertThat(request.getParameters().get(PageParams.FROM.getPreferredName()), equalTo("1"));
         assertThat(request.getParameters().get(PageParams.SIZE.getPreferredName()), equalTo("10"));
->>>>>>> 5c84708e
+    }
+
+    public void testDeleteFilter() {
+        MlFilter filter = MlFilterTests.createRandomBuilder("foo").build();
+        DeleteFilterRequest deleteFilterRequest = new DeleteFilterRequest(filter.getId());
+
+        Request request = MLRequestConverters.deleteFilter(deleteFilterRequest);
+
+        assertEquals(HttpDelete.METHOD_NAME, request.getMethod());
+        assertThat(request.getEndpoint(), equalTo("/_xpack/ml/filters/foo"));
+        assertNull(request.getEntity());
     }
 
     private static Job createValidJob(String jobId) {
