/*
 * Licensed to Elasticsearch under one or more contributor
 * license agreements. See the NOTICE file distributed with
 * this work for additional information regarding copyright
 * ownership. Elasticsearch licenses this file to you under
 * the Apache License, Version 2.0 (the "License"); you may
 * not use this file except in compliance with the License.
 * You may obtain a copy of the License at
 *
 *    http://www.apache.org/licenses/LICENSE-2.0
 *
 * Unless required by applicable law or agreed to in writing,
 * software distributed under the License is distributed on an
 * "AS IS" BASIS, WITHOUT WARRANTIES OR CONDITIONS OF ANY
 * KIND, either express or implied.  See the License for the
 * specific language governing permissions and limitations
 * under the License.
 */

package org.elasticsearch.client;

import org.apache.http.client.methods.HttpDelete;
import org.apache.http.client.methods.HttpGet;
import org.apache.http.client.methods.HttpPost;
import org.apache.http.client.methods.HttpPut;
import org.elasticsearch.client.ml.CloseJobRequest;
import org.elasticsearch.client.ml.DeleteCalendarRequest;
import org.elasticsearch.client.ml.DeleteDatafeedRequest;
import org.elasticsearch.client.ml.DeleteFilterRequest;
import org.elasticsearch.client.ml.DeleteForecastRequest;
import org.elasticsearch.client.ml.DeleteJobRequest;
import org.elasticsearch.client.ml.FlushJobRequest;
import org.elasticsearch.client.ml.ForecastJobRequest;
import org.elasticsearch.client.ml.GetBucketsRequest;
import org.elasticsearch.client.ml.GetCalendarsRequest;
import org.elasticsearch.client.ml.GetCategoriesRequest;
import org.elasticsearch.client.ml.GetDatafeedRequest;
import org.elasticsearch.client.ml.GetDatafeedStatsRequest;
import org.elasticsearch.client.ml.GetFiltersRequest;
import org.elasticsearch.client.ml.GetInfluencersRequest;
import org.elasticsearch.client.ml.GetJobRequest;
import org.elasticsearch.client.ml.GetJobStatsRequest;
import org.elasticsearch.client.ml.GetModelSnapshotsRequest;
import org.elasticsearch.client.ml.GetOverallBucketsRequest;
import org.elasticsearch.client.ml.GetRecordsRequest;
import org.elasticsearch.client.ml.OpenJobRequest;
import org.elasticsearch.client.ml.PostDataRequest;
import org.elasticsearch.client.ml.PreviewDatafeedRequest;
import org.elasticsearch.client.ml.PutCalendarRequest;
import org.elasticsearch.client.ml.PutDatafeedRequest;
import org.elasticsearch.client.ml.PutFilterRequest;
import org.elasticsearch.client.ml.PutJobRequest;
import org.elasticsearch.client.ml.StartDatafeedRequest;
import org.elasticsearch.client.ml.StartDatafeedRequestTests;
import org.elasticsearch.client.ml.StopDatafeedRequest;
import org.elasticsearch.client.ml.UpdateFilterRequest;
import org.elasticsearch.client.ml.UpdateJobRequest;
import org.elasticsearch.client.ml.calendars.Calendar;
import org.elasticsearch.client.ml.calendars.CalendarTests;
import org.elasticsearch.client.ml.datafeed.DatafeedConfig;
import org.elasticsearch.client.ml.datafeed.DatafeedConfigTests;
import org.elasticsearch.client.ml.job.config.AnalysisConfig;
import org.elasticsearch.client.ml.job.config.Detector;
import org.elasticsearch.client.ml.job.config.Job;
import org.elasticsearch.client.ml.job.config.JobUpdate;
import org.elasticsearch.client.ml.job.config.JobUpdateTests;
import org.elasticsearch.client.ml.job.config.MlFilter;
import org.elasticsearch.client.ml.job.config.MlFilterTests;
import org.elasticsearch.client.ml.job.util.PageParams;
import org.elasticsearch.common.Strings;
import org.elasticsearch.common.unit.TimeValue;
import org.elasticsearch.common.xcontent.XContentParser;
import org.elasticsearch.common.xcontent.XContentType;
import org.elasticsearch.common.xcontent.json.JsonXContent;
import org.elasticsearch.test.ESTestCase;

import java.io.ByteArrayOutputStream;
import java.io.IOException;
import java.util.Arrays;
import java.util.Collections;
import java.util.HashMap;
import java.util.Map;

import static org.hamcrest.Matchers.equalTo;
import static org.hamcrest.Matchers.is;
import static org.hamcrest.core.IsNull.nullValue;

public class MLRequestConvertersTests extends ESTestCase {

    public void testPutJob() throws IOException {
        Job job = createValidJob("foo");
        PutJobRequest putJobRequest = new PutJobRequest(job);

        Request request = MLRequestConverters.putJob(putJobRequest);

        assertEquals(HttpPut.METHOD_NAME, request.getMethod());
        assertThat(request.getEndpoint(), equalTo("/_xpack/ml/anomaly_detectors/foo"));
        try (XContentParser parser = createParser(JsonXContent.jsonXContent, request.getEntity().getContent())) {
            Job parsedJob = Job.PARSER.apply(parser, null).build();
            assertThat(parsedJob, equalTo(job));
        }
    }

    public void testGetJob() {
        GetJobRequest getJobRequest = new GetJobRequest();

        Request request = MLRequestConverters.getJob(getJobRequest);

        assertEquals(HttpGet.METHOD_NAME, request.getMethod());
        assertEquals("/_xpack/ml/anomaly_detectors", request.getEndpoint());
        assertFalse(request.getParameters().containsKey("allow_no_jobs"));

        getJobRequest = new GetJobRequest("job1", "jobs*");
        getJobRequest.setAllowNoJobs(true);
        request = MLRequestConverters.getJob(getJobRequest);

        assertEquals("/_xpack/ml/anomaly_detectors/job1,jobs*", request.getEndpoint());
        assertEquals(Boolean.toString(true), request.getParameters().get("allow_no_jobs"));
    }

    public void testGetJobStats() {
        GetJobStatsRequest getJobStatsRequestRequest = new GetJobStatsRequest();

        Request request = MLRequestConverters.getJobStats(getJobStatsRequestRequest);

        assertEquals(HttpGet.METHOD_NAME, request.getMethod());
        assertEquals("/_xpack/ml/anomaly_detectors/_stats", request.getEndpoint());
        assertFalse(request.getParameters().containsKey("allow_no_jobs"));

        getJobStatsRequestRequest = new GetJobStatsRequest("job1", "jobs*");
        getJobStatsRequestRequest.setAllowNoJobs(true);
        request = MLRequestConverters.getJobStats(getJobStatsRequestRequest);

        assertEquals("/_xpack/ml/anomaly_detectors/job1,jobs*/_stats", request.getEndpoint());
        assertEquals(Boolean.toString(true), request.getParameters().get("allow_no_jobs"));
    }


    public void testOpenJob() throws Exception {
        String jobId = "some-job-id";
        OpenJobRequest openJobRequest = new OpenJobRequest(jobId);
        openJobRequest.setTimeout(TimeValue.timeValueMinutes(10));

        Request request = MLRequestConverters.openJob(openJobRequest);
        assertEquals(HttpPost.METHOD_NAME, request.getMethod());
        assertEquals("/_xpack/ml/anomaly_detectors/" + jobId + "/_open", request.getEndpoint());
        assertEquals(requestEntityToString(request), "{\"job_id\":\""+ jobId +"\",\"timeout\":\"10m\"}");
    }

    public void testCloseJob() throws Exception {
        String jobId = "somejobid";
        CloseJobRequest closeJobRequest = new CloseJobRequest(jobId);

        Request request = MLRequestConverters.closeJob(closeJobRequest);
        assertEquals(HttpPost.METHOD_NAME, request.getMethod());
        assertEquals("/_xpack/ml/anomaly_detectors/" + jobId + "/_close", request.getEndpoint());
        assertEquals("{\"job_id\":\"somejobid\"}", requestEntityToString(request));

        closeJobRequest = new CloseJobRequest(jobId, "otherjobs*");
        closeJobRequest.setForce(true);
        closeJobRequest.setAllowNoJobs(false);
        closeJobRequest.setTimeout(TimeValue.timeValueMinutes(10));
        request = MLRequestConverters.closeJob(closeJobRequest);

        assertEquals("/_xpack/ml/anomaly_detectors/" + jobId + ",otherjobs*/_close", request.getEndpoint());
        assertEquals("{\"job_id\":\"somejobid,otherjobs*\",\"timeout\":\"10m\",\"force\":true,\"allow_no_jobs\":false}",
            requestEntityToString(request));
    }

    public void testDeleteJob() {
        String jobId = randomAlphaOfLength(10);
        DeleteJobRequest deleteJobRequest = new DeleteJobRequest(jobId);

        Request request = MLRequestConverters.deleteJob(deleteJobRequest);
        assertEquals(HttpDelete.METHOD_NAME, request.getMethod());
        assertEquals("/_xpack/ml/anomaly_detectors/" + jobId, request.getEndpoint());
        assertNull(request.getParameters().get("force"));
        assertNull(request.getParameters().get("wait_for_completion"));

        deleteJobRequest = new DeleteJobRequest(jobId);
        deleteJobRequest.setForce(true);
        request = MLRequestConverters.deleteJob(deleteJobRequest);
        assertEquals(Boolean.toString(true), request.getParameters().get("force"));

        deleteJobRequest = new DeleteJobRequest(jobId);
        deleteJobRequest.setWaitForCompletion(false);
        request = MLRequestConverters.deleteJob(deleteJobRequest);
        assertEquals(Boolean.toString(false), request.getParameters().get("wait_for_completion"));
    }

    public void testFlushJob() throws Exception {
        String jobId = randomAlphaOfLength(10);
        FlushJobRequest flushJobRequest = new FlushJobRequest(jobId);

        Request request = MLRequestConverters.flushJob(flushJobRequest);
        assertEquals(HttpPost.METHOD_NAME, request.getMethod());
        assertEquals("/_xpack/ml/anomaly_detectors/" + jobId + "/_flush", request.getEndpoint());
        assertEquals("{\"job_id\":\"" + jobId + "\"}", requestEntityToString(request));

        flushJobRequest.setSkipTime("1000");
        flushJobRequest.setStart("105");
        flushJobRequest.setEnd("200");
        flushJobRequest.setAdvanceTime("100");
        flushJobRequest.setCalcInterim(true);
        request = MLRequestConverters.flushJob(flushJobRequest);
        assertEquals(
                "{\"job_id\":\"" + jobId + "\",\"calc_interim\":true,\"start\":\"105\"," +
                        "\"end\":\"200\",\"advance_time\":\"100\",\"skip_time\":\"1000\"}",
                requestEntityToString(request));
    }

    public void testForecastJob() throws Exception {
        String jobId = randomAlphaOfLength(10);
        ForecastJobRequest forecastJobRequest = new ForecastJobRequest(jobId);

        forecastJobRequest.setDuration(TimeValue.timeValueHours(10));
        forecastJobRequest.setExpiresIn(TimeValue.timeValueHours(12));
        Request request = MLRequestConverters.forecastJob(forecastJobRequest);
        assertEquals(HttpPost.METHOD_NAME, request.getMethod());
        assertEquals("/_xpack/ml/anomaly_detectors/" + jobId + "/_forecast", request.getEndpoint());
        try (XContentParser parser = createParser(JsonXContent.jsonXContent, request.getEntity().getContent())) {
            ForecastJobRequest parsedRequest = ForecastJobRequest.PARSER.apply(parser, null);
            assertThat(parsedRequest, equalTo(forecastJobRequest));
        }
    }

    public void testUpdateJob() throws Exception {
        String jobId = randomAlphaOfLength(10);
        JobUpdate updates = JobUpdateTests.createRandom(jobId);
        UpdateJobRequest updateJobRequest = new UpdateJobRequest(updates);

        Request request = MLRequestConverters.updateJob(updateJobRequest);
        assertEquals(HttpPost.METHOD_NAME, request.getMethod());
        assertEquals("/_xpack/ml/anomaly_detectors/" + jobId + "/_update", request.getEndpoint());
        try (XContentParser parser = createParser(JsonXContent.jsonXContent, request.getEntity().getContent())) {
            JobUpdate.Builder parsedRequest = JobUpdate.PARSER.apply(parser, null);
            assertThat(parsedRequest.build(), equalTo(updates));
        }
    }

    public void testPutDatafeed() throws IOException {
        DatafeedConfig datafeed = DatafeedConfigTests.createRandom();
        PutDatafeedRequest putDatafeedRequest = new PutDatafeedRequest(datafeed);

        Request request = MLRequestConverters.putDatafeed(putDatafeedRequest);

        assertEquals(HttpPut.METHOD_NAME, request.getMethod());
        assertThat(request.getEndpoint(), equalTo("/_xpack/ml/datafeeds/" + datafeed.getId()));
        try (XContentParser parser = createParser(JsonXContent.jsonXContent, request.getEntity().getContent())) {
            DatafeedConfig parsedDatafeed = DatafeedConfig.PARSER.apply(parser, null).build();
            assertThat(parsedDatafeed, equalTo(datafeed));
        }
    }

    public void testGetDatafeed() {
        GetDatafeedRequest getDatafeedRequest = new GetDatafeedRequest();

        Request request = MLRequestConverters.getDatafeed(getDatafeedRequest);

        assertEquals(HttpGet.METHOD_NAME, request.getMethod());
        assertEquals("/_xpack/ml/datafeeds", request.getEndpoint());
        assertFalse(request.getParameters().containsKey("allow_no_datafeeds"));

        getDatafeedRequest = new GetDatafeedRequest("feed-1", "feed-*");
        getDatafeedRequest.setAllowNoDatafeeds(true);
        request = MLRequestConverters.getDatafeed(getDatafeedRequest);

        assertEquals("/_xpack/ml/datafeeds/feed-1,feed-*", request.getEndpoint());
        assertEquals(Boolean.toString(true), request.getParameters().get("allow_no_datafeeds"));
    }

    public void testDeleteDatafeed() {
        String datafeedId = randomAlphaOfLength(10);
        DeleteDatafeedRequest deleteDatafeedRequest = new DeleteDatafeedRequest(datafeedId);

        Request request = MLRequestConverters.deleteDatafeed(deleteDatafeedRequest);
        assertEquals(HttpDelete.METHOD_NAME, request.getMethod());
        assertEquals("/_xpack/ml/datafeeds/" + datafeedId, request.getEndpoint());
        assertFalse(request.getParameters().containsKey("force"));

        deleteDatafeedRequest.setForce(true);
        request = MLRequestConverters.deleteDatafeed(deleteDatafeedRequest);
        assertEquals(Boolean.toString(true), request.getParameters().get("force"));
    }

    public void testStartDatafeed() throws Exception {
        String datafeedId = DatafeedConfigTests.randomValidDatafeedId();
        StartDatafeedRequest datafeedRequest = StartDatafeedRequestTests.createRandomInstance(datafeedId);

        Request request = MLRequestConverters.startDatafeed(datafeedRequest);
        assertEquals(HttpPost.METHOD_NAME, request.getMethod());
        assertEquals("/_xpack/ml/datafeeds/" + datafeedId + "/_start", request.getEndpoint());
        try (XContentParser parser = createParser(JsonXContent.jsonXContent, request.getEntity().getContent())) {
            StartDatafeedRequest parsedDatafeedRequest = StartDatafeedRequest.PARSER.apply(parser, null);
            assertThat(parsedDatafeedRequest, equalTo(datafeedRequest));
        }
    }

    public void testStopDatafeed() throws Exception {
        StopDatafeedRequest datafeedRequest = new StopDatafeedRequest("datafeed_1", "datafeed_2");
        datafeedRequest.setForce(true);
        datafeedRequest.setTimeout(TimeValue.timeValueMinutes(10));
        datafeedRequest.setAllowNoDatafeeds(true);
        Request request = MLRequestConverters.stopDatafeed(datafeedRequest);
        assertEquals(HttpPost.METHOD_NAME, request.getMethod());
        assertEquals("/_xpack/ml/datafeeds/" +
            Strings.collectionToCommaDelimitedString(datafeedRequest.getDatafeedIds()) +
            "/_stop", request.getEndpoint());
        try (XContentParser parser = createParser(JsonXContent.jsonXContent, request.getEntity().getContent())) {
            StopDatafeedRequest parsedDatafeedRequest = StopDatafeedRequest.PARSER.apply(parser, null);
            assertThat(parsedDatafeedRequest, equalTo(datafeedRequest));
        }
    }

    public void testGetDatafeedStats() {
        GetDatafeedStatsRequest getDatafeedStatsRequestRequest = new GetDatafeedStatsRequest();

        Request request = MLRequestConverters.getDatafeedStats(getDatafeedStatsRequestRequest);

        assertEquals(HttpGet.METHOD_NAME, request.getMethod());
        assertEquals("/_xpack/ml/datafeeds/_stats", request.getEndpoint());
        assertFalse(request.getParameters().containsKey("allow_no_datafeeds"));

        getDatafeedStatsRequestRequest = new GetDatafeedStatsRequest("datafeed1", "datafeeds*");
        getDatafeedStatsRequestRequest.setAllowNoDatafeeds(true);
        request = MLRequestConverters.getDatafeedStats(getDatafeedStatsRequestRequest);

        assertEquals("/_xpack/ml/datafeeds/datafeed1,datafeeds*/_stats", request.getEndpoint());
        assertEquals(Boolean.toString(true), request.getParameters().get("allow_no_datafeeds"));
    }

    public void testPreviewDatafeed() {
        PreviewDatafeedRequest datafeedRequest = new PreviewDatafeedRequest("datafeed_1");
        Request request = MLRequestConverters.previewDatafeed(datafeedRequest);
        assertEquals(HttpGet.METHOD_NAME, request.getMethod());
        assertEquals("/_xpack/ml/datafeeds/" + datafeedRequest.getDatafeedId() + "/_preview", request.getEndpoint());
    }

    public void testDeleteForecast() {
        String jobId = randomAlphaOfLength(10);
        DeleteForecastRequest deleteForecastRequest = new DeleteForecastRequest(jobId);

        Request request = MLRequestConverters.deleteForecast(deleteForecastRequest);
        assertEquals(HttpDelete.METHOD_NAME, request.getMethod());
        assertEquals("/_xpack/ml/anomaly_detectors/" + jobId + "/_forecast", request.getEndpoint());
        assertFalse(request.getParameters().containsKey("timeout"));
        assertFalse(request.getParameters().containsKey("allow_no_forecasts"));

        deleteForecastRequest.setForecastIds(randomAlphaOfLength(10), randomAlphaOfLength(10));
        deleteForecastRequest.timeout("10s");
        deleteForecastRequest.setAllowNoForecasts(true);

        request = MLRequestConverters.deleteForecast(deleteForecastRequest);
        assertEquals(
            "/_xpack/ml/anomaly_detectors/" +
                jobId +
                "/_forecast/" +
                Strings.collectionToCommaDelimitedString(deleteForecastRequest.getForecastIds()),
            request.getEndpoint());
        assertEquals("10s",
            request.getParameters().get(DeleteForecastRequest.TIMEOUT.getPreferredName()));
        assertEquals(Boolean.toString(true),
            request.getParameters().get(DeleteForecastRequest.ALLOW_NO_FORECASTS.getPreferredName()));
    }

    public void testGetBuckets() throws IOException {
        String jobId = randomAlphaOfLength(10);
        GetBucketsRequest getBucketsRequest = new GetBucketsRequest(jobId);
        getBucketsRequest.setPageParams(new PageParams(100, 300));
        getBucketsRequest.setAnomalyScore(75.0);
        getBucketsRequest.setSort("anomaly_score");
        getBucketsRequest.setDescending(true);

        Request request = MLRequestConverters.getBuckets(getBucketsRequest);
        assertEquals(HttpGet.METHOD_NAME, request.getMethod());
        assertEquals("/_xpack/ml/anomaly_detectors/" + jobId + "/results/buckets", request.getEndpoint());
        try (XContentParser parser = createParser(JsonXContent.jsonXContent, request.getEntity().getContent())) {
            GetBucketsRequest parsedRequest = GetBucketsRequest.PARSER.apply(parser, null);
            assertThat(parsedRequest, equalTo(getBucketsRequest));
        }
    }

    public void testGetCategories() throws IOException {
        String jobId = randomAlphaOfLength(10);
        GetCategoriesRequest getCategoriesRequest = new GetCategoriesRequest(jobId);
        getCategoriesRequest.setPageParams(new PageParams(100, 300));


        Request request = MLRequestConverters.getCategories(getCategoriesRequest);
        assertEquals(HttpGet.METHOD_NAME, request.getMethod());
        assertEquals("/_xpack/ml/anomaly_detectors/" + jobId + "/results/categories", request.getEndpoint());
        try (XContentParser parser = createParser(JsonXContent.jsonXContent, request.getEntity().getContent())) {
            GetCategoriesRequest parsedRequest = GetCategoriesRequest.PARSER.apply(parser, null);
            assertThat(parsedRequest, equalTo(getCategoriesRequest));
        }
    }

    public void testGetModelSnapshots() throws IOException {
        String jobId = randomAlphaOfLength(10);
        GetModelSnapshotsRequest getModelSnapshotsRequest = new GetModelSnapshotsRequest(jobId);
        getModelSnapshotsRequest.setPageParams(new PageParams(100, 300));


        Request request = MLRequestConverters.getModelSnapshots(getModelSnapshotsRequest);
        assertEquals(HttpGet.METHOD_NAME, request.getMethod());
        assertEquals("/_xpack/ml/anomaly_detectors/" + jobId + "/model_snapshots", request.getEndpoint());
        try (XContentParser parser = createParser(JsonXContent.jsonXContent, request.getEntity().getContent())) {
            GetModelSnapshotsRequest parsedRequest = GetModelSnapshotsRequest.PARSER.apply(parser, null);
            assertThat(parsedRequest, equalTo(getModelSnapshotsRequest));
        }
    }

    public void testGetOverallBuckets() throws IOException {
        String jobId = randomAlphaOfLength(10);
        GetOverallBucketsRequest getOverallBucketsRequest = new GetOverallBucketsRequest(jobId);
        getOverallBucketsRequest.setBucketSpan(TimeValue.timeValueHours(3));
        getOverallBucketsRequest.setTopN(3);
        getOverallBucketsRequest.setStart("2018-08-08T00:00:00Z");
        getOverallBucketsRequest.setEnd("2018-09-08T00:00:00Z");
        getOverallBucketsRequest.setExcludeInterim(true);

        Request request = MLRequestConverters.getOverallBuckets(getOverallBucketsRequest);
        assertEquals(HttpGet.METHOD_NAME, request.getMethod());
        assertEquals("/_xpack/ml/anomaly_detectors/" + jobId + "/results/overall_buckets", request.getEndpoint());
        try (XContentParser parser = createParser(JsonXContent.jsonXContent, request.getEntity().getContent())) {
            GetOverallBucketsRequest parsedRequest = GetOverallBucketsRequest.PARSER.apply(parser, null);
            assertThat(parsedRequest, equalTo(getOverallBucketsRequest));
        }
    }

    public void testGetRecords() throws IOException {
        String jobId = randomAlphaOfLength(10);
        GetRecordsRequest getRecordsRequest = new GetRecordsRequest(jobId);
        getRecordsRequest.setStart("2018-08-08T00:00:00Z");
        getRecordsRequest.setEnd("2018-09-08T00:00:00Z");
        getRecordsRequest.setPageParams(new PageParams(100, 300));
        getRecordsRequest.setRecordScore(75.0);
        getRecordsRequest.setSort("anomaly_score");
        getRecordsRequest.setDescending(true);
        getRecordsRequest.setExcludeInterim(true);

        Request request = MLRequestConverters.getRecords(getRecordsRequest);
        assertEquals(HttpGet.METHOD_NAME, request.getMethod());
        assertEquals("/_xpack/ml/anomaly_detectors/" + jobId + "/results/records", request.getEndpoint());
        try (XContentParser parser = createParser(JsonXContent.jsonXContent, request.getEntity().getContent())) {
            GetRecordsRequest parsedRequest = GetRecordsRequest.PARSER.apply(parser, null);
            assertThat(parsedRequest, equalTo(getRecordsRequest));
        }
    }

    public void testPostData() throws Exception {
        String jobId = randomAlphaOfLength(10);
        PostDataRequest.JsonBuilder jsonBuilder = new PostDataRequest.JsonBuilder();
        Map<String, Object> obj = new HashMap<>();
        obj.put("foo", "bar");
        jsonBuilder.addDoc(obj);

        PostDataRequest postDataRequest = new PostDataRequest(jobId, jsonBuilder);
        Request request = MLRequestConverters.postData(postDataRequest);

        assertEquals(HttpPost.METHOD_NAME, request.getMethod());
        assertEquals("/_xpack/ml/anomaly_detectors/" + jobId + "/_data", request.getEndpoint());
        assertEquals("{\"foo\":\"bar\"}", requestEntityToString(request));
        assertEquals(postDataRequest.getXContentType().mediaTypeWithoutParameters(), request.getEntity().getContentType().getValue());
        assertFalse(request.getParameters().containsKey(PostDataRequest.RESET_END.getPreferredName()));
        assertFalse(request.getParameters().containsKey(PostDataRequest.RESET_START.getPreferredName()));

        PostDataRequest postDataRequest2 = new PostDataRequest(jobId, XContentType.SMILE, new byte[0]);
        postDataRequest2.setResetStart("2018-08-08T00:00:00Z");
        postDataRequest2.setResetEnd("2018-09-08T00:00:00Z");

        request = MLRequestConverters.postData(postDataRequest2);

        assertEquals(postDataRequest2.getXContentType().mediaTypeWithoutParameters(), request.getEntity().getContentType().getValue());
        assertEquals("2018-09-08T00:00:00Z", request.getParameters().get(PostDataRequest.RESET_END.getPreferredName()));
        assertEquals("2018-08-08T00:00:00Z", request.getParameters().get(PostDataRequest.RESET_START.getPreferredName()));
    }

    public void testGetInfluencers() throws IOException {
        String jobId = randomAlphaOfLength(10);
        GetInfluencersRequest getInfluencersRequest = new GetInfluencersRequest(jobId);
        getInfluencersRequest.setStart("2018-08-08T00:00:00Z");
        getInfluencersRequest.setEnd("2018-09-08T00:00:00Z");
        getInfluencersRequest.setPageParams(new PageParams(100, 300));
        getInfluencersRequest.setInfluencerScore(75.0);
        getInfluencersRequest.setSort("anomaly_score");
        getInfluencersRequest.setDescending(true);
        getInfluencersRequest.setExcludeInterim(true);

        Request request = MLRequestConverters.getInfluencers(getInfluencersRequest);
        assertEquals(HttpGet.METHOD_NAME, request.getMethod());
        assertEquals("/_xpack/ml/anomaly_detectors/" + jobId + "/results/influencers", request.getEndpoint());
        try (XContentParser parser = createParser(JsonXContent.jsonXContent, request.getEntity().getContent())) {
            GetInfluencersRequest parsedRequest = GetInfluencersRequest.PARSER.apply(parser, null);
            assertThat(parsedRequest, equalTo(getInfluencersRequest));
        }
    }

    public void testPutCalendar() throws IOException {
        PutCalendarRequest putCalendarRequest = new PutCalendarRequest(CalendarTests.testInstance());
        Request request = MLRequestConverters.putCalendar(putCalendarRequest);
        assertEquals(HttpPut.METHOD_NAME, request.getMethod());
        assertEquals("/_xpack/ml/calendars/" + putCalendarRequest.getCalendar().getId(), request.getEndpoint());
        try (XContentParser parser = createParser(JsonXContent.jsonXContent, request.getEntity().getContent())) {
            Calendar parsedCalendar = Calendar.PARSER.apply(parser, null);
            assertThat(parsedCalendar, equalTo(putCalendarRequest.getCalendar()));
        }
    }

    public void testGetCalendars() throws IOException {
        GetCalendarsRequest getCalendarsRequest = new GetCalendarsRequest();
        String expectedEndpoint = "/_xpack/ml/calendars";

        if (randomBoolean()) {
            String calendarId = randomAlphaOfLength(10);
            getCalendarsRequest.setCalendarId(calendarId);
            expectedEndpoint += "/" + calendarId;
        }
        if (randomBoolean()) {
            getCalendarsRequest.setPageParams(new PageParams(10, 20));
        }

        Request request = MLRequestConverters.getCalendars(getCalendarsRequest);
        assertEquals(HttpGet.METHOD_NAME, request.getMethod());
        assertEquals(expectedEndpoint, request.getEndpoint());
        try (XContentParser parser = createParser(JsonXContent.jsonXContent, request.getEntity().getContent())) {
            GetCalendarsRequest parsedRequest = GetCalendarsRequest.PARSER.apply(parser, null);
            assertThat(parsedRequest, equalTo(getCalendarsRequest));
        }
    }

    public void testDeleteCalendar() {
        DeleteCalendarRequest deleteCalendarRequest = new DeleteCalendarRequest(randomAlphaOfLength(10));
        Request request = MLRequestConverters.deleteCalendar(deleteCalendarRequest);
        assertEquals(HttpDelete.METHOD_NAME, request.getMethod());
        assertEquals("/_xpack/ml/calendars/" + deleteCalendarRequest.getCalendarId(), request.getEndpoint());
    }

    public void testPutFilter() throws IOException {
        MlFilter filter = MlFilterTests.createRandomBuilder("foo").build();
        PutFilterRequest putFilterRequest = new PutFilterRequest(filter);

        Request request = MLRequestConverters.putFilter(putFilterRequest);

        assertEquals(HttpPut.METHOD_NAME, request.getMethod());
        assertThat(request.getEndpoint(), equalTo("/_xpack/ml/filters/foo"));
        try (XContentParser parser = createParser(JsonXContent.jsonXContent, request.getEntity().getContent())) {
            MlFilter parsedFilter = MlFilter.PARSER.apply(parser, null).build();
            assertThat(parsedFilter, equalTo(filter));
        }
    }

    public void testGetFilter() throws IOException {
        String id = randomAlphaOfLength(10);
        GetFiltersRequest getFiltersRequest = new GetFiltersRequest();

        getFiltersRequest.setFilterId(id);

        Request request = MLRequestConverters.getFilter(getFiltersRequest);
        assertEquals(HttpGet.METHOD_NAME, request.getMethod());
        assertEquals("/_xpack/ml/filters/" + id, request.getEndpoint());
        assertThat(request.getParameters().get(PageParams.FROM.getPreferredName()), is(nullValue()));
        assertThat(request.getParameters().get(PageParams.SIZE.getPreferredName()), is(nullValue()));

        getFiltersRequest.setFrom(1);
        getFiltersRequest.setSize(10);
        request = MLRequestConverters.getFilter(getFiltersRequest);
        assertThat(request.getParameters().get(PageParams.FROM.getPreferredName()), equalTo("1"));
        assertThat(request.getParameters().get(PageParams.SIZE.getPreferredName()), equalTo("10"));
    }

<<<<<<< HEAD
    public void testDeleteFilter() {
        MlFilter filter = MlFilterTests.createRandomBuilder("foo").build();
        DeleteFilterRequest deleteFilterRequest = new DeleteFilterRequest(filter.getId());

        Request request = MLRequestConverters.deleteFilter(deleteFilterRequest);

        assertEquals(HttpDelete.METHOD_NAME, request.getMethod());
        assertThat(request.getEndpoint(), equalTo("/_xpack/ml/filters/foo"));
        assertNull(request.getEntity());
=======
    public void testUpdateFilter() throws IOException {
        String filterId = randomAlphaOfLength(10);
        UpdateFilterRequest updateFilterRequest = new UpdateFilterRequest(filterId);
        updateFilterRequest.setDescription(randomAlphaOfLength(10));
        updateFilterRequest.setRemoveItems(Arrays.asList("item1", "item2"));
        updateFilterRequest.setAddItems(Arrays.asList("item3", "item5"));

        Request request = MLRequestConverters.updateFilter(updateFilterRequest);

        assertEquals(HttpPost.METHOD_NAME, request.getMethod());
        assertThat(request.getEndpoint(), equalTo("/_xpack/ml/filters/"+filterId+"/_update"));
        try (XContentParser parser = createParser(JsonXContent.jsonXContent, request.getEntity().getContent())) {
            UpdateFilterRequest parsedFilterRequest = UpdateFilterRequest.PARSER.apply(parser, null);
            assertThat(parsedFilterRequest, equalTo(updateFilterRequest));
        }
>>>>>>> dc1821c7
    }

    private static Job createValidJob(String jobId) {
        AnalysisConfig.Builder analysisConfig = AnalysisConfig.builder(Collections.singletonList(
                Detector.builder().setFunction("count").build()));
        Job.Builder jobBuilder = Job.builder(jobId);
        jobBuilder.setAnalysisConfig(analysisConfig);
        return jobBuilder.build();
    }

    private static String requestEntityToString(Request request) throws Exception {
        ByteArrayOutputStream bos = new ByteArrayOutputStream();
        request.getEntity().writeTo(bos);
        return bos.toString("UTF-8");
    }
}<|MERGE_RESOLUTION|>--- conflicted
+++ resolved
@@ -569,17 +569,6 @@
         assertThat(request.getParameters().get(PageParams.SIZE.getPreferredName()), equalTo("10"));
     }
 
-<<<<<<< HEAD
-    public void testDeleteFilter() {
-        MlFilter filter = MlFilterTests.createRandomBuilder("foo").build();
-        DeleteFilterRequest deleteFilterRequest = new DeleteFilterRequest(filter.getId());
-
-        Request request = MLRequestConverters.deleteFilter(deleteFilterRequest);
-
-        assertEquals(HttpDelete.METHOD_NAME, request.getMethod());
-        assertThat(request.getEndpoint(), equalTo("/_xpack/ml/filters/foo"));
-        assertNull(request.getEntity());
-=======
     public void testUpdateFilter() throws IOException {
         String filterId = randomAlphaOfLength(10);
         UpdateFilterRequest updateFilterRequest = new UpdateFilterRequest(filterId);
@@ -595,7 +584,17 @@
             UpdateFilterRequest parsedFilterRequest = UpdateFilterRequest.PARSER.apply(parser, null);
             assertThat(parsedFilterRequest, equalTo(updateFilterRequest));
         }
->>>>>>> dc1821c7
+    }
+
+    public void testDeleteFilter() {
+        MlFilter filter = MlFilterTests.createRandomBuilder("foo").build();
+        DeleteFilterRequest deleteFilterRequest = new DeleteFilterRequest(filter.getId());
+
+        Request request = MLRequestConverters.deleteFilter(deleteFilterRequest);
+
+        assertEquals(HttpDelete.METHOD_NAME, request.getMethod());
+        assertThat(request.getEndpoint(), equalTo("/_xpack/ml/filters/foo"));
+        assertNull(request.getEntity());
     }
 
     private static Job createValidJob(String jobId) {
