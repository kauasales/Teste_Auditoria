--- conflicted
+++ resolved
@@ -36,11 +36,6 @@
 import org.elasticsearch.action.admin.indices.flush.FlushRequest;
 import org.elasticsearch.action.admin.indices.flush.SyncedFlushRequest;
 import org.elasticsearch.action.admin.indices.forcemerge.ForceMergeRequest;
-<<<<<<< HEAD
-import org.elasticsearch.action.admin.indices.mapping.get.GetMappingsRequest;
-=======
-import org.elasticsearch.action.admin.indices.get.GetIndexRequest;
->>>>>>> 8280a206
 import org.elasticsearch.action.admin.indices.open.OpenIndexRequest;
 import org.elasticsearch.action.admin.indices.refresh.RefreshRequest;
 import org.elasticsearch.action.admin.indices.rollover.RolloverRequest;
@@ -53,10 +48,7 @@
 import org.elasticsearch.action.support.master.AcknowledgedRequest;
 import org.elasticsearch.client.indices.CreateIndexRequest;
 import org.elasticsearch.client.indices.GetFieldMappingsRequest;
-<<<<<<< HEAD
 import org.elasticsearch.client.indices.GetIndexRequest;
-=======
->>>>>>> 8280a206
 import org.elasticsearch.client.indices.GetIndexTemplatesRequest;
 import org.elasticsearch.client.indices.GetMappingsRequest;
 import org.elasticsearch.client.indices.IndexTemplatesExistRequest;
@@ -323,12 +315,8 @@
         RequestConvertersTests.setRandomIndicesOptions(getMappingRequest::indicesOptions,
             getMappingRequest::indicesOptions, expectedParams);
         RequestConvertersTests.setRandomMasterTimeout(getMappingRequest, expectedParams);
-<<<<<<< HEAD
         RequestConvertersTests.setRandomLocal(getMappingRequest::local, expectedParams);
-=======
-        RequestConvertersTests.setRandomLocal(getMappingRequest, expectedParams);
         expectedParams.put(INCLUDE_TYPE_NAME_PARAMETER, "true");
->>>>>>> 8280a206
 
         Request request = IndicesRequestConverters.getMappings(getMappingRequest);
         StringJoiner endpoint = new StringJoiner("/", "/", "");
@@ -1004,7 +992,7 @@
         names.put("-#template", "-%23template");
         names.put("foo^bar", "foo%5Ebar");
 
-        org.elasticsearch.action.admin.indices.template.put.PutIndexTemplateRequest putTemplateRequest = 
+        org.elasticsearch.action.admin.indices.template.put.PutIndexTemplateRequest putTemplateRequest =
                 new org.elasticsearch.action.admin.indices.template.put.PutIndexTemplateRequest()
                 .name(ESTestCase.randomFrom(names.keySet()))
                 .patterns(Arrays.asList(ESTestCase.generateRandomStringArray(20, 100, false, false)));
@@ -1034,7 +1022,7 @@
             String cause = ESTestCase.randomUnicodeOfCodepointLengthBetween(1, 50);
             putTemplateRequest.cause(cause);
             expectedParams.put("cause", cause);
-        }        
+        }
         RequestConvertersTests.setRandomMasterTimeout(putTemplateRequest, expectedParams);
 
         Request request = IndicesRequestConverters.putTemplate(putTemplateRequest);
@@ -1050,7 +1038,7 @@
         names.put("-#template", "-%23template");
         names.put("foo^bar", "foo%5Ebar");
 
-        PutIndexTemplateRequest putTemplateRequest = 
+        PutIndexTemplateRequest putTemplateRequest =
                 new PutIndexTemplateRequest(ESTestCase.randomFrom(names.keySet()))
                 .patterns(Arrays.asList(ESTestCase.generateRandomStringArray(20, 100, false, false)));
         if (ESTestCase.randomBoolean()) {
@@ -1064,7 +1052,7 @@
         }
         Map<String, String> expectedParams = new HashMap<>();
         if (ESTestCase.randomBoolean()) {
-            putTemplateRequest.mapping("{ \"properties\": { \"field-" + ESTestCase.randomInt() + 
+            putTemplateRequest.mapping("{ \"properties\": { \"field-" + ESTestCase.randomInt() +
                     "\" : { \"type\" : \"" + ESTestCase.randomFrom("text", "keyword") + "\" }}}", XContentType.JSON);
         }
         if (ESTestCase.randomBoolean()) {
@@ -1078,7 +1066,7 @@
             String cause = ESTestCase.randomUnicodeOfCodepointLengthBetween(1, 50);
             putTemplateRequest.cause(cause);
             expectedParams.put("cause", cause);
-        }        
+        }
         RequestConvertersTests.setRandomMasterTimeout(putTemplateRequest, expectedParams);
 
         Request request = IndicesRequestConverters.putTemplate(putTemplateRequest);
