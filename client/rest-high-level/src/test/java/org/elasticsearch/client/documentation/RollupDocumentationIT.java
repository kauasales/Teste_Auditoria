/*
 * Licensed to Elasticsearch under one or more contributor
 * license agreements. See the NOTICE file distributed with
 * this work for additional information regarding copyright
 * ownership. Elasticsearch licenses this file to you under
 * the Apache License, Version 2.0 (the "License"); you may
 * not use this file except in compliance with the License.
 * You may obtain a copy of the License at
 *
 *    http://www.apache.org/licenses/LICENSE-2.0
 *
 * Unless required by applicable law or agreed to in writing,
 * software distributed under the License is distributed on an
 * "AS IS" BASIS, WITHOUT WARRANTIES OR CONDITIONS OF ANY
 * KIND, either express or implied.  See the License for the
 * specific language governing permissions and limitations
 * under the License.
 */
package org.elasticsearch.client.documentation;

import org.elasticsearch.action.ActionListener;
import org.elasticsearch.action.LatchedActionListener;
import org.elasticsearch.action.admin.indices.refresh.RefreshRequest;
import org.elasticsearch.action.admin.indices.refresh.RefreshResponse;
import org.elasticsearch.action.bulk.BulkRequest;
import org.elasticsearch.action.bulk.BulkResponse;
import org.elasticsearch.action.index.IndexRequest;
import org.elasticsearch.action.support.WriteRequest;
import org.elasticsearch.client.ESRestHighLevelClientTestCase;
import org.elasticsearch.client.Request;
import org.elasticsearch.client.RequestOptions;
import org.elasticsearch.client.Response;
import org.elasticsearch.client.RestHighLevelClient;
<<<<<<< HEAD
import org.elasticsearch.client.rollup.DeleteRollupJobRequest;
import org.elasticsearch.client.rollup.DeleteRollupJobResponse;
=======
import org.elasticsearch.client.rollup.GetRollupJobRequest;
import org.elasticsearch.client.rollup.GetRollupJobResponse;
import org.elasticsearch.client.rollup.GetRollupJobResponse.JobWrapper;
import org.elasticsearch.client.rollup.GetRollupJobResponse.RollupIndexerJobStats;
import org.elasticsearch.client.rollup.GetRollupJobResponse.RollupJobStatus;
>>>>>>> 7352f0da
import org.elasticsearch.client.rollup.PutRollupJobRequest;
import org.elasticsearch.client.rollup.PutRollupJobResponse;
import org.elasticsearch.client.rollup.job.config.DateHistogramGroupConfig;
import org.elasticsearch.client.rollup.job.config.GroupConfig;
import org.elasticsearch.client.rollup.job.config.HistogramGroupConfig;
import org.elasticsearch.client.rollup.job.config.MetricConfig;
import org.elasticsearch.client.rollup.job.config.RollupJobConfig;
import org.elasticsearch.client.rollup.job.config.TermsGroupConfig;
import org.elasticsearch.common.unit.TimeValue;
import org.elasticsearch.common.xcontent.support.XContentMapValues;
import org.elasticsearch.rest.RestStatus;
import org.elasticsearch.search.aggregations.bucket.histogram.DateHistogramInterval;
import org.junit.After;
import org.junit.Before;

import java.io.BufferedReader;
import java.io.IOException;
import java.io.InputStreamReader;
import java.nio.charset.StandardCharsets;
import java.util.ArrayList;
import java.util.Arrays;
import java.util.List;
import java.util.Locale;
import java.util.Map;
import java.util.concurrent.CountDownLatch;
import java.util.concurrent.TimeUnit;

import static org.elasticsearch.common.xcontent.XContentFactory.jsonBuilder;
import static org.hamcrest.Matchers.hasSize;

public class RollupDocumentationIT extends ESRestHighLevelClientTestCase {

    @Before
    public void setUpDocs() throws IOException {
        final BulkRequest bulkRequest = new BulkRequest();
        bulkRequest.setRefreshPolicy(WriteRequest.RefreshPolicy.IMMEDIATE);
        for (int i = 0; i < 50; i++) {
            final IndexRequest indexRequest = new IndexRequest("docs", "doc");
            indexRequest.source(jsonBuilder()
                .startObject()
                .field("timestamp", String.format(Locale.ROOT, "2018-01-01T00:%02d:00Z", i))
                .field("hostname", 0)
                .field("datacenter", 0)
                .field("temperature", 0)
                .field("voltage", 0)
                .field("load", 0)
                .field("net_in", 0)
                .field("net_out", 0)
                .endObject());
            bulkRequest.add(indexRequest);
        }
        BulkResponse bulkResponse = highLevelClient().bulk(bulkRequest, RequestOptions.DEFAULT);
        assertEquals(RestStatus.OK, bulkResponse.status());
        assertFalse(bulkResponse.hasFailures());

        RefreshResponse refreshResponse = highLevelClient().indices().refresh(new RefreshRequest("docs"), RequestOptions.DEFAULT);
        assertEquals(0, refreshResponse.getFailedShards());
    }

    public void testCreateRollupJob() throws Exception {
        RestHighLevelClient client = highLevelClient();

        final String indexPattern = "docs";
        final String rollupIndex = "rollup";
        final String cron = "*/1 * * * * ?";
        final int pageSize = 100;
        final TimeValue timeout = null;

        //tag::x-pack-rollup-put-rollup-job-group-config
        DateHistogramGroupConfig dateHistogram =
            new DateHistogramGroupConfig("timestamp", DateHistogramInterval.HOUR, new DateHistogramInterval("7d"), "UTC"); // <1>
        TermsGroupConfig terms = new TermsGroupConfig("hostname", "datacenter"); // <2>
        HistogramGroupConfig histogram = new HistogramGroupConfig(5L, "load", "net_in", "net_out"); // <3>

        GroupConfig groups = new GroupConfig(dateHistogram, histogram, terms); // <4>
        //end::x-pack-rollup-put-rollup-job-group-config

        //tag::x-pack-rollup-put-rollup-job-metrics-config
        List<MetricConfig> metrics = new ArrayList<>(); // <1>
        metrics.add(new MetricConfig("temperature", Arrays.asList("min", "max", "sum"))); // <2>
        metrics.add(new MetricConfig("voltage", Arrays.asList("avg", "value_count"))); // <3>
        //end::x-pack-rollup-put-rollup-job-metrics-config
        {
            String id = "job_1";

            //tag::x-pack-rollup-put-rollup-job-config
            RollupJobConfig config = new RollupJobConfig(id, // <1>
                indexPattern,  // <2>
                rollupIndex,  // <3>
                cron,  // <4>
                pageSize,  // <5>
                groups,  // <6>
                metrics,  // <7>
                timeout);  // <8>
            //end::x-pack-rollup-put-rollup-job-config

            //tag::x-pack-rollup-put-rollup-job-request
            PutRollupJobRequest request = new PutRollupJobRequest(config); // <1>
            //end::x-pack-rollup-put-rollup-job-request

            //tag::x-pack-rollup-put-rollup-job-execute
            PutRollupJobResponse response = client.rollup().putRollupJob(request, RequestOptions.DEFAULT);
            //end::x-pack-rollup-put-rollup-job-execute

            //tag::x-pack-rollup-put-rollup-job-response
            boolean acknowledged = response.isAcknowledged(); // <1>
            //end::x-pack-rollup-put-rollup-job-response
            assertTrue(acknowledged);
        }
        {
            String id = "job_2";
            RollupJobConfig config = new RollupJobConfig(id, indexPattern, rollupIndex, cron, pageSize, groups, metrics, timeout);
            PutRollupJobRequest request = new PutRollupJobRequest(config);
            // tag::x-pack-rollup-put-rollup-job-execute-listener
            ActionListener<PutRollupJobResponse> listener = new ActionListener<PutRollupJobResponse>() {
                @Override
                public void onResponse(PutRollupJobResponse response) {
                    // <1>
                }

                @Override
                public void onFailure(Exception e) {
                    // <2>
                }
            };
            // end::x-pack-rollup-put-rollup-job-execute-listener

            // Replace the empty listener by a blocking listener in test
            final CountDownLatch latch = new CountDownLatch(1);
            listener = new LatchedActionListener<>(listener, latch);

            // tag::x-pack-rollup-put-rollup-job-execute-async
            client.rollup().putRollupJobAsync(request, RequestOptions.DEFAULT, listener); // <1>
            // end::x-pack-rollup-put-rollup-job-execute-async

            assertTrue(latch.await(30L, TimeUnit.SECONDS));
        }
    }

<<<<<<< HEAD
    public void testDeleteRollupJobAsync() throws Exception {
        RestHighLevelClient client = highLevelClient();

        String id = "job_2";
        // tag::x-pack-rollup-delete-rollup-job-request
        DeleteRollupJobRequest request = new DeleteRollupJobRequest(id);
        // end::x-pack-rollup-delete-rollup-job-request

        // tag::x-pack-rollup-delete-rollup-job-execute-listener
        ActionListener<DeleteRollupJobResponse> listener = new ActionListener<DeleteRollupJobResponse>() {
            @Override
            public void onResponse(DeleteRollupJobResponse response) {
                boolean acknowledged = response.isAcknowledged(); // <1>
=======
    public void testGetRollupJob() throws Exception {
        testCreateRollupJob();
        RestHighLevelClient client = highLevelClient();


        // tag::x-pack-rollup-get-rollup-job-request
        GetRollupJobRequest getAll = new GetRollupJobRequest();        // <1>
        GetRollupJobRequest getJob = new GetRollupJobRequest("job_1"); // <2>
        // end::x-pack-rollup-get-rollup-job-request

        // tag::x-pack-rollup-get-rollup-job-execute
        GetRollupJobResponse response = client.rollup().getRollupJob(getJob, RequestOptions.DEFAULT);
        // end::x-pack-rollup-get-rollup-job-execute

        // tag::x-pack-rollup-get-rollup-job-response
        assertThat(response.getJobs(), hasSize(1));
        JobWrapper job = response.getJobs().get(0); // <1>
        RollupJobConfig config = job.getJob();
        RollupJobStatus status = job.getStatus();
        RollupIndexerJobStats stats = job.getStats();
        // end::x-pack-rollup-get-rollup-job-response
        assertNotNull(config);
        assertNotNull(status);
        assertNotNull(status);

        // tag::x-pack-rollup-get-rollup-job-execute-listener
        ActionListener<GetRollupJobResponse> listener = new ActionListener<GetRollupJobResponse>() {
            @Override
            public void onResponse(GetRollupJobResponse response) {
                // <1>
>>>>>>> 7352f0da
            }

            @Override
            public void onFailure(Exception e) {
                // <2>
            }
        };
<<<<<<< HEAD
        // end::x-pack-rollup-delete-rollup-job-execute-listener
=======
        // end::x-pack-rollup-get-rollup-job-execute-listener
>>>>>>> 7352f0da

        // Replace the empty listener by a blocking listener in test
        final CountDownLatch latch = new CountDownLatch(1);
        listener = new LatchedActionListener<>(listener, latch);

<<<<<<< HEAD
        // tag::x-pack-rollup-delete-rollup-job-execute
        //client.rollup().deleteRollupJob(request, RequestOptions.DEFAULT); // <1>
        // end::x-pack-rollup-delete-rollup-job-execute

        // tag::x-pack-rollup-delete-rollup-job-execute-async
        client.rollup().deleteRollupJobAsync(request, RequestOptions.DEFAULT, listener); // <1>
        // end::x-pack-rollup-delete-rollup-job-execute-async

        assertTrue(latch.await(30L, TimeUnit.SECONDS));

    }

    public void testDeleteRollupJob() throws Exception {
        RestHighLevelClient client = highLevelClient();

        String id = "job_2";
        // tag::x-pack-rollup-delete-rollup-job-request
        DeleteRollupJobRequest request = new DeleteRollupJobRequest(id);
        // end::x-pack-rollup-delete-rollup-job-request

        try {
            // tag::x-pack-rollup-delete-rollup-job-execute
            client.rollup().deleteRollupJob(request, RequestOptions.DEFAULT); // <1>
            // end::x-pack-rollup-delete-rollup-job-execute
        } catch (Exception e) {
            // Swallow any exception, this test does not test actually cancelling.
        }


=======
        // tag::x-pack-rollup-get-rollup-job-execute-async
        client.rollup().getRollupJobAsync(getJob, RequestOptions.DEFAULT, listener); // <1>
        // end::x-pack-rollup-get-rollup-job-execute-async

        assertTrue(latch.await(30L, TimeUnit.SECONDS));
    }

    @After
    public void wipeRollup() throws Exception {
        // TODO move this to ESRestTestCase
        deleteRollupJobs();
        waitForPendingRollupTasks();
    }

    private void deleteRollupJobs() throws Exception {
        Response response = adminClient().performRequest(new Request("GET", "/_xpack/rollup/job/_all"));
        Map<String, Object> jobs = entityAsMap(response);
        @SuppressWarnings("unchecked")
        List<Map<String, Object>> jobConfigs =
                (List<Map<String, Object>>) XContentMapValues.extractValue("jobs", jobs);

        if (jobConfigs == null) {
            return;
        }

        for (Map<String, Object> jobConfig : jobConfigs) {
            @SuppressWarnings("unchecked")
            String jobId = (String) ((Map<String, Object>) jobConfig.get("config")).get("id");
            Request request = new Request("DELETE", "/_xpack/rollup/job/" + jobId);
            request.addParameter("ignore", "404"); // Ignore 404s because they imply someone was racing us to delete this
            adminClient().performRequest(request);
        }
    }

    private void waitForPendingRollupTasks() throws Exception {
        assertBusy(() -> {
            try {
                Request request = new Request("GET", "/_cat/tasks");
                request.addParameter("detailed", "true");
                Response response = adminClient().performRequest(request);

                try (BufferedReader responseReader = new BufferedReader(
                        new InputStreamReader(response.getEntity().getContent(), StandardCharsets.UTF_8))) {
                    int activeTasks = 0;
                    String line;
                    StringBuilder tasksListString = new StringBuilder();
                    while ((line = responseReader.readLine()) != null) {

                        // We only care about Rollup jobs, otherwise this fails too easily due to unrelated tasks
                        if (line.startsWith("xpack/rollup/job") == true) {
                            activeTasks++;
                            tasksListString.append(line).append('\n');
                        }
                    }
                    assertEquals(activeTasks + " active tasks found:\n" + tasksListString, 0, activeTasks);
                }
            } catch (IOException e) {
                // Throw an assertion error so we retry
                throw new AssertionError("Error getting active tasks list", e);
            }
        });
>>>>>>> 7352f0da
    }
}<|MERGE_RESOLUTION|>--- conflicted
+++ resolved
@@ -31,16 +31,13 @@
 import org.elasticsearch.client.RequestOptions;
 import org.elasticsearch.client.Response;
 import org.elasticsearch.client.RestHighLevelClient;
-<<<<<<< HEAD
-import org.elasticsearch.client.rollup.DeleteRollupJobRequest;
-import org.elasticsearch.client.rollup.DeleteRollupJobResponse;
-=======
 import org.elasticsearch.client.rollup.GetRollupJobRequest;
 import org.elasticsearch.client.rollup.GetRollupJobResponse;
 import org.elasticsearch.client.rollup.GetRollupJobResponse.JobWrapper;
 import org.elasticsearch.client.rollup.GetRollupJobResponse.RollupIndexerJobStats;
 import org.elasticsearch.client.rollup.GetRollupJobResponse.RollupJobStatus;
->>>>>>> 7352f0da
+import org.elasticsearch.client.rollup.DeleteRollupJobRequest;
+import org.elasticsearch.client.rollup.DeleteRollupJobResponse;
 import org.elasticsearch.client.rollup.PutRollupJobRequest;
 import org.elasticsearch.client.rollup.PutRollupJobResponse;
 import org.elasticsearch.client.rollup.job.config.DateHistogramGroupConfig;
@@ -180,21 +177,6 @@
         }
     }
 
-<<<<<<< HEAD
-    public void testDeleteRollupJobAsync() throws Exception {
-        RestHighLevelClient client = highLevelClient();
-
-        String id = "job_2";
-        // tag::x-pack-rollup-delete-rollup-job-request
-        DeleteRollupJobRequest request = new DeleteRollupJobRequest(id);
-        // end::x-pack-rollup-delete-rollup-job-request
-
-        // tag::x-pack-rollup-delete-rollup-job-execute-listener
-        ActionListener<DeleteRollupJobResponse> listener = new ActionListener<DeleteRollupJobResponse>() {
-            @Override
-            public void onResponse(DeleteRollupJobResponse response) {
-                boolean acknowledged = response.isAcknowledged(); // <1>
-=======
     public void testGetRollupJob() throws Exception {
         testCreateRollupJob();
         RestHighLevelClient client = highLevelClient();
@@ -225,7 +207,6 @@
             @Override
             public void onResponse(GetRollupJobResponse response) {
                 // <1>
->>>>>>> 7352f0da
             }
 
             @Override
@@ -233,47 +214,12 @@
                 // <2>
             }
         };
-<<<<<<< HEAD
-        // end::x-pack-rollup-delete-rollup-job-execute-listener
-=======
         // end::x-pack-rollup-get-rollup-job-execute-listener
->>>>>>> 7352f0da
 
         // Replace the empty listener by a blocking listener in test
         final CountDownLatch latch = new CountDownLatch(1);
         listener = new LatchedActionListener<>(listener, latch);
 
-<<<<<<< HEAD
-        // tag::x-pack-rollup-delete-rollup-job-execute
-        //client.rollup().deleteRollupJob(request, RequestOptions.DEFAULT); // <1>
-        // end::x-pack-rollup-delete-rollup-job-execute
-
-        // tag::x-pack-rollup-delete-rollup-job-execute-async
-        client.rollup().deleteRollupJobAsync(request, RequestOptions.DEFAULT, listener); // <1>
-        // end::x-pack-rollup-delete-rollup-job-execute-async
-
-        assertTrue(latch.await(30L, TimeUnit.SECONDS));
-
-    }
-
-    public void testDeleteRollupJob() throws Exception {
-        RestHighLevelClient client = highLevelClient();
-
-        String id = "job_2";
-        // tag::x-pack-rollup-delete-rollup-job-request
-        DeleteRollupJobRequest request = new DeleteRollupJobRequest(id);
-        // end::x-pack-rollup-delete-rollup-job-request
-
-        try {
-            // tag::x-pack-rollup-delete-rollup-job-execute
-            client.rollup().deleteRollupJob(request, RequestOptions.DEFAULT); // <1>
-            // end::x-pack-rollup-delete-rollup-job-execute
-        } catch (Exception e) {
-            // Swallow any exception, this test does not test actually cancelling.
-        }
-
-
-=======
         // tag::x-pack-rollup-get-rollup-job-execute-async
         client.rollup().getRollupJobAsync(getJob, RequestOptions.DEFAULT, listener); // <1>
         // end::x-pack-rollup-get-rollup-job-execute-async
@@ -335,6 +281,62 @@
                 throw new AssertionError("Error getting active tasks list", e);
             }
         });
->>>>>>> 7352f0da
+    }
+
+    public void testDeleteRollupJobAsync() throws Exception {
+        RestHighLevelClient client = highLevelClient();
+
+        String id = "job_2";
+        // tag::x-pack-rollup-delete-rollup-job-request
+        DeleteRollupJobRequest request = new DeleteRollupJobRequest(id);
+        // end::x-pack-rollup-delete-rollup-job-request
+
+        // tag::x-pack-rollup-delete-rollup-job-execute-listener
+        ActionListener<DeleteRollupJobResponse> listener = new ActionListener<DeleteRollupJobResponse>() {
+            @Override
+            public void onResponse(DeleteRollupJobResponse response) {
+                boolean acknowledged = response.isAcknowledged(); // <1>
+            }
+
+            @Override
+            public void onFailure(Exception e) {
+                // <2>
+            }
+        };
+        // end::x-pack-rollup-delete-rollup-job-execute-listener
+
+        // Replace the empty listener by a blocking listener in test
+        final CountDownLatch latch = new CountDownLatch(1);
+        listener = new LatchedActionListener<>(listener, latch);
+
+        // tag::x-pack-rollup-delete-rollup-job-execute
+        //client.rollup().deleteRollupJob(request, RequestOptions.DEFAULT); // <1>
+        // end::x-pack-rollup-delete-rollup-job-execute
+
+        // tag::x-pack-rollup-delete-rollup-job-execute-async
+        client.rollup().deleteRollupJobAsync(request, RequestOptions.DEFAULT, listener); // <1>
+        // end::x-pack-rollup-delete-rollup-job-execute-async
+
+        assertTrue(latch.await(30L, TimeUnit.SECONDS));
+
+    }
+
+    public void testDeleteRollupJob() throws Exception {
+        RestHighLevelClient client = highLevelClient();
+
+        String id = "job_2";
+        // tag::x-pack-rollup-delete-rollup-job-request
+        DeleteRollupJobRequest request = new DeleteRollupJobRequest(id);
+        // end::x-pack-rollup-delete-rollup-job-request
+
+        try {
+            // tag::x-pack-rollup-delete-rollup-job-execute
+            client.rollup().deleteRollupJob(request, RequestOptions.DEFAULT); // <1>
+            // end::x-pack-rollup-delete-rollup-job-execute
+        } catch (Exception e) {
+            // Swallow any exception, this test does not test actually cancelling.
+        }
+
+
     }
 }