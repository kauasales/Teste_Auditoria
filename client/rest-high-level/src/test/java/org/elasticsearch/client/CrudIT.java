--- conflicted
+++ resolved
@@ -40,10 +40,7 @@
 import org.elasticsearch.action.get.MultiGetResponse;
 import org.elasticsearch.action.index.IndexRequest;
 import org.elasticsearch.action.index.IndexResponse;
-<<<<<<< HEAD
-=======
 import org.elasticsearch.action.search.SearchRequest;
->>>>>>> 0c7f6570
 import org.elasticsearch.action.support.WriteRequest.RefreshPolicy;
 import org.elasticsearch.action.update.UpdateRequest;
 import org.elasticsearch.action.update.UpdateResponse;
@@ -191,11 +188,7 @@
         IndexRequest index = new IndexRequest("index", "type", "id");
         index.source("{\"field1\":\"value1\",\"field2\":\"value2\"}", XContentType.JSON);
         index.setRefreshPolicy(RefreshPolicy.IMMEDIATE);
-<<<<<<< HEAD
-        highLevelClient().index(index);
-=======
         highLevelClient().index(index, RequestOptions.DEFAULT);
->>>>>>> 0c7f6570
         {
             GetRequest getRequest = new GetRequest("index", "type", "id");
             assertTrue(execute(getRequest, highLevelClient()::exists, highLevelClient()::existsAsync,
@@ -282,11 +275,7 @@
         String document = "{\"field1\":\"value1\",\"field2\":\"value2\"}";
         index.source(document, XContentType.JSON);
         index.setRefreshPolicy(RefreshPolicy.IMMEDIATE);
-<<<<<<< HEAD
-        highLevelClient().index(index);
-=======
         highLevelClient().index(index, RequestOptions.DEFAULT);
->>>>>>> 0c7f6570
         {
             GetRequest getRequest = new GetRequest("index", "type", "id").version(2);
             ElasticsearchException exception = expectThrows(ElasticsearchException.class,
@@ -391,11 +380,7 @@
         index = new IndexRequest("index", "type", "id2");
         index.source("{\"field\":\"value2\"}", XContentType.JSON);
         bulk.add(index);
-<<<<<<< HEAD
-        highLevelClient().bulk(bulk);
-=======
         highLevelClient().bulk(bulk, RequestOptions.DEFAULT);
->>>>>>> 0c7f6570
         {
             MultiGetRequest multiGetRequest = new MultiGetRequest();
             multiGetRequest.add("index", "type", "id1");
