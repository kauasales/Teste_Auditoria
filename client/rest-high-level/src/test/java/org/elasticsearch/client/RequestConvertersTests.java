/*
 * Licensed to Elasticsearch under one or more contributor
 * license agreements. See the NOTICE file distributed with
 * this work for additional information regarding copyright
 * ownership. Elasticsearch licenses this file to you under
 * the Apache License, Version 2.0 (the "License"); you may
 * not use this file except in compliance with the License.
 * You may obtain a copy of the License at
 *
 *    http://www.apache.org/licenses/LICENSE-2.0
 *
 * Unless required by applicable law or agreed to in writing,
 * software distributed under the License is distributed on an
 * "AS IS" BASIS, WITHOUT WARRANTIES OR CONDITIONS OF ANY
 * KIND, either express or implied.  See the License for the
 * specific language governing permissions and limitations
 * under the License.
 */

package org.elasticsearch.client;

import org.apache.http.HttpEntity;
import org.apache.http.client.methods.HttpDelete;
import org.apache.http.client.methods.HttpGet;
import org.apache.http.client.methods.HttpHead;
import org.apache.http.client.methods.HttpPost;
import org.apache.http.client.methods.HttpPut;
import org.apache.http.entity.ByteArrayEntity;
import org.apache.http.util.EntityUtils;
import org.elasticsearch.action.ActionRequestValidationException;
import org.elasticsearch.action.DocWriteRequest;
import org.elasticsearch.action.admin.cluster.health.ClusterHealthRequest;
import org.elasticsearch.action.admin.cluster.node.tasks.list.ListTasksRequest;
import org.elasticsearch.action.admin.cluster.repositories.delete.DeleteRepositoryRequest;
import org.elasticsearch.action.admin.cluster.repositories.get.GetRepositoriesRequest;
import org.elasticsearch.action.admin.cluster.repositories.put.PutRepositoryRequest;
import org.elasticsearch.action.admin.cluster.repositories.verify.VerifyRepositoryRequest;
import org.elasticsearch.action.admin.cluster.settings.ClusterUpdateSettingsRequest;
import org.elasticsearch.action.admin.indices.alias.Alias;
import org.elasticsearch.action.admin.indices.alias.IndicesAliasesRequest;
import org.elasticsearch.action.admin.indices.alias.IndicesAliasesRequest.AliasActions;
import org.elasticsearch.action.admin.indices.alias.get.GetAliasesRequest;
import org.elasticsearch.action.admin.indices.cache.clear.ClearIndicesCacheRequest;
import org.elasticsearch.action.admin.indices.close.CloseIndexRequest;
import org.elasticsearch.action.admin.indices.create.CreateIndexRequest;
import org.elasticsearch.action.admin.indices.delete.DeleteIndexRequest;
import org.elasticsearch.action.admin.indices.flush.FlushRequest;
import org.elasticsearch.action.admin.indices.flush.SyncedFlushRequest;
import org.elasticsearch.action.admin.indices.forcemerge.ForceMergeRequest;
import org.elasticsearch.action.admin.indices.get.GetIndexRequest;
import org.elasticsearch.action.admin.indices.mapping.get.GetMappingsRequest;
import org.elasticsearch.action.admin.indices.mapping.put.PutMappingRequest;
import org.elasticsearch.action.admin.indices.open.OpenIndexRequest;
import org.elasticsearch.action.admin.indices.refresh.RefreshRequest;
import org.elasticsearch.action.admin.indices.rollover.RolloverRequest;
import org.elasticsearch.action.admin.indices.settings.get.GetSettingsRequest;
import org.elasticsearch.action.admin.indices.settings.put.UpdateSettingsRequest;
import org.elasticsearch.action.admin.indices.shrink.ResizeRequest;
import org.elasticsearch.action.admin.indices.shrink.ResizeType;
import org.elasticsearch.action.admin.indices.template.put.PutIndexTemplateRequest;
import org.elasticsearch.action.bulk.BulkRequest;
import org.elasticsearch.action.bulk.BulkShardRequest;
import org.elasticsearch.action.delete.DeleteRequest;
import org.elasticsearch.action.fieldcaps.FieldCapabilitiesRequest;
import org.elasticsearch.action.get.GetRequest;
import org.elasticsearch.action.get.MultiGetRequest;
import org.elasticsearch.action.index.IndexRequest;
import org.elasticsearch.action.ingest.DeletePipelineRequest;
import org.elasticsearch.action.ingest.GetPipelineRequest;
import org.elasticsearch.action.ingest.PutPipelineRequest;
import org.elasticsearch.action.search.ClearScrollRequest;
import org.elasticsearch.action.search.MultiSearchRequest;
import org.elasticsearch.action.search.SearchRequest;
import org.elasticsearch.action.search.SearchScrollRequest;
import org.elasticsearch.action.search.SearchType;
import org.elasticsearch.action.support.ActiveShardCount;
import org.elasticsearch.action.support.IndicesOptions;
import org.elasticsearch.action.support.WriteRequest;
import org.elasticsearch.action.support.master.AcknowledgedRequest;
import org.elasticsearch.action.support.master.MasterNodeReadRequest;
import org.elasticsearch.action.support.master.MasterNodeRequest;
import org.elasticsearch.action.support.replication.ReplicationRequest;
import org.elasticsearch.action.update.UpdateRequest;
import org.elasticsearch.client.RequestConverters.EndpointBuilder;
import org.elasticsearch.cluster.health.ClusterHealthStatus;
import org.elasticsearch.common.CheckedBiConsumer;
import org.elasticsearch.common.CheckedFunction;
import org.elasticsearch.common.Priority;
import org.elasticsearch.common.Strings;
import org.elasticsearch.common.bytes.BytesArray;
import org.elasticsearch.common.bytes.BytesReference;
import org.elasticsearch.common.io.PathUtils;
import org.elasticsearch.common.io.Streams;
import org.elasticsearch.common.lucene.uid.Versions;
import org.elasticsearch.common.settings.Settings;
import org.elasticsearch.common.unit.ByteSizeUnit;
import org.elasticsearch.common.unit.TimeValue;
import org.elasticsearch.common.xcontent.ToXContent;
import org.elasticsearch.common.xcontent.XContentBuilder;
import org.elasticsearch.common.xcontent.XContentHelper;
import org.elasticsearch.common.xcontent.XContentParser;
import org.elasticsearch.common.xcontent.XContentType;
import org.elasticsearch.index.RandomCreateIndexGenerator;
import org.elasticsearch.index.VersionType;
import org.elasticsearch.index.query.TermQueryBuilder;
import org.elasticsearch.index.rankeval.PrecisionAtK;
import org.elasticsearch.index.rankeval.RankEvalRequest;
import org.elasticsearch.index.rankeval.RankEvalSpec;
import org.elasticsearch.index.rankeval.RatedRequest;
import org.elasticsearch.index.rankeval.RestRankEvalAction;
import org.elasticsearch.repositories.fs.FsRepository;
import org.elasticsearch.rest.action.search.RestSearchAction;
import org.elasticsearch.script.ScriptType;
import org.elasticsearch.script.mustache.SearchTemplateRequest;
import org.elasticsearch.search.Scroll;
import org.elasticsearch.search.aggregations.bucket.terms.TermsAggregationBuilder;
import org.elasticsearch.search.aggregations.support.ValueType;
import org.elasticsearch.search.builder.SearchSourceBuilder;
import org.elasticsearch.search.collapse.CollapseBuilder;
import org.elasticsearch.search.fetch.subphase.FetchSourceContext;
import org.elasticsearch.search.fetch.subphase.highlight.HighlightBuilder;
import org.elasticsearch.search.rescore.QueryRescorerBuilder;
import org.elasticsearch.search.suggest.SuggestBuilder;
import org.elasticsearch.search.suggest.completion.CompletionSuggestionBuilder;
import org.elasticsearch.tasks.TaskId;
import org.elasticsearch.test.ESTestCase;
import org.elasticsearch.test.RandomObjects;
import org.hamcrest.CoreMatchers;

import java.io.IOException;
import java.io.InputStream;
import java.nio.charset.StandardCharsets;
import java.nio.file.Path;
import java.util.ArrayList;
import java.util.Arrays;
import java.util.Collections;
import java.util.HashMap;
import java.util.HashSet;
import java.util.List;
import java.util.Locale;
import java.util.Map;
import java.util.StringJoiner;
import java.util.function.Consumer;
import java.util.function.Function;
import java.util.function.Supplier;

import static java.util.Collections.singletonMap;
import static org.elasticsearch.client.RequestConverters.REQUEST_BODY_CONTENT_TYPE;
import static org.elasticsearch.client.RequestConverters.enforceSameContentType;
import static org.elasticsearch.index.RandomCreateIndexGenerator.randomAliases;
import static org.elasticsearch.index.RandomCreateIndexGenerator.randomCreateIndexRequest;
import static org.elasticsearch.index.RandomCreateIndexGenerator.randomIndexSettings;
import static org.elasticsearch.index.alias.RandomAliasActionsGenerator.randomAliasAction;
import static org.elasticsearch.search.RandomSearchRequestGenerator.randomSearchRequest;
import static org.elasticsearch.test.hamcrest.ElasticsearchAssertions.assertToXContentEquivalent;
import static org.hamcrest.CoreMatchers.equalTo;
import static org.hamcrest.Matchers.hasEntry;
import static org.hamcrest.Matchers.hasKey;
import static org.hamcrest.Matchers.notNullValue;
import static org.hamcrest.Matchers.nullValue;

public class RequestConvertersTests extends ESTestCase {
    public void testPing() {
        Request request = RequestConverters.ping();
        assertEquals("/", request.getEndpoint());
        assertEquals(0, request.getParameters().size());
        assertNull(request.getEntity());
        assertEquals(HttpHead.METHOD_NAME, request.getMethod());
    }

    public void testInfo() {
        Request request = RequestConverters.info();
        assertEquals("/", request.getEndpoint());
        assertEquals(0, request.getParameters().size());
        assertNull(request.getEntity());
        assertEquals(HttpGet.METHOD_NAME, request.getMethod());
    }

    public void testGet() {
        getAndExistsTest(RequestConverters::get, HttpGet.METHOD_NAME);
    }

    public void testMultiGet() throws IOException {
        Map<String, String> expectedParams = new HashMap<>();
        MultiGetRequest multiGetRequest = new MultiGetRequest();
        if (randomBoolean()) {
            String preference = randomAlphaOfLength(4);
            multiGetRequest.preference(preference);
            expectedParams.put("preference", preference);
        }
        if (randomBoolean()) {
            multiGetRequest.realtime(randomBoolean());
            if (multiGetRequest.realtime() == false) {
                expectedParams.put("realtime", "false");
            }
        }
        if (randomBoolean()) {
            multiGetRequest.refresh(randomBoolean());
            if (multiGetRequest.refresh()) {
                expectedParams.put("refresh", "true");
            }
        }

        int numberOfRequests = randomIntBetween(0, 32);
        for (int i = 0; i < numberOfRequests; i++) {
            MultiGetRequest.Item item = new MultiGetRequest.Item(randomAlphaOfLength(4), randomAlphaOfLength(4), randomAlphaOfLength(4));
            if (randomBoolean()) {
                item.routing(randomAlphaOfLength(4));
            }
            if (randomBoolean()) {
                item.storedFields(generateRandomStringArray(16, 8, false));
            }
            if (randomBoolean()) {
                item.version(randomNonNegativeLong());
            }
            if (randomBoolean()) {
                item.versionType(randomFrom(VersionType.values()));
            }
            if (randomBoolean()) {
                randomizeFetchSourceContextParams(item::fetchSourceContext, new HashMap<>());
            }
            multiGetRequest.add(item);
        }

        Request request = RequestConverters.multiGet(multiGetRequest);
        assertEquals(HttpPost.METHOD_NAME, request.getMethod());
        assertEquals("/_mget", request.getEndpoint());
        assertEquals(expectedParams, request.getParameters());
        assertToXContentBody(multiGetRequest, request.getEntity());
    }

    public void testDelete() {
        String index = randomAlphaOfLengthBetween(3, 10);
        String type = randomAlphaOfLengthBetween(3, 10);
        String id = randomAlphaOfLengthBetween(3, 10);
        DeleteRequest deleteRequest = new DeleteRequest(index, type, id);

        Map<String, String> expectedParams = new HashMap<>();

        setRandomTimeout(deleteRequest::timeout, ReplicationRequest.DEFAULT_TIMEOUT, expectedParams);
        setRandomRefreshPolicy(deleteRequest::setRefreshPolicy, expectedParams);
        setRandomVersion(deleteRequest, expectedParams);
        setRandomVersionType(deleteRequest::versionType, expectedParams);

        if (frequently()) {
            if (randomBoolean()) {
                String routing = randomAlphaOfLengthBetween(3, 10);
                deleteRequest.routing(routing);
                expectedParams.put("routing", routing);
            }
        }

        Request request = RequestConverters.delete(deleteRequest);
        assertEquals("/" + index + "/" + type + "/" + id, request.getEndpoint());
        assertEquals(expectedParams, request.getParameters());
        assertEquals(HttpDelete.METHOD_NAME, request.getMethod());
        assertNull(request.getEntity());
    }

    public void testExists() {
        getAndExistsTest(RequestConverters::exists, HttpHead.METHOD_NAME);
    }

    public void testIndicesExist() {
        String[] indices = randomIndicesNames(1, 10);

        GetIndexRequest getIndexRequest = new GetIndexRequest().indices(indices);

        Map<String, String> expectedParams = new HashMap<>();
        setRandomIndicesOptions(getIndexRequest::indicesOptions, getIndexRequest::indicesOptions, expectedParams);
        setRandomLocal(getIndexRequest, expectedParams);
        setRandomHumanReadable(getIndexRequest, expectedParams);
        setRandomIncludeDefaults(getIndexRequest, expectedParams);

        final Request request = RequestConverters.indicesExist(getIndexRequest);

        assertEquals(HttpHead.METHOD_NAME, request.getMethod());
        assertEquals("/" + String.join(",", indices), request.getEndpoint());
        assertThat(expectedParams, equalTo(request.getParameters()));
        assertNull(request.getEntity());
    }

    public void testIndicesExistEmptyIndices() {
        expectThrows(IllegalArgumentException.class, () -> RequestConverters.indicesExist(new GetIndexRequest()));
        expectThrows(IllegalArgumentException.class, () -> RequestConverters.indicesExist(new GetIndexRequest().indices((String[]) null)));
    }

    private static void getAndExistsTest(Function<GetRequest, Request> requestConverter, String method) {
        String index = randomAlphaOfLengthBetween(3, 10);
        String type = randomAlphaOfLengthBetween(3, 10);
        String id = randomAlphaOfLengthBetween(3, 10);
        GetRequest getRequest = new GetRequest(index, type, id);

        Map<String, String> expectedParams = new HashMap<>();
        if (randomBoolean()) {
            if (randomBoolean()) {
                String preference = randomAlphaOfLengthBetween(3, 10);
                getRequest.preference(preference);
                expectedParams.put("preference", preference);
            }
            if (randomBoolean()) {
                String routing = randomAlphaOfLengthBetween(3, 10);
                getRequest.routing(routing);
                expectedParams.put("routing", routing);
            }
            if (randomBoolean()) {
                boolean realtime = randomBoolean();
                getRequest.realtime(realtime);
                if (realtime == false) {
                    expectedParams.put("realtime", "false");
                }
            }
            if (randomBoolean()) {
                boolean refresh = randomBoolean();
                getRequest.refresh(refresh);
                if (refresh) {
                    expectedParams.put("refresh", "true");
                }
            }
            if (randomBoolean()) {
                long version = randomLong();
                getRequest.version(version);
                if (version != Versions.MATCH_ANY) {
                    expectedParams.put("version", Long.toString(version));
                }
            }
            setRandomVersionType(getRequest::versionType, expectedParams);
            if (randomBoolean()) {
                int numStoredFields = randomIntBetween(1, 10);
                String[] storedFields = new String[numStoredFields];
                String storedFieldsParam = randomFields(storedFields);
                getRequest.storedFields(storedFields);
                expectedParams.put("stored_fields", storedFieldsParam);
            }
            if (randomBoolean()) {
                randomizeFetchSourceContextParams(getRequest::fetchSourceContext, expectedParams);
            }
        }
        Request request = requestConverter.apply(getRequest);
        assertEquals("/" + index + "/" + type + "/" + id, request.getEndpoint());
        assertEquals(expectedParams, request.getParameters());
        assertNull(request.getEntity());
        assertEquals(method, request.getMethod());
    }

    public void testCreateIndex() throws IOException {
        CreateIndexRequest createIndexRequest = randomCreateIndexRequest();

        Map<String, String> expectedParams = new HashMap<>();
        setRandomTimeout(createIndexRequest::timeout, AcknowledgedRequest.DEFAULT_ACK_TIMEOUT, expectedParams);
        setRandomMasterTimeout(createIndexRequest, expectedParams);
        setRandomWaitForActiveShards(createIndexRequest::waitForActiveShards, expectedParams);

        Request request = RequestConverters.createIndex(createIndexRequest);
        assertEquals("/" + createIndexRequest.index(), request.getEndpoint());
        assertEquals(expectedParams, request.getParameters());
        assertEquals(HttpPut.METHOD_NAME, request.getMethod());
        assertToXContentBody(createIndexRequest, request.getEntity());
    }

    public void testCreateIndexNullIndex() {
        ActionRequestValidationException validationException = new CreateIndexRequest(null).validate();
        assertNotNull(validationException);
    }

    public void testUpdateAliases() throws IOException {
        IndicesAliasesRequest indicesAliasesRequest = new IndicesAliasesRequest();
        AliasActions aliasAction = randomAliasAction();
        indicesAliasesRequest.addAliasAction(aliasAction);

        Map<String, String> expectedParams = new HashMap<>();
        setRandomTimeout(indicesAliasesRequest::timeout, AcknowledgedRequest.DEFAULT_ACK_TIMEOUT, expectedParams);
        setRandomMasterTimeout(indicesAliasesRequest, expectedParams);

        Request request = RequestConverters.updateAliases(indicesAliasesRequest);
        assertEquals("/_aliases", request.getEndpoint());
        assertEquals(expectedParams, request.getParameters());
        assertToXContentBody(indicesAliasesRequest, request.getEntity());
    }

    public void testPutMapping() throws IOException {
        PutMappingRequest putMappingRequest = new PutMappingRequest();

        String[] indices = randomIndicesNames(0, 5);
        putMappingRequest.indices(indices);

        String type = randomAlphaOfLengthBetween(3, 10);
        putMappingRequest.type(type);

        Map<String, String> expectedParams = new HashMap<>();

        setRandomTimeout(putMappingRequest::timeout, AcknowledgedRequest.DEFAULT_ACK_TIMEOUT, expectedParams);
        setRandomMasterTimeout(putMappingRequest, expectedParams);

        Request request = RequestConverters.putMapping(putMappingRequest);
        StringJoiner endpoint = new StringJoiner("/", "/", "");
        String index = String.join(",", indices);
        if (Strings.hasLength(index)) {
            endpoint.add(index);
        }
        endpoint.add("_mapping");
        endpoint.add(type);
        assertEquals(endpoint.toString(), request.getEndpoint());

        assertEquals(expectedParams, request.getParameters());
        assertEquals(HttpPut.METHOD_NAME, request.getMethod());
        assertToXContentBody(putMappingRequest, request.getEntity());
    }

    public void testGetMapping() throws IOException {
        GetMappingsRequest getMappingRequest = new GetMappingsRequest();

        String[] indices = Strings.EMPTY_ARRAY;
        if (randomBoolean()) {
            indices = randomIndicesNames(0, 5);
            getMappingRequest.indices(indices);
        } else if (randomBoolean()) {
            getMappingRequest.indices((String[]) null);
        }

        String type = null;
        if (randomBoolean()) {
            type = randomAlphaOfLengthBetween(3, 10);
            getMappingRequest.types(type);
        } else if (randomBoolean()) {
            getMappingRequest.types((String[]) null);
        }

        Map<String, String> expectedParams = new HashMap<>();

        setRandomIndicesOptions(getMappingRequest::indicesOptions, getMappingRequest::indicesOptions, expectedParams);
        setRandomMasterTimeout(getMappingRequest, expectedParams);
        setRandomLocal(getMappingRequest, expectedParams);

        Request request = RequestConverters.getMappings(getMappingRequest);
        StringJoiner endpoint = new StringJoiner("/", "/", "");
        String index = String.join(",", indices);
        if (Strings.hasLength(index)) {
            endpoint.add(index);
        }
        endpoint.add("_mapping");
        if (type != null) {
            endpoint.add(type);
        }
        assertThat(endpoint.toString(), equalTo(request.getEndpoint()));

        assertThat(expectedParams, equalTo(request.getParameters()));
        assertThat(HttpGet.METHOD_NAME, equalTo(request.getMethod()));
    }

    public void testDeleteIndex() {
        String[] indices = randomIndicesNames(0, 5);
        DeleteIndexRequest deleteIndexRequest = new DeleteIndexRequest(indices);

        Map<String, String> expectedParams = new HashMap<>();
        setRandomTimeout(deleteIndexRequest::timeout, AcknowledgedRequest.DEFAULT_ACK_TIMEOUT, expectedParams);
        setRandomMasterTimeout(deleteIndexRequest, expectedParams);

        setRandomIndicesOptions(deleteIndexRequest::indicesOptions, deleteIndexRequest::indicesOptions, expectedParams);

        Request request = RequestConverters.deleteIndex(deleteIndexRequest);
        assertEquals("/" + String.join(",", indices), request.getEndpoint());
        assertEquals(expectedParams, request.getParameters());
        assertEquals(HttpDelete.METHOD_NAME, request.getMethod());
        assertNull(request.getEntity());
    }

    public void testGetSettings() throws IOException {
        String[] indicesUnderTest = randomBoolean() ? null : randomIndicesNames(0, 5);

        GetSettingsRequest getSettingsRequest = new GetSettingsRequest().indices(indicesUnderTest);

        Map<String, String> expectedParams = new HashMap<>();
        setRandomMasterTimeout(getSettingsRequest, expectedParams);
        setRandomIndicesOptions(getSettingsRequest::indicesOptions, getSettingsRequest::indicesOptions, expectedParams);

        setRandomLocal(getSettingsRequest, expectedParams);

        if (randomBoolean()) {
            // the request object will not have include_defaults present unless it is set to
            // true
            getSettingsRequest.includeDefaults(randomBoolean());
            if (getSettingsRequest.includeDefaults()) {
                expectedParams.put("include_defaults", Boolean.toString(true));
            }
        }

        StringJoiner endpoint = new StringJoiner("/", "/", "");
        if (indicesUnderTest != null && indicesUnderTest.length > 0) {
            endpoint.add(String.join(",", indicesUnderTest));
        }
        endpoint.add("_settings");

        if (randomBoolean()) {
            String[] names = randomBoolean() ? null : new String[randomIntBetween(0, 3)];
            if (names != null) {
                for (int x = 0; x < names.length; x++) {
                    names[x] = randomAlphaOfLengthBetween(3, 10);
                }
            }
            getSettingsRequest.names(names);
            if (names != null && names.length > 0) {
                endpoint.add(String.join(",", names));
            }
        }

        Request request = RequestConverters.getSettings(getSettingsRequest);

        assertThat(endpoint.toString(), equalTo(request.getEndpoint()));
        assertThat(request.getParameters(), equalTo(expectedParams));
        assertThat(request.getMethod(), equalTo(HttpGet.METHOD_NAME));
        assertThat(request.getEntity(), nullValue());
    }

    public void testDeleteIndexEmptyIndices() {
        String[] indices = randomBoolean() ? null : Strings.EMPTY_ARRAY;
        ActionRequestValidationException validationException = new DeleteIndexRequest(indices).validate();
        assertNotNull(validationException);
    }

    public void testOpenIndex() {
        String[] indices = randomIndicesNames(1, 5);
        OpenIndexRequest openIndexRequest = new OpenIndexRequest(indices);
        openIndexRequest.indices(indices);

        Map<String, String> expectedParams = new HashMap<>();
        setRandomTimeout(openIndexRequest::timeout, AcknowledgedRequest.DEFAULT_ACK_TIMEOUT, expectedParams);
        setRandomMasterTimeout(openIndexRequest, expectedParams);
        setRandomIndicesOptions(openIndexRequest::indicesOptions, openIndexRequest::indicesOptions, expectedParams);
        setRandomWaitForActiveShards(openIndexRequest::waitForActiveShards, expectedParams);

        Request request = RequestConverters.openIndex(openIndexRequest);
        StringJoiner endpoint = new StringJoiner("/", "/", "").add(String.join(",", indices)).add("_open");
        assertThat(endpoint.toString(), equalTo(request.getEndpoint()));
        assertThat(expectedParams, equalTo(request.getParameters()));
        assertThat(request.getMethod(), equalTo(HttpPost.METHOD_NAME));
        assertThat(request.getEntity(), nullValue());
    }

    public void testOpenIndexEmptyIndices() {
        String[] indices = randomBoolean() ? null : Strings.EMPTY_ARRAY;
        ActionRequestValidationException validationException = new OpenIndexRequest(indices).validate();
        assertNotNull(validationException);
    }

    public void testCloseIndex() {
        String[] indices = randomIndicesNames(1, 5);
        CloseIndexRequest closeIndexRequest = new CloseIndexRequest(indices);

        Map<String, String> expectedParams = new HashMap<>();
        setRandomTimeout(closeIndexRequest::timeout, AcknowledgedRequest.DEFAULT_ACK_TIMEOUT, expectedParams);
        setRandomMasterTimeout(closeIndexRequest, expectedParams);
        setRandomIndicesOptions(closeIndexRequest::indicesOptions, closeIndexRequest::indicesOptions, expectedParams);

        Request request = RequestConverters.closeIndex(closeIndexRequest);
        StringJoiner endpoint = new StringJoiner("/", "/", "").add(String.join(",", indices)).add("_close");
        assertThat(endpoint.toString(), equalTo(request.getEndpoint()));
        assertThat(expectedParams, equalTo(request.getParameters()));
        assertThat(request.getMethod(), equalTo(HttpPost.METHOD_NAME));
        assertThat(request.getEntity(), nullValue());
    }

    public void testCloseIndexEmptyIndices() {
        String[] indices = randomBoolean() ? null : Strings.EMPTY_ARRAY;
        ActionRequestValidationException validationException = new CloseIndexRequest(indices).validate();
        assertNotNull(validationException);
    }

    public void testIndex() throws IOException {
        String index = randomAlphaOfLengthBetween(3, 10);
        String type = randomAlphaOfLengthBetween(3, 10);
        IndexRequest indexRequest = new IndexRequest(index, type);

        String id = randomBoolean() ? randomAlphaOfLengthBetween(3, 10) : null;
        indexRequest.id(id);

        Map<String, String> expectedParams = new HashMap<>();

        String method = HttpPost.METHOD_NAME;
        if (id != null) {
            method = HttpPut.METHOD_NAME;
            if (randomBoolean()) {
                indexRequest.opType(DocWriteRequest.OpType.CREATE);
            }
        }

        setRandomTimeout(indexRequest::timeout, ReplicationRequest.DEFAULT_TIMEOUT, expectedParams);
        setRandomRefreshPolicy(indexRequest::setRefreshPolicy, expectedParams);

        // There is some logic around _create endpoint and version/version type
        if (indexRequest.opType() == DocWriteRequest.OpType.CREATE) {
            indexRequest.version(randomFrom(Versions.MATCH_ANY, Versions.MATCH_DELETED));
            expectedParams.put("version", Long.toString(Versions.MATCH_DELETED));
        } else {
            setRandomVersion(indexRequest, expectedParams);
            setRandomVersionType(indexRequest::versionType, expectedParams);
        }

        if (frequently()) {
            if (randomBoolean()) {
                String routing = randomAlphaOfLengthBetween(3, 10);
                indexRequest.routing(routing);
                expectedParams.put("routing", routing);
            }
            if (randomBoolean()) {
                String pipeline = randomAlphaOfLengthBetween(3, 10);
                indexRequest.setPipeline(pipeline);
                expectedParams.put("pipeline", pipeline);
            }
        }

        XContentType xContentType = randomFrom(XContentType.values());
        int nbFields = randomIntBetween(0, 10);
        try (XContentBuilder builder = XContentBuilder.builder(xContentType.xContent())) {
            builder.startObject();
            for (int i = 0; i < nbFields; i++) {
                builder.field("field_" + i, i);
            }
            builder.endObject();
            indexRequest.source(builder);
        }

        Request request = RequestConverters.index(indexRequest);
        if (indexRequest.opType() == DocWriteRequest.OpType.CREATE) {
            assertEquals("/" + index + "/" + type + "/" + id + "/_create", request.getEndpoint());
        } else if (id != null) {
            assertEquals("/" + index + "/" + type + "/" + id, request.getEndpoint());
        } else {
            assertEquals("/" + index + "/" + type, request.getEndpoint());
        }
        assertEquals(expectedParams, request.getParameters());
        assertEquals(method, request.getMethod());

        HttpEntity entity = request.getEntity();
        assertTrue(entity instanceof ByteArrayEntity);
        assertEquals(indexRequest.getContentType().mediaTypeWithoutParameters(), entity.getContentType().getValue());
        try (XContentParser parser = createParser(xContentType.xContent(), entity.getContent())) {
            assertEquals(nbFields, parser.map().size());
        }
    }

    public void testRefresh() {
        String[] indices = randomBoolean() ? null : randomIndicesNames(0, 5);
        RefreshRequest refreshRequest;
        if (randomBoolean()) {
            refreshRequest = new RefreshRequest(indices);
        } else {
            refreshRequest = new RefreshRequest();
            refreshRequest.indices(indices);
        }
        Map<String, String> expectedParams = new HashMap<>();
        setRandomIndicesOptions(refreshRequest::indicesOptions, refreshRequest::indicesOptions, expectedParams);
        Request request = RequestConverters.refresh(refreshRequest);
        StringJoiner endpoint = new StringJoiner("/", "/", "");
        if (indices != null && indices.length > 0) {
            endpoint.add(String.join(",", indices));
        }
        endpoint.add("_refresh");
        assertThat(request.getEndpoint(), equalTo(endpoint.toString()));
        assertThat(request.getParameters(), equalTo(expectedParams));
        assertThat(request.getEntity(), nullValue());
        assertThat(request.getMethod(), equalTo(HttpPost.METHOD_NAME));
    }

    public void testFlush() {
        String[] indices = randomBoolean() ? null : randomIndicesNames(0, 5);
        FlushRequest flushRequest;
        if (randomBoolean()) {
            flushRequest = new FlushRequest(indices);
        } else {
            flushRequest = new FlushRequest();
            flushRequest.indices(indices);
        }
        Map<String, String> expectedParams = new HashMap<>();
        setRandomIndicesOptions(flushRequest::indicesOptions, flushRequest::indicesOptions, expectedParams);
        if (randomBoolean()) {
            flushRequest.force(randomBoolean());
        }
        expectedParams.put("force", Boolean.toString(flushRequest.force()));
        if (randomBoolean()) {
            flushRequest.waitIfOngoing(randomBoolean());
        }
        expectedParams.put("wait_if_ongoing", Boolean.toString(flushRequest.waitIfOngoing()));

        Request request = RequestConverters.flush(flushRequest);
        StringJoiner endpoint = new StringJoiner("/", "/", "");
        if (indices != null && indices.length > 0) {
            endpoint.add(String.join(",", indices));
        }
        endpoint.add("_flush");
        assertThat(request.getEndpoint(), equalTo(endpoint.toString()));
        assertThat(request.getParameters(), equalTo(expectedParams));
        assertThat(request.getEntity(), nullValue());
        assertThat(request.getMethod(), equalTo(HttpPost.METHOD_NAME));
    }

    public void testSyncedFlush() {
        String[] indices = randomBoolean() ? null : randomIndicesNames(0, 5);
        SyncedFlushRequest syncedFlushRequest;
        if (randomBoolean()) {
            syncedFlushRequest = new SyncedFlushRequest(indices);
        } else {
            syncedFlushRequest = new SyncedFlushRequest();
            syncedFlushRequest.indices(indices);
        }
        Map<String, String> expectedParams = new HashMap<>();
        setRandomIndicesOptions(syncedFlushRequest::indicesOptions, syncedFlushRequest::indicesOptions, expectedParams);
        Request request = RequestConverters.flushSynced(syncedFlushRequest);
        StringJoiner endpoint = new StringJoiner("/", "/", "");
        if (indices != null && indices.length > 0) {
                endpoint.add(String.join(",", indices));
            }
        endpoint.add("_flush/synced");
        assertThat(request.getEndpoint(), equalTo(endpoint.toString()));
        assertThat(request.getParameters(), equalTo(expectedParams));
        assertThat(request.getEntity(), nullValue());
        assertThat(request.getMethod(), equalTo(HttpPost.METHOD_NAME));
    }

    public void testForceMerge() {
        String[] indices = randomBoolean() ? null : randomIndicesNames(0, 5);
        ForceMergeRequest forceMergeRequest;
        if (randomBoolean()) {
            forceMergeRequest = new ForceMergeRequest(indices);
        } else {
            forceMergeRequest = new ForceMergeRequest();
            forceMergeRequest.indices(indices);
        }

        Map<String, String> expectedParams = new HashMap<>();
        setRandomIndicesOptions(forceMergeRequest::indicesOptions, forceMergeRequest::indicesOptions, expectedParams);
        if (randomBoolean()) {
            forceMergeRequest.maxNumSegments(randomInt());
        }
        expectedParams.put("max_num_segments", Integer.toString(forceMergeRequest.maxNumSegments()));
        if (randomBoolean()) {
            forceMergeRequest.onlyExpungeDeletes(randomBoolean());
        }
        expectedParams.put("only_expunge_deletes", Boolean.toString(forceMergeRequest.onlyExpungeDeletes()));
        if (randomBoolean()) {
            forceMergeRequest.flush(randomBoolean());
        }
        expectedParams.put("flush", Boolean.toString(forceMergeRequest.flush()));

        Request request = RequestConverters.forceMerge(forceMergeRequest);
        StringJoiner endpoint = new StringJoiner("/", "/", "");
        if (indices != null && indices.length > 0) {
            endpoint.add(String.join(",", indices));
        }
        endpoint.add("_forcemerge");
        assertThat(request.getEndpoint(), equalTo(endpoint.toString()));
        assertThat(request.getParameters(), equalTo(expectedParams));
        assertThat(request.getEntity(), nullValue());
        assertThat(request.getMethod(), equalTo(HttpPost.METHOD_NAME));
    }

    public void testClearCache() {
        String[] indices = randomBoolean() ? null : randomIndicesNames(0, 5);
        ClearIndicesCacheRequest clearIndicesCacheRequest;
        if (randomBoolean()) {
            clearIndicesCacheRequest = new ClearIndicesCacheRequest(indices);
        } else {
            clearIndicesCacheRequest = new ClearIndicesCacheRequest();
            clearIndicesCacheRequest.indices(indices);
        }
        Map<String, String> expectedParams = new HashMap<>();
        setRandomIndicesOptions(clearIndicesCacheRequest::indicesOptions, clearIndicesCacheRequest::indicesOptions, expectedParams);
        if (randomBoolean()) {
            clearIndicesCacheRequest.queryCache(randomBoolean());
        }
        expectedParams.put("query", Boolean.toString(clearIndicesCacheRequest.queryCache()));
        if (randomBoolean()) {
            clearIndicesCacheRequest.fieldDataCache(randomBoolean());
        }
        expectedParams.put("fielddata", Boolean.toString(clearIndicesCacheRequest.fieldDataCache()));
        if (randomBoolean()) {
            clearIndicesCacheRequest.requestCache(randomBoolean());
        }
        expectedParams.put("request", Boolean.toString(clearIndicesCacheRequest.requestCache()));
        if (randomBoolean()) {
            clearIndicesCacheRequest.fields(randomIndicesNames(1, 5));
            expectedParams.put("fields", String.join(",", clearIndicesCacheRequest.fields()));
        }

        Request request = RequestConverters.clearCache(clearIndicesCacheRequest);
        StringJoiner endpoint = new StringJoiner("/", "/", "");
        if (indices != null && indices.length > 0) {
            endpoint.add(String.join(",", indices));
        }
        endpoint.add("_cache/clear");
        assertThat(request.getEndpoint(), equalTo(endpoint.toString()));
        assertThat(request.getParameters(), equalTo(expectedParams));
        assertThat(request.getEntity(), nullValue());
        assertThat(request.getMethod(), equalTo(HttpPost.METHOD_NAME));
    }

    public void testUpdate() throws IOException {
        XContentType xContentType = randomFrom(XContentType.values());

        Map<String, String> expectedParams = new HashMap<>();
        String index = randomAlphaOfLengthBetween(3, 10);
        String type = randomAlphaOfLengthBetween(3, 10);
        String id = randomAlphaOfLengthBetween(3, 10);

        UpdateRequest updateRequest = new UpdateRequest(index, type, id);
        updateRequest.detectNoop(randomBoolean());

        if (randomBoolean()) {
            BytesReference source = RandomObjects.randomSource(random(), xContentType);
            updateRequest.doc(new IndexRequest().source(source, xContentType));

            boolean docAsUpsert = randomBoolean();
            updateRequest.docAsUpsert(docAsUpsert);
            if (docAsUpsert) {
                expectedParams.put("doc_as_upsert", "true");
            }
        } else {
            updateRequest.script(mockScript("_value + 1"));
            updateRequest.scriptedUpsert(randomBoolean());
        }
        if (randomBoolean()) {
            BytesReference source = RandomObjects.randomSource(random(), xContentType);
            updateRequest.upsert(new IndexRequest().source(source, xContentType));
        }
        if (randomBoolean()) {
            String routing = randomAlphaOfLengthBetween(3, 10);
            updateRequest.routing(routing);
            expectedParams.put("routing", routing);
        }
        if (randomBoolean()) {
            String timeout = randomTimeValue();
            updateRequest.timeout(timeout);
            expectedParams.put("timeout", timeout);
        } else {
            expectedParams.put("timeout", ReplicationRequest.DEFAULT_TIMEOUT.getStringRep());
        }
        if (randomBoolean()) {
            WriteRequest.RefreshPolicy refreshPolicy = randomFrom(WriteRequest.RefreshPolicy.values());
            updateRequest.setRefreshPolicy(refreshPolicy);
            if (refreshPolicy != WriteRequest.RefreshPolicy.NONE) {
                expectedParams.put("refresh", refreshPolicy.getValue());
            }
        }
        setRandomWaitForActiveShards(updateRequest::waitForActiveShards, expectedParams);
        setRandomVersion(updateRequest, expectedParams);
        setRandomVersionType(updateRequest::versionType, expectedParams);
        if (randomBoolean()) {
            int retryOnConflict = randomIntBetween(0, 5);
            updateRequest.retryOnConflict(retryOnConflict);
            if (retryOnConflict > 0) {
                expectedParams.put("retry_on_conflict", String.valueOf(retryOnConflict));
            }
        }
        if (randomBoolean()) {
            randomizeFetchSourceContextParams(updateRequest::fetchSource, expectedParams);
        }

        Request request = RequestConverters.update(updateRequest);
        assertEquals("/" + index + "/" + type + "/" + id + "/_update", request.getEndpoint());
        assertEquals(expectedParams, request.getParameters());
        assertEquals(HttpPost.METHOD_NAME, request.getMethod());

        HttpEntity entity = request.getEntity();
        assertTrue(entity instanceof ByteArrayEntity);

        UpdateRequest parsedUpdateRequest = new UpdateRequest();

        XContentType entityContentType = XContentType.fromMediaTypeOrFormat(entity.getContentType().getValue());
        try (XContentParser parser = createParser(entityContentType.xContent(), entity.getContent())) {
            parsedUpdateRequest.fromXContent(parser);
        }

        assertEquals(updateRequest.scriptedUpsert(), parsedUpdateRequest.scriptedUpsert());
        assertEquals(updateRequest.docAsUpsert(), parsedUpdateRequest.docAsUpsert());
        assertEquals(updateRequest.detectNoop(), parsedUpdateRequest.detectNoop());
        assertEquals(updateRequest.fetchSource(), parsedUpdateRequest.fetchSource());
        assertEquals(updateRequest.script(), parsedUpdateRequest.script());
        if (updateRequest.doc() != null) {
            assertToXContentEquivalent(updateRequest.doc().source(), parsedUpdateRequest.doc().source(), xContentType);
        } else {
            assertNull(parsedUpdateRequest.doc());
        }
        if (updateRequest.upsertRequest() != null) {
            assertToXContentEquivalent(updateRequest.upsertRequest().source(), parsedUpdateRequest.upsertRequest().source(), xContentType);
        } else {
            assertNull(parsedUpdateRequest.upsertRequest());
        }
    }

    public void testUpdateWithDifferentContentTypes() {
        IllegalStateException exception = expectThrows(IllegalStateException.class, () -> {
            UpdateRequest updateRequest = new UpdateRequest();
            updateRequest.doc(new IndexRequest().source(singletonMap("field", "doc"), XContentType.JSON));
            updateRequest.upsert(new IndexRequest().source(singletonMap("field", "upsert"), XContentType.YAML));
            RequestConverters.update(updateRequest);
        });
        assertEquals("Update request cannot have different content types for doc [JSON] and upsert [YAML] documents",
                exception.getMessage());
    }

    public void testBulk() throws IOException {
        Map<String, String> expectedParams = new HashMap<>();

        BulkRequest bulkRequest = new BulkRequest();
        if (randomBoolean()) {
            String timeout = randomTimeValue();
            bulkRequest.timeout(timeout);
            expectedParams.put("timeout", timeout);
        } else {
            expectedParams.put("timeout", BulkShardRequest.DEFAULT_TIMEOUT.getStringRep());
        }

        setRandomRefreshPolicy(bulkRequest::setRefreshPolicy, expectedParams);

        XContentType xContentType = randomFrom(XContentType.JSON, XContentType.SMILE);

        int nbItems = randomIntBetween(10, 100);
        for (int i = 0; i < nbItems; i++) {
            String index = randomAlphaOfLength(5);
            String type = randomAlphaOfLength(5);
            String id = randomAlphaOfLength(5);

            BytesReference source = RandomObjects.randomSource(random(), xContentType);
            DocWriteRequest.OpType opType = randomFrom(DocWriteRequest.OpType.values());

            DocWriteRequest<?> docWriteRequest;
            if (opType == DocWriteRequest.OpType.INDEX) {
                IndexRequest indexRequest = new IndexRequest(index, type, id).source(source, xContentType);
                docWriteRequest = indexRequest;
                if (randomBoolean()) {
                    indexRequest.setPipeline(randomAlphaOfLength(5));
                }
            } else if (opType == DocWriteRequest.OpType.CREATE) {
                IndexRequest createRequest = new IndexRequest(index, type, id).source(source, xContentType).create(true);
                docWriteRequest = createRequest;
            } else if (opType == DocWriteRequest.OpType.UPDATE) {
                final UpdateRequest updateRequest = new UpdateRequest(index, type, id).doc(new IndexRequest().source(source, xContentType));
                docWriteRequest = updateRequest;
                if (randomBoolean()) {
                    updateRequest.retryOnConflict(randomIntBetween(1, 5));
                }
                if (randomBoolean()) {
                    randomizeFetchSourceContextParams(updateRequest::fetchSource, new HashMap<>());
                }
            } else if (opType == DocWriteRequest.OpType.DELETE) {
                docWriteRequest = new DeleteRequest(index, type, id);
            } else {
                throw new UnsupportedOperationException("optype [" + opType + "] not supported");
            }

            if (randomBoolean()) {
                docWriteRequest.routing(randomAlphaOfLength(10));
            }
            if (randomBoolean()) {
                docWriteRequest.version(randomNonNegativeLong());
            }
            if (randomBoolean()) {
                docWriteRequest.versionType(randomFrom(VersionType.values()));
            }
            bulkRequest.add(docWriteRequest);
        }

        Request request = RequestConverters.bulk(bulkRequest);
        assertEquals("/_bulk", request.getEndpoint());
        assertEquals(expectedParams, request.getParameters());
        assertEquals(HttpPost.METHOD_NAME, request.getMethod());
        assertEquals(xContentType.mediaTypeWithoutParameters(), request.getEntity().getContentType().getValue());
        byte[] content = new byte[(int) request.getEntity().getContentLength()];
        try (InputStream inputStream = request.getEntity().getContent()) {
            Streams.readFully(inputStream, content);
        }

        BulkRequest parsedBulkRequest = new BulkRequest();
        parsedBulkRequest.add(content, 0, content.length, xContentType);
        assertEquals(bulkRequest.numberOfActions(), parsedBulkRequest.numberOfActions());

        for (int i = 0; i < bulkRequest.numberOfActions(); i++) {
            DocWriteRequest<?> originalRequest = bulkRequest.requests().get(i);
            DocWriteRequest<?> parsedRequest = parsedBulkRequest.requests().get(i);

            assertEquals(originalRequest.opType(), parsedRequest.opType());
            assertEquals(originalRequest.index(), parsedRequest.index());
            assertEquals(originalRequest.type(), parsedRequest.type());
            assertEquals(originalRequest.id(), parsedRequest.id());
            assertEquals(originalRequest.routing(), parsedRequest.routing());
            assertEquals(originalRequest.version(), parsedRequest.version());
            assertEquals(originalRequest.versionType(), parsedRequest.versionType());

            DocWriteRequest.OpType opType = originalRequest.opType();
            if (opType == DocWriteRequest.OpType.INDEX) {
                IndexRequest indexRequest = (IndexRequest) originalRequest;
                IndexRequest parsedIndexRequest = (IndexRequest) parsedRequest;

                assertEquals(indexRequest.getPipeline(), parsedIndexRequest.getPipeline());
                assertToXContentEquivalent(indexRequest.source(), parsedIndexRequest.source(), xContentType);
            } else if (opType == DocWriteRequest.OpType.UPDATE) {
                UpdateRequest updateRequest = (UpdateRequest) originalRequest;
                UpdateRequest parsedUpdateRequest = (UpdateRequest) parsedRequest;

                assertEquals(updateRequest.retryOnConflict(), parsedUpdateRequest.retryOnConflict());
                assertEquals(updateRequest.fetchSource(), parsedUpdateRequest.fetchSource());
                if (updateRequest.doc() != null) {
                    assertToXContentEquivalent(updateRequest.doc().source(), parsedUpdateRequest.doc().source(), xContentType);
                } else {
                    assertNull(parsedUpdateRequest.doc());
                }
            }
        }
    }

    public void testBulkWithDifferentContentTypes() throws IOException {
        {
            BulkRequest bulkRequest = new BulkRequest();
            bulkRequest.add(new DeleteRequest("index", "type", "0"));
            bulkRequest.add(new UpdateRequest("index", "type", "1").script(mockScript("test")));
            bulkRequest.add(new DeleteRequest("index", "type", "2"));

            Request request = RequestConverters.bulk(bulkRequest);
            assertEquals(XContentType.JSON.mediaTypeWithoutParameters(), request.getEntity().getContentType().getValue());
        }
        {
            XContentType xContentType = randomFrom(XContentType.JSON, XContentType.SMILE);
            BulkRequest bulkRequest = new BulkRequest();
            bulkRequest.add(new DeleteRequest("index", "type", "0"));
            bulkRequest.add(new IndexRequest("index", "type", "0").source(singletonMap("field", "value"), xContentType));
            bulkRequest.add(new DeleteRequest("index", "type", "2"));

            Request request = RequestConverters.bulk(bulkRequest);
            assertEquals(xContentType.mediaTypeWithoutParameters(), request.getEntity().getContentType().getValue());
        }
        {
            XContentType xContentType = randomFrom(XContentType.JSON, XContentType.SMILE);
            UpdateRequest updateRequest = new UpdateRequest("index", "type", "0");
            if (randomBoolean()) {
                updateRequest.doc(new IndexRequest().source(singletonMap("field", "value"), xContentType));
            } else {
                updateRequest.upsert(new IndexRequest().source(singletonMap("field", "value"), xContentType));
            }

            Request request = RequestConverters.bulk(new BulkRequest().add(updateRequest));
            assertEquals(xContentType.mediaTypeWithoutParameters(), request.getEntity().getContentType().getValue());
        }
        {
            BulkRequest bulkRequest = new BulkRequest();
            bulkRequest.add(new IndexRequest("index", "type", "0").source(singletonMap("field", "value"), XContentType.SMILE));
            bulkRequest.add(new IndexRequest("index", "type", "1").source(singletonMap("field", "value"), XContentType.JSON));
            IllegalArgumentException exception = expectThrows(IllegalArgumentException.class, () -> RequestConverters.bulk(bulkRequest));
            assertEquals(
                    "Mismatching content-type found for request with content-type [JSON], " + "previous requests have content-type [SMILE]",
                    exception.getMessage());
        }
        {
            BulkRequest bulkRequest = new BulkRequest();
            bulkRequest.add(new IndexRequest("index", "type", "0").source(singletonMap("field", "value"), XContentType.JSON));
            bulkRequest.add(new IndexRequest("index", "type", "1").source(singletonMap("field", "value"), XContentType.JSON));
            bulkRequest.add(new UpdateRequest("index", "type", "2")
                    .doc(new IndexRequest().source(singletonMap("field", "value"), XContentType.JSON))
                    .upsert(new IndexRequest().source(singletonMap("field", "value"), XContentType.SMILE)));
            IllegalArgumentException exception = expectThrows(IllegalArgumentException.class, () -> RequestConverters.bulk(bulkRequest));
            assertEquals(
                    "Mismatching content-type found for request with content-type [SMILE], " + "previous requests have content-type [JSON]",
                    exception.getMessage());
        }
        {
            XContentType xContentType = randomFrom(XContentType.CBOR, XContentType.YAML);
            BulkRequest bulkRequest = new BulkRequest();
            bulkRequest.add(new DeleteRequest("index", "type", "0"));
            bulkRequest.add(new IndexRequest("index", "type", "1").source(singletonMap("field", "value"), XContentType.JSON));
            bulkRequest.add(new DeleteRequest("index", "type", "2"));
            bulkRequest.add(new DeleteRequest("index", "type", "3"));
            bulkRequest.add(new IndexRequest("index", "type", "4").source(singletonMap("field", "value"), XContentType.JSON));
            bulkRequest.add(new IndexRequest("index", "type", "1").source(singletonMap("field", "value"), xContentType));
            IllegalArgumentException exception = expectThrows(IllegalArgumentException.class, () -> RequestConverters.bulk(bulkRequest));
            assertEquals("Unsupported content-type found for request with content-type [" + xContentType
                    + "], only JSON and SMILE are supported", exception.getMessage());
        }
    }

    public void testSearchNullSource() throws IOException {
        SearchRequest searchRequest = new SearchRequest();
        Request request = RequestConverters.search(searchRequest);
        assertEquals(HttpPost.METHOD_NAME, request.getMethod());
        assertEquals("/_search", request.getEndpoint());
        assertNull(request.getEntity());
    }

    public void testSearch() throws Exception {
        String[] indices = randomIndicesNames(0, 5);
        SearchRequest searchRequest = new SearchRequest(indices);

        int numTypes = randomIntBetween(0, 5);
        String[] types = new String[numTypes];
        for (int i = 0; i < numTypes; i++) {
            types[i] = "type-" + randomAlphaOfLengthBetween(2, 5);
        }
        searchRequest.types(types);

        Map<String, String> expectedParams = new HashMap<>();
        setRandomSearchParams(searchRequest, expectedParams);
        setRandomIndicesOptions(searchRequest::indicesOptions, searchRequest::indicesOptions, expectedParams);

        SearchSourceBuilder searchSourceBuilder = new SearchSourceBuilder();
        // rarely skip setting the search source completely
        if (frequently()) {
            // frequently set the search source to have some content, otherwise leave it
            // empty but still set it
            if (frequently()) {
                if (randomBoolean()) {
                    searchSourceBuilder.size(randomIntBetween(0, Integer.MAX_VALUE));
                }
                if (randomBoolean()) {
                    searchSourceBuilder.from(randomIntBetween(0, Integer.MAX_VALUE));
                }
                if (randomBoolean()) {
                    searchSourceBuilder.minScore(randomFloat());
                }
                if (randomBoolean()) {
                    searchSourceBuilder.explain(randomBoolean());
                }
                if (randomBoolean()) {
                    searchSourceBuilder.profile(randomBoolean());
                }
                if (randomBoolean()) {
                    searchSourceBuilder.highlighter(new HighlightBuilder().field(randomAlphaOfLengthBetween(3, 10)));
                }
                if (randomBoolean()) {
                    searchSourceBuilder.query(new TermQueryBuilder(randomAlphaOfLengthBetween(3, 10), randomAlphaOfLengthBetween(3, 10)));
                }
                if (randomBoolean()) {
                    searchSourceBuilder.aggregation(new TermsAggregationBuilder(randomAlphaOfLengthBetween(3, 10), ValueType.STRING)
                            .field(randomAlphaOfLengthBetween(3, 10)));
                }
                if (randomBoolean()) {
                    searchSourceBuilder.suggest(new SuggestBuilder().addSuggestion(randomAlphaOfLengthBetween(3, 10),
                            new CompletionSuggestionBuilder(randomAlphaOfLengthBetween(3, 10))));
                }
                if (randomBoolean()) {
                    searchSourceBuilder.addRescorer(new QueryRescorerBuilder(
                            new TermQueryBuilder(randomAlphaOfLengthBetween(3, 10), randomAlphaOfLengthBetween(3, 10))));
                }
                if (randomBoolean()) {
                    searchSourceBuilder.collapse(new CollapseBuilder(randomAlphaOfLengthBetween(3, 10)));
                }
            }
            searchRequest.source(searchSourceBuilder);
        }

        Request request = RequestConverters.search(searchRequest);
        StringJoiner endpoint = new StringJoiner("/", "/", "");
        String index = String.join(",", indices);
        if (Strings.hasLength(index)) {
            endpoint.add(index);
        }
        String type = String.join(",", types);
        if (Strings.hasLength(type)) {
            endpoint.add(type);
        }
        endpoint.add("_search");
        assertEquals(HttpPost.METHOD_NAME, request.getMethod());
        assertEquals(endpoint.toString(), request.getEndpoint());
        assertEquals(expectedParams, request.getParameters());
        assertToXContentBody(searchSourceBuilder, request.getEntity());
    }

    public void testSearchNullIndicesAndTypes() {
        expectThrows(NullPointerException.class, () -> new SearchRequest((String[]) null));
        expectThrows(NullPointerException.class, () -> new SearchRequest().indices((String[]) null));
        expectThrows(NullPointerException.class, () -> new SearchRequest().types((String[]) null));
    }

    public void testMultiSearch() throws IOException {
        int numberOfSearchRequests = randomIntBetween(0, 32);
        MultiSearchRequest multiSearchRequest = new MultiSearchRequest();
        for (int i = 0; i < numberOfSearchRequests; i++) {
            SearchRequest searchRequest = randomSearchRequest(() -> {
                // No need to return a very complex SearchSourceBuilder here, that is tested
                // elsewhere
                SearchSourceBuilder searchSourceBuilder = new SearchSourceBuilder();
                searchSourceBuilder.from(randomInt(10));
                searchSourceBuilder.size(randomIntBetween(20, 100));
                return searchSourceBuilder;
            });
            // scroll is not supported in the current msearch api, so unset it:
            searchRequest.scroll((Scroll) null);
            // only expand_wildcards, ignore_unavailable and allow_no_indices can be
            // specified from msearch api, so unset other options:
            IndicesOptions randomlyGenerated = searchRequest.indicesOptions();
            IndicesOptions msearchDefault = new MultiSearchRequest().indicesOptions();
            searchRequest.indicesOptions(IndicesOptions.fromOptions(randomlyGenerated.ignoreUnavailable(),
                    randomlyGenerated.allowNoIndices(), randomlyGenerated.expandWildcardsOpen(), randomlyGenerated.expandWildcardsClosed(),
                    msearchDefault.allowAliasesToMultipleIndices(), msearchDefault.forbidClosedIndices(), msearchDefault.ignoreAliases()));
            multiSearchRequest.add(searchRequest);
        }

        Map<String, String> expectedParams = new HashMap<>();
        expectedParams.put(RestSearchAction.TYPED_KEYS_PARAM, "true");
        if (randomBoolean()) {
            multiSearchRequest.maxConcurrentSearchRequests(randomIntBetween(1, 8));
            expectedParams.put("max_concurrent_searches", Integer.toString(multiSearchRequest.maxConcurrentSearchRequests()));
        }

        Request request = RequestConverters.multiSearch(multiSearchRequest);
        assertEquals("/_msearch", request.getEndpoint());
        assertEquals(HttpPost.METHOD_NAME, request.getMethod());
        assertEquals(expectedParams, request.getParameters());

        List<SearchRequest> requests = new ArrayList<>();
        CheckedBiConsumer<SearchRequest, XContentParser, IOException> consumer = (searchRequest, p) -> {
            SearchSourceBuilder searchSourceBuilder = SearchSourceBuilder.fromXContent(p, false);
            if (searchSourceBuilder.equals(new SearchSourceBuilder()) == false) {
                searchRequest.source(searchSourceBuilder);
            }
            requests.add(searchRequest);
        };
        MultiSearchRequest.readMultiLineFormat(new BytesArray(EntityUtils.toByteArray(request.getEntity())),
                REQUEST_BODY_CONTENT_TYPE.xContent(), consumer, null, multiSearchRequest.indicesOptions(), null, null, null,
                xContentRegistry(), true);
        assertEquals(requests, multiSearchRequest.requests());
    }

    public void testSearchScroll() throws IOException {
        SearchScrollRequest searchScrollRequest = new SearchScrollRequest();
        searchScrollRequest.scrollId(randomAlphaOfLengthBetween(5, 10));
        if (randomBoolean()) {
            searchScrollRequest.scroll(randomPositiveTimeValue());
        }
        Request request = RequestConverters.searchScroll(searchScrollRequest);
        assertEquals(HttpPost.METHOD_NAME, request.getMethod());
        assertEquals("/_search/scroll", request.getEndpoint());
        assertEquals(0, request.getParameters().size());
        assertToXContentBody(searchScrollRequest, request.getEntity());
        assertEquals(REQUEST_BODY_CONTENT_TYPE.mediaTypeWithoutParameters(), request.getEntity().getContentType().getValue());
    }

    public void testClearScroll() throws IOException {
        ClearScrollRequest clearScrollRequest = new ClearScrollRequest();
        int numScrolls = randomIntBetween(1, 10);
        for (int i = 0; i < numScrolls; i++) {
            clearScrollRequest.addScrollId(randomAlphaOfLengthBetween(5, 10));
        }
        Request request = RequestConverters.clearScroll(clearScrollRequest);
        assertEquals(HttpDelete.METHOD_NAME, request.getMethod());
        assertEquals("/_search/scroll", request.getEndpoint());
        assertEquals(0, request.getParameters().size());
        assertToXContentBody(clearScrollRequest, request.getEntity());
        assertEquals(REQUEST_BODY_CONTENT_TYPE.mediaTypeWithoutParameters(), request.getEntity().getContentType().getValue());
    }

    public void testSearchTemplate() throws Exception {
        // Create a random request.
        String[] indices = randomIndicesNames(0, 5);
        SearchRequest searchRequest = new SearchRequest(indices);

        Map<String, String> expectedParams = new HashMap<>();
        setRandomSearchParams(searchRequest, expectedParams);
        setRandomIndicesOptions(searchRequest::indicesOptions, searchRequest::indicesOptions, expectedParams);

        SearchTemplateRequest searchTemplateRequest = new SearchTemplateRequest(searchRequest);

        searchTemplateRequest.setScript("{\"query\": { \"match\" : { \"{{field}}\" : \"{{value}}\" }}}");
        searchTemplateRequest.setScriptType(ScriptType.INLINE);
        searchTemplateRequest.setProfile(randomBoolean());

        Map<String, Object> scriptParams = new HashMap<>();
        scriptParams.put("field", "name");
        scriptParams.put("value", "soren");
        searchTemplateRequest.setScriptParams(scriptParams);

        // Verify that the resulting REST request looks as expected.
        Request request = RequestConverters.searchTemplate(searchTemplateRequest);
        StringJoiner endpoint = new StringJoiner("/", "/", "");
        String index = String.join(",", indices);
        if (Strings.hasLength(index)) {
            endpoint.add(index);
        }
        endpoint.add("_search/template");

        assertEquals(HttpGet.METHOD_NAME, request.getMethod());
        assertEquals(endpoint.toString(), request.getEndpoint());
        assertEquals(expectedParams, request.getParameters());
        assertToXContentBody(searchTemplateRequest, request.getEntity());
    }

    public void testRenderSearchTemplate() throws Exception {
        // Create a simple request.
        SearchTemplateRequest searchTemplateRequest = new SearchTemplateRequest();
        searchTemplateRequest.setSimulate(true); // Setting simulate true means the template should only be rendered.

        searchTemplateRequest.setScript("template1");
        searchTemplateRequest.setScriptType(ScriptType.STORED);
        searchTemplateRequest.setProfile(randomBoolean());

        Map<String, Object> scriptParams = new HashMap<>();
        scriptParams.put("field", "name");
        scriptParams.put("value", "soren");
        searchTemplateRequest.setScriptParams(scriptParams);

        // Verify that the resulting REST request looks as expected.
        Request request = RequestConverters.searchTemplate(searchTemplateRequest);
        String endpoint = "_render/template";

        assertEquals(HttpGet.METHOD_NAME, request.getMethod());
        assertEquals(endpoint, request.getEndpoint());
        assertEquals(Collections.emptyMap(), request.getParameters());
        assertToXContentBody(searchTemplateRequest, request.getEntity());
    }

    public void testExistsAlias() {
        GetAliasesRequest getAliasesRequest = new GetAliasesRequest();
        String[] indices = randomBoolean() ? null : randomIndicesNames(0, 5);
        getAliasesRequest.indices(indices);
        // the HEAD endpoint requires at least an alias or an index
        boolean hasIndices = indices != null && indices.length > 0;
        String[] aliases;
        if (hasIndices) {
            aliases = randomBoolean() ? null : randomIndicesNames(0, 5);
        } else {
            aliases = randomIndicesNames(1, 5);
        }
        getAliasesRequest.aliases(aliases);
        Map<String, String> expectedParams = new HashMap<>();
        setRandomLocal(getAliasesRequest, expectedParams);
        setRandomIndicesOptions(getAliasesRequest::indicesOptions, getAliasesRequest::indicesOptions, expectedParams);

        Request request = RequestConverters.existsAlias(getAliasesRequest);
        StringJoiner expectedEndpoint = new StringJoiner("/", "/", "");
        if (indices != null && indices.length > 0) {
            expectedEndpoint.add(String.join(",", indices));
        }
        expectedEndpoint.add("_alias");
        if (aliases != null && aliases.length > 0) {
            expectedEndpoint.add(String.join(",", aliases));
        }
        assertEquals(HttpHead.METHOD_NAME, request.getMethod());
        assertEquals(expectedEndpoint.toString(), request.getEndpoint());
        assertEquals(expectedParams, request.getParameters());
        assertNull(request.getEntity());
    }

    public void testExistsAliasNoAliasNoIndex() {
        {
            GetAliasesRequest getAliasesRequest = new GetAliasesRequest();
            IllegalArgumentException iae = expectThrows(IllegalArgumentException.class,
                    () -> RequestConverters.existsAlias(getAliasesRequest));
            assertEquals("existsAlias requires at least an alias or an index", iae.getMessage());
        }
        {
            GetAliasesRequest getAliasesRequest = new GetAliasesRequest((String[]) null);
            getAliasesRequest.indices((String[]) null);
            IllegalArgumentException iae = expectThrows(IllegalArgumentException.class,
                    () -> RequestConverters.existsAlias(getAliasesRequest));
            assertEquals("existsAlias requires at least an alias or an index", iae.getMessage());
        }
    }

    public void testFieldCaps() {
        // Create a random request.
        String[] indices = randomIndicesNames(0, 5);
        String[] fields = generateRandomStringArray(5, 10, false, false);

        FieldCapabilitiesRequest fieldCapabilitiesRequest = new FieldCapabilitiesRequest().indices(indices).fields(fields);

        Map<String, String> indicesOptionsParams = new HashMap<>();
        setRandomIndicesOptions(fieldCapabilitiesRequest::indicesOptions, fieldCapabilitiesRequest::indicesOptions, indicesOptionsParams);

        Request request = RequestConverters.fieldCaps(fieldCapabilitiesRequest);

        // Verify that the resulting REST request looks as expected.
        StringJoiner endpoint = new StringJoiner("/", "/", "");
        String joinedIndices = String.join(",", indices);
        if (!joinedIndices.isEmpty()) {
            endpoint.add(joinedIndices);
        }
        endpoint.add("_field_caps");

        assertEquals(endpoint.toString(), request.getEndpoint());
        assertEquals(4, request.getParameters().size());

        // Note that we don't check the field param value explicitly, as field names are
        // passed through
        // a hash set before being added to the request, and can appear in a
        // non-deterministic order.
        assertThat(request.getParameters(), hasKey("fields"));
        String[] requestFields = Strings.splitStringByCommaToArray(request.getParameters().get("fields"));
        assertEquals(new HashSet<>(Arrays.asList(fields)), new HashSet<>(Arrays.asList(requestFields)));

        for (Map.Entry<String, String> param : indicesOptionsParams.entrySet()) {
            assertThat(request.getParameters(), hasEntry(param.getKey(), param.getValue()));
        }

        assertNull(request.getEntity());
    }

    public void testRankEval() throws Exception {
        RankEvalSpec spec = new RankEvalSpec(
                Collections.singletonList(new RatedRequest("queryId", Collections.emptyList(), new SearchSourceBuilder())),
                new PrecisionAtK());
        String[] indices = randomIndicesNames(0, 5);
        RankEvalRequest rankEvalRequest = new RankEvalRequest(spec, indices);
        Map<String, String> expectedParams = new HashMap<>();
        setRandomIndicesOptions(rankEvalRequest::indicesOptions, rankEvalRequest::indicesOptions, expectedParams);

        Request request = RequestConverters.rankEval(rankEvalRequest);
        StringJoiner endpoint = new StringJoiner("/", "/", "");
        String index = String.join(",", indices);
        if (Strings.hasLength(index)) {
            endpoint.add(index);
        }
        endpoint.add(RestRankEvalAction.ENDPOINT);
        assertEquals(endpoint.toString(), request.getEndpoint());
        assertEquals(3, request.getParameters().size());
        assertEquals(expectedParams, request.getParameters());
        assertToXContentBody(spec, request.getEntity());
    }

    public void testSplit() throws IOException {
        resizeTest(ResizeType.SPLIT, RequestConverters::split);
    }

    public void testSplitWrongResizeType() {
        ResizeRequest resizeRequest = new ResizeRequest("target", "source");
        resizeRequest.setResizeType(ResizeType.SHRINK);
        IllegalArgumentException iae = expectThrows(IllegalArgumentException.class, () -> RequestConverters.split(resizeRequest));
        assertEquals("Wrong resize type [SHRINK] for indices split request", iae.getMessage());
    }

    public void testShrinkWrongResizeType() {
        ResizeRequest resizeRequest = new ResizeRequest("target", "source");
        resizeRequest.setResizeType(ResizeType.SPLIT);
        IllegalArgumentException iae = expectThrows(IllegalArgumentException.class, () -> RequestConverters.shrink(resizeRequest));
        assertEquals("Wrong resize type [SPLIT] for indices shrink request", iae.getMessage());
    }

    public void testShrink() throws IOException {
        resizeTest(ResizeType.SHRINK, RequestConverters::shrink);
    }

    private static void resizeTest(ResizeType resizeType, CheckedFunction<ResizeRequest, Request, IOException> function)
            throws IOException {
        String[] indices = randomIndicesNames(2, 2);
        ResizeRequest resizeRequest = new ResizeRequest(indices[0], indices[1]);
        resizeRequest.setResizeType(resizeType);
        Map<String, String> expectedParams = new HashMap<>();
        setRandomMasterTimeout(resizeRequest, expectedParams);
        setRandomTimeout(resizeRequest::timeout, resizeRequest.timeout(), expectedParams);

        if (randomBoolean()) {
            CreateIndexRequest createIndexRequest = new CreateIndexRequest(randomAlphaOfLengthBetween(3, 10));
            if (randomBoolean()) {
                createIndexRequest.settings(randomIndexSettings());
            }
            if (randomBoolean()) {
                randomAliases(createIndexRequest);
            }
            resizeRequest.setTargetIndex(createIndexRequest);
        }
        setRandomWaitForActiveShards(resizeRequest::setWaitForActiveShards, expectedParams);

        Request request = function.apply(resizeRequest);
        assertEquals(HttpPut.METHOD_NAME, request.getMethod());
        String expectedEndpoint = "/" + resizeRequest.getSourceIndex() + "/_" + resizeType.name().toLowerCase(Locale.ROOT) + "/"
                + resizeRequest.getTargetIndexRequest().index();
        assertEquals(expectedEndpoint, request.getEndpoint());
        assertEquals(expectedParams, request.getParameters());
        assertToXContentBody(resizeRequest, request.getEntity());
    }

    public void testClusterPutSettings() throws IOException {
        ClusterUpdateSettingsRequest request = new ClusterUpdateSettingsRequest();
        Map<String, String> expectedParams = new HashMap<>();
        setRandomMasterTimeout(request, expectedParams);
        setRandomTimeout(request::timeout, AcknowledgedRequest.DEFAULT_ACK_TIMEOUT, expectedParams);

        Request expectedRequest = RequestConverters.clusterPutSettings(request);
        assertEquals("/_cluster/settings", expectedRequest.getEndpoint());
        assertEquals(HttpPut.METHOD_NAME, expectedRequest.getMethod());
        assertEquals(expectedParams, expectedRequest.getParameters());
    }

    public void testPutPipeline() throws IOException {
        String pipelineId = "some_pipeline_id";
        PutPipelineRequest request = new PutPipelineRequest(
            "some_pipeline_id",
            new BytesArray("{}".getBytes(StandardCharsets.UTF_8)),
            XContentType.JSON
        );
        Map<String, String> expectedParams = new HashMap<>();
        setRandomMasterTimeout(request, expectedParams);
        setRandomTimeout(request::timeout, AcknowledgedRequest.DEFAULT_ACK_TIMEOUT, expectedParams);

        Request expectedRequest = RequestConverters.putPipeline(request);
        StringJoiner endpoint = new StringJoiner("/", "/", "");
        endpoint.add("_ingest/pipeline");
        endpoint.add(pipelineId);
        assertEquals(endpoint.toString(), expectedRequest.getEndpoint());
        assertEquals(HttpPut.METHOD_NAME, expectedRequest.getMethod());
        assertEquals(expectedParams, expectedRequest.getParameters());
    }

<<<<<<< HEAD
    public void testClusterHealth() {
        ClusterHealthRequest healthRequest = new ClusterHealthRequest();
        Map<String, String> expectedParams = new HashMap<>();
        setRandomLocal(healthRequest, expectedParams);
        String timeoutType = randomFrom("timeout", "masterTimeout", "both", "none");
        String timeout = randomTimeValue();
        String masterTimeout = randomTimeValue();
        switch (timeoutType) {
            case "timeout":
                healthRequest.timeout(timeout);
                expectedParams.put("timeout", timeout);
                // If Master Timeout wasn't set it uses the same value as Timeout
                expectedParams.put("master_timeout", timeout);
                break;
            case "masterTimeout":
                expectedParams.put("timeout", "30s");
                healthRequest.masterNodeTimeout(masterTimeout);
                expectedParams.put("master_timeout", masterTimeout);
                break;
            case "both":
                healthRequest.timeout(timeout);
                expectedParams.put("timeout", timeout);
                healthRequest.masterNodeTimeout(timeout);
                expectedParams.put("master_timeout", timeout);
                break;
            case "none":
                expectedParams.put("timeout", "30s");
                expectedParams.put("master_timeout", "30s");
                break;
            default:
                throw new UnsupportedOperationException();
        }
        setRandomWaitForActiveShards(healthRequest::waitForActiveShards, expectedParams, "0");
        if (randomBoolean()) {
            ClusterHealthRequest.Level level = randomFrom(ClusterHealthRequest.Level.values());
            healthRequest.level(level);
            expectedParams.put("level", level.name().toLowerCase(Locale.ROOT));
        } else {
            expectedParams.put("level", "shards");
        }
        if (randomBoolean()) {
            Priority priority = randomFrom(Priority.values());
            healthRequest.waitForEvents(priority);
            expectedParams.put("wait_for_events", priority.name().toLowerCase(Locale.ROOT));
        }
        if (randomBoolean()) {
            ClusterHealthStatus status = randomFrom(ClusterHealthStatus.values());
            healthRequest.waitForStatus(status);
            expectedParams.put("wait_for_status", status.name().toLowerCase(Locale.ROOT));
        }
        if (randomBoolean()) {
            boolean waitForNoInitializingShards = randomBoolean();
            healthRequest.waitForNoInitializingShards(waitForNoInitializingShards);
            if (waitForNoInitializingShards) {
                expectedParams.put("wait_for_no_initializing_shards", Boolean.TRUE.toString());
            }
        }
        if (randomBoolean()) {
            boolean waitForNoRelocatingShards = randomBoolean();
            healthRequest.waitForNoRelocatingShards(waitForNoRelocatingShards);
            if (waitForNoRelocatingShards) {
                expectedParams.put("wait_for_no_relocating_shards", Boolean.TRUE.toString());
            }
        }
        String[] indices = randomBoolean() ? null : randomIndicesNames(0, 5);
        healthRequest.indices(indices);

        Request request = RequestConverters.clusterHealth(healthRequest);
        assertThat(request, CoreMatchers.notNullValue());
        assertThat(request.getMethod(), equalTo(HttpGet.METHOD_NAME));
        assertThat(request.getEntity(), nullValue());
        if (indices != null && indices.length > 0) {
            assertThat(request.getEndpoint(), equalTo("/_cluster/health/" + String.join(",", indices)));
        } else {
            assertThat(request.getEndpoint(), equalTo("/_cluster/health"));
        }
        assertThat(request.getParameters(), equalTo(expectedParams));
=======
    public void testGetPipeline() {
        String pipelineId = "some_pipeline_id";
        Map<String, String> expectedParams = new HashMap<>();
        GetPipelineRequest request = new GetPipelineRequest("some_pipeline_id");
        setRandomMasterTimeout(request, expectedParams);
        Request expectedRequest = RequestConverters.getPipeline(request);
        StringJoiner endpoint = new StringJoiner("/", "/", "");
        endpoint.add("_ingest/pipeline");
        endpoint.add(pipelineId);
        assertEquals(endpoint.toString(), expectedRequest.getEndpoint());
        assertEquals(HttpGet.METHOD_NAME, expectedRequest.getMethod());
        assertEquals(expectedParams, expectedRequest.getParameters());
    }

    public void testDeletePipeline() {
        String pipelineId = "some_pipeline_id";
        Map<String, String> expectedParams = new HashMap<>();
        DeletePipelineRequest request = new DeletePipelineRequest(pipelineId);
        setRandomMasterTimeout(request, expectedParams);
        setRandomTimeout(request::timeout, AcknowledgedRequest.DEFAULT_ACK_TIMEOUT, expectedParams);
        Request expectedRequest = RequestConverters.deletePipeline(request);
        StringJoiner endpoint = new StringJoiner("/", "/", "");
        endpoint.add("_ingest/pipeline");
        endpoint.add(pipelineId);
        assertEquals(endpoint.toString(), expectedRequest.getEndpoint());
        assertEquals(HttpDelete.METHOD_NAME, expectedRequest.getMethod());
        assertEquals(expectedParams, expectedRequest.getParameters());
>>>>>>> d09d6085
    }

    public void testRollover() throws IOException {
        RolloverRequest rolloverRequest = new RolloverRequest(randomAlphaOfLengthBetween(3, 10),
                randomBoolean() ? null : randomAlphaOfLengthBetween(3, 10));
        Map<String, String> expectedParams = new HashMap<>();
        setRandomTimeout(rolloverRequest::timeout, rolloverRequest.timeout(), expectedParams);
        setRandomMasterTimeout(rolloverRequest, expectedParams);
        if (randomBoolean()) {
            rolloverRequest.dryRun(randomBoolean());
            if (rolloverRequest.isDryRun()) {
                expectedParams.put("dry_run", "true");
            }
        }
        if (randomBoolean()) {
            rolloverRequest.addMaxIndexAgeCondition(new TimeValue(randomNonNegativeLong()));
        }
        if (randomBoolean()) {
            String type = randomAlphaOfLengthBetween(3, 10);
            rolloverRequest.getCreateIndexRequest().mapping(type, RandomCreateIndexGenerator.randomMapping(type));
        }
        if (randomBoolean()) {
            RandomCreateIndexGenerator.randomAliases(rolloverRequest.getCreateIndexRequest());
        }
        if (randomBoolean()) {
            rolloverRequest.getCreateIndexRequest().settings(RandomCreateIndexGenerator.randomIndexSettings());
        }
        setRandomWaitForActiveShards(rolloverRequest.getCreateIndexRequest()::waitForActiveShards, expectedParams);

        Request request = RequestConverters.rollover(rolloverRequest);
        if (rolloverRequest.getNewIndexName() == null) {
            assertEquals("/" + rolloverRequest.getAlias() + "/_rollover", request.getEndpoint());
        } else {
            assertEquals("/" + rolloverRequest.getAlias() + "/_rollover/" + rolloverRequest.getNewIndexName(), request.getEndpoint());
        }
        assertEquals(HttpPost.METHOD_NAME, request.getMethod());
        assertToXContentBody(rolloverRequest, request.getEntity());
        assertEquals(expectedParams, request.getParameters());
    }

    public void testIndexPutSettings() throws IOException {
        String[] indices = randomBoolean() ? null : randomIndicesNames(0, 2);
        UpdateSettingsRequest updateSettingsRequest = new UpdateSettingsRequest(indices);
        Map<String, String> expectedParams = new HashMap<>();
        setRandomMasterTimeout(updateSettingsRequest, expectedParams);
        setRandomTimeout(updateSettingsRequest::timeout, AcknowledgedRequest.DEFAULT_ACK_TIMEOUT, expectedParams);
        setRandomIndicesOptions(updateSettingsRequest::indicesOptions, updateSettingsRequest::indicesOptions, expectedParams);
        if (randomBoolean()) {
            updateSettingsRequest.setPreserveExisting(randomBoolean());
            if (updateSettingsRequest.isPreserveExisting()) {
                expectedParams.put("preserve_existing", "true");
            }
        }

        Request request = RequestConverters.indexPutSettings(updateSettingsRequest);
        StringJoiner endpoint = new StringJoiner("/", "/", "");
        if (indices != null && indices.length > 0) {
            endpoint.add(String.join(",", indices));
        }
        endpoint.add("_settings");
        assertThat(endpoint.toString(), equalTo(request.getEndpoint()));
        assertEquals(HttpPut.METHOD_NAME, request.getMethod());
        assertToXContentBody(updateSettingsRequest, request.getEntity());
        assertEquals(expectedParams, request.getParameters());
    }

    public void testListTasks() {
        {
            ListTasksRequest request = new ListTasksRequest();
            Map<String, String> expectedParams = new HashMap<>();
            if (randomBoolean()) {
                request.setDetailed(randomBoolean());
                if (request.getDetailed()) {
                    expectedParams.put("detailed", "true");
                }
            }
            if (randomBoolean()) {
                request.setWaitForCompletion(randomBoolean());
                if (request.getWaitForCompletion()) {
                    expectedParams.put("wait_for_completion", "true");
                }
            }
            if (randomBoolean()) {
                String timeout = randomTimeValue();
                request.setTimeout(timeout);
                expectedParams.put("timeout", timeout);
            }
            if (randomBoolean()) {
                if (randomBoolean()) {
                    TaskId taskId = new TaskId(randomAlphaOfLength(5), randomNonNegativeLong());
                    request.setParentTaskId(taskId);
                    expectedParams.put("parent_task_id", taskId.toString());
                } else {
                    request.setParentTask(TaskId.EMPTY_TASK_ID);
                }
            }
            if (randomBoolean()) {
                String[] nodes = generateRandomStringArray(10, 8, false);
                request.setNodes(nodes);
                if (nodes.length > 0) {
                    expectedParams.put("nodes", String.join(",", nodes));
                }
            }
            if (randomBoolean()) {
                String[] actions = generateRandomStringArray(10, 8, false);
                request.setActions(actions);
                if (actions.length > 0) {
                    expectedParams.put("actions", String.join(",", actions));
                }
            }
            expectedParams.put("group_by", "none");
            Request httpRequest = RequestConverters.listTasks(request);
            assertThat(httpRequest, notNullValue());
            assertThat(httpRequest.getMethod(), equalTo(HttpGet.METHOD_NAME));
            assertThat(httpRequest.getEntity(), nullValue());
            assertThat(httpRequest.getEndpoint(), equalTo("/_tasks"));
            assertThat(httpRequest.getParameters(), equalTo(expectedParams));
        }
        {
            ListTasksRequest request = new ListTasksRequest();
            request.setTaskId(new TaskId(randomAlphaOfLength(5), randomNonNegativeLong()));
            IllegalArgumentException exception = expectThrows(IllegalArgumentException.class, () -> RequestConverters.listTasks(request));
            assertEquals("TaskId cannot be used for list tasks request", exception.getMessage());
        }
    }

    public void testGetRepositories() {
        Map<String, String> expectedParams = new HashMap<>();
        StringBuilder endpoint = new StringBuilder("/_snapshot");

        GetRepositoriesRequest getRepositoriesRequest = new GetRepositoriesRequest();
        setRandomMasterTimeout(getRepositoriesRequest, expectedParams);
        setRandomLocal(getRepositoriesRequest, expectedParams);

        if (randomBoolean()) {
            String[] entries = new String[] { "a", "b", "c" };
            getRepositoriesRequest.repositories(entries);
            endpoint.append("/" + String.join(",", entries));
        }

        Request request = RequestConverters.getRepositories(getRepositoriesRequest);
        assertThat(endpoint.toString(), equalTo(request.getEndpoint()));
        assertThat(HttpGet.METHOD_NAME, equalTo(request.getMethod()));
        assertThat(expectedParams, equalTo(request.getParameters()));
    }

    public void testCreateRepository() throws IOException {
        String repository = randomIndicesNames(1, 1)[0];
        String endpoint = "/_snapshot/" + repository;
        Path repositoryLocation = PathUtils.get(".");
        PutRepositoryRequest putRepositoryRequest = new PutRepositoryRequest(repository);
        putRepositoryRequest.type(FsRepository.TYPE);
        putRepositoryRequest.verify(randomBoolean());

        putRepositoryRequest.settings(
            Settings.builder()
                .put(FsRepository.LOCATION_SETTING.getKey(), repositoryLocation)
                .put(FsRepository.COMPRESS_SETTING.getKey(), randomBoolean())
                .put(FsRepository.CHUNK_SIZE_SETTING.getKey(), randomIntBetween(100, 1000), ByteSizeUnit.BYTES)
                .build());

        Request request = RequestConverters.createRepository(putRepositoryRequest);
        assertThat(endpoint, equalTo(request.getEndpoint()));
        assertThat(HttpPut.METHOD_NAME, equalTo(request.getMethod()));
        assertToXContentBody(putRepositoryRequest, request.getEntity());
    }

    public void testDeleteRepository() {
        Map<String, String> expectedParams = new HashMap<>();
        String repository = randomIndicesNames(1, 1)[0];

        StringBuilder endpoint = new StringBuilder("/_snapshot/" + repository);

        DeleteRepositoryRequest deleteRepositoryRequest = new DeleteRepositoryRequest();
        deleteRepositoryRequest.name(repository);
        setRandomMasterTimeout(deleteRepositoryRequest, expectedParams);
        setRandomTimeout(deleteRepositoryRequest::timeout, AcknowledgedRequest.DEFAULT_ACK_TIMEOUT, expectedParams);

        Request request = RequestConverters.deleteRepository(deleteRepositoryRequest);
        assertThat(endpoint.toString(), equalTo(request.getEndpoint()));
        assertThat(HttpDelete.METHOD_NAME, equalTo(request.getMethod()));
        assertThat(expectedParams, equalTo(request.getParameters()));
        assertNull(request.getEntity());
    }

    public void testVerifyRepository() {
        Map<String, String> expectedParams = new HashMap<>();
        String repository = randomIndicesNames(1, 1)[0];
        String endpoint = "/_snapshot/" + repository + "/_verify";

        VerifyRepositoryRequest verifyRepositoryRequest = new VerifyRepositoryRequest(repository);
        setRandomMasterTimeout(verifyRepositoryRequest, expectedParams);
        setRandomTimeout(verifyRepositoryRequest::timeout, AcknowledgedRequest.DEFAULT_ACK_TIMEOUT, expectedParams);

        Request request = RequestConverters.verifyRepository(verifyRepositoryRequest);
        assertThat(endpoint, equalTo(request.getEndpoint()));
        assertThat(HttpPost.METHOD_NAME, equalTo(request.getMethod()));
        assertThat(expectedParams, equalTo(request.getParameters()));
    }

    public void testPutTemplateRequest() throws Exception {
        Map<String, String> names = new HashMap<>();
        names.put("log", "log");
        names.put("template#1", "template%231");
        names.put("-#template", "-%23template");
        names.put("foo^bar", "foo%5Ebar");

        PutIndexTemplateRequest putTemplateRequest = new PutIndexTemplateRequest().name(randomFrom(names.keySet()))
                .patterns(Arrays.asList(generateRandomStringArray(20, 100, false, false)));
        if (randomBoolean()) {
            putTemplateRequest.order(randomInt());
        }
        if (randomBoolean()) {
            putTemplateRequest.version(randomInt());
        }
        if (randomBoolean()) {
            putTemplateRequest.settings(Settings.builder().put("setting-" + randomInt(), randomTimeValue()));
        }
        if (randomBoolean()) {
            putTemplateRequest.mapping("doc-" + randomInt(), "field-" + randomInt(), "type=" + randomFrom("text", "keyword"));
        }
        if (randomBoolean()) {
            putTemplateRequest.alias(new Alias("alias-" + randomInt()));
        }
        Map<String, String> expectedParams = new HashMap<>();
        if (randomBoolean()) {
            expectedParams.put("create", Boolean.TRUE.toString());
            putTemplateRequest.create(true);
        }
        if (randomBoolean()) {
            String cause = randomUnicodeOfCodepointLengthBetween(1, 50);
            putTemplateRequest.cause(cause);
            expectedParams.put("cause", cause);
        }
        setRandomMasterTimeout(putTemplateRequest, expectedParams);
        Request request = RequestConverters.putTemplate(putTemplateRequest);
        assertThat(request.getEndpoint(), equalTo("/_template/" + names.get(putTemplateRequest.name())));
        assertThat(request.getParameters(), equalTo(expectedParams));
        assertToXContentBody(putTemplateRequest, request.getEntity());
    }

    private static void assertToXContentBody(ToXContent expectedBody, HttpEntity actualEntity) throws IOException {
        BytesReference expectedBytes = XContentHelper.toXContent(expectedBody, REQUEST_BODY_CONTENT_TYPE, false);
        assertEquals(XContentType.JSON.mediaTypeWithoutParameters(), actualEntity.getContentType().getValue());
        assertEquals(expectedBytes, new BytesArray(EntityUtils.toByteArray(actualEntity)));
    }

    public void testEndpointBuilder() {
        {
            EndpointBuilder endpointBuilder = new EndpointBuilder();
            assertEquals("/", endpointBuilder.build());
        }
        {
            EndpointBuilder endpointBuilder = new EndpointBuilder().addPathPart(Strings.EMPTY_ARRAY);
            assertEquals("/", endpointBuilder.build());
        }
        {
            EndpointBuilder endpointBuilder = new EndpointBuilder().addPathPart("");
            assertEquals("/", endpointBuilder.build());
        }
        {
            EndpointBuilder endpointBuilder = new EndpointBuilder().addPathPart("a", "b");
            assertEquals("/a/b", endpointBuilder.build());
        }
        {
            EndpointBuilder endpointBuilder = new EndpointBuilder().addPathPart("a").addPathPart("b").addPathPartAsIs("_create");
            assertEquals("/a/b/_create", endpointBuilder.build());
        }

        {
            EndpointBuilder endpointBuilder = new EndpointBuilder().addPathPart("a", "b", "c").addPathPartAsIs("_create");
            assertEquals("/a/b/c/_create", endpointBuilder.build());
        }
        {
            EndpointBuilder endpointBuilder = new EndpointBuilder().addPathPart("a").addPathPartAsIs("_create");
            assertEquals("/a/_create", endpointBuilder.build());
        }
    }

    public void testEndpointBuilderEncodeParts() {
        {
            EndpointBuilder endpointBuilder = new EndpointBuilder().addPathPart("-#index1,index#2", "type", "id");
            assertEquals("/-%23index1,index%232/type/id", endpointBuilder.build());
        }
        {
            EndpointBuilder endpointBuilder = new EndpointBuilder().addPathPart("index", "type#2", "id");
            assertEquals("/index/type%232/id", endpointBuilder.build());
        }
        {
            EndpointBuilder endpointBuilder = new EndpointBuilder().addPathPart("index", "type", "this/is/the/id");
            assertEquals("/index/type/this%2Fis%2Fthe%2Fid", endpointBuilder.build());
        }
        {
            EndpointBuilder endpointBuilder = new EndpointBuilder().addPathPart("index", "type", "this|is|the|id");
            assertEquals("/index/type/this%7Cis%7Cthe%7Cid", endpointBuilder.build());
        }
        {
            EndpointBuilder endpointBuilder = new EndpointBuilder().addPathPart("index", "type", "id#1");
            assertEquals("/index/type/id%231", endpointBuilder.build());
        }
        {
            EndpointBuilder endpointBuilder = new EndpointBuilder().addPathPart("<logstash-{now/M}>", "_search");
            assertEquals("/%3Clogstash-%7Bnow%2FM%7D%3E/_search", endpointBuilder.build());
        }
        {
            EndpointBuilder endpointBuilder = new EndpointBuilder().addPathPart("中文");
            assertEquals("/中文", endpointBuilder.build());
        }
        {
            EndpointBuilder endpointBuilder = new EndpointBuilder().addPathPart("foo bar");
            assertEquals("/foo%20bar", endpointBuilder.build());
        }
        {
            EndpointBuilder endpointBuilder = new EndpointBuilder().addPathPart("foo+bar");
            assertEquals("/foo+bar", endpointBuilder.build());
        }
        {
            EndpointBuilder endpointBuilder = new EndpointBuilder().addPathPart("foo+bar");
            assertEquals("/foo+bar", endpointBuilder.build());
        }
        {
            EndpointBuilder endpointBuilder = new EndpointBuilder().addPathPart("foo/bar");
            assertEquals("/foo%2Fbar", endpointBuilder.build());
        }
        {
            EndpointBuilder endpointBuilder = new EndpointBuilder().addPathPart("foo^bar");
            assertEquals("/foo%5Ebar", endpointBuilder.build());
        }
        {
            EndpointBuilder endpointBuilder = new EndpointBuilder().addPathPart("cluster1:index1,index2").addPathPartAsIs("_search");
            assertEquals("/cluster1:index1,index2/_search", endpointBuilder.build());
        }
        {
            EndpointBuilder endpointBuilder = new EndpointBuilder().addCommaSeparatedPathParts(new String[] { "index1", "index2" })
                    .addPathPartAsIs("cache/clear");
            assertEquals("/index1,index2/cache/clear", endpointBuilder.build());
        }
    }

    public void testEndpoint() {
        assertEquals("/index/type/id", RequestConverters.endpoint("index", "type", "id"));
        assertEquals("/index/type/id/_endpoint", RequestConverters.endpoint("index", "type", "id", "_endpoint"));
        assertEquals("/index1,index2", RequestConverters.endpoint(new String[] { "index1", "index2" }));
        assertEquals("/index1,index2/_endpoint", RequestConverters.endpoint(new String[] { "index1", "index2" }, "_endpoint"));
        assertEquals("/index1,index2/type1,type2/_endpoint",
                RequestConverters.endpoint(new String[] { "index1", "index2" }, new String[] { "type1", "type2" }, "_endpoint"));
        assertEquals("/index1,index2/_endpoint/suffix1,suffix2",
                RequestConverters.endpoint(new String[] { "index1", "index2" }, "_endpoint", new String[] { "suffix1", "suffix2" }));
    }

    public void testCreateContentType() {
        final XContentType xContentType = randomFrom(XContentType.values());
        assertEquals(xContentType.mediaTypeWithoutParameters(), RequestConverters.createContentType(xContentType).getMimeType());
    }

    public void testEnforceSameContentType() {
        XContentType xContentType = randomFrom(XContentType.JSON, XContentType.SMILE);
        IndexRequest indexRequest = new IndexRequest().source(singletonMap("field", "value"), xContentType);
        assertEquals(xContentType, enforceSameContentType(indexRequest, null));
        assertEquals(xContentType, enforceSameContentType(indexRequest, xContentType));

        XContentType bulkContentType = randomBoolean() ? xContentType : null;

        IllegalArgumentException exception = expectThrows(IllegalArgumentException.class,
                () -> enforceSameContentType(new IndexRequest().source(singletonMap("field", "value"), XContentType.CBOR),
                        bulkContentType));
        assertEquals("Unsupported content-type found for request with content-type [CBOR], only JSON and SMILE are supported",
                exception.getMessage());

        exception = expectThrows(IllegalArgumentException.class,
                () -> enforceSameContentType(new IndexRequest().source(singletonMap("field", "value"), XContentType.YAML),
                        bulkContentType));
        assertEquals("Unsupported content-type found for request with content-type [YAML], only JSON and SMILE are supported",
                exception.getMessage());

        XContentType requestContentType = xContentType == XContentType.JSON ? XContentType.SMILE : XContentType.JSON;

        exception = expectThrows(IllegalArgumentException.class,
                () -> enforceSameContentType(new IndexRequest().source(singletonMap("field", "value"), requestContentType), xContentType));
        assertEquals("Mismatching content-type found for request with content-type [" + requestContentType + "], "
                + "previous requests have content-type [" + xContentType + "]", exception.getMessage());
    }

    /**
     * Randomize the {@link FetchSourceContext} request parameters.
     */
    private static void randomizeFetchSourceContextParams(Consumer<FetchSourceContext> consumer, Map<String, String> expectedParams) {
        if (randomBoolean()) {
            if (randomBoolean()) {
                boolean fetchSource = randomBoolean();
                consumer.accept(new FetchSourceContext(fetchSource));
                if (fetchSource == false) {
                    expectedParams.put("_source", "false");
                }
            } else {
                int numIncludes = randomIntBetween(0, 5);
                String[] includes = new String[numIncludes];
                String includesParam = randomFields(includes);
                if (numIncludes > 0) {
                    expectedParams.put("_source_include", includesParam);
                }
                int numExcludes = randomIntBetween(0, 5);
                String[] excludes = new String[numExcludes];
                String excludesParam = randomFields(excludes);
                if (numExcludes > 0) {
                    expectedParams.put("_source_exclude", excludesParam);
                }
                consumer.accept(new FetchSourceContext(true, includes, excludes));
            }
        }
    }

    private static void setRandomSearchParams(SearchRequest searchRequest,
                                              Map<String, String> expectedParams) {
        expectedParams.put(RestSearchAction.TYPED_KEYS_PARAM, "true");
        if (randomBoolean()) {
            searchRequest.routing(randomAlphaOfLengthBetween(3, 10));
            expectedParams.put("routing", searchRequest.routing());
        }
        if (randomBoolean()) {
            searchRequest.preference(randomAlphaOfLengthBetween(3, 10));
            expectedParams.put("preference", searchRequest.preference());
        }
        if (randomBoolean()) {
            searchRequest.searchType(randomFrom(SearchType.values()));
        }
        expectedParams.put("search_type", searchRequest.searchType().name().toLowerCase(Locale.ROOT));
        if (randomBoolean()) {
            searchRequest.requestCache(randomBoolean());
            expectedParams.put("request_cache", Boolean.toString(searchRequest.requestCache()));
        }
        if (randomBoolean()) {
            searchRequest.allowPartialSearchResults(randomBoolean());
            expectedParams.put("allow_partial_search_results", Boolean.toString(searchRequest.allowPartialSearchResults()));
        }
        if (randomBoolean()) {
            searchRequest.setBatchedReduceSize(randomIntBetween(2, Integer.MAX_VALUE));
        }
        expectedParams.put("batched_reduce_size", Integer.toString(searchRequest.getBatchedReduceSize()));
        if (randomBoolean()) {
            searchRequest.scroll(randomTimeValue());
            expectedParams.put("scroll", searchRequest.scroll().keepAlive().getStringRep());
        }
    }

    private static void setRandomIndicesOptions(Consumer<IndicesOptions> setter, Supplier<IndicesOptions> getter,
            Map<String, String> expectedParams) {

        if (randomBoolean()) {
            setter.accept(IndicesOptions.fromOptions(randomBoolean(), randomBoolean(), randomBoolean(), randomBoolean()));
        }
        expectedParams.put("ignore_unavailable", Boolean.toString(getter.get().ignoreUnavailable()));
        expectedParams.put("allow_no_indices", Boolean.toString(getter.get().allowNoIndices()));
        if (getter.get().expandWildcardsOpen() && getter.get().expandWildcardsClosed()) {
            expectedParams.put("expand_wildcards", "open,closed");
        } else if (getter.get().expandWildcardsOpen()) {
            expectedParams.put("expand_wildcards", "open");
        } else if (getter.get().expandWildcardsClosed()) {
            expectedParams.put("expand_wildcards", "closed");
        } else {
            expectedParams.put("expand_wildcards", "none");
        }
    }

    private static void setRandomIncludeDefaults(GetIndexRequest request, Map<String, String> expectedParams) {
        if (randomBoolean()) {
            boolean includeDefaults = randomBoolean();
            request.includeDefaults(includeDefaults);
            if (includeDefaults) {
                expectedParams.put("include_defaults", String.valueOf(includeDefaults));
            }
        }
    }

    private static void setRandomHumanReadable(GetIndexRequest request, Map<String, String> expectedParams) {
        if (randomBoolean()) {
            boolean humanReadable = randomBoolean();
            request.humanReadable(humanReadable);
            if (humanReadable) {
                expectedParams.put("human", String.valueOf(humanReadable));
            }
        }
    }

    private static void setRandomLocal(MasterNodeReadRequest<?> request, Map<String, String> expectedParams) {
        if (randomBoolean()) {
            boolean local = randomBoolean();
            request.local(local);
            if (local) {
                expectedParams.put("local", String.valueOf(local));
            }
        }
    }

    private static void setRandomTimeout(Consumer<String> setter, TimeValue defaultTimeout, Map<String, String> expectedParams) {
        if (randomBoolean()) {
            String timeout = randomTimeValue();
            setter.accept(timeout);
            expectedParams.put("timeout", timeout);
        } else {
            expectedParams.put("timeout", defaultTimeout.getStringRep());
        }
    }

    private static void setRandomMasterTimeout(MasterNodeRequest<?> request, Map<String, String> expectedParams) {
        if (randomBoolean()) {
            String masterTimeout = randomTimeValue();
            request.masterNodeTimeout(masterTimeout);
            expectedParams.put("master_timeout", masterTimeout);
        } else {
            expectedParams.put("master_timeout", MasterNodeRequest.DEFAULT_MASTER_NODE_TIMEOUT.getStringRep());
        }
    }

    private static void setRandomWaitForActiveShards(Consumer<ActiveShardCount> setter, Map<String, String> expectedParams) {
        setRandomWaitForActiveShards(setter, expectedParams, null);
    }

    private static void setRandomWaitForActiveShards(Consumer<ActiveShardCount> setter,Map<String, String> expectedParams,
            String defaultValue) {
        if (randomBoolean()) {
            String waitForActiveShardsString;
            int waitForActiveShards = randomIntBetween(-1, 5);
            if (waitForActiveShards == -1) {
                waitForActiveShardsString = "all";
            } else {
                waitForActiveShardsString = String.valueOf(waitForActiveShards);
            }
            setter.accept(ActiveShardCount.parseString(waitForActiveShardsString));
            expectedParams.put("wait_for_active_shards", waitForActiveShardsString);
        } else if (defaultValue != null){
            expectedParams.put("wait_for_active_shards", defaultValue);
        }
    }

    private static void setRandomRefreshPolicy(Consumer<WriteRequest.RefreshPolicy> setter, Map<String, String> expectedParams) {
        if (randomBoolean()) {
            WriteRequest.RefreshPolicy refreshPolicy = randomFrom(WriteRequest.RefreshPolicy.values());
            setter.accept(refreshPolicy);
            if (refreshPolicy != WriteRequest.RefreshPolicy.NONE) {
                expectedParams.put("refresh", refreshPolicy.getValue());
            }
        }
    }

    private static void setRandomVersion(DocWriteRequest<?> request, Map<String, String> expectedParams) {
        if (randomBoolean()) {
            long version = randomFrom(Versions.MATCH_ANY, Versions.MATCH_DELETED, Versions.NOT_FOUND, randomNonNegativeLong());
            request.version(version);
            if (version != Versions.MATCH_ANY) {
                expectedParams.put("version", Long.toString(version));
            }
        }
    }

    private static void setRandomVersionType(Consumer<VersionType> setter, Map<String, String> expectedParams) {
        if (randomBoolean()) {
            VersionType versionType = randomFrom(VersionType.values());
            setter.accept(versionType);
            if (versionType != VersionType.INTERNAL) {
                expectedParams.put("version_type", versionType.name().toLowerCase(Locale.ROOT));
            }
        }
    }

    private static String randomFields(String[] fields) {
        StringBuilder excludesParam = new StringBuilder();
        for (int i = 0; i < fields.length; i++) {
            String exclude = randomAlphaOfLengthBetween(3, 10);
            fields[i] = exclude;
            excludesParam.append(exclude);
            if (i < fields.length - 1) {
                excludesParam.append(",");
            }
        }
        return excludesParam.toString();
    }

    private static String[] randomIndicesNames(int minIndicesNum, int maxIndicesNum) {
        int numIndices = randomIntBetween(minIndicesNum, maxIndicesNum);
        String[] indices = new String[numIndices];
        for (int i = 0; i < numIndices; i++) {
            indices[i] = "index-" + randomAlphaOfLengthBetween(2, 5).toLowerCase(Locale.ROOT);
        }
        return indices;
    }
}<|MERGE_RESOLUTION|>--- conflicted
+++ resolved
@@ -1497,7 +1497,35 @@
         assertEquals(expectedParams, expectedRequest.getParameters());
     }
 
-<<<<<<< HEAD
+    public void testGetPipeline() {
+        String pipelineId = "some_pipeline_id";
+        Map<String, String> expectedParams = new HashMap<>();
+        GetPipelineRequest request = new GetPipelineRequest("some_pipeline_id");
+        setRandomMasterTimeout(request, expectedParams);
+        Request expectedRequest = RequestConverters.getPipeline(request);
+        StringJoiner endpoint = new StringJoiner("/", "/", "");
+        endpoint.add("_ingest/pipeline");
+        endpoint.add(pipelineId);
+        assertEquals(endpoint.toString(), expectedRequest.getEndpoint());
+        assertEquals(HttpGet.METHOD_NAME, expectedRequest.getMethod());
+        assertEquals(expectedParams, expectedRequest.getParameters());
+    }
+
+    public void testDeletePipeline() {
+        String pipelineId = "some_pipeline_id";
+        Map<String, String> expectedParams = new HashMap<>();
+        DeletePipelineRequest request = new DeletePipelineRequest(pipelineId);
+        setRandomMasterTimeout(request, expectedParams);
+        setRandomTimeout(request::timeout, AcknowledgedRequest.DEFAULT_ACK_TIMEOUT, expectedParams);
+        Request expectedRequest = RequestConverters.deletePipeline(request);
+        StringJoiner endpoint = new StringJoiner("/", "/", "");
+        endpoint.add("_ingest/pipeline");
+        endpoint.add(pipelineId);
+        assertEquals(endpoint.toString(), expectedRequest.getEndpoint());
+        assertEquals(HttpDelete.METHOD_NAME, expectedRequest.getMethod());
+        assertEquals(expectedParams, expectedRequest.getParameters());
+    }
+
     public void testClusterHealth() {
         ClusterHealthRequest healthRequest = new ClusterHealthRequest();
         Map<String, String> expectedParams = new HashMap<>();
@@ -1575,35 +1603,6 @@
             assertThat(request.getEndpoint(), equalTo("/_cluster/health"));
         }
         assertThat(request.getParameters(), equalTo(expectedParams));
-=======
-    public void testGetPipeline() {
-        String pipelineId = "some_pipeline_id";
-        Map<String, String> expectedParams = new HashMap<>();
-        GetPipelineRequest request = new GetPipelineRequest("some_pipeline_id");
-        setRandomMasterTimeout(request, expectedParams);
-        Request expectedRequest = RequestConverters.getPipeline(request);
-        StringJoiner endpoint = new StringJoiner("/", "/", "");
-        endpoint.add("_ingest/pipeline");
-        endpoint.add(pipelineId);
-        assertEquals(endpoint.toString(), expectedRequest.getEndpoint());
-        assertEquals(HttpGet.METHOD_NAME, expectedRequest.getMethod());
-        assertEquals(expectedParams, expectedRequest.getParameters());
-    }
-
-    public void testDeletePipeline() {
-        String pipelineId = "some_pipeline_id";
-        Map<String, String> expectedParams = new HashMap<>();
-        DeletePipelineRequest request = new DeletePipelineRequest(pipelineId);
-        setRandomMasterTimeout(request, expectedParams);
-        setRandomTimeout(request::timeout, AcknowledgedRequest.DEFAULT_ACK_TIMEOUT, expectedParams);
-        Request expectedRequest = RequestConverters.deletePipeline(request);
-        StringJoiner endpoint = new StringJoiner("/", "/", "");
-        endpoint.add("_ingest/pipeline");
-        endpoint.add(pipelineId);
-        assertEquals(endpoint.toString(), expectedRequest.getEndpoint());
-        assertEquals(HttpDelete.METHOD_NAME, expectedRequest.getMethod());
-        assertEquals(expectedParams, expectedRequest.getParameters());
->>>>>>> d09d6085
     }
 
     public void testRollover() throws IOException {
