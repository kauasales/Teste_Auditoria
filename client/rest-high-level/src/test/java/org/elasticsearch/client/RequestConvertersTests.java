--- conflicted
+++ resolved
@@ -37,12 +37,9 @@
 import org.elasticsearch.action.admin.cluster.repositories.put.PutRepositoryRequest;
 import org.elasticsearch.action.admin.cluster.repositories.verify.VerifyRepositoryRequest;
 import org.elasticsearch.action.admin.cluster.settings.ClusterUpdateSettingsRequest;
-<<<<<<< HEAD
 import org.elasticsearch.action.admin.cluster.storedscripts.PutStoredScriptRequest;
-=======
 import org.elasticsearch.action.admin.cluster.storedscripts.DeleteStoredScriptRequest;
 import org.elasticsearch.action.admin.cluster.storedscripts.GetStoredScriptRequest;
->>>>>>> a5540ba1
 import org.elasticsearch.action.admin.indices.alias.Alias;
 import org.elasticsearch.action.admin.indices.alias.IndicesAliasesRequest;
 import org.elasticsearch.action.admin.indices.alias.IndicesAliasesRequest.AliasActions;
@@ -1954,7 +1951,6 @@
         assertThat(request.getEntity(), nullValue());
     }
 
-<<<<<<< HEAD
     public void testPutStoredScript() throws Exception {
         PutStoredScriptRequest putStoredScriptRequest = new PutStoredScriptRequest();
 
@@ -1988,7 +1984,8 @@
         assertThat(request.getEndpoint(), equalTo("/_scripts/" + id));
         assertThat(request.getParameters(), equalTo(expectedParams));
         assertThat(request.getEntity(), notNullValue());
-=======
+    }
+    
     public void testGetScriptRequest() {
         GetStoredScriptRequest getStoredScriptRequest = new GetStoredScriptRequest("x-script");
         Map<String, String> expectedParams = new HashMap<>();
@@ -2013,7 +2010,6 @@
         assertThat(request.getMethod(), equalTo(HttpDelete.METHOD_NAME));
         assertThat(request.getParameters(), equalTo(expectedParams));
         assertThat(request.getEntity(), nullValue());
->>>>>>> a5540ba1
     }
 
     private static void assertToXContentBody(ToXContent expectedBody, HttpEntity actualEntity) throws IOException {
