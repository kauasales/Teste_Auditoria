/*
 * Licensed to Elasticsearch under one or more contributor
 * license agreements. See the NOTICE file distributed with
 * this work for additional information regarding copyright
 * ownership. Elasticsearch licenses this file to you under
 * the Apache License, Version 2.0 (the "License"); you may
 * not use this file except in compliance with the License.
 * You may obtain a copy of the License at
 *
 *    http://www.apache.org/licenses/LICENSE-2.0
 *
 * Unless required by applicable law or agreed to in writing,
 * software distributed under the License is distributed on an
 * "AS IS" BASIS, WITHOUT WARRANTIES OR CONDITIONS OF ANY
 * KIND, either express or implied.  See the License for the
 * specific language governing permissions and limitations
 * under the License.
 */

package org.elasticsearch.client;

import org.apache.http.HttpEntity;
import org.apache.http.client.methods.HttpDelete;
import org.apache.http.client.methods.HttpGet;
import org.apache.http.client.methods.HttpHead;
import org.apache.http.client.methods.HttpPost;
import org.apache.http.client.methods.HttpPut;
import org.apache.http.entity.ByteArrayEntity;
import org.apache.http.util.EntityUtils;
import org.elasticsearch.action.ActionRequestValidationException;
import org.elasticsearch.action.DocWriteRequest;
import org.elasticsearch.action.admin.cluster.storedscripts.DeleteStoredScriptRequest;
import org.elasticsearch.action.admin.cluster.storedscripts.GetStoredScriptRequest;
import org.elasticsearch.action.admin.indices.alias.Alias;
import org.elasticsearch.action.admin.indices.alias.IndicesAliasesRequest;
import org.elasticsearch.action.admin.indices.alias.IndicesAliasesRequest.AliasActions;
import org.elasticsearch.action.admin.indices.alias.get.GetAliasesRequest;
import org.elasticsearch.action.admin.indices.analyze.AnalyzeRequest;
import org.elasticsearch.action.admin.indices.cache.clear.ClearIndicesCacheRequest;
import org.elasticsearch.action.admin.indices.close.CloseIndexRequest;
import org.elasticsearch.action.admin.indices.create.CreateIndexRequest;
import org.elasticsearch.action.admin.indices.delete.DeleteIndexRequest;
import org.elasticsearch.action.admin.indices.flush.FlushRequest;
import org.elasticsearch.action.admin.indices.flush.SyncedFlushRequest;
import org.elasticsearch.action.admin.indices.forcemerge.ForceMergeRequest;
import org.elasticsearch.action.admin.indices.get.GetIndexRequest;
import org.elasticsearch.action.admin.indices.mapping.get.GetFieldMappingsRequest;
import org.elasticsearch.action.admin.indices.mapping.get.GetMappingsRequest;
import org.elasticsearch.action.admin.indices.mapping.put.PutMappingRequest;
import org.elasticsearch.action.admin.indices.open.OpenIndexRequest;
import org.elasticsearch.action.admin.indices.refresh.RefreshRequest;
import org.elasticsearch.action.admin.indices.rollover.RolloverRequest;
import org.elasticsearch.action.admin.indices.settings.get.GetSettingsRequest;
import org.elasticsearch.action.admin.indices.settings.put.UpdateSettingsRequest;
import org.elasticsearch.action.admin.indices.shrink.ResizeRequest;
import org.elasticsearch.action.admin.indices.shrink.ResizeType;
import org.elasticsearch.action.admin.indices.template.get.GetIndexTemplatesRequest;
import org.elasticsearch.action.admin.indices.template.put.PutIndexTemplateRequest;
import org.elasticsearch.action.admin.indices.validate.query.ValidateQueryRequest;
import org.elasticsearch.action.bulk.BulkRequest;
import org.elasticsearch.action.bulk.BulkShardRequest;
import org.elasticsearch.action.delete.DeleteRequest;
import org.elasticsearch.action.explain.ExplainRequest;
import org.elasticsearch.action.fieldcaps.FieldCapabilitiesRequest;
import org.elasticsearch.action.get.GetRequest;
import org.elasticsearch.action.get.MultiGetRequest;
import org.elasticsearch.action.index.IndexRequest;
import org.elasticsearch.action.ingest.DeletePipelineRequest;
import org.elasticsearch.action.ingest.GetPipelineRequest;
import org.elasticsearch.action.ingest.PutPipelineRequest;
import org.elasticsearch.action.ingest.SimulatePipelineRequest;
import org.elasticsearch.action.search.ClearScrollRequest;
import org.elasticsearch.action.search.MultiSearchRequest;
import org.elasticsearch.action.search.SearchRequest;
import org.elasticsearch.action.search.SearchScrollRequest;
import org.elasticsearch.action.search.SearchType;
import org.elasticsearch.action.support.ActiveShardCount;
import org.elasticsearch.action.support.IndicesOptions;
import org.elasticsearch.action.support.WriteRequest;
import org.elasticsearch.action.support.master.AcknowledgedRequest;
import org.elasticsearch.action.support.master.MasterNodeReadRequest;
import org.elasticsearch.action.support.master.MasterNodeRequest;
import org.elasticsearch.action.support.replication.ReplicationRequest;
import org.elasticsearch.action.update.UpdateRequest;
import org.elasticsearch.client.RequestConverters.EndpointBuilder;
import org.elasticsearch.common.CheckedBiConsumer;
import org.elasticsearch.common.CheckedFunction;
import org.elasticsearch.common.Strings;
import org.elasticsearch.common.bytes.BytesArray;
import org.elasticsearch.common.bytes.BytesReference;
import org.elasticsearch.common.io.Streams;
import org.elasticsearch.common.lucene.uid.Versions;
import org.elasticsearch.common.settings.Settings;
import org.elasticsearch.common.unit.TimeValue;
import org.elasticsearch.common.util.CollectionUtils;
import org.elasticsearch.common.xcontent.ToXContent;
import org.elasticsearch.common.xcontent.XContentBuilder;
import org.elasticsearch.common.xcontent.XContentHelper;
import org.elasticsearch.common.xcontent.XContentParser;
import org.elasticsearch.common.xcontent.XContentType;
import org.elasticsearch.common.xcontent.json.JsonXContent;
import org.elasticsearch.index.RandomCreateIndexGenerator;
import org.elasticsearch.index.VersionType;
import org.elasticsearch.index.query.QueryBuilders;
import org.elasticsearch.index.query.TermQueryBuilder;
import org.elasticsearch.index.rankeval.PrecisionAtK;
import org.elasticsearch.index.rankeval.RankEvalRequest;
import org.elasticsearch.index.rankeval.RankEvalSpec;
import org.elasticsearch.index.rankeval.RatedRequest;
import org.elasticsearch.index.rankeval.RestRankEvalAction;
import org.elasticsearch.index.reindex.DeleteByQueryRequest;
import org.elasticsearch.index.reindex.ReindexRequest;
import org.elasticsearch.index.reindex.RemoteInfo;
import org.elasticsearch.index.reindex.UpdateByQueryRequest;
<<<<<<< HEAD
import org.elasticsearch.protocol.xpack.migration.IndexUpgradeInfoRequest;
=======
import org.elasticsearch.protocol.xpack.XPackInfoRequest;
>>>>>>> 42469a99
import org.elasticsearch.protocol.xpack.watcher.DeleteWatchRequest;
import org.elasticsearch.protocol.xpack.watcher.PutWatchRequest;
import org.elasticsearch.rest.action.search.RestSearchAction;
import org.elasticsearch.script.Script;
import org.elasticsearch.script.ScriptType;
import org.elasticsearch.script.mustache.MultiSearchTemplateRequest;
import org.elasticsearch.script.mustache.SearchTemplateRequest;
import org.elasticsearch.search.Scroll;
import org.elasticsearch.search.aggregations.bucket.terms.TermsAggregationBuilder;
import org.elasticsearch.search.aggregations.support.ValueType;
import org.elasticsearch.search.builder.SearchSourceBuilder;
import org.elasticsearch.search.collapse.CollapseBuilder;
import org.elasticsearch.search.fetch.subphase.FetchSourceContext;
import org.elasticsearch.search.fetch.subphase.highlight.HighlightBuilder;
import org.elasticsearch.search.rescore.QueryRescorerBuilder;
import org.elasticsearch.search.suggest.SuggestBuilder;
import org.elasticsearch.search.suggest.completion.CompletionSuggestionBuilder;
import org.elasticsearch.test.ESTestCase;
import org.elasticsearch.test.RandomObjects;

import java.io.ByteArrayOutputStream;
import java.io.IOException;
import java.io.InputStream;
import java.nio.charset.StandardCharsets;
import java.util.ArrayList;
import java.util.Arrays;
import java.util.Collections;
import java.util.HashMap;
import java.util.HashSet;
import java.util.List;
import java.util.Locale;
import java.util.Map;
import java.util.StringJoiner;
import java.util.function.Consumer;
import java.util.function.Function;
import java.util.function.Supplier;
import java.util.stream.Collectors;

import static java.util.Collections.emptyMap;
import static java.util.Collections.singletonMap;
import static org.elasticsearch.client.RequestConverters.REQUEST_BODY_CONTENT_TYPE;
import static org.elasticsearch.client.RequestConverters.enforceSameContentType;
import static org.elasticsearch.index.RandomCreateIndexGenerator.randomAliases;
import static org.elasticsearch.index.RandomCreateIndexGenerator.randomCreateIndexRequest;
import static org.elasticsearch.index.RandomCreateIndexGenerator.randomIndexSettings;
import static org.elasticsearch.index.alias.RandomAliasActionsGenerator.randomAliasAction;
import static org.elasticsearch.index.query.QueryBuilders.matchAllQuery;
import static org.elasticsearch.search.RandomSearchRequestGenerator.randomSearchRequest;
import static org.elasticsearch.test.hamcrest.ElasticsearchAssertions.assertToXContentEquivalent;
import static org.hamcrest.CoreMatchers.equalTo;
import static org.hamcrest.Matchers.hasEntry;
import static org.hamcrest.Matchers.hasKey;
import static org.hamcrest.Matchers.is;
import static org.hamcrest.Matchers.nullValue;

public class RequestConvertersTests extends ESTestCase {
    public void testPing() {
        Request request = RequestConverters.ping();
        assertEquals("/", request.getEndpoint());
        assertEquals(0, request.getParameters().size());
        assertNull(request.getEntity());
        assertEquals(HttpHead.METHOD_NAME, request.getMethod());
    }

    public void testInfo() {
        Request request = RequestConverters.info();
        assertEquals("/", request.getEndpoint());
        assertEquals(0, request.getParameters().size());
        assertNull(request.getEntity());
        assertEquals(HttpGet.METHOD_NAME, request.getMethod());
    }

    public void testGet() {
        getAndExistsTest(RequestConverters::get, HttpGet.METHOD_NAME);
    }

    public void testMultiGet() throws IOException {
        Map<String, String> expectedParams = new HashMap<>();
        MultiGetRequest multiGetRequest = new MultiGetRequest();
        if (randomBoolean()) {
            String preference = randomAlphaOfLength(4);
            multiGetRequest.preference(preference);
            expectedParams.put("preference", preference);
        }
        if (randomBoolean()) {
            multiGetRequest.realtime(randomBoolean());
            if (multiGetRequest.realtime() == false) {
                expectedParams.put("realtime", "false");
            }
        }
        if (randomBoolean()) {
            multiGetRequest.refresh(randomBoolean());
            if (multiGetRequest.refresh()) {
                expectedParams.put("refresh", "true");
            }
        }

        int numberOfRequests = randomIntBetween(0, 32);
        for (int i = 0; i < numberOfRequests; i++) {
            MultiGetRequest.Item item = new MultiGetRequest.Item(randomAlphaOfLength(4), randomAlphaOfLength(4), randomAlphaOfLength(4));
            if (randomBoolean()) {
                item.routing(randomAlphaOfLength(4));
            }
            if (randomBoolean()) {
                item.storedFields(generateRandomStringArray(16, 8, false));
            }
            if (randomBoolean()) {
                item.version(randomNonNegativeLong());
            }
            if (randomBoolean()) {
                item.versionType(randomFrom(VersionType.values()));
            }
            if (randomBoolean()) {
                randomizeFetchSourceContextParams(item::fetchSourceContext, new HashMap<>());
            }
            multiGetRequest.add(item);
        }

        Request request = RequestConverters.multiGet(multiGetRequest);
        assertEquals(HttpPost.METHOD_NAME, request.getMethod());
        assertEquals("/_mget", request.getEndpoint());
        assertEquals(expectedParams, request.getParameters());
        assertToXContentBody(multiGetRequest, request.getEntity());
    }

    public void testDelete() {
        String index = randomAlphaOfLengthBetween(3, 10);
        String type = randomAlphaOfLengthBetween(3, 10);
        String id = randomAlphaOfLengthBetween(3, 10);
        DeleteRequest deleteRequest = new DeleteRequest(index, type, id);

        Map<String, String> expectedParams = new HashMap<>();

        setRandomTimeout(deleteRequest::timeout, ReplicationRequest.DEFAULT_TIMEOUT, expectedParams);
        setRandomRefreshPolicy(deleteRequest::setRefreshPolicy, expectedParams);
        setRandomVersion(deleteRequest, expectedParams);
        setRandomVersionType(deleteRequest::versionType, expectedParams);

        if (frequently()) {
            if (randomBoolean()) {
                String routing = randomAlphaOfLengthBetween(3, 10);
                deleteRequest.routing(routing);
                expectedParams.put("routing", routing);
            }
        }

        Request request = RequestConverters.delete(deleteRequest);
        assertEquals("/" + index + "/" + type + "/" + id, request.getEndpoint());
        assertEquals(expectedParams, request.getParameters());
        assertEquals(HttpDelete.METHOD_NAME, request.getMethod());
        assertNull(request.getEntity());
    }

    public void testExists() {
        getAndExistsTest(RequestConverters::exists, HttpHead.METHOD_NAME);
    }

    public void testIndicesExist() {
        String[] indices = randomIndicesNames(1, 10);

        GetIndexRequest getIndexRequest = new GetIndexRequest().indices(indices);

        Map<String, String> expectedParams = new HashMap<>();
        setRandomIndicesOptions(getIndexRequest::indicesOptions, getIndexRequest::indicesOptions, expectedParams);
        setRandomLocal(getIndexRequest, expectedParams);
        setRandomHumanReadable(getIndexRequest, expectedParams);
        setRandomIncludeDefaults(getIndexRequest, expectedParams);

        final Request request = RequestConverters.indicesExist(getIndexRequest);

        assertEquals(HttpHead.METHOD_NAME, request.getMethod());
        assertEquals("/" + String.join(",", indices), request.getEndpoint());
        assertThat(expectedParams, equalTo(request.getParameters()));
        assertNull(request.getEntity());
    }

    public void testIndicesExistEmptyIndices() {
        expectThrows(IllegalArgumentException.class, () -> RequestConverters.indicesExist(new GetIndexRequest()));
        expectThrows(IllegalArgumentException.class, () -> RequestConverters.indicesExist(new GetIndexRequest().indices((String[]) null)));
    }

    private static void getAndExistsTest(Function<GetRequest, Request> requestConverter, String method) {
        String index = randomAlphaOfLengthBetween(3, 10);
        String type = randomAlphaOfLengthBetween(3, 10);
        String id = randomAlphaOfLengthBetween(3, 10);
        GetRequest getRequest = new GetRequest(index, type, id);

        Map<String, String> expectedParams = new HashMap<>();
        if (randomBoolean()) {
            if (randomBoolean()) {
                String preference = randomAlphaOfLengthBetween(3, 10);
                getRequest.preference(preference);
                expectedParams.put("preference", preference);
            }
            if (randomBoolean()) {
                String routing = randomAlphaOfLengthBetween(3, 10);
                getRequest.routing(routing);
                expectedParams.put("routing", routing);
            }
            if (randomBoolean()) {
                boolean realtime = randomBoolean();
                getRequest.realtime(realtime);
                if (realtime == false) {
                    expectedParams.put("realtime", "false");
                }
            }
            if (randomBoolean()) {
                boolean refresh = randomBoolean();
                getRequest.refresh(refresh);
                if (refresh) {
                    expectedParams.put("refresh", "true");
                }
            }
            if (randomBoolean()) {
                long version = randomLong();
                getRequest.version(version);
                if (version != Versions.MATCH_ANY) {
                    expectedParams.put("version", Long.toString(version));
                }
            }
            setRandomVersionType(getRequest::versionType, expectedParams);
            if (randomBoolean()) {
                int numStoredFields = randomIntBetween(1, 10);
                String[] storedFields = new String[numStoredFields];
                String storedFieldsParam = randomFields(storedFields);
                getRequest.storedFields(storedFields);
                expectedParams.put("stored_fields", storedFieldsParam);
            }
            if (randomBoolean()) {
                randomizeFetchSourceContextParams(getRequest::fetchSourceContext, expectedParams);
            }
        }
        Request request = requestConverter.apply(getRequest);
        assertEquals("/" + index + "/" + type + "/" + id, request.getEndpoint());
        assertEquals(expectedParams, request.getParameters());
        assertNull(request.getEntity());
        assertEquals(method, request.getMethod());
    }

    public void testCreateIndex() throws IOException {
        CreateIndexRequest createIndexRequest = randomCreateIndexRequest();

        Map<String, String> expectedParams = new HashMap<>();
        setRandomTimeout(createIndexRequest::timeout, AcknowledgedRequest.DEFAULT_ACK_TIMEOUT, expectedParams);
        setRandomMasterTimeout(createIndexRequest, expectedParams);
        setRandomWaitForActiveShards(createIndexRequest::waitForActiveShards, expectedParams);

        Request request = RequestConverters.createIndex(createIndexRequest);
        assertEquals("/" + createIndexRequest.index(), request.getEndpoint());
        assertEquals(expectedParams, request.getParameters());
        assertEquals(HttpPut.METHOD_NAME, request.getMethod());
        assertToXContentBody(createIndexRequest, request.getEntity());
    }

    public void testCreateIndexNullIndex() {
        ActionRequestValidationException validationException = new CreateIndexRequest(null).validate();
        assertNotNull(validationException);
    }

    public void testUpdateAliases() throws IOException {
        IndicesAliasesRequest indicesAliasesRequest = new IndicesAliasesRequest();
        AliasActions aliasAction = randomAliasAction();
        indicesAliasesRequest.addAliasAction(aliasAction);

        Map<String, String> expectedParams = new HashMap<>();
        setRandomTimeout(indicesAliasesRequest::timeout, AcknowledgedRequest.DEFAULT_ACK_TIMEOUT, expectedParams);
        setRandomMasterTimeout(indicesAliasesRequest, expectedParams);

        Request request = RequestConverters.updateAliases(indicesAliasesRequest);
        assertEquals("/_aliases", request.getEndpoint());
        assertEquals(expectedParams, request.getParameters());
        assertToXContentBody(indicesAliasesRequest, request.getEntity());
    }

    public void testReindex() throws IOException {
        ReindexRequest reindexRequest = new ReindexRequest();
        reindexRequest.setSourceIndices("source_idx");
        reindexRequest.setDestIndex("dest_idx");
        Map<String, String> expectedParams = new HashMap<>();
        if (randomBoolean()) {
            XContentBuilder builder = JsonXContent.contentBuilder().prettyPrint();
            RemoteInfo remoteInfo = new RemoteInfo("http", "remote-host", 9200, null,
                BytesReference.bytes(matchAllQuery().toXContent(builder, ToXContent.EMPTY_PARAMS)),
                "user",
                "pass",
                emptyMap(),
                RemoteInfo.DEFAULT_SOCKET_TIMEOUT,
                RemoteInfo.DEFAULT_CONNECT_TIMEOUT
            );
            reindexRequest.setRemoteInfo(remoteInfo);
        }
        if (randomBoolean()) {
            reindexRequest.setSourceDocTypes("doc", "tweet");
        }
        if (randomBoolean()) {
            reindexRequest.setSourceBatchSize(randomInt(100));
        }
        if (randomBoolean()) {
            reindexRequest.setDestDocType("tweet_and_doc");
        }
        if (randomBoolean()) {
            reindexRequest.setDestOpType("create");
        }
        if (randomBoolean()) {
            reindexRequest.setDestPipeline("my_pipeline");
        }
        if (randomBoolean()) {
            reindexRequest.setDestRouting("=cat");
        }
        if (randomBoolean()) {
            reindexRequest.setSize(randomIntBetween(100, 1000));
        }
        if (randomBoolean()) {
            reindexRequest.setAbortOnVersionConflict(false);
        }
        if (randomBoolean()) {
            String ts = randomTimeValue();
            reindexRequest.setScroll(TimeValue.parseTimeValue(ts, "scroll"));
        }
        if (reindexRequest.getRemoteInfo() == null && randomBoolean()) {
            reindexRequest.setSourceQuery(new TermQueryBuilder("foo", "fooval"));
        }
        setRandomTimeout(reindexRequest::setTimeout, ReplicationRequest.DEFAULT_TIMEOUT, expectedParams);
        setRandomWaitForActiveShards(reindexRequest::setWaitForActiveShards, ActiveShardCount.DEFAULT, expectedParams);
        expectedParams.put("scroll", reindexRequest.getScrollTime().getStringRep());
        Request request = RequestConverters.reindex(reindexRequest);
        assertEquals("/_reindex", request.getEndpoint());
        assertEquals(HttpPost.METHOD_NAME, request.getMethod());
        assertEquals(expectedParams, request.getParameters());
        assertToXContentBody(reindexRequest, request.getEntity());
    }

    public void testUpdateByQuery() throws IOException {
        UpdateByQueryRequest updateByQueryRequest = new UpdateByQueryRequest();
        updateByQueryRequest.indices(randomIndicesNames(1, 5));
        Map<String, String> expectedParams = new HashMap<>();
        if (randomBoolean()) {
            updateByQueryRequest.setDocTypes(generateRandomStringArray(5, 5, false, false));
        }
        if (randomBoolean()) {
            int batchSize = randomInt(100);
            updateByQueryRequest.setBatchSize(batchSize);
            expectedParams.put("scroll_size", Integer.toString(batchSize));
        }
        if (randomBoolean()) {
            updateByQueryRequest.setPipeline("my_pipeline");
            expectedParams.put("pipeline", "my_pipeline");
        }
        if (randomBoolean()) {
            updateByQueryRequest.setRouting("=cat");
            expectedParams.put("routing", "=cat");
        }
        if (randomBoolean()) {
            int size = randomIntBetween(100, 1000);
            updateByQueryRequest.setSize(size);
            expectedParams.put("size", Integer.toString(size));
        }
        if (randomBoolean()) {
            updateByQueryRequest.setAbortOnVersionConflict(false);
            expectedParams.put("conflicts", "proceed");
        }
        if (randomBoolean()) {
            String ts = randomTimeValue();
            updateByQueryRequest.setScroll(TimeValue.parseTimeValue(ts, "scroll"));
            expectedParams.put("scroll", ts);
        }
        if (randomBoolean()) {
            updateByQueryRequest.setQuery(new TermQueryBuilder("foo", "fooval"));
        }
        if (randomBoolean()) {
            updateByQueryRequest.setScript(new Script("ctx._source.last = \"lastname\""));
        }
        setRandomIndicesOptions(updateByQueryRequest::setIndicesOptions, updateByQueryRequest::indicesOptions, expectedParams);
        setRandomTimeout(updateByQueryRequest::setTimeout, ReplicationRequest.DEFAULT_TIMEOUT, expectedParams);
        Request request = RequestConverters.updateByQuery(updateByQueryRequest);
        StringJoiner joiner = new StringJoiner("/", "/", "");
        joiner.add(String.join(",", updateByQueryRequest.indices()));
        if (updateByQueryRequest.getDocTypes().length > 0)
            joiner.add(String.join(",", updateByQueryRequest.getDocTypes()));
        joiner.add("_update_by_query");
        assertEquals(joiner.toString(), request.getEndpoint());
        assertEquals(HttpPost.METHOD_NAME, request.getMethod());
        assertEquals(expectedParams, request.getParameters());
        assertToXContentBody(updateByQueryRequest, request.getEntity());
    }

    public void testDeleteByQuery() throws IOException {
        DeleteByQueryRequest deleteByQueryRequest = new DeleteByQueryRequest();
        deleteByQueryRequest.indices(randomIndicesNames(1, 5));
        Map<String, String> expectedParams = new HashMap<>();
        if (randomBoolean()) {
            deleteByQueryRequest.setDocTypes(generateRandomStringArray(5, 5, false, false));
        }
        if (randomBoolean()) {
            int batchSize = randomInt(100);
            deleteByQueryRequest.setBatchSize(batchSize);
            expectedParams.put("scroll_size", Integer.toString(batchSize));
        }
        if (randomBoolean()) {
            deleteByQueryRequest.setRouting("=cat");
            expectedParams.put("routing", "=cat");
        }
        if (randomBoolean()) {
            int size = randomIntBetween(100, 1000);
            deleteByQueryRequest.setSize(size);
            expectedParams.put("size", Integer.toString(size));
        }
        if (randomBoolean()) {
            deleteByQueryRequest.setAbortOnVersionConflict(false);
            expectedParams.put("conflicts", "proceed");
        }
        if (randomBoolean()) {
            String ts = randomTimeValue();
            deleteByQueryRequest.setScroll(TimeValue.parseTimeValue(ts, "scroll"));
            expectedParams.put("scroll", ts);
        }
        if (randomBoolean()) {
            deleteByQueryRequest.setQuery(new TermQueryBuilder("foo", "fooval"));
        }
        setRandomIndicesOptions(deleteByQueryRequest::setIndicesOptions, deleteByQueryRequest::indicesOptions, expectedParams);
        setRandomTimeout(deleteByQueryRequest::setTimeout, ReplicationRequest.DEFAULT_TIMEOUT, expectedParams);
        Request request = RequestConverters.deleteByQuery(deleteByQueryRequest);
        StringJoiner joiner = new StringJoiner("/", "/", "");
        joiner.add(String.join(",", deleteByQueryRequest.indices()));
        if (deleteByQueryRequest.getDocTypes().length > 0)
            joiner.add(String.join(",", deleteByQueryRequest.getDocTypes()));
        joiner.add("_delete_by_query");
        assertEquals(joiner.toString(), request.getEndpoint());
        assertEquals(HttpPost.METHOD_NAME, request.getMethod());
        assertEquals(expectedParams, request.getParameters());
        assertToXContentBody(deleteByQueryRequest, request.getEntity());
    }

    public void testPutMapping() throws IOException {
        PutMappingRequest putMappingRequest = new PutMappingRequest();

        String[] indices = randomIndicesNames(0, 5);
        putMappingRequest.indices(indices);

        String type = randomAlphaOfLengthBetween(3, 10);
        putMappingRequest.type(type);

        Map<String, String> expectedParams = new HashMap<>();

        setRandomTimeout(putMappingRequest::timeout, AcknowledgedRequest.DEFAULT_ACK_TIMEOUT, expectedParams);
        setRandomMasterTimeout(putMappingRequest, expectedParams);

        Request request = RequestConverters.putMapping(putMappingRequest);
        StringJoiner endpoint = new StringJoiner("/", "/", "");
        String index = String.join(",", indices);
        if (Strings.hasLength(index)) {
            endpoint.add(index);
        }
        endpoint.add("_mapping");
        endpoint.add(type);
        assertEquals(endpoint.toString(), request.getEndpoint());

        assertEquals(expectedParams, request.getParameters());
        assertEquals(HttpPut.METHOD_NAME, request.getMethod());
        assertToXContentBody(putMappingRequest, request.getEntity());
    }

    public void testGetMapping() throws IOException {
        GetMappingsRequest getMappingRequest = new GetMappingsRequest();

        String[] indices = Strings.EMPTY_ARRAY;
        if (randomBoolean()) {
            indices = randomIndicesNames(0, 5);
            getMappingRequest.indices(indices);
        } else if (randomBoolean()) {
            getMappingRequest.indices((String[]) null);
        }

        String type = null;
        if (randomBoolean()) {
            type = randomAlphaOfLengthBetween(3, 10);
            getMappingRequest.types(type);
        } else if (randomBoolean()) {
            getMappingRequest.types((String[]) null);
        }

        Map<String, String> expectedParams = new HashMap<>();

        setRandomIndicesOptions(getMappingRequest::indicesOptions, getMappingRequest::indicesOptions, expectedParams);
        setRandomMasterTimeout(getMappingRequest, expectedParams);
        setRandomLocal(getMappingRequest, expectedParams);

        Request request = RequestConverters.getMappings(getMappingRequest);
        StringJoiner endpoint = new StringJoiner("/", "/", "");
        String index = String.join(",", indices);
        if (Strings.hasLength(index)) {
            endpoint.add(index);
        }
        endpoint.add("_mapping");
        if (type != null) {
            endpoint.add(type);
        }
        assertThat(endpoint.toString(), equalTo(request.getEndpoint()));

        assertThat(expectedParams, equalTo(request.getParameters()));
        assertThat(HttpGet.METHOD_NAME, equalTo(request.getMethod()));
    }

    public void testGetFieldMapping() throws IOException {
        GetFieldMappingsRequest getFieldMappingsRequest = new GetFieldMappingsRequest();

        String[] indices = Strings.EMPTY_ARRAY;
        if (randomBoolean()) {
            indices = randomIndicesNames(0, 5);
            getFieldMappingsRequest.indices(indices);
        } else if (randomBoolean()) {
            getFieldMappingsRequest.indices((String[]) null);
        }

        String type = null;
        if (randomBoolean()) {
            type = randomAlphaOfLengthBetween(3, 10);
            getFieldMappingsRequest.types(type);
        } else if (randomBoolean()) {
            getFieldMappingsRequest.types((String[]) null);
        }

        String[] fields = null;
        if (randomBoolean()) {
            fields = new String[randomIntBetween(1, 5)];
            for (int i = 0; i < fields.length; i++) {
                fields[i] = randomAlphaOfLengthBetween(3, 10);
            }
            getFieldMappingsRequest.fields(fields);
        } else if (randomBoolean()) {
            getFieldMappingsRequest.fields((String[]) null);
        }

        Map<String, String> expectedParams = new HashMap<>();

        setRandomIndicesOptions(getFieldMappingsRequest::indicesOptions, getFieldMappingsRequest::indicesOptions, expectedParams);
        setRandomLocal(getFieldMappingsRequest::local, expectedParams);

        Request request = RequestConverters.getFieldMapping(getFieldMappingsRequest);
        StringJoiner endpoint = new StringJoiner("/", "/", "");
        String index = String.join(",", indices);
        if (Strings.hasLength(index)) {
            endpoint.add(index);
        }
        endpoint.add("_mapping");
        if (type != null) {
            endpoint.add(type);
        }
        endpoint.add("field");
        if (fields != null) {
            endpoint.add(String.join(",", fields));
        }
        assertThat(endpoint.toString(), equalTo(request.getEndpoint()));

        assertThat(expectedParams, equalTo(request.getParameters()));
        assertThat(HttpGet.METHOD_NAME, equalTo(request.getMethod()));
    }

    public void testDeleteIndex() {
        String[] indices = randomIndicesNames(0, 5);
        DeleteIndexRequest deleteIndexRequest = new DeleteIndexRequest(indices);

        Map<String, String> expectedParams = new HashMap<>();
        setRandomTimeout(deleteIndexRequest::timeout, AcknowledgedRequest.DEFAULT_ACK_TIMEOUT, expectedParams);
        setRandomMasterTimeout(deleteIndexRequest, expectedParams);

        setRandomIndicesOptions(deleteIndexRequest::indicesOptions, deleteIndexRequest::indicesOptions, expectedParams);

        Request request = RequestConverters.deleteIndex(deleteIndexRequest);
        assertEquals("/" + String.join(",", indices), request.getEndpoint());
        assertEquals(expectedParams, request.getParameters());
        assertEquals(HttpDelete.METHOD_NAME, request.getMethod());
        assertNull(request.getEntity());
    }

    public void testGetSettings() throws IOException {
        String[] indicesUnderTest = randomBoolean() ? null : randomIndicesNames(0, 5);

        GetSettingsRequest getSettingsRequest = new GetSettingsRequest().indices(indicesUnderTest);

        Map<String, String> expectedParams = new HashMap<>();
        setRandomMasterTimeout(getSettingsRequest, expectedParams);
        setRandomIndicesOptions(getSettingsRequest::indicesOptions, getSettingsRequest::indicesOptions, expectedParams);

        setRandomLocal(getSettingsRequest, expectedParams);

        if (randomBoolean()) {
            // the request object will not have include_defaults present unless it is set to
            // true
            getSettingsRequest.includeDefaults(randomBoolean());
            if (getSettingsRequest.includeDefaults()) {
                expectedParams.put("include_defaults", Boolean.toString(true));
            }
        }

        StringJoiner endpoint = new StringJoiner("/", "/", "");
        if (indicesUnderTest != null && indicesUnderTest.length > 0) {
            endpoint.add(String.join(",", indicesUnderTest));
        }
        endpoint.add("_settings");

        if (randomBoolean()) {
            String[] names = randomBoolean() ? null : new String[randomIntBetween(0, 3)];
            if (names != null) {
                for (int x = 0; x < names.length; x++) {
                    names[x] = randomAlphaOfLengthBetween(3, 10);
                }
            }
            getSettingsRequest.names(names);
            if (names != null && names.length > 0) {
                endpoint.add(String.join(",", names));
            }
        }

        Request request = RequestConverters.getSettings(getSettingsRequest);

        assertThat(endpoint.toString(), equalTo(request.getEndpoint()));
        assertThat(request.getParameters(), equalTo(expectedParams));
        assertThat(request.getMethod(), equalTo(HttpGet.METHOD_NAME));
        assertThat(request.getEntity(), nullValue());
    }

    public void testGetIndex() throws IOException {
        String[] indicesUnderTest = randomBoolean() ? null : randomIndicesNames(0, 5);

        GetIndexRequest getIndexRequest = new GetIndexRequest().indices(indicesUnderTest);

        Map<String, String> expectedParams = new HashMap<>();
        setRandomMasterTimeout(getIndexRequest, expectedParams);
        setRandomIndicesOptions(getIndexRequest::indicesOptions, getIndexRequest::indicesOptions, expectedParams);
        setRandomLocal(getIndexRequest, expectedParams);
        setRandomHumanReadable(getIndexRequest, expectedParams);

        if (randomBoolean()) {
            // the request object will not have include_defaults present unless it is set to
            // true
            getIndexRequest.includeDefaults(randomBoolean());
            if (getIndexRequest.includeDefaults()) {
                expectedParams.put("include_defaults", Boolean.toString(true));
            }
        }

        StringJoiner endpoint = new StringJoiner("/", "/", "");
        if (indicesUnderTest != null && indicesUnderTest.length > 0) {
            endpoint.add(String.join(",", indicesUnderTest));
        }

        Request request = RequestConverters.getIndex(getIndexRequest);

        assertThat(endpoint.toString(), equalTo(request.getEndpoint()));
        assertThat(request.getParameters(), equalTo(expectedParams));
        assertThat(request.getMethod(), equalTo(HttpGet.METHOD_NAME));
        assertThat(request.getEntity(), nullValue());
    }

    public void testDeleteIndexEmptyIndices() {
        String[] indices = randomBoolean() ? null : Strings.EMPTY_ARRAY;
        ActionRequestValidationException validationException = new DeleteIndexRequest(indices).validate();
        assertNotNull(validationException);
    }

    public void testOpenIndex() {
        String[] indices = randomIndicesNames(1, 5);
        OpenIndexRequest openIndexRequest = new OpenIndexRequest(indices);
        openIndexRequest.indices(indices);

        Map<String, String> expectedParams = new HashMap<>();
        setRandomTimeout(openIndexRequest::timeout, AcknowledgedRequest.DEFAULT_ACK_TIMEOUT, expectedParams);
        setRandomMasterTimeout(openIndexRequest, expectedParams);
        setRandomIndicesOptions(openIndexRequest::indicesOptions, openIndexRequest::indicesOptions, expectedParams);
        setRandomWaitForActiveShards(openIndexRequest::waitForActiveShards, expectedParams);

        Request request = RequestConverters.openIndex(openIndexRequest);
        StringJoiner endpoint = new StringJoiner("/", "/", "").add(String.join(",", indices)).add("_open");
        assertThat(endpoint.toString(), equalTo(request.getEndpoint()));
        assertThat(expectedParams, equalTo(request.getParameters()));
        assertThat(request.getMethod(), equalTo(HttpPost.METHOD_NAME));
        assertThat(request.getEntity(), nullValue());
    }

    public void testOpenIndexEmptyIndices() {
        String[] indices = randomBoolean() ? null : Strings.EMPTY_ARRAY;
        ActionRequestValidationException validationException = new OpenIndexRequest(indices).validate();
        assertNotNull(validationException);
    }

    public void testCloseIndex() {
        String[] indices = randomIndicesNames(1, 5);
        CloseIndexRequest closeIndexRequest = new CloseIndexRequest(indices);

        Map<String, String> expectedParams = new HashMap<>();
        setRandomTimeout(closeIndexRequest::timeout, AcknowledgedRequest.DEFAULT_ACK_TIMEOUT, expectedParams);
        setRandomMasterTimeout(closeIndexRequest, expectedParams);
        setRandomIndicesOptions(closeIndexRequest::indicesOptions, closeIndexRequest::indicesOptions, expectedParams);

        Request request = RequestConverters.closeIndex(closeIndexRequest);
        StringJoiner endpoint = new StringJoiner("/", "/", "").add(String.join(",", indices)).add("_close");
        assertThat(endpoint.toString(), equalTo(request.getEndpoint()));
        assertThat(expectedParams, equalTo(request.getParameters()));
        assertThat(request.getMethod(), equalTo(HttpPost.METHOD_NAME));
        assertThat(request.getEntity(), nullValue());
    }

    public void testCloseIndexEmptyIndices() {
        String[] indices = randomBoolean() ? null : Strings.EMPTY_ARRAY;
        ActionRequestValidationException validationException = new CloseIndexRequest(indices).validate();
        assertNotNull(validationException);
    }

    public void testIndex() throws IOException {
        String index = randomAlphaOfLengthBetween(3, 10);
        String type = randomAlphaOfLengthBetween(3, 10);
        IndexRequest indexRequest = new IndexRequest(index, type);

        String id = randomBoolean() ? randomAlphaOfLengthBetween(3, 10) : null;
        indexRequest.id(id);

        Map<String, String> expectedParams = new HashMap<>();

        String method = HttpPost.METHOD_NAME;
        if (id != null) {
            method = HttpPut.METHOD_NAME;
            if (randomBoolean()) {
                indexRequest.opType(DocWriteRequest.OpType.CREATE);
            }
        }

        setRandomTimeout(indexRequest::timeout, ReplicationRequest.DEFAULT_TIMEOUT, expectedParams);
        setRandomRefreshPolicy(indexRequest::setRefreshPolicy, expectedParams);

        // There is some logic around _create endpoint and version/version type
        if (indexRequest.opType() == DocWriteRequest.OpType.CREATE) {
            indexRequest.version(randomFrom(Versions.MATCH_ANY, Versions.MATCH_DELETED));
            expectedParams.put("version", Long.toString(Versions.MATCH_DELETED));
        } else {
            setRandomVersion(indexRequest, expectedParams);
            setRandomVersionType(indexRequest::versionType, expectedParams);
        }

        if (frequently()) {
            if (randomBoolean()) {
                String routing = randomAlphaOfLengthBetween(3, 10);
                indexRequest.routing(routing);
                expectedParams.put("routing", routing);
            }
            if (randomBoolean()) {
                String pipeline = randomAlphaOfLengthBetween(3, 10);
                indexRequest.setPipeline(pipeline);
                expectedParams.put("pipeline", pipeline);
            }
        }

        XContentType xContentType = randomFrom(XContentType.values());
        int nbFields = randomIntBetween(0, 10);
        try (XContentBuilder builder = XContentBuilder.builder(xContentType.xContent())) {
            builder.startObject();
            for (int i = 0; i < nbFields; i++) {
                builder.field("field_" + i, i);
            }
            builder.endObject();
            indexRequest.source(builder);
        }

        Request request = RequestConverters.index(indexRequest);
        if (indexRequest.opType() == DocWriteRequest.OpType.CREATE) {
            assertEquals("/" + index + "/" + type + "/" + id + "/_create", request.getEndpoint());
        } else if (id != null) {
            assertEquals("/" + index + "/" + type + "/" + id, request.getEndpoint());
        } else {
            assertEquals("/" + index + "/" + type, request.getEndpoint());
        }
        assertEquals(expectedParams, request.getParameters());
        assertEquals(method, request.getMethod());

        HttpEntity entity = request.getEntity();
        assertTrue(entity instanceof ByteArrayEntity);
        assertEquals(indexRequest.getContentType().mediaTypeWithoutParameters(), entity.getContentType().getValue());
        try (XContentParser parser = createParser(xContentType.xContent(), entity.getContent())) {
            assertEquals(nbFields, parser.map().size());
        }
    }

    public void testRefresh() {
        String[] indices = randomBoolean() ? null : randomIndicesNames(0, 5);
        RefreshRequest refreshRequest;
        if (randomBoolean()) {
            refreshRequest = new RefreshRequest(indices);
        } else {
            refreshRequest = new RefreshRequest();
            refreshRequest.indices(indices);
        }
        Map<String, String> expectedParams = new HashMap<>();
        setRandomIndicesOptions(refreshRequest::indicesOptions, refreshRequest::indicesOptions, expectedParams);
        Request request = RequestConverters.refresh(refreshRequest);
        StringJoiner endpoint = new StringJoiner("/", "/", "");
        if (indices != null && indices.length > 0) {
            endpoint.add(String.join(",", indices));
        }
        endpoint.add("_refresh");
        assertThat(request.getEndpoint(), equalTo(endpoint.toString()));
        assertThat(request.getParameters(), equalTo(expectedParams));
        assertThat(request.getEntity(), nullValue());
        assertThat(request.getMethod(), equalTo(HttpPost.METHOD_NAME));
    }

    public void testFlush() {
        String[] indices = randomBoolean() ? null : randomIndicesNames(0, 5);
        FlushRequest flushRequest;
        if (randomBoolean()) {
            flushRequest = new FlushRequest(indices);
        } else {
            flushRequest = new FlushRequest();
            flushRequest.indices(indices);
        }
        Map<String, String> expectedParams = new HashMap<>();
        setRandomIndicesOptions(flushRequest::indicesOptions, flushRequest::indicesOptions, expectedParams);
        if (randomBoolean()) {
            flushRequest.force(randomBoolean());
        }
        expectedParams.put("force", Boolean.toString(flushRequest.force()));
        if (randomBoolean()) {
            flushRequest.waitIfOngoing(randomBoolean());
        }
        expectedParams.put("wait_if_ongoing", Boolean.toString(flushRequest.waitIfOngoing()));

        Request request = RequestConverters.flush(flushRequest);
        StringJoiner endpoint = new StringJoiner("/", "/", "");
        if (indices != null && indices.length > 0) {
            endpoint.add(String.join(",", indices));
        }
        endpoint.add("_flush");
        assertThat(request.getEndpoint(), equalTo(endpoint.toString()));
        assertThat(request.getParameters(), equalTo(expectedParams));
        assertThat(request.getEntity(), nullValue());
        assertThat(request.getMethod(), equalTo(HttpPost.METHOD_NAME));
    }

    public void testSyncedFlush() {
        String[] indices = randomBoolean() ? null : randomIndicesNames(0, 5);
        SyncedFlushRequest syncedFlushRequest;
        if (randomBoolean()) {
            syncedFlushRequest = new SyncedFlushRequest(indices);
        } else {
            syncedFlushRequest = new SyncedFlushRequest();
            syncedFlushRequest.indices(indices);
        }
        Map<String, String> expectedParams = new HashMap<>();
        setRandomIndicesOptions(syncedFlushRequest::indicesOptions, syncedFlushRequest::indicesOptions, expectedParams);
        Request request = RequestConverters.flushSynced(syncedFlushRequest);
        StringJoiner endpoint = new StringJoiner("/", "/", "");
        if (indices != null && indices.length > 0) {
                endpoint.add(String.join(",", indices));
            }
        endpoint.add("_flush/synced");
        assertThat(request.getEndpoint(), equalTo(endpoint.toString()));
        assertThat(request.getParameters(), equalTo(expectedParams));
        assertThat(request.getEntity(), nullValue());
        assertThat(request.getMethod(), equalTo(HttpPost.METHOD_NAME));
    }

    public void testForceMerge() {
        String[] indices = randomBoolean() ? null : randomIndicesNames(0, 5);
        ForceMergeRequest forceMergeRequest;
        if (randomBoolean()) {
            forceMergeRequest = new ForceMergeRequest(indices);
        } else {
            forceMergeRequest = new ForceMergeRequest();
            forceMergeRequest.indices(indices);
        }

        Map<String, String> expectedParams = new HashMap<>();
        setRandomIndicesOptions(forceMergeRequest::indicesOptions, forceMergeRequest::indicesOptions, expectedParams);
        if (randomBoolean()) {
            forceMergeRequest.maxNumSegments(randomInt());
        }
        expectedParams.put("max_num_segments", Integer.toString(forceMergeRequest.maxNumSegments()));
        if (randomBoolean()) {
            forceMergeRequest.onlyExpungeDeletes(randomBoolean());
        }
        expectedParams.put("only_expunge_deletes", Boolean.toString(forceMergeRequest.onlyExpungeDeletes()));
        if (randomBoolean()) {
            forceMergeRequest.flush(randomBoolean());
        }
        expectedParams.put("flush", Boolean.toString(forceMergeRequest.flush()));

        Request request = RequestConverters.forceMerge(forceMergeRequest);
        StringJoiner endpoint = new StringJoiner("/", "/", "");
        if (indices != null && indices.length > 0) {
            endpoint.add(String.join(",", indices));
        }
        endpoint.add("_forcemerge");
        assertThat(request.getEndpoint(), equalTo(endpoint.toString()));
        assertThat(request.getParameters(), equalTo(expectedParams));
        assertThat(request.getEntity(), nullValue());
        assertThat(request.getMethod(), equalTo(HttpPost.METHOD_NAME));
    }

    public void testClearCache() {
        String[] indices = randomBoolean() ? null : randomIndicesNames(0, 5);
        ClearIndicesCacheRequest clearIndicesCacheRequest;
        if (randomBoolean()) {
            clearIndicesCacheRequest = new ClearIndicesCacheRequest(indices);
        } else {
            clearIndicesCacheRequest = new ClearIndicesCacheRequest();
            clearIndicesCacheRequest.indices(indices);
        }
        Map<String, String> expectedParams = new HashMap<>();
        setRandomIndicesOptions(clearIndicesCacheRequest::indicesOptions, clearIndicesCacheRequest::indicesOptions, expectedParams);
        if (randomBoolean()) {
            clearIndicesCacheRequest.queryCache(randomBoolean());
        }
        expectedParams.put("query", Boolean.toString(clearIndicesCacheRequest.queryCache()));
        if (randomBoolean()) {
            clearIndicesCacheRequest.fieldDataCache(randomBoolean());
        }
        expectedParams.put("fielddata", Boolean.toString(clearIndicesCacheRequest.fieldDataCache()));
        if (randomBoolean()) {
            clearIndicesCacheRequest.requestCache(randomBoolean());
        }
        expectedParams.put("request", Boolean.toString(clearIndicesCacheRequest.requestCache()));
        if (randomBoolean()) {
            clearIndicesCacheRequest.fields(randomIndicesNames(1, 5));
            expectedParams.put("fields", String.join(",", clearIndicesCacheRequest.fields()));
        }

        Request request = RequestConverters.clearCache(clearIndicesCacheRequest);
        StringJoiner endpoint = new StringJoiner("/", "/", "");
        if (indices != null && indices.length > 0) {
            endpoint.add(String.join(",", indices));
        }
        endpoint.add("_cache/clear");
        assertThat(request.getEndpoint(), equalTo(endpoint.toString()));
        assertThat(request.getParameters(), equalTo(expectedParams));
        assertThat(request.getEntity(), nullValue());
        assertThat(request.getMethod(), equalTo(HttpPost.METHOD_NAME));
    }

    public void testUpdate() throws IOException {
        XContentType xContentType = randomFrom(XContentType.values());

        Map<String, String> expectedParams = new HashMap<>();
        String index = randomAlphaOfLengthBetween(3, 10);
        String type = randomAlphaOfLengthBetween(3, 10);
        String id = randomAlphaOfLengthBetween(3, 10);

        UpdateRequest updateRequest = new UpdateRequest(index, type, id);
        updateRequest.detectNoop(randomBoolean());

        if (randomBoolean()) {
            BytesReference source = RandomObjects.randomSource(random(), xContentType);
            updateRequest.doc(new IndexRequest().source(source, xContentType));

            boolean docAsUpsert = randomBoolean();
            updateRequest.docAsUpsert(docAsUpsert);
            if (docAsUpsert) {
                expectedParams.put("doc_as_upsert", "true");
            }
        } else {
            updateRequest.script(mockScript("_value + 1"));
            updateRequest.scriptedUpsert(randomBoolean());
        }
        if (randomBoolean()) {
            BytesReference source = RandomObjects.randomSource(random(), xContentType);
            updateRequest.upsert(new IndexRequest().source(source, xContentType));
        }
        if (randomBoolean()) {
            String routing = randomAlphaOfLengthBetween(3, 10);
            updateRequest.routing(routing);
            expectedParams.put("routing", routing);
        }
        if (randomBoolean()) {
            String timeout = randomTimeValue();
            updateRequest.timeout(timeout);
            expectedParams.put("timeout", timeout);
        } else {
            expectedParams.put("timeout", ReplicationRequest.DEFAULT_TIMEOUT.getStringRep());
        }
        if (randomBoolean()) {
            WriteRequest.RefreshPolicy refreshPolicy = randomFrom(WriteRequest.RefreshPolicy.values());
            updateRequest.setRefreshPolicy(refreshPolicy);
            if (refreshPolicy != WriteRequest.RefreshPolicy.NONE) {
                expectedParams.put("refresh", refreshPolicy.getValue());
            }
        }
        setRandomWaitForActiveShards(updateRequest::waitForActiveShards, expectedParams);
        setRandomVersion(updateRequest, expectedParams);
        setRandomVersionType(updateRequest::versionType, expectedParams);
        if (randomBoolean()) {
            int retryOnConflict = randomIntBetween(0, 5);
            updateRequest.retryOnConflict(retryOnConflict);
            if (retryOnConflict > 0) {
                expectedParams.put("retry_on_conflict", String.valueOf(retryOnConflict));
            }
        }
        if (randomBoolean()) {
            randomizeFetchSourceContextParams(updateRequest::fetchSource, expectedParams);
        }

        Request request = RequestConverters.update(updateRequest);
        assertEquals("/" + index + "/" + type + "/" + id + "/_update", request.getEndpoint());
        assertEquals(expectedParams, request.getParameters());
        assertEquals(HttpPost.METHOD_NAME, request.getMethod());

        HttpEntity entity = request.getEntity();
        assertTrue(entity instanceof ByteArrayEntity);

        UpdateRequest parsedUpdateRequest = new UpdateRequest();

        XContentType entityContentType = XContentType.fromMediaTypeOrFormat(entity.getContentType().getValue());
        try (XContentParser parser = createParser(entityContentType.xContent(), entity.getContent())) {
            parsedUpdateRequest.fromXContent(parser);
        }

        assertEquals(updateRequest.scriptedUpsert(), parsedUpdateRequest.scriptedUpsert());
        assertEquals(updateRequest.docAsUpsert(), parsedUpdateRequest.docAsUpsert());
        assertEquals(updateRequest.detectNoop(), parsedUpdateRequest.detectNoop());
        assertEquals(updateRequest.fetchSource(), parsedUpdateRequest.fetchSource());
        assertEquals(updateRequest.script(), parsedUpdateRequest.script());
        if (updateRequest.doc() != null) {
            assertToXContentEquivalent(updateRequest.doc().source(), parsedUpdateRequest.doc().source(), xContentType);
        } else {
            assertNull(parsedUpdateRequest.doc());
        }
        if (updateRequest.upsertRequest() != null) {
            assertToXContentEquivalent(updateRequest.upsertRequest().source(), parsedUpdateRequest.upsertRequest().source(), xContentType);
        } else {
            assertNull(parsedUpdateRequest.upsertRequest());
        }
    }

    public void testUpdateWithDifferentContentTypes() {
        IllegalStateException exception = expectThrows(IllegalStateException.class, () -> {
            UpdateRequest updateRequest = new UpdateRequest();
            updateRequest.doc(new IndexRequest().source(singletonMap("field", "doc"), XContentType.JSON));
            updateRequest.upsert(new IndexRequest().source(singletonMap("field", "upsert"), XContentType.YAML));
            RequestConverters.update(updateRequest);
        });
        assertEquals("Update request cannot have different content types for doc [JSON] and upsert [YAML] documents",
                exception.getMessage());
    }

    public void testBulk() throws IOException {
        Map<String, String> expectedParams = new HashMap<>();

        BulkRequest bulkRequest = new BulkRequest();
        if (randomBoolean()) {
            String timeout = randomTimeValue();
            bulkRequest.timeout(timeout);
            expectedParams.put("timeout", timeout);
        } else {
            expectedParams.put("timeout", BulkShardRequest.DEFAULT_TIMEOUT.getStringRep());
        }

        setRandomRefreshPolicy(bulkRequest::setRefreshPolicy, expectedParams);

        XContentType xContentType = randomFrom(XContentType.JSON, XContentType.SMILE);

        int nbItems = randomIntBetween(10, 100);
        for (int i = 0; i < nbItems; i++) {
            String index = randomAlphaOfLength(5);
            String type = randomAlphaOfLength(5);
            String id = randomAlphaOfLength(5);

            BytesReference source = RandomObjects.randomSource(random(), xContentType);
            DocWriteRequest.OpType opType = randomFrom(DocWriteRequest.OpType.values());

            DocWriteRequest<?> docWriteRequest;
            if (opType == DocWriteRequest.OpType.INDEX) {
                IndexRequest indexRequest = new IndexRequest(index, type, id).source(source, xContentType);
                docWriteRequest = indexRequest;
                if (randomBoolean()) {
                    indexRequest.setPipeline(randomAlphaOfLength(5));
                }
            } else if (opType == DocWriteRequest.OpType.CREATE) {
                IndexRequest createRequest = new IndexRequest(index, type, id).source(source, xContentType).create(true);
                docWriteRequest = createRequest;
            } else if (opType == DocWriteRequest.OpType.UPDATE) {
                final UpdateRequest updateRequest = new UpdateRequest(index, type, id).doc(new IndexRequest().source(source, xContentType));
                docWriteRequest = updateRequest;
                if (randomBoolean()) {
                    updateRequest.retryOnConflict(randomIntBetween(1, 5));
                }
                if (randomBoolean()) {
                    randomizeFetchSourceContextParams(updateRequest::fetchSource, new HashMap<>());
                }
            } else if (opType == DocWriteRequest.OpType.DELETE) {
                docWriteRequest = new DeleteRequest(index, type, id);
            } else {
                throw new UnsupportedOperationException("optype [" + opType + "] not supported");
            }

            if (randomBoolean()) {
                docWriteRequest.routing(randomAlphaOfLength(10));
            }
            if (randomBoolean()) {
                docWriteRequest.version(randomNonNegativeLong());
            }
            if (randomBoolean()) {
                docWriteRequest.versionType(randomFrom(VersionType.values()));
            }
            bulkRequest.add(docWriteRequest);
        }

        Request request = RequestConverters.bulk(bulkRequest);
        assertEquals("/_bulk", request.getEndpoint());
        assertEquals(expectedParams, request.getParameters());
        assertEquals(HttpPost.METHOD_NAME, request.getMethod());
        assertEquals(xContentType.mediaTypeWithoutParameters(), request.getEntity().getContentType().getValue());
        byte[] content = new byte[(int) request.getEntity().getContentLength()];
        try (InputStream inputStream = request.getEntity().getContent()) {
            Streams.readFully(inputStream, content);
        }

        BulkRequest parsedBulkRequest = new BulkRequest();
        parsedBulkRequest.add(content, 0, content.length, xContentType);
        assertEquals(bulkRequest.numberOfActions(), parsedBulkRequest.numberOfActions());

        for (int i = 0; i < bulkRequest.numberOfActions(); i++) {
            DocWriteRequest<?> originalRequest = bulkRequest.requests().get(i);
            DocWriteRequest<?> parsedRequest = parsedBulkRequest.requests().get(i);

            assertEquals(originalRequest.opType(), parsedRequest.opType());
            assertEquals(originalRequest.index(), parsedRequest.index());
            assertEquals(originalRequest.type(), parsedRequest.type());
            assertEquals(originalRequest.id(), parsedRequest.id());
            assertEquals(originalRequest.routing(), parsedRequest.routing());
            assertEquals(originalRequest.version(), parsedRequest.version());
            assertEquals(originalRequest.versionType(), parsedRequest.versionType());

            DocWriteRequest.OpType opType = originalRequest.opType();
            if (opType == DocWriteRequest.OpType.INDEX) {
                IndexRequest indexRequest = (IndexRequest) originalRequest;
                IndexRequest parsedIndexRequest = (IndexRequest) parsedRequest;

                assertEquals(indexRequest.getPipeline(), parsedIndexRequest.getPipeline());
                assertToXContentEquivalent(indexRequest.source(), parsedIndexRequest.source(), xContentType);
            } else if (opType == DocWriteRequest.OpType.UPDATE) {
                UpdateRequest updateRequest = (UpdateRequest) originalRequest;
                UpdateRequest parsedUpdateRequest = (UpdateRequest) parsedRequest;

                assertEquals(updateRequest.retryOnConflict(), parsedUpdateRequest.retryOnConflict());
                assertEquals(updateRequest.fetchSource(), parsedUpdateRequest.fetchSource());
                if (updateRequest.doc() != null) {
                    assertToXContentEquivalent(updateRequest.doc().source(), parsedUpdateRequest.doc().source(), xContentType);
                } else {
                    assertNull(parsedUpdateRequest.doc());
                }
            }
        }
    }

    public void testBulkWithDifferentContentTypes() throws IOException {
        {
            BulkRequest bulkRequest = new BulkRequest();
            bulkRequest.add(new DeleteRequest("index", "type", "0"));
            bulkRequest.add(new UpdateRequest("index", "type", "1").script(mockScript("test")));
            bulkRequest.add(new DeleteRequest("index", "type", "2"));

            Request request = RequestConverters.bulk(bulkRequest);
            assertEquals(XContentType.JSON.mediaTypeWithoutParameters(), request.getEntity().getContentType().getValue());
        }
        {
            XContentType xContentType = randomFrom(XContentType.JSON, XContentType.SMILE);
            BulkRequest bulkRequest = new BulkRequest();
            bulkRequest.add(new DeleteRequest("index", "type", "0"));
            bulkRequest.add(new IndexRequest("index", "type", "0").source(singletonMap("field", "value"), xContentType));
            bulkRequest.add(new DeleteRequest("index", "type", "2"));

            Request request = RequestConverters.bulk(bulkRequest);
            assertEquals(xContentType.mediaTypeWithoutParameters(), request.getEntity().getContentType().getValue());
        }
        {
            XContentType xContentType = randomFrom(XContentType.JSON, XContentType.SMILE);
            UpdateRequest updateRequest = new UpdateRequest("index", "type", "0");
            if (randomBoolean()) {
                updateRequest.doc(new IndexRequest().source(singletonMap("field", "value"), xContentType));
            } else {
                updateRequest.upsert(new IndexRequest().source(singletonMap("field", "value"), xContentType));
            }

            Request request = RequestConverters.bulk(new BulkRequest().add(updateRequest));
            assertEquals(xContentType.mediaTypeWithoutParameters(), request.getEntity().getContentType().getValue());
        }
        {
            BulkRequest bulkRequest = new BulkRequest();
            bulkRequest.add(new IndexRequest("index", "type", "0").source(singletonMap("field", "value"), XContentType.SMILE));
            bulkRequest.add(new IndexRequest("index", "type", "1").source(singletonMap("field", "value"), XContentType.JSON));
            IllegalArgumentException exception = expectThrows(IllegalArgumentException.class, () -> RequestConverters.bulk(bulkRequest));
            assertEquals(
                    "Mismatching content-type found for request with content-type [JSON], " + "previous requests have content-type [SMILE]",
                    exception.getMessage());
        }
        {
            BulkRequest bulkRequest = new BulkRequest();
            bulkRequest.add(new IndexRequest("index", "type", "0").source(singletonMap("field", "value"), XContentType.JSON));
            bulkRequest.add(new IndexRequest("index", "type", "1").source(singletonMap("field", "value"), XContentType.JSON));
            bulkRequest.add(new UpdateRequest("index", "type", "2")
                    .doc(new IndexRequest().source(singletonMap("field", "value"), XContentType.JSON))
                    .upsert(new IndexRequest().source(singletonMap("field", "value"), XContentType.SMILE)));
            IllegalArgumentException exception = expectThrows(IllegalArgumentException.class, () -> RequestConverters.bulk(bulkRequest));
            assertEquals(
                    "Mismatching content-type found for request with content-type [SMILE], " + "previous requests have content-type [JSON]",
                    exception.getMessage());
        }
        {
            XContentType xContentType = randomFrom(XContentType.CBOR, XContentType.YAML);
            BulkRequest bulkRequest = new BulkRequest();
            bulkRequest.add(new DeleteRequest("index", "type", "0"));
            bulkRequest.add(new IndexRequest("index", "type", "1").source(singletonMap("field", "value"), XContentType.JSON));
            bulkRequest.add(new DeleteRequest("index", "type", "2"));
            bulkRequest.add(new DeleteRequest("index", "type", "3"));
            bulkRequest.add(new IndexRequest("index", "type", "4").source(singletonMap("field", "value"), XContentType.JSON));
            bulkRequest.add(new IndexRequest("index", "type", "1").source(singletonMap("field", "value"), xContentType));
            IllegalArgumentException exception = expectThrows(IllegalArgumentException.class, () -> RequestConverters.bulk(bulkRequest));
            assertEquals("Unsupported content-type found for request with content-type [" + xContentType
                    + "], only JSON and SMILE are supported", exception.getMessage());
        }
    }

    public void testSearchNullSource() throws IOException {
        SearchRequest searchRequest = new SearchRequest();
        Request request = RequestConverters.search(searchRequest);
        assertEquals(HttpPost.METHOD_NAME, request.getMethod());
        assertEquals("/_search", request.getEndpoint());
        assertNull(request.getEntity());
    }

    public void testSearch() throws Exception {
        String[] indices = randomIndicesNames(0, 5);
        SearchRequest searchRequest = new SearchRequest(indices);

        int numTypes = randomIntBetween(0, 5);
        String[] types = new String[numTypes];
        for (int i = 0; i < numTypes; i++) {
            types[i] = "type-" + randomAlphaOfLengthBetween(2, 5);
        }
        searchRequest.types(types);

        Map<String, String> expectedParams = new HashMap<>();
        setRandomSearchParams(searchRequest, expectedParams);
        setRandomIndicesOptions(searchRequest::indicesOptions, searchRequest::indicesOptions, expectedParams);

        SearchSourceBuilder searchSourceBuilder = new SearchSourceBuilder();
        // rarely skip setting the search source completely
        if (frequently()) {
            // frequently set the search source to have some content, otherwise leave it
            // empty but still set it
            if (frequently()) {
                if (randomBoolean()) {
                    searchSourceBuilder.size(randomIntBetween(0, Integer.MAX_VALUE));
                }
                if (randomBoolean()) {
                    searchSourceBuilder.from(randomIntBetween(0, Integer.MAX_VALUE));
                }
                if (randomBoolean()) {
                    searchSourceBuilder.minScore(randomFloat());
                }
                if (randomBoolean()) {
                    searchSourceBuilder.explain(randomBoolean());
                }
                if (randomBoolean()) {
                    searchSourceBuilder.profile(randomBoolean());
                }
                if (randomBoolean()) {
                    searchSourceBuilder.highlighter(new HighlightBuilder().field(randomAlphaOfLengthBetween(3, 10)));
                }
                if (randomBoolean()) {
                    searchSourceBuilder.query(new TermQueryBuilder(randomAlphaOfLengthBetween(3, 10), randomAlphaOfLengthBetween(3, 10)));
                }
                if (randomBoolean()) {
                    searchSourceBuilder.aggregation(new TermsAggregationBuilder(randomAlphaOfLengthBetween(3, 10), ValueType.STRING)
                            .field(randomAlphaOfLengthBetween(3, 10)));
                }
                if (randomBoolean()) {
                    searchSourceBuilder.suggest(new SuggestBuilder().addSuggestion(randomAlphaOfLengthBetween(3, 10),
                            new CompletionSuggestionBuilder(randomAlphaOfLengthBetween(3, 10))));
                }
                if (randomBoolean()) {
                    searchSourceBuilder.addRescorer(new QueryRescorerBuilder(
                            new TermQueryBuilder(randomAlphaOfLengthBetween(3, 10), randomAlphaOfLengthBetween(3, 10))));
                }
                if (randomBoolean()) {
                    searchSourceBuilder.collapse(new CollapseBuilder(randomAlphaOfLengthBetween(3, 10)));
                }
            }
            searchRequest.source(searchSourceBuilder);
        }

        Request request = RequestConverters.search(searchRequest);
        StringJoiner endpoint = new StringJoiner("/", "/", "");
        String index = String.join(",", indices);
        if (Strings.hasLength(index)) {
            endpoint.add(index);
        }
        String type = String.join(",", types);
        if (Strings.hasLength(type)) {
            endpoint.add(type);
        }
        endpoint.add("_search");
        assertEquals(HttpPost.METHOD_NAME, request.getMethod());
        assertEquals(endpoint.toString(), request.getEndpoint());
        assertEquals(expectedParams, request.getParameters());
        assertToXContentBody(searchSourceBuilder, request.getEntity());
    }

    public void testSearchNullIndicesAndTypes() {
        expectThrows(NullPointerException.class, () -> new SearchRequest((String[]) null));
        expectThrows(NullPointerException.class, () -> new SearchRequest().indices((String[]) null));
        expectThrows(NullPointerException.class, () -> new SearchRequest().types((String[]) null));
    }

    public void testMultiSearch() throws IOException {
        int numberOfSearchRequests = randomIntBetween(0, 32);
        MultiSearchRequest multiSearchRequest = new MultiSearchRequest();
        for (int i = 0; i < numberOfSearchRequests; i++) {
            SearchRequest searchRequest = randomSearchRequest(() -> {
                // No need to return a very complex SearchSourceBuilder here, that is tested
                // elsewhere
                SearchSourceBuilder searchSourceBuilder = new SearchSourceBuilder();
                searchSourceBuilder.from(randomInt(10));
                searchSourceBuilder.size(randomIntBetween(20, 100));
                return searchSourceBuilder;
            });
            // scroll is not supported in the current msearch api, so unset it:
            searchRequest.scroll((Scroll) null);
            // only expand_wildcards, ignore_unavailable and allow_no_indices can be
            // specified from msearch api, so unset other options:
            IndicesOptions randomlyGenerated = searchRequest.indicesOptions();
            IndicesOptions msearchDefault = new MultiSearchRequest().indicesOptions();
            searchRequest.indicesOptions(IndicesOptions.fromOptions(randomlyGenerated.ignoreUnavailable(),
                    randomlyGenerated.allowNoIndices(), randomlyGenerated.expandWildcardsOpen(), randomlyGenerated.expandWildcardsClosed(),
                    msearchDefault.allowAliasesToMultipleIndices(), msearchDefault.forbidClosedIndices(), msearchDefault.ignoreAliases()));
            multiSearchRequest.add(searchRequest);
        }

        Map<String, String> expectedParams = new HashMap<>();
        expectedParams.put(RestSearchAction.TYPED_KEYS_PARAM, "true");
        if (randomBoolean()) {
            multiSearchRequest.maxConcurrentSearchRequests(randomIntBetween(1, 8));
            expectedParams.put("max_concurrent_searches", Integer.toString(multiSearchRequest.maxConcurrentSearchRequests()));
        }

        Request request = RequestConverters.multiSearch(multiSearchRequest);
        assertEquals("/_msearch", request.getEndpoint());
        assertEquals(HttpPost.METHOD_NAME, request.getMethod());
        assertEquals(expectedParams, request.getParameters());

        List<SearchRequest> requests = new ArrayList<>();
        CheckedBiConsumer<SearchRequest, XContentParser, IOException> consumer = (searchRequest, p) -> {
            SearchSourceBuilder searchSourceBuilder = SearchSourceBuilder.fromXContent(p, false);
            if (searchSourceBuilder.equals(new SearchSourceBuilder()) == false) {
                searchRequest.source(searchSourceBuilder);
            }
            requests.add(searchRequest);
        };
        MultiSearchRequest.readMultiLineFormat(new BytesArray(EntityUtils.toByteArray(request.getEntity())),
                REQUEST_BODY_CONTENT_TYPE.xContent(), consumer, null, multiSearchRequest.indicesOptions(), null, null, null,
                xContentRegistry(), true);
        assertEquals(requests, multiSearchRequest.requests());
    }

    public void testSearchScroll() throws IOException {
        SearchScrollRequest searchScrollRequest = new SearchScrollRequest();
        searchScrollRequest.scrollId(randomAlphaOfLengthBetween(5, 10));
        if (randomBoolean()) {
            searchScrollRequest.scroll(randomPositiveTimeValue());
        }
        Request request = RequestConverters.searchScroll(searchScrollRequest);
        assertEquals(HttpPost.METHOD_NAME, request.getMethod());
        assertEquals("/_search/scroll", request.getEndpoint());
        assertEquals(0, request.getParameters().size());
        assertToXContentBody(searchScrollRequest, request.getEntity());
        assertEquals(REQUEST_BODY_CONTENT_TYPE.mediaTypeWithoutParameters(), request.getEntity().getContentType().getValue());
    }

    public void testClearScroll() throws IOException {
        ClearScrollRequest clearScrollRequest = new ClearScrollRequest();
        int numScrolls = randomIntBetween(1, 10);
        for (int i = 0; i < numScrolls; i++) {
            clearScrollRequest.addScrollId(randomAlphaOfLengthBetween(5, 10));
        }
        Request request = RequestConverters.clearScroll(clearScrollRequest);
        assertEquals(HttpDelete.METHOD_NAME, request.getMethod());
        assertEquals("/_search/scroll", request.getEndpoint());
        assertEquals(0, request.getParameters().size());
        assertToXContentBody(clearScrollRequest, request.getEntity());
        assertEquals(REQUEST_BODY_CONTENT_TYPE.mediaTypeWithoutParameters(), request.getEntity().getContentType().getValue());
    }

    public void testSearchTemplate() throws Exception {
        // Create a random request.
        String[] indices = randomIndicesNames(0, 5);
        SearchRequest searchRequest = new SearchRequest(indices);

        Map<String, String> expectedParams = new HashMap<>();
        setRandomSearchParams(searchRequest, expectedParams);
        setRandomIndicesOptions(searchRequest::indicesOptions, searchRequest::indicesOptions, expectedParams);

        SearchTemplateRequest searchTemplateRequest = new SearchTemplateRequest(searchRequest);

        searchTemplateRequest.setScript("{\"query\": { \"match\" : { \"{{field}}\" : \"{{value}}\" }}}");
        searchTemplateRequest.setScriptType(ScriptType.INLINE);
        searchTemplateRequest.setProfile(randomBoolean());

        Map<String, Object> scriptParams = new HashMap<>();
        scriptParams.put("field", "name");
        scriptParams.put("value", "soren");
        searchTemplateRequest.setScriptParams(scriptParams);

        // Verify that the resulting REST request looks as expected.
        Request request = RequestConverters.searchTemplate(searchTemplateRequest);
        StringJoiner endpoint = new StringJoiner("/", "/", "");
        String index = String.join(",", indices);
        if (Strings.hasLength(index)) {
            endpoint.add(index);
        }
        endpoint.add("_search/template");

        assertEquals(HttpGet.METHOD_NAME, request.getMethod());
        assertEquals(endpoint.toString(), request.getEndpoint());
        assertEquals(expectedParams, request.getParameters());
        assertToXContentBody(searchTemplateRequest, request.getEntity());
    }

    public void testRenderSearchTemplate() throws Exception {
        // Create a simple request.
        SearchTemplateRequest searchTemplateRequest = new SearchTemplateRequest();
        searchTemplateRequest.setSimulate(true); // Setting simulate true means the template should only be rendered.

        searchTemplateRequest.setScript("template1");
        searchTemplateRequest.setScriptType(ScriptType.STORED);
        searchTemplateRequest.setProfile(randomBoolean());

        Map<String, Object> scriptParams = new HashMap<>();
        scriptParams.put("field", "name");
        scriptParams.put("value", "soren");
        searchTemplateRequest.setScriptParams(scriptParams);

        // Verify that the resulting REST request looks as expected.
        Request request = RequestConverters.searchTemplate(searchTemplateRequest);
        String endpoint = "_render/template";

        assertEquals(HttpGet.METHOD_NAME, request.getMethod());
        assertEquals(endpoint, request.getEndpoint());
        assertEquals(Collections.emptyMap(), request.getParameters());
        assertToXContentBody(searchTemplateRequest, request.getEntity());
    }

    public void testMultiSearchTemplate() throws Exception {
        final int numSearchRequests = randomIntBetween(1, 10);
        MultiSearchTemplateRequest multiSearchTemplateRequest = new MultiSearchTemplateRequest();

        for (int i = 0; i < numSearchRequests; i++) {
            // Create a random request.
            String[] indices = randomIndicesNames(0, 5);
            SearchRequest searchRequest = new SearchRequest(indices);

            Map<String, String> expectedParams = new HashMap<>();
            setRandomSearchParams(searchRequest, expectedParams);

            // scroll is not supported in the current msearch or msearchtemplate api, so unset it:
            searchRequest.scroll((Scroll) null);
            // batched reduce size is currently not set-able on a per-request basis as it is a query string parameter only
            searchRequest.setBatchedReduceSize(SearchRequest.DEFAULT_BATCHED_REDUCE_SIZE);

            setRandomIndicesOptions(searchRequest::indicesOptions, searchRequest::indicesOptions, expectedParams);

            SearchTemplateRequest searchTemplateRequest = new SearchTemplateRequest(searchRequest);

            searchTemplateRequest.setScript("{\"query\": { \"match\" : { \"{{field}}\" : \"{{value}}\" }}}");
            searchTemplateRequest.setScriptType(ScriptType.INLINE);
            searchTemplateRequest.setProfile(randomBoolean());

            Map<String, Object> scriptParams = new HashMap<>();
            scriptParams.put("field", "name");
            scriptParams.put("value", randomAlphaOfLengthBetween(2, 5));
            searchTemplateRequest.setScriptParams(scriptParams);

            multiSearchTemplateRequest.add(searchTemplateRequest);
        }

        Request multiRequest = RequestConverters.multiSearchTemplate(multiSearchTemplateRequest);

        assertEquals(HttpPost.METHOD_NAME, multiRequest.getMethod());
        assertEquals("/_msearch/template", multiRequest.getEndpoint());
        List<SearchTemplateRequest> searchRequests = multiSearchTemplateRequest.requests();
        assertEquals(numSearchRequests, searchRequests.size());

        HttpEntity actualEntity = multiRequest.getEntity();
        byte[] expectedBytes = MultiSearchTemplateRequest.writeMultiLineFormat(multiSearchTemplateRequest, XContentType.JSON.xContent());
        assertEquals(XContentType.JSON.mediaTypeWithoutParameters(), actualEntity.getContentType().getValue());
        assertEquals(new BytesArray(expectedBytes), new BytesArray(EntityUtils.toByteArray(actualEntity)));
    }

    public void testExistsAlias() {
        GetAliasesRequest getAliasesRequest = new GetAliasesRequest();
        String[] indices = randomBoolean() ? null : randomIndicesNames(0, 5);
        getAliasesRequest.indices(indices);
        // the HEAD endpoint requires at least an alias or an index
        boolean hasIndices = indices != null && indices.length > 0;
        String[] aliases;
        if (hasIndices) {
            aliases = randomBoolean() ? null : randomIndicesNames(0, 5);
        } else {
            aliases = randomIndicesNames(1, 5);
        }
        getAliasesRequest.aliases(aliases);
        Map<String, String> expectedParams = new HashMap<>();
        setRandomLocal(getAliasesRequest, expectedParams);
        setRandomIndicesOptions(getAliasesRequest::indicesOptions, getAliasesRequest::indicesOptions, expectedParams);

        Request request = RequestConverters.existsAlias(getAliasesRequest);
        StringJoiner expectedEndpoint = new StringJoiner("/", "/", "");
        if (indices != null && indices.length > 0) {
            expectedEndpoint.add(String.join(",", indices));
        }
        expectedEndpoint.add("_alias");
        if (aliases != null && aliases.length > 0) {
            expectedEndpoint.add(String.join(",", aliases));
        }
        assertEquals(HttpHead.METHOD_NAME, request.getMethod());
        assertEquals(expectedEndpoint.toString(), request.getEndpoint());
        assertEquals(expectedParams, request.getParameters());
        assertNull(request.getEntity());
    }

    public void testExistsAliasNoAliasNoIndex() {
        {
            GetAliasesRequest getAliasesRequest = new GetAliasesRequest();
            IllegalArgumentException iae = expectThrows(IllegalArgumentException.class,
                    () -> RequestConverters.existsAlias(getAliasesRequest));
            assertEquals("existsAlias requires at least an alias or an index", iae.getMessage());
        }
        {
            GetAliasesRequest getAliasesRequest = new GetAliasesRequest((String[]) null);
            getAliasesRequest.indices((String[]) null);
            IllegalArgumentException iae = expectThrows(IllegalArgumentException.class,
                    () -> RequestConverters.existsAlias(getAliasesRequest));
            assertEquals("existsAlias requires at least an alias or an index", iae.getMessage());
        }
    }

    public void testExplain() throws IOException {
        String index = randomAlphaOfLengthBetween(3, 10);
        String type = randomAlphaOfLengthBetween(3, 10);
        String id = randomAlphaOfLengthBetween(3, 10);

        ExplainRequest explainRequest = new ExplainRequest(index, type, id);
        explainRequest.query(QueryBuilders.termQuery(randomAlphaOfLengthBetween(3, 10), randomAlphaOfLengthBetween(3, 10)));

        Map<String, String> expectedParams = new HashMap<>();

        if (randomBoolean()) {
            String routing = randomAlphaOfLengthBetween(3, 10);
            explainRequest.routing(routing);
            expectedParams.put("routing", routing);
        }
        if (randomBoolean()) {
            String preference = randomAlphaOfLengthBetween(3, 10);
            explainRequest.preference(preference);
            expectedParams.put("preference", preference);
        }
        if (randomBoolean()) {
            String[] storedFields = generateRandomStringArray(10, 5, false, false);
            String storedFieldsParams = randomFields(storedFields);
            explainRequest.storedFields(storedFields);
            expectedParams.put("stored_fields", storedFieldsParams);
        }
        if (randomBoolean()) {
            randomizeFetchSourceContextParams(explainRequest::fetchSourceContext, expectedParams);
        }

        Request request = RequestConverters.explain(explainRequest);
        StringJoiner endpoint = new StringJoiner("/", "/", "");
        endpoint.add(index)
            .add(type)
            .add(id)
            .add("_explain");

        assertEquals(HttpGet.METHOD_NAME, request.getMethod());
        assertEquals(endpoint.toString(), request.getEndpoint());
        assertEquals(expectedParams, request.getParameters());
        assertToXContentBody(explainRequest, request.getEntity());
    }

    public void testFieldCaps() {
        // Create a random request.
        String[] indices = randomIndicesNames(0, 5);
        String[] fields = generateRandomStringArray(5, 10, false, false);

        FieldCapabilitiesRequest fieldCapabilitiesRequest = new FieldCapabilitiesRequest().indices(indices).fields(fields);

        Map<String, String> indicesOptionsParams = new HashMap<>();
        setRandomIndicesOptions(fieldCapabilitiesRequest::indicesOptions, fieldCapabilitiesRequest::indicesOptions, indicesOptionsParams);

        Request request = RequestConverters.fieldCaps(fieldCapabilitiesRequest);

        // Verify that the resulting REST request looks as expected.
        StringJoiner endpoint = new StringJoiner("/", "/", "");
        String joinedIndices = String.join(",", indices);
        if (!joinedIndices.isEmpty()) {
            endpoint.add(joinedIndices);
        }
        endpoint.add("_field_caps");

        assertEquals(endpoint.toString(), request.getEndpoint());
        assertEquals(4, request.getParameters().size());

        // Note that we don't check the field param value explicitly, as field names are
        // passed through
        // a hash set before being added to the request, and can appear in a
        // non-deterministic order.
        assertThat(request.getParameters(), hasKey("fields"));
        String[] requestFields = Strings.splitStringByCommaToArray(request.getParameters().get("fields"));
        assertEquals(new HashSet<>(Arrays.asList(fields)), new HashSet<>(Arrays.asList(requestFields)));

        for (Map.Entry<String, String> param : indicesOptionsParams.entrySet()) {
            assertThat(request.getParameters(), hasEntry(param.getKey(), param.getValue()));
        }

        assertNull(request.getEntity());
    }

    public void testRankEval() throws Exception {
        RankEvalSpec spec = new RankEvalSpec(
                Collections.singletonList(new RatedRequest("queryId", Collections.emptyList(), new SearchSourceBuilder())),
                new PrecisionAtK());
        String[] indices = randomIndicesNames(0, 5);
        RankEvalRequest rankEvalRequest = new RankEvalRequest(spec, indices);
        Map<String, String> expectedParams = new HashMap<>();
        setRandomIndicesOptions(rankEvalRequest::indicesOptions, rankEvalRequest::indicesOptions, expectedParams);

        Request request = RequestConverters.rankEval(rankEvalRequest);
        StringJoiner endpoint = new StringJoiner("/", "/", "");
        String index = String.join(",", indices);
        if (Strings.hasLength(index)) {
            endpoint.add(index);
        }
        endpoint.add(RestRankEvalAction.ENDPOINT);
        assertEquals(endpoint.toString(), request.getEndpoint());
        assertEquals(3, request.getParameters().size());
        assertEquals(expectedParams, request.getParameters());
        assertToXContentBody(spec, request.getEntity());
    }

    public void testSplit() throws IOException {
        resizeTest(ResizeType.SPLIT, RequestConverters::split);
    }

    public void testSplitWrongResizeType() {
        ResizeRequest resizeRequest = new ResizeRequest("target", "source");
        resizeRequest.setResizeType(ResizeType.SHRINK);
        IllegalArgumentException iae = expectThrows(IllegalArgumentException.class, () -> RequestConverters.split(resizeRequest));
        assertEquals("Wrong resize type [SHRINK] for indices split request", iae.getMessage());
    }

    public void testShrinkWrongResizeType() {
        ResizeRequest resizeRequest = new ResizeRequest("target", "source");
        resizeRequest.setResizeType(ResizeType.SPLIT);
        IllegalArgumentException iae = expectThrows(IllegalArgumentException.class, () -> RequestConverters.shrink(resizeRequest));
        assertEquals("Wrong resize type [SPLIT] for indices shrink request", iae.getMessage());
    }

    public void testShrink() throws IOException {
        resizeTest(ResizeType.SHRINK, RequestConverters::shrink);
    }

    private static void resizeTest(ResizeType resizeType, CheckedFunction<ResizeRequest, Request, IOException> function)
            throws IOException {
        String[] indices = randomIndicesNames(2, 2);
        ResizeRequest resizeRequest = new ResizeRequest(indices[0], indices[1]);
        resizeRequest.setResizeType(resizeType);
        Map<String, String> expectedParams = new HashMap<>();
        setRandomMasterTimeout(resizeRequest, expectedParams);
        setRandomTimeout(resizeRequest::timeout, resizeRequest.timeout(), expectedParams);

        if (randomBoolean()) {
            CreateIndexRequest createIndexRequest = new CreateIndexRequest(randomAlphaOfLengthBetween(3, 10));
            if (randomBoolean()) {
                createIndexRequest.settings(randomIndexSettings());
            }
            if (randomBoolean()) {
                randomAliases(createIndexRequest);
            }
            resizeRequest.setTargetIndex(createIndexRequest);
        }
        setRandomWaitForActiveShards(resizeRequest::setWaitForActiveShards, expectedParams);

        Request request = function.apply(resizeRequest);
        assertEquals(HttpPut.METHOD_NAME, request.getMethod());
        String expectedEndpoint = "/" + resizeRequest.getSourceIndex() + "/_" + resizeType.name().toLowerCase(Locale.ROOT) + "/"
                + resizeRequest.getTargetIndexRequest().index();
        assertEquals(expectedEndpoint, request.getEndpoint());
        assertEquals(expectedParams, request.getParameters());
        assertToXContentBody(resizeRequest, request.getEntity());
    }

    public void testPutPipeline() throws IOException {
        String pipelineId = "some_pipeline_id";
        PutPipelineRequest request = new PutPipelineRequest(
            "some_pipeline_id",
            new BytesArray("{}".getBytes(StandardCharsets.UTF_8)),
            XContentType.JSON
        );
        Map<String, String> expectedParams = new HashMap<>();
        setRandomMasterTimeout(request, expectedParams);
        setRandomTimeout(request::timeout, AcknowledgedRequest.DEFAULT_ACK_TIMEOUT, expectedParams);

        Request expectedRequest = RequestConverters.putPipeline(request);
        StringJoiner endpoint = new StringJoiner("/", "/", "");
        endpoint.add("_ingest/pipeline");
        endpoint.add(pipelineId);
        assertEquals(endpoint.toString(), expectedRequest.getEndpoint());
        assertEquals(HttpPut.METHOD_NAME, expectedRequest.getMethod());
        assertEquals(expectedParams, expectedRequest.getParameters());
    }

    public void testGetPipeline() {
        String pipelineId = "some_pipeline_id";
        Map<String, String> expectedParams = new HashMap<>();
        GetPipelineRequest request = new GetPipelineRequest("some_pipeline_id");
        setRandomMasterTimeout(request, expectedParams);
        Request expectedRequest = RequestConverters.getPipeline(request);
        StringJoiner endpoint = new StringJoiner("/", "/", "");
        endpoint.add("_ingest/pipeline");
        endpoint.add(pipelineId);
        assertEquals(endpoint.toString(), expectedRequest.getEndpoint());
        assertEquals(HttpGet.METHOD_NAME, expectedRequest.getMethod());
        assertEquals(expectedParams, expectedRequest.getParameters());
    }

    public void testDeletePipeline() {
        String pipelineId = "some_pipeline_id";
        Map<String, String> expectedParams = new HashMap<>();
        DeletePipelineRequest request = new DeletePipelineRequest(pipelineId);
        setRandomMasterTimeout(request, expectedParams);
        setRandomTimeout(request::timeout, AcknowledgedRequest.DEFAULT_ACK_TIMEOUT, expectedParams);
        Request expectedRequest = RequestConverters.deletePipeline(request);
        StringJoiner endpoint = new StringJoiner("/", "/", "");
        endpoint.add("_ingest/pipeline");
        endpoint.add(pipelineId);
        assertEquals(endpoint.toString(), expectedRequest.getEndpoint());
        assertEquals(HttpDelete.METHOD_NAME, expectedRequest.getMethod());
        assertEquals(expectedParams, expectedRequest.getParameters());
    }

    public void testSimulatePipeline() throws IOException {
        String pipelineId = randomBoolean() ? "some_pipeline_id" : null;
        boolean verbose = randomBoolean();
        String json = "{\"pipeline\":{" +
            "\"description\":\"_description\"," +
            "\"processors\":[{\"set\":{\"field\":\"field2\",\"value\":\"_value\"}}]}," +
            "\"docs\":[{\"_index\":\"index\",\"_type\":\"_doc\",\"_id\":\"id\",\"_source\":{\"foo\":\"rab\"}}]}";
        SimulatePipelineRequest request = new SimulatePipelineRequest(
            new BytesArray(json.getBytes(StandardCharsets.UTF_8)),
            XContentType.JSON
        );
        request.setId(pipelineId);
        request.setVerbose(verbose);
        Map<String, String> expectedParams = new HashMap<>();
        expectedParams.put("verbose", Boolean.toString(verbose));

        Request expectedRequest = RequestConverters.simulatePipeline(request);
        StringJoiner endpoint = new StringJoiner("/", "/", "");
        endpoint.add("_ingest/pipeline");
        if (pipelineId != null && !pipelineId.isEmpty())
            endpoint.add(pipelineId);
        endpoint.add("_simulate");
        assertEquals(endpoint.toString(), expectedRequest.getEndpoint());
        assertEquals(HttpPost.METHOD_NAME, expectedRequest.getMethod());
        assertEquals(expectedParams, expectedRequest.getParameters());
        assertToXContentBody(request, expectedRequest.getEntity());
    }

    public void testRollover() throws IOException {
        RolloverRequest rolloverRequest = new RolloverRequest(randomAlphaOfLengthBetween(3, 10),
                randomBoolean() ? null : randomAlphaOfLengthBetween(3, 10));
        Map<String, String> expectedParams = new HashMap<>();
        setRandomTimeout(rolloverRequest::timeout, rolloverRequest.timeout(), expectedParams);
        setRandomMasterTimeout(rolloverRequest, expectedParams);
        if (randomBoolean()) {
            rolloverRequest.dryRun(randomBoolean());
            if (rolloverRequest.isDryRun()) {
                expectedParams.put("dry_run", "true");
            }
        }
        if (randomBoolean()) {
            rolloverRequest.addMaxIndexAgeCondition(new TimeValue(randomNonNegativeLong()));
        }
        if (randomBoolean()) {
            String type = randomAlphaOfLengthBetween(3, 10);
            rolloverRequest.getCreateIndexRequest().mapping(type, RandomCreateIndexGenerator.randomMapping(type));
        }
        if (randomBoolean()) {
            RandomCreateIndexGenerator.randomAliases(rolloverRequest.getCreateIndexRequest());
        }
        if (randomBoolean()) {
            rolloverRequest.getCreateIndexRequest().settings(RandomCreateIndexGenerator.randomIndexSettings());
        }
        setRandomWaitForActiveShards(rolloverRequest.getCreateIndexRequest()::waitForActiveShards, expectedParams);

        Request request = RequestConverters.rollover(rolloverRequest);
        if (rolloverRequest.getNewIndexName() == null) {
            assertEquals("/" + rolloverRequest.getAlias() + "/_rollover", request.getEndpoint());
        } else {
            assertEquals("/" + rolloverRequest.getAlias() + "/_rollover/" + rolloverRequest.getNewIndexName(), request.getEndpoint());
        }
        assertEquals(HttpPost.METHOD_NAME, request.getMethod());
        assertToXContentBody(rolloverRequest, request.getEntity());
        assertEquals(expectedParams, request.getParameters());
    }

    public void testGetAlias() {
        GetAliasesRequest getAliasesRequest = new GetAliasesRequest();

        Map<String, String> expectedParams = new HashMap<>();
        setRandomLocal(getAliasesRequest, expectedParams);
        setRandomIndicesOptions(getAliasesRequest::indicesOptions, getAliasesRequest::indicesOptions, expectedParams);

        String[] indices = randomBoolean() ? null : randomIndicesNames(0, 2);
        String[] aliases = randomBoolean() ? null : randomIndicesNames(0, 2);
        getAliasesRequest.indices(indices);
        getAliasesRequest.aliases(aliases);

        Request request = RequestConverters.getAlias(getAliasesRequest);
        StringJoiner expectedEndpoint = new StringJoiner("/", "/", "");

        if (false == CollectionUtils.isEmpty(indices)) {
            expectedEndpoint.add(String.join(",", indices));
        }
        expectedEndpoint.add("_alias");

        if (false == CollectionUtils.isEmpty(aliases)) {
            expectedEndpoint.add(String.join(",", aliases));
        }

        assertEquals(HttpGet.METHOD_NAME, request.getMethod());
        assertEquals(expectedEndpoint.toString(), request.getEndpoint());
        assertEquals(expectedParams, request.getParameters());
        assertNull(request.getEntity());
    }

    public void testIndexPutSettings() throws IOException {
        String[] indices = randomBoolean() ? null : randomIndicesNames(0, 2);
        UpdateSettingsRequest updateSettingsRequest = new UpdateSettingsRequest(indices);
        Map<String, String> expectedParams = new HashMap<>();
        setRandomMasterTimeout(updateSettingsRequest, expectedParams);
        setRandomTimeout(updateSettingsRequest::timeout, AcknowledgedRequest.DEFAULT_ACK_TIMEOUT, expectedParams);
        setRandomIndicesOptions(updateSettingsRequest::indicesOptions, updateSettingsRequest::indicesOptions, expectedParams);
        if (randomBoolean()) {
            updateSettingsRequest.setPreserveExisting(randomBoolean());
            if (updateSettingsRequest.isPreserveExisting()) {
                expectedParams.put("preserve_existing", "true");
            }
        }

        Request request = RequestConverters.indexPutSettings(updateSettingsRequest);
        StringJoiner endpoint = new StringJoiner("/", "/", "");
        if (indices != null && indices.length > 0) {
            endpoint.add(String.join(",", indices));
        }
        endpoint.add("_settings");
        assertThat(endpoint.toString(), equalTo(request.getEndpoint()));
        assertEquals(HttpPut.METHOD_NAME, request.getMethod());
        assertToXContentBody(updateSettingsRequest, request.getEntity());
        assertEquals(expectedParams, request.getParameters());
    }

    public void testPutTemplateRequest() throws Exception {
        Map<String, String> names = new HashMap<>();
        names.put("log", "log");
        names.put("template#1", "template%231");
        names.put("-#template", "-%23template");
        names.put("foo^bar", "foo%5Ebar");

        PutIndexTemplateRequest putTemplateRequest = new PutIndexTemplateRequest().name(randomFrom(names.keySet()))
                .patterns(Arrays.asList(generateRandomStringArray(20, 100, false, false)));
        if (randomBoolean()) {
            putTemplateRequest.order(randomInt());
        }
        if (randomBoolean()) {
            putTemplateRequest.version(randomInt());
        }
        if (randomBoolean()) {
            putTemplateRequest.settings(Settings.builder().put("setting-" + randomInt(), randomTimeValue()));
        }
        if (randomBoolean()) {
            putTemplateRequest.mapping("doc-" + randomInt(), "field-" + randomInt(), "type=" + randomFrom("text", "keyword"));
        }
        if (randomBoolean()) {
            putTemplateRequest.alias(new Alias("alias-" + randomInt()));
        }
        Map<String, String> expectedParams = new HashMap<>();
        if (randomBoolean()) {
            expectedParams.put("create", Boolean.TRUE.toString());
            putTemplateRequest.create(true);
        }
        if (randomBoolean()) {
            String cause = randomUnicodeOfCodepointLengthBetween(1, 50);
            putTemplateRequest.cause(cause);
            expectedParams.put("cause", cause);
        }
        setRandomMasterTimeout(putTemplateRequest, expectedParams);
        Request request = RequestConverters.putTemplate(putTemplateRequest);
        assertThat(request.getEndpoint(), equalTo("/_template/" + names.get(putTemplateRequest.name())));
        assertThat(request.getParameters(), equalTo(expectedParams));
        assertToXContentBody(putTemplateRequest, request.getEntity());
    }

    public void testValidateQuery() throws Exception {
        String[] indices = randomBoolean() ? null : randomIndicesNames(0, 5);
        String[] types = randomBoolean() ? generateRandomStringArray(5, 5, false, false) : null;
        ValidateQueryRequest validateQueryRequest;
        if (randomBoolean()) {
            validateQueryRequest = new ValidateQueryRequest(indices);
        } else {
            validateQueryRequest = new ValidateQueryRequest();
            validateQueryRequest.indices(indices);
        }
        validateQueryRequest.types(types);
        Map<String, String> expectedParams = new HashMap<>();
        setRandomIndicesOptions(validateQueryRequest::indicesOptions, validateQueryRequest::indicesOptions, expectedParams);
        validateQueryRequest.explain(randomBoolean());
        validateQueryRequest.rewrite(randomBoolean());
        validateQueryRequest.allShards(randomBoolean());
        expectedParams.put("explain", Boolean.toString(validateQueryRequest.explain()));
        expectedParams.put("rewrite", Boolean.toString(validateQueryRequest.rewrite()));
        expectedParams.put("all_shards", Boolean.toString(validateQueryRequest.allShards()));
        Request request = RequestConverters.validateQuery(validateQueryRequest);
        StringJoiner endpoint = new StringJoiner("/", "/", "");
        if (indices != null && indices.length > 0) {
            endpoint.add(String.join(",", indices));
            if (types != null && types.length > 0) {
                endpoint.add(String.join(",", types));
            }
        }
        endpoint.add("_validate/query");
        assertThat(request.getEndpoint(), equalTo(endpoint.toString()));
        assertThat(request.getParameters(), equalTo(expectedParams));
        assertToXContentBody(validateQueryRequest, request.getEntity());
        assertThat(request.getMethod(), equalTo(HttpGet.METHOD_NAME));
    }

    public void testGetTemplateRequest() throws Exception {
        Map<String, String> encodes = new HashMap<>();
        encodes.put("log", "log");
        encodes.put("1", "1");
        encodes.put("template#1", "template%231");
        encodes.put("template-*", "template-*");
        encodes.put("foo^bar", "foo%5Ebar");
        List<String> names = randomSubsetOf(1, encodes.keySet());
        GetIndexTemplatesRequest getTemplatesRequest = new GetIndexTemplatesRequest().names(names.toArray(new String[0]));
        Map<String, String> expectedParams = new HashMap<>();
        setRandomMasterTimeout(getTemplatesRequest, expectedParams);
        setRandomLocal(getTemplatesRequest, expectedParams);
        Request request = RequestConverters.getTemplates(getTemplatesRequest);
        assertThat(request.getEndpoint(), equalTo("/_template/" + names.stream().map(encodes::get).collect(Collectors.joining(","))));
        assertThat(request.getParameters(), equalTo(expectedParams));
        assertThat(request.getEntity(), nullValue());
    }

    public void testAnalyzeRequest() throws Exception {
        AnalyzeRequest indexAnalyzeRequest = new AnalyzeRequest()
            .text("Here is some text")
            .index("test_index")
            .analyzer("test_analyzer");

        Request request = RequestConverters.analyze(indexAnalyzeRequest);
        assertThat(request.getEndpoint(), equalTo("/test_index/_analyze"));
        assertToXContentBody(indexAnalyzeRequest, request.getEntity());

        AnalyzeRequest analyzeRequest = new AnalyzeRequest()
            .text("more text")
            .analyzer("test_analyzer");
        assertThat(RequestConverters.analyze(analyzeRequest).getEndpoint(), equalTo("/_analyze"));
    }

    public void testGetScriptRequest() {
        GetStoredScriptRequest getStoredScriptRequest = new GetStoredScriptRequest("x-script");
        Map<String, String> expectedParams = new HashMap<>();
        setRandomMasterTimeout(getStoredScriptRequest, expectedParams);

        Request request = RequestConverters.getScript(getStoredScriptRequest);
        assertThat(request.getEndpoint(), equalTo("/_scripts/" + getStoredScriptRequest.id()));
        assertThat(request.getMethod(), equalTo(HttpGet.METHOD_NAME));
        assertThat(request.getParameters(), equalTo(expectedParams));
        assertThat(request.getEntity(), nullValue());
    }

    public void testDeleteScriptRequest() {
        DeleteStoredScriptRequest deleteStoredScriptRequest = new DeleteStoredScriptRequest("x-script");

        Map<String, String> expectedParams = new HashMap<>();
        setRandomTimeout(deleteStoredScriptRequest::timeout, AcknowledgedRequest.DEFAULT_ACK_TIMEOUT, expectedParams);
        setRandomMasterTimeout(deleteStoredScriptRequest, expectedParams);

        Request request = RequestConverters.deleteScript(deleteStoredScriptRequest);
        assertThat(request.getEndpoint(), equalTo("/_scripts/" + deleteStoredScriptRequest.id()));
        assertThat(request.getMethod(), equalTo(HttpDelete.METHOD_NAME));
        assertThat(request.getParameters(), equalTo(expectedParams));
        assertThat(request.getEntity(), nullValue());
    }

    static void assertToXContentBody(ToXContent expectedBody, HttpEntity actualEntity) throws IOException {
        BytesReference expectedBytes = XContentHelper.toXContent(expectedBody, REQUEST_BODY_CONTENT_TYPE, false);
        assertEquals(XContentType.JSON.mediaTypeWithoutParameters(), actualEntity.getContentType().getValue());
        assertEquals(expectedBytes, new BytesArray(EntityUtils.toByteArray(actualEntity)));
    }

    public void testEndpointBuilder() {
        {
            EndpointBuilder endpointBuilder = new EndpointBuilder();
            assertEquals("/", endpointBuilder.build());
        }
        {
            EndpointBuilder endpointBuilder = new EndpointBuilder().addPathPart(Strings.EMPTY_ARRAY);
            assertEquals("/", endpointBuilder.build());
        }
        {
            EndpointBuilder endpointBuilder = new EndpointBuilder().addPathPart("");
            assertEquals("/", endpointBuilder.build());
        }
        {
            EndpointBuilder endpointBuilder = new EndpointBuilder().addPathPart("a", "b");
            assertEquals("/a/b", endpointBuilder.build());
        }
        {
            EndpointBuilder endpointBuilder = new EndpointBuilder().addPathPart("a").addPathPart("b").addPathPartAsIs("_create");
            assertEquals("/a/b/_create", endpointBuilder.build());
        }

        {
            EndpointBuilder endpointBuilder = new EndpointBuilder().addPathPart("a", "b", "c").addPathPartAsIs("_create");
            assertEquals("/a/b/c/_create", endpointBuilder.build());
        }
        {
            EndpointBuilder endpointBuilder = new EndpointBuilder().addPathPart("a").addPathPartAsIs("_create");
            assertEquals("/a/_create", endpointBuilder.build());
        }
    }

    public void testEndpointBuilderEncodeParts() {
        {
            EndpointBuilder endpointBuilder = new EndpointBuilder().addPathPart("-#index1,index#2", "type", "id");
            assertEquals("/-%23index1,index%232/type/id", endpointBuilder.build());
        }
        {
            EndpointBuilder endpointBuilder = new EndpointBuilder().addPathPart("index", "type#2", "id");
            assertEquals("/index/type%232/id", endpointBuilder.build());
        }
        {
            EndpointBuilder endpointBuilder = new EndpointBuilder().addPathPart("index", "type", "this/is/the/id");
            assertEquals("/index/type/this%2Fis%2Fthe%2Fid", endpointBuilder.build());
        }
        {
            EndpointBuilder endpointBuilder = new EndpointBuilder().addPathPart("index", "type", "this|is|the|id");
            assertEquals("/index/type/this%7Cis%7Cthe%7Cid", endpointBuilder.build());
        }
        {
            EndpointBuilder endpointBuilder = new EndpointBuilder().addPathPart("index", "type", "id#1");
            assertEquals("/index/type/id%231", endpointBuilder.build());
        }
        {
            EndpointBuilder endpointBuilder = new EndpointBuilder().addPathPart("<logstash-{now/M}>", "_search");
            assertEquals("/%3Clogstash-%7Bnow%2FM%7D%3E/_search", endpointBuilder.build());
        }
        {
            EndpointBuilder endpointBuilder = new EndpointBuilder().addPathPart("中文");
            assertEquals("/中文", endpointBuilder.build());
        }
        {
            EndpointBuilder endpointBuilder = new EndpointBuilder().addPathPart("foo bar");
            assertEquals("/foo%20bar", endpointBuilder.build());
        }
        {
            EndpointBuilder endpointBuilder = new EndpointBuilder().addPathPart("foo+bar");
            assertEquals("/foo+bar", endpointBuilder.build());
        }
        {
            EndpointBuilder endpointBuilder = new EndpointBuilder().addPathPart("foo+bar");
            assertEquals("/foo+bar", endpointBuilder.build());
        }
        {
            EndpointBuilder endpointBuilder = new EndpointBuilder().addPathPart("foo/bar");
            assertEquals("/foo%2Fbar", endpointBuilder.build());
        }
        {
            EndpointBuilder endpointBuilder = new EndpointBuilder().addPathPart("foo^bar");
            assertEquals("/foo%5Ebar", endpointBuilder.build());
        }
        {
            EndpointBuilder endpointBuilder = new EndpointBuilder().addPathPart("cluster1:index1,index2").addPathPartAsIs("_search");
            assertEquals("/cluster1:index1,index2/_search", endpointBuilder.build());
        }
        {
            EndpointBuilder endpointBuilder = new EndpointBuilder().addCommaSeparatedPathParts(new String[] { "index1", "index2" })
                    .addPathPartAsIs("cache/clear");
            assertEquals("/index1,index2/cache/clear", endpointBuilder.build());
        }
    }

    public void testEndpoint() {
        assertEquals("/index/type/id", RequestConverters.endpoint("index", "type", "id"));
        assertEquals("/index/type/id/_endpoint", RequestConverters.endpoint("index", "type", "id", "_endpoint"));
        assertEquals("/index1,index2", RequestConverters.endpoint(new String[] { "index1", "index2" }));
        assertEquals("/index1,index2/_endpoint", RequestConverters.endpoint(new String[] { "index1", "index2" }, "_endpoint"));
        assertEquals("/index1,index2/type1,type2/_endpoint",
                RequestConverters.endpoint(new String[] { "index1", "index2" }, new String[] { "type1", "type2" }, "_endpoint"));
        assertEquals("/index1,index2/_endpoint/suffix1,suffix2",
                RequestConverters.endpoint(new String[] { "index1", "index2" }, "_endpoint", new String[] { "suffix1", "suffix2" }));
    }

    public void testCreateContentType() {
        final XContentType xContentType = randomFrom(XContentType.values());
        assertEquals(xContentType.mediaTypeWithoutParameters(), RequestConverters.createContentType(xContentType).getMimeType());
    }

    public void testEnforceSameContentType() {
        XContentType xContentType = randomFrom(XContentType.JSON, XContentType.SMILE);
        IndexRequest indexRequest = new IndexRequest().source(singletonMap("field", "value"), xContentType);
        assertEquals(xContentType, enforceSameContentType(indexRequest, null));
        assertEquals(xContentType, enforceSameContentType(indexRequest, xContentType));

        XContentType bulkContentType = randomBoolean() ? xContentType : null;

        IllegalArgumentException exception = expectThrows(IllegalArgumentException.class,
                () -> enforceSameContentType(new IndexRequest().source(singletonMap("field", "value"), XContentType.CBOR),
                        bulkContentType));
        assertEquals("Unsupported content-type found for request with content-type [CBOR], only JSON and SMILE are supported",
                exception.getMessage());

        exception = expectThrows(IllegalArgumentException.class,
                () -> enforceSameContentType(new IndexRequest().source(singletonMap("field", "value"), XContentType.YAML),
                        bulkContentType));
        assertEquals("Unsupported content-type found for request with content-type [YAML], only JSON and SMILE are supported",
                exception.getMessage());

        XContentType requestContentType = xContentType == XContentType.JSON ? XContentType.SMILE : XContentType.JSON;

        exception = expectThrows(IllegalArgumentException.class,
                () -> enforceSameContentType(new IndexRequest().source(singletonMap("field", "value"), requestContentType), xContentType));
        assertEquals("Mismatching content-type found for request with content-type [" + requestContentType + "], "
                + "previous requests have content-type [" + xContentType + "]", exception.getMessage());
    }

<<<<<<< HEAD
    public void testGetMigrationAssistance() {
        IndexUpgradeInfoRequest upgradeInfoRequest = new IndexUpgradeInfoRequest();
        String expectedEndpoint = "/_xpack/migration/assistance";
        if (randomBoolean()) {
            String[] indices = randomIndicesNames(1, 5);
            upgradeInfoRequest.indices(indices);
            expectedEndpoint += "/" + String.join(",", indices);
        }
        Map<String, String> expectedParams = new HashMap<>();
        setRandomIndicesOptions(upgradeInfoRequest::indicesOptions, upgradeInfoRequest::indicesOptions, expectedParams);
        Request request = RequestConverters.getMigrationAssistance(upgradeInfoRequest);
        assertEquals(HttpGet.METHOD_NAME, request.getMethod());
        assertEquals(expectedEndpoint, request.getEndpoint());
=======
    public void testXPackInfo() {
        XPackInfoRequest infoRequest = new XPackInfoRequest();
        Map<String, String> expectedParams = new HashMap<>();
        infoRequest.setVerbose(randomBoolean());
        if (false == infoRequest.isVerbose()) {
            expectedParams.put("human", "false");
        }
        int option = between(0, 2);
        switch (option) {
        case 0:
            infoRequest.setCategories(EnumSet.allOf(XPackInfoRequest.Category.class));
            break;
        case 1:
            infoRequest.setCategories(EnumSet.of(XPackInfoRequest.Category.FEATURES));
            expectedParams.put("categories", "features");
            break;
        case 2:
            infoRequest.setCategories(EnumSet.of(XPackInfoRequest.Category.FEATURES, XPackInfoRequest.Category.BUILD));
            expectedParams.put("categories", "build,features");
            break;
        default:
            throw new IllegalArgumentException("invalid option [" + option + "]");
        }

        Request request = RequestConverters.xPackInfo(infoRequest);
        assertEquals(HttpGet.METHOD_NAME, request.getMethod());
        assertEquals("/_xpack", request.getEndpoint());
>>>>>>> 42469a99
        assertNull(request.getEntity());
        assertEquals(expectedParams, request.getParameters());
    }

    public void testXPackPutWatch() throws Exception {
        PutWatchRequest putWatchRequest = new PutWatchRequest();
        String watchId = randomAlphaOfLength(10);
        putWatchRequest.setId(watchId);
        String body = randomAlphaOfLength(20);
        putWatchRequest.setSource(new BytesArray(body), XContentType.JSON);

        Map<String, String> expectedParams = new HashMap<>();
        if (randomBoolean()) {
            putWatchRequest.setActive(false);
            expectedParams.put("active", "false");
        }

        if (randomBoolean()) {
            long version = randomLongBetween(10, 100);
            putWatchRequest.setVersion(version);
            expectedParams.put("version", String.valueOf(version));
        }

        Request request = RequestConverters.xPackWatcherPutWatch(putWatchRequest);
        assertEquals(HttpPut.METHOD_NAME, request.getMethod());
        assertEquals("/_xpack/watcher/watch/" + watchId, request.getEndpoint());
        assertEquals(expectedParams, request.getParameters());
        assertThat(request.getEntity().getContentType().getValue(), is(XContentType.JSON.mediaTypeWithoutParameters()));
        ByteArrayOutputStream bos = new ByteArrayOutputStream();
        request.getEntity().writeTo(bos);
        assertThat(bos.toString("UTF-8"), is(body));
    }

    public void testXPackDeleteWatch() {
        DeleteWatchRequest deleteWatchRequest = new DeleteWatchRequest();
        String watchId = randomAlphaOfLength(10);
        deleteWatchRequest.setId(watchId);

        Request request = RequestConverters.xPackWatcherDeleteWatch(deleteWatchRequest);
        assertEquals(HttpDelete.METHOD_NAME, request.getMethod());
        assertEquals("/_xpack/watcher/watch/" + watchId, request.getEndpoint());
        assertThat(request.getEntity(), nullValue());
    }

    /**
     * Randomize the {@link FetchSourceContext} request parameters.
     */
    private static void randomizeFetchSourceContextParams(Consumer<FetchSourceContext> consumer, Map<String, String> expectedParams) {
        if (randomBoolean()) {
            if (randomBoolean()) {
                boolean fetchSource = randomBoolean();
                consumer.accept(new FetchSourceContext(fetchSource));
                if (fetchSource == false) {
                    expectedParams.put("_source", "false");
                }
            } else {
                int numIncludes = randomIntBetween(0, 5);
                String[] includes = new String[numIncludes];
                String includesParam = randomFields(includes);
                if (numIncludes > 0) {
                    expectedParams.put("_source_include", includesParam);
                }
                int numExcludes = randomIntBetween(0, 5);
                String[] excludes = new String[numExcludes];
                String excludesParam = randomFields(excludes);
                if (numExcludes > 0) {
                    expectedParams.put("_source_exclude", excludesParam);
                }
                consumer.accept(new FetchSourceContext(true, includes, excludes));
            }
        }
    }

    private static void setRandomSearchParams(SearchRequest searchRequest,
                                              Map<String, String> expectedParams) {
        expectedParams.put(RestSearchAction.TYPED_KEYS_PARAM, "true");
        if (randomBoolean()) {
            searchRequest.routing(randomAlphaOfLengthBetween(3, 10));
            expectedParams.put("routing", searchRequest.routing());
        }
        if (randomBoolean()) {
            searchRequest.preference(randomAlphaOfLengthBetween(3, 10));
            expectedParams.put("preference", searchRequest.preference());
        }
        if (randomBoolean()) {
            searchRequest.searchType(randomFrom(SearchType.CURRENTLY_SUPPORTED));
        }
        expectedParams.put("search_type", searchRequest.searchType().name().toLowerCase(Locale.ROOT));
        if (randomBoolean()) {
            searchRequest.requestCache(randomBoolean());
            expectedParams.put("request_cache", Boolean.toString(searchRequest.requestCache()));
        }
        if (randomBoolean()) {
            searchRequest.allowPartialSearchResults(randomBoolean());
            expectedParams.put("allow_partial_search_results", Boolean.toString(searchRequest.allowPartialSearchResults()));
        }
        if (randomBoolean()) {
            searchRequest.setBatchedReduceSize(randomIntBetween(2, Integer.MAX_VALUE));
        }
        expectedParams.put("batched_reduce_size", Integer.toString(searchRequest.getBatchedReduceSize()));
        if (randomBoolean()) {
            searchRequest.scroll(randomTimeValue());
            expectedParams.put("scroll", searchRequest.scroll().keepAlive().getStringRep());
        }
    }

    static void setRandomIndicesOptions(Consumer<IndicesOptions> setter, Supplier<IndicesOptions> getter,
                                        Map<String, String> expectedParams) {

        if (randomBoolean()) {
            setter.accept(IndicesOptions.fromOptions(randomBoolean(), randomBoolean(), randomBoolean(), randomBoolean()));
        }
        expectedParams.put("ignore_unavailable", Boolean.toString(getter.get().ignoreUnavailable()));
        expectedParams.put("allow_no_indices", Boolean.toString(getter.get().allowNoIndices()));
        if (getter.get().expandWildcardsOpen() && getter.get().expandWildcardsClosed()) {
            expectedParams.put("expand_wildcards", "open,closed");
        } else if (getter.get().expandWildcardsOpen()) {
            expectedParams.put("expand_wildcards", "open");
        } else if (getter.get().expandWildcardsClosed()) {
            expectedParams.put("expand_wildcards", "closed");
        } else {
            expectedParams.put("expand_wildcards", "none");
        }
    }

    private static void setRandomIncludeDefaults(GetIndexRequest request, Map<String, String> expectedParams) {
        if (randomBoolean()) {
            boolean includeDefaults = randomBoolean();
            request.includeDefaults(includeDefaults);
            if (includeDefaults) {
                expectedParams.put("include_defaults", String.valueOf(includeDefaults));
            }
        }
    }

    private static void setRandomHumanReadable(GetIndexRequest request, Map<String, String> expectedParams) {
        if (randomBoolean()) {
            boolean humanReadable = randomBoolean();
            request.humanReadable(humanReadable);
            if (humanReadable) {
                expectedParams.put("human", String.valueOf(humanReadable));
            }
        }
    }

    private static void setRandomLocal(Consumer<Boolean> setter, Map<String, String> expectedParams) {
        if (randomBoolean()) {
            boolean local = randomBoolean();
            setter.accept(local);
            if (local) {
                expectedParams.put("local", String.valueOf(local));
            }
        }
    }

    static void setRandomLocal(MasterNodeReadRequest<?> request, Map<String, String> expectedParams) {
        setRandomLocal(request::local, expectedParams);
    }

    static void setRandomTimeout(Consumer<String> setter, TimeValue defaultTimeout, Map<String, String> expectedParams) {
        if (randomBoolean()) {
            String timeout = randomTimeValue();
            setter.accept(timeout);
            expectedParams.put("timeout", timeout);
        } else {
            expectedParams.put("timeout", defaultTimeout.getStringRep());
        }
    }

    static void setRandomMasterTimeout(MasterNodeRequest<?> request, Map<String, String> expectedParams) {
        if (randomBoolean()) {
            String masterTimeout = randomTimeValue();
            request.masterNodeTimeout(masterTimeout);
            expectedParams.put("master_timeout", masterTimeout);
        } else {
            expectedParams.put("master_timeout", MasterNodeRequest.DEFAULT_MASTER_NODE_TIMEOUT.getStringRep());
        }
    }

    private static void setRandomWaitForActiveShards(Consumer<ActiveShardCount> setter, Map<String, String> expectedParams) {
        setRandomWaitForActiveShards(setter, ActiveShardCount.DEFAULT, expectedParams);
    }

    static void setRandomWaitForActiveShards(Consumer<ActiveShardCount> setter, ActiveShardCount defaultActiveShardCount,
                                             Map<String, String> expectedParams) {
        if (randomBoolean()) {
            int waitForActiveShardsInt = randomIntBetween(-1, 5);
            String waitForActiveShardsString;
            if (waitForActiveShardsInt == -1) {
                waitForActiveShardsString = "all";
            } else {
                waitForActiveShardsString = String.valueOf(waitForActiveShardsInt);
            }
            ActiveShardCount activeShardCount = ActiveShardCount.parseString(waitForActiveShardsString);
            setter.accept(activeShardCount);
            if (defaultActiveShardCount.equals(activeShardCount) == false) {
                expectedParams.put("wait_for_active_shards", waitForActiveShardsString);
            }
        }
    }

    private static void setRandomRefreshPolicy(Consumer<WriteRequest.RefreshPolicy> setter, Map<String, String> expectedParams) {
        if (randomBoolean()) {
            WriteRequest.RefreshPolicy refreshPolicy = randomFrom(WriteRequest.RefreshPolicy.values());
            setter.accept(refreshPolicy);
            if (refreshPolicy != WriteRequest.RefreshPolicy.NONE) {
                expectedParams.put("refresh", refreshPolicy.getValue());
            }
        }
    }

    private static void setRandomVersion(DocWriteRequest<?> request, Map<String, String> expectedParams) {
        if (randomBoolean()) {
            long version = randomFrom(Versions.MATCH_ANY, Versions.MATCH_DELETED, Versions.NOT_FOUND, randomNonNegativeLong());
            request.version(version);
            if (version != Versions.MATCH_ANY) {
                expectedParams.put("version", Long.toString(version));
            }
        }
    }

    private static void setRandomVersionType(Consumer<VersionType> setter, Map<String, String> expectedParams) {
        if (randomBoolean()) {
            VersionType versionType = randomFrom(VersionType.values());
            setter.accept(versionType);
            if (versionType != VersionType.INTERNAL) {
                expectedParams.put("version_type", versionType.name().toLowerCase(Locale.ROOT));
            }
        }
    }

    private static String randomFields(String[] fields) {
        StringBuilder excludesParam = new StringBuilder();
        for (int i = 0; i < fields.length; i++) {
            String exclude = randomAlphaOfLengthBetween(3, 10);
            fields[i] = exclude;
            excludesParam.append(exclude);
            if (i < fields.length - 1) {
                excludesParam.append(",");
            }
        }
        return excludesParam.toString();
    }

    static String[] randomIndicesNames(int minIndicesNum, int maxIndicesNum) {
        int numIndices = randomIntBetween(minIndicesNum, maxIndicesNum);
        String[] indices = new String[numIndices];
        for (int i = 0; i < numIndices; i++) {
            indices[i] = "index-" + randomAlphaOfLengthBetween(2, 5).toLowerCase(Locale.ROOT);
        }
        return indices;
    }
}<|MERGE_RESOLUTION|>--- conflicted
+++ resolved
@@ -112,11 +112,6 @@
 import org.elasticsearch.index.reindex.ReindexRequest;
 import org.elasticsearch.index.reindex.RemoteInfo;
 import org.elasticsearch.index.reindex.UpdateByQueryRequest;
-<<<<<<< HEAD
-import org.elasticsearch.protocol.xpack.migration.IndexUpgradeInfoRequest;
-=======
-import org.elasticsearch.protocol.xpack.XPackInfoRequest;
->>>>>>> 42469a99
 import org.elasticsearch.protocol.xpack.watcher.DeleteWatchRequest;
 import org.elasticsearch.protocol.xpack.watcher.PutWatchRequest;
 import org.elasticsearch.rest.action.search.RestSearchAction;
@@ -2261,54 +2256,7 @@
         assertEquals("Mismatching content-type found for request with content-type [" + requestContentType + "], "
                 + "previous requests have content-type [" + xContentType + "]", exception.getMessage());
     }
-
-<<<<<<< HEAD
-    public void testGetMigrationAssistance() {
-        IndexUpgradeInfoRequest upgradeInfoRequest = new IndexUpgradeInfoRequest();
-        String expectedEndpoint = "/_xpack/migration/assistance";
-        if (randomBoolean()) {
-            String[] indices = randomIndicesNames(1, 5);
-            upgradeInfoRequest.indices(indices);
-            expectedEndpoint += "/" + String.join(",", indices);
-        }
-        Map<String, String> expectedParams = new HashMap<>();
-        setRandomIndicesOptions(upgradeInfoRequest::indicesOptions, upgradeInfoRequest::indicesOptions, expectedParams);
-        Request request = RequestConverters.getMigrationAssistance(upgradeInfoRequest);
-        assertEquals(HttpGet.METHOD_NAME, request.getMethod());
-        assertEquals(expectedEndpoint, request.getEndpoint());
-=======
-    public void testXPackInfo() {
-        XPackInfoRequest infoRequest = new XPackInfoRequest();
-        Map<String, String> expectedParams = new HashMap<>();
-        infoRequest.setVerbose(randomBoolean());
-        if (false == infoRequest.isVerbose()) {
-            expectedParams.put("human", "false");
-        }
-        int option = between(0, 2);
-        switch (option) {
-        case 0:
-            infoRequest.setCategories(EnumSet.allOf(XPackInfoRequest.Category.class));
-            break;
-        case 1:
-            infoRequest.setCategories(EnumSet.of(XPackInfoRequest.Category.FEATURES));
-            expectedParams.put("categories", "features");
-            break;
-        case 2:
-            infoRequest.setCategories(EnumSet.of(XPackInfoRequest.Category.FEATURES, XPackInfoRequest.Category.BUILD));
-            expectedParams.put("categories", "build,features");
-            break;
-        default:
-            throw new IllegalArgumentException("invalid option [" + option + "]");
-        }
-
-        Request request = RequestConverters.xPackInfo(infoRequest);
-        assertEquals(HttpGet.METHOD_NAME, request.getMethod());
-        assertEquals("/_xpack", request.getEndpoint());
->>>>>>> 42469a99
-        assertNull(request.getEntity());
-        assertEquals(expectedParams, request.getParameters());
-    }
-
+    
     public void testXPackPutWatch() throws Exception {
         PutWatchRequest putWatchRequest = new PutWatchRequest();
         String watchId = randomAlphaOfLength(10);
