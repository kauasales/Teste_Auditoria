--- conflicted
+++ resolved
@@ -29,20 +29,6 @@
 import org.apache.http.util.EntityUtils;
 import org.elasticsearch.action.ActionRequestValidationException;
 import org.elasticsearch.action.DocWriteRequest;
-<<<<<<< HEAD
-import org.elasticsearch.action.admin.cluster.node.tasks.cancel.CancelTasksRequest;
-import org.elasticsearch.action.admin.cluster.node.tasks.list.ListTasksRequest;
-=======
-import org.elasticsearch.action.admin.cluster.repositories.delete.DeleteRepositoryRequest;
-import org.elasticsearch.action.admin.cluster.repositories.get.GetRepositoriesRequest;
-import org.elasticsearch.action.admin.cluster.repositories.put.PutRepositoryRequest;
-import org.elasticsearch.action.admin.cluster.repositories.verify.VerifyRepositoryRequest;
-import org.elasticsearch.action.admin.cluster.snapshots.create.CreateSnapshotRequest;
-import org.elasticsearch.action.admin.cluster.snapshots.delete.DeleteSnapshotRequest;
-import org.elasticsearch.action.admin.cluster.snapshots.get.GetSnapshotsRequest;
-import org.elasticsearch.action.admin.cluster.snapshots.restore.RestoreSnapshotRequest;
-import org.elasticsearch.action.admin.cluster.snapshots.status.SnapshotsStatusRequest;
->>>>>>> 6a3adbd9
 import org.elasticsearch.action.admin.cluster.storedscripts.DeleteStoredScriptRequest;
 import org.elasticsearch.action.admin.cluster.storedscripts.GetStoredScriptRequest;
 import org.elasticsearch.action.admin.indices.alias.Alias;
@@ -1997,307 +1983,6 @@
         assertEquals(expectedParams, request.getParameters());
     }
 
-<<<<<<< HEAD
-    public void testCancelTasks() {
-        CancelTasksRequest request = new CancelTasksRequest();
-        Map<String, String> expectedParams = new HashMap<>();
-        TaskId taskId = new TaskId(randomAlphaOfLength(5), randomNonNegativeLong());
-        TaskId parentTaskId = new TaskId(randomAlphaOfLength(5), randomNonNegativeLong());
-        request.setTaskId(taskId);
-        request.setParentTaskId(parentTaskId);
-        expectedParams.put("task_id", taskId.toString());
-        expectedParams.put("parent_task_id", parentTaskId.toString());
-        Request httpRequest = RequestConverters.cancelTasks(request);
-        assertThat(httpRequest, notNullValue());
-        assertThat(httpRequest.getMethod(), equalTo(HttpPost.METHOD_NAME));
-        assertThat(httpRequest.getEntity(), nullValue());
-        assertThat(httpRequest.getEndpoint(), equalTo("/_tasks/_cancel"));
-        assertThat(httpRequest.getParameters(), equalTo(expectedParams));
-    }
-
-    public void testListTasks() {
-        {
-            ListTasksRequest request = new ListTasksRequest();
-            Map<String, String> expectedParams = new HashMap<>();
-            if (randomBoolean()) {
-                request.setDetailed(randomBoolean());
-                if (request.getDetailed()) {
-                    expectedParams.put("detailed", "true");
-                }
-            }
-            if (randomBoolean()) {
-                request.setWaitForCompletion(randomBoolean());
-                if (request.getWaitForCompletion()) {
-                    expectedParams.put("wait_for_completion", "true");
-                }
-            }
-            if (randomBoolean()) {
-                String timeout = randomTimeValue();
-                request.setTimeout(timeout);
-                expectedParams.put("timeout", timeout);
-            }
-            if (randomBoolean()) {
-                if (randomBoolean()) {
-                    TaskId taskId = new TaskId(randomAlphaOfLength(5), randomNonNegativeLong());
-                    request.setParentTaskId(taskId);
-                    expectedParams.put("parent_task_id", taskId.toString());
-                } else {
-                    request.setParentTask(TaskId.EMPTY_TASK_ID);
-                }
-            }
-            if (randomBoolean()) {
-                String[] nodes = generateRandomStringArray(10, 8, false);
-                request.setNodes(nodes);
-                if (nodes.length > 0) {
-                    expectedParams.put("nodes", String.join(",", nodes));
-                }
-            }
-            if (randomBoolean()) {
-                String[] actions = generateRandomStringArray(10, 8, false);
-                request.setActions(actions);
-                if (actions.length > 0) {
-                    expectedParams.put("actions", String.join(",", actions));
-                }
-            }
-            expectedParams.put("group_by", "none");
-            Request httpRequest = RequestConverters.listTasks(request);
-            assertThat(httpRequest, notNullValue());
-            assertThat(httpRequest.getMethod(), equalTo(HttpGet.METHOD_NAME));
-            assertThat(httpRequest.getEntity(), nullValue());
-            assertThat(httpRequest.getEndpoint(), equalTo("/_tasks"));
-            assertThat(httpRequest.getParameters(), equalTo(expectedParams));
-        }
-        {
-            ListTasksRequest request = new ListTasksRequest();
-            request.setTaskId(new TaskId(randomAlphaOfLength(5), randomNonNegativeLong()));
-            IllegalArgumentException exception = expectThrows(IllegalArgumentException.class, () -> RequestConverters.listTasks(request));
-            assertEquals("TaskId cannot be used for list tasks request", exception.getMessage());
-        }
-=======
-    public void testGetRepositories() {
-        Map<String, String> expectedParams = new HashMap<>();
-        StringBuilder endpoint = new StringBuilder("/_snapshot");
-
-        GetRepositoriesRequest getRepositoriesRequest = new GetRepositoriesRequest();
-        setRandomMasterTimeout(getRepositoriesRequest, expectedParams);
-        setRandomLocal(getRepositoriesRequest, expectedParams);
-
-        if (randomBoolean()) {
-            String[] entries = new String[] { "a", "b", "c" };
-            getRepositoriesRequest.repositories(entries);
-            endpoint.append("/" + String.join(",", entries));
-        }
-
-        Request request = RequestConverters.getRepositories(getRepositoriesRequest);
-        assertThat(endpoint.toString(), equalTo(request.getEndpoint()));
-        assertThat(HttpGet.METHOD_NAME, equalTo(request.getMethod()));
-        assertThat(expectedParams, equalTo(request.getParameters()));
-    }
-
-    public void testCreateRepository() throws IOException {
-        String repository = randomIndicesNames(1, 1)[0];
-        String endpoint = "/_snapshot/" + repository;
-        Path repositoryLocation = PathUtils.get(".");
-        PutRepositoryRequest putRepositoryRequest = new PutRepositoryRequest(repository);
-        putRepositoryRequest.type(FsRepository.TYPE);
-        putRepositoryRequest.verify(randomBoolean());
-
-        putRepositoryRequest.settings(
-            Settings.builder()
-                .put(FsRepository.LOCATION_SETTING.getKey(), repositoryLocation)
-                .put(FsRepository.COMPRESS_SETTING.getKey(), randomBoolean())
-                .put(FsRepository.CHUNK_SIZE_SETTING.getKey(), randomIntBetween(100, 1000), ByteSizeUnit.BYTES)
-                .build());
-
-        Request request = RequestConverters.createRepository(putRepositoryRequest);
-        assertThat(endpoint, equalTo(request.getEndpoint()));
-        assertThat(HttpPut.METHOD_NAME, equalTo(request.getMethod()));
-        assertToXContentBody(putRepositoryRequest, request.getEntity());
-    }
-
-    public void testDeleteRepository() {
-        Map<String, String> expectedParams = new HashMap<>();
-        String repository = randomIndicesNames(1, 1)[0];
-
-        StringBuilder endpoint = new StringBuilder("/_snapshot/" + repository);
-
-        DeleteRepositoryRequest deleteRepositoryRequest = new DeleteRepositoryRequest();
-        deleteRepositoryRequest.name(repository);
-        setRandomMasterTimeout(deleteRepositoryRequest, expectedParams);
-        setRandomTimeout(deleteRepositoryRequest::timeout, AcknowledgedRequest.DEFAULT_ACK_TIMEOUT, expectedParams);
-
-        Request request = RequestConverters.deleteRepository(deleteRepositoryRequest);
-        assertThat(endpoint.toString(), equalTo(request.getEndpoint()));
-        assertThat(HttpDelete.METHOD_NAME, equalTo(request.getMethod()));
-        assertThat(expectedParams, equalTo(request.getParameters()));
-        assertNull(request.getEntity());
-    }
-
-    public void testVerifyRepository() {
-        Map<String, String> expectedParams = new HashMap<>();
-        String repository = randomIndicesNames(1, 1)[0];
-        String endpoint = "/_snapshot/" + repository + "/_verify";
-
-        VerifyRepositoryRequest verifyRepositoryRequest = new VerifyRepositoryRequest(repository);
-        setRandomMasterTimeout(verifyRepositoryRequest, expectedParams);
-        setRandomTimeout(verifyRepositoryRequest::timeout, AcknowledgedRequest.DEFAULT_ACK_TIMEOUT, expectedParams);
-
-        Request request = RequestConverters.verifyRepository(verifyRepositoryRequest);
-        assertThat(endpoint, equalTo(request.getEndpoint()));
-        assertThat(HttpPost.METHOD_NAME, equalTo(request.getMethod()));
-        assertThat(expectedParams, equalTo(request.getParameters()));
-    }
-
-    public void testCreateSnapshot() throws IOException {
-        Map<String, String> expectedParams = new HashMap<>();
-        String repository = randomIndicesNames(1, 1)[0];
-        String snapshot = "snapshot-" + generateRandomStringArray(1, randomInt(10), false, false)[0];
-        String endpoint = "/_snapshot/" + repository + "/" + snapshot;
-
-        CreateSnapshotRequest createSnapshotRequest = new CreateSnapshotRequest(repository, snapshot);
-        setRandomMasterTimeout(createSnapshotRequest, expectedParams);
-        Boolean waitForCompletion = randomBoolean();
-        createSnapshotRequest.waitForCompletion(waitForCompletion);
-
-        if (waitForCompletion) {
-            expectedParams.put("wait_for_completion", waitForCompletion.toString());
-        }
-
-        Request request = RequestConverters.createSnapshot(createSnapshotRequest);
-        assertThat(endpoint, equalTo(request.getEndpoint()));
-        assertThat(HttpPut.METHOD_NAME, equalTo(request.getMethod()));
-        assertThat(expectedParams, equalTo(request.getParameters()));
-        assertToXContentBody(createSnapshotRequest, request.getEntity());
-    }
-
-    public void testGetSnapshots() {
-        Map<String, String> expectedParams = new HashMap<>();
-        String repository = randomIndicesNames(1, 1)[0];
-        String snapshot1 = "snapshot1-" + randomAlphaOfLengthBetween(2, 5).toLowerCase(Locale.ROOT);
-        String snapshot2 = "snapshot2-" + randomAlphaOfLengthBetween(2, 5).toLowerCase(Locale.ROOT);
-
-        String endpoint = String.format(Locale.ROOT, "/_snapshot/%s/%s,%s", repository, snapshot1, snapshot2);
-
-        GetSnapshotsRequest getSnapshotsRequest = new GetSnapshotsRequest();
-        getSnapshotsRequest.repository(repository);
-        getSnapshotsRequest.snapshots(Arrays.asList(snapshot1, snapshot2).toArray(new String[0]));
-        setRandomMasterTimeout(getSnapshotsRequest, expectedParams);
-
-        if (randomBoolean()) {
-            boolean ignoreUnavailable = randomBoolean();
-            getSnapshotsRequest.ignoreUnavailable(ignoreUnavailable);
-            expectedParams.put("ignore_unavailable", Boolean.toString(ignoreUnavailable));
-        } else {
-            expectedParams.put("ignore_unavailable", Boolean.FALSE.toString());
-        }
-
-        if (randomBoolean()) {
-            boolean verbose = randomBoolean();
-            getSnapshotsRequest.verbose(verbose);
-            expectedParams.put("verbose", Boolean.toString(verbose));
-        } else {
-            expectedParams.put("verbose", Boolean.TRUE.toString());
-        }
-
-        Request request = RequestConverters.getSnapshots(getSnapshotsRequest);
-        assertThat(endpoint, equalTo(request.getEndpoint()));
-        assertThat(HttpGet.METHOD_NAME, equalTo(request.getMethod()));
-        assertThat(expectedParams, equalTo(request.getParameters()));
-        assertNull(request.getEntity());
-    }
-
-    public void testGetAllSnapshots() {
-        Map<String, String> expectedParams = new HashMap<>();
-        String repository = randomIndicesNames(1, 1)[0];
-
-        String endpoint = String.format(Locale.ROOT, "/_snapshot/%s/_all", repository);
-
-        GetSnapshotsRequest getSnapshotsRequest = new GetSnapshotsRequest(repository);
-        setRandomMasterTimeout(getSnapshotsRequest, expectedParams);
-
-        boolean ignoreUnavailable = randomBoolean();
-        getSnapshotsRequest.ignoreUnavailable(ignoreUnavailable);
-        expectedParams.put("ignore_unavailable", Boolean.toString(ignoreUnavailable));
-
-        boolean verbose = randomBoolean();
-        getSnapshotsRequest.verbose(verbose);
-        expectedParams.put("verbose", Boolean.toString(verbose));
-
-        Request request = RequestConverters.getSnapshots(getSnapshotsRequest);
-        assertThat(endpoint, equalTo(request.getEndpoint()));
-        assertThat(HttpGet.METHOD_NAME, equalTo(request.getMethod()));
-        assertThat(expectedParams, equalTo(request.getParameters()));
-        assertNull(request.getEntity());
-    }
-
-    public void testSnapshotsStatus() {
-        Map<String, String> expectedParams = new HashMap<>();
-        String repository = randomIndicesNames(1, 1)[0];
-        String[] snapshots = randomIndicesNames(1, 5);
-        StringBuilder snapshotNames = new StringBuilder(snapshots[0]);
-        for (int idx = 1; idx < snapshots.length; idx++) {
-            snapshotNames.append(",").append(snapshots[idx]);
-        }
-        boolean ignoreUnavailable = randomBoolean();
-        String endpoint = "/_snapshot/" + repository + "/" + snapshotNames.toString() + "/_status";
-
-        SnapshotsStatusRequest snapshotsStatusRequest = new SnapshotsStatusRequest(repository, snapshots);
-        setRandomMasterTimeout(snapshotsStatusRequest, expectedParams);
-        snapshotsStatusRequest.ignoreUnavailable(ignoreUnavailable);
-        expectedParams.put("ignore_unavailable", Boolean.toString(ignoreUnavailable));
-
-        Request request = RequestConverters.snapshotsStatus(snapshotsStatusRequest);
-        assertThat(request.getEndpoint(), equalTo(endpoint));
-        assertThat(request.getMethod(), equalTo(HttpGet.METHOD_NAME));
-        assertThat(request.getParameters(), equalTo(expectedParams));
-        assertThat(request.getEntity(), is(nullValue()));
-    }
-
-    public void testRestoreSnapshot() throws IOException {
-        Map<String, String> expectedParams = new HashMap<>();
-        String repository = randomIndicesNames(1, 1)[0];
-        String snapshot = "snapshot-" + randomAlphaOfLengthBetween(2, 5).toLowerCase(Locale.ROOT);
-        String endpoint = String.format(Locale.ROOT, "/_snapshot/%s/%s/_restore", repository, snapshot);
-
-        RestoreSnapshotRequest restoreSnapshotRequest = new RestoreSnapshotRequest(repository, snapshot);
-        setRandomMasterTimeout(restoreSnapshotRequest, expectedParams);
-        if (randomBoolean()) {
-            restoreSnapshotRequest.waitForCompletion(true);
-            expectedParams.put("wait_for_completion", "true");
-        }
-        if (randomBoolean()) {
-            String timeout = randomTimeValue();
-            restoreSnapshotRequest.masterNodeTimeout(timeout);
-            expectedParams.put("master_timeout", timeout);
-        }
-
-        Request request = RequestConverters.restoreSnapshot(restoreSnapshotRequest);
-        assertThat(endpoint, equalTo(request.getEndpoint()));
-        assertThat(HttpPost.METHOD_NAME, equalTo(request.getMethod()));
-        assertThat(expectedParams, equalTo(request.getParameters()));
-        assertToXContentBody(restoreSnapshotRequest, request.getEntity());
-    }
-
-    public void testDeleteSnapshot() {
-        Map<String, String> expectedParams = new HashMap<>();
-        String repository = randomIndicesNames(1, 1)[0];
-        String snapshot = "snapshot-" + randomAlphaOfLengthBetween(2, 5).toLowerCase(Locale.ROOT);
-
-        String endpoint = String.format(Locale.ROOT, "/_snapshot/%s/%s", repository, snapshot);
-
-        DeleteSnapshotRequest deleteSnapshotRequest = new DeleteSnapshotRequest();
-        deleteSnapshotRequest.repository(repository);
-        deleteSnapshotRequest.snapshot(snapshot);
-        setRandomMasterTimeout(deleteSnapshotRequest, expectedParams);
-
-        Request request = RequestConverters.deleteSnapshot(deleteSnapshotRequest);
-        assertThat(endpoint, equalTo(request.getEndpoint()));
-        assertThat(HttpDelete.METHOD_NAME, equalTo(request.getMethod()));
-        assertThat(expectedParams, equalTo(request.getParameters()));
-        assertNull(request.getEntity());
->>>>>>> 6a3adbd9
-    }
-
     public void testPutTemplateRequest() throws Exception {
         Map<String, String> names = new HashMap<>();
         names.put("log", "log");
