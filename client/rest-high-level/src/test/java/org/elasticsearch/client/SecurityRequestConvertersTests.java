/*
 * Licensed to Elasticsearch under one or more contributor
 * license agreements. See the NOTICE file distributed with
 * this work for additional information regarding copyright
 * ownership. Elasticsearch licenses this file to you under
 * the Apache License, Version 2.0 (the "License"); you may
 * not use this file except in compliance with the License.
 * You may obtain a copy of the License at
 *
 *    http://www.apache.org/licenses/LICENSE-2.0
 *
 * Unless required by applicable law or agreed to in writing,
 * software distributed under the License is distributed on an
 * "AS IS" BASIS, WITHOUT WARRANTIES OR CONDITIONS OF ANY
 * KIND, either express or implied.  See the License for the
 * specific language governing permissions and limitations
 * under the License.
 */

package org.elasticsearch.client;

import org.apache.http.client.methods.HttpPost;
import org.apache.http.client.methods.HttpPut;
<<<<<<< HEAD
import org.elasticsearch.client.security.ChangePasswordRequest;
=======
import org.elasticsearch.client.security.DisableUserRequest;
import org.elasticsearch.client.security.EnableUserRequest;
>>>>>>> 95100e05
import org.elasticsearch.client.security.PutUserRequest;
import org.elasticsearch.client.security.RefreshPolicy;
import org.elasticsearch.test.ESTestCase;

import java.io.IOException;
import java.util.Arrays;
import java.util.Collections;
import java.util.HashMap;
import java.util.List;
import java.util.Map;

import static org.elasticsearch.client.RequestConvertersTests.assertToXContentBody;

public class SecurityRequestConvertersTests extends ESTestCase {

    public void testPutUser() throws IOException {
        final String username = randomAlphaOfLengthBetween(4, 12);
        final char[] password = randomBoolean() ? randomAlphaOfLengthBetween(8, 12).toCharArray() : null;
        final List<String> roles = Arrays.asList(generateRandomStringArray(randomIntBetween(2, 8), randomIntBetween(8, 16), false, true));
        final String email = randomBoolean() ? null : randomAlphaOfLengthBetween(12, 24);
        final String fullName = randomBoolean() ? null : randomAlphaOfLengthBetween(7, 14);
        final boolean enabled = randomBoolean();
        final Map<String, Object> metadata;
        if (randomBoolean()) {
            metadata = new HashMap<>();
            for (int i = 0; i < randomIntBetween(0, 10); i++) {
                metadata.put(String.valueOf(i), randomAlphaOfLengthBetween(1, 12));
            }
        } else {
            metadata = null;
        }

        final RefreshPolicy refreshPolicy = randomFrom(RefreshPolicy.values());
        final Map<String, String> expectedParams = getExpectedParamsFromRefreshPolicy(refreshPolicy);

        PutUserRequest putUserRequest = new PutUserRequest(username, password, roles, fullName, email, enabled, metadata, refreshPolicy);
        Request request = SecurityRequestConverters.putUser(putUserRequest);
        assertEquals(HttpPut.METHOD_NAME, request.getMethod());
        assertEquals("/_xpack/security/user/" + putUserRequest.getUsername(), request.getEndpoint());
        assertEquals(expectedParams, request.getParameters());
        assertToXContentBody(putUserRequest, request.getEntity());
    }

<<<<<<< HEAD
    public void testChangePassword() throws IOException {
        final String username = randomAlphaOfLengthBetween(4, 12);
        final char[] password = randomAlphaOfLengthBetween(8, 12).toCharArray();
        final RefreshPolicy refreshPolicy = randomFrom(RefreshPolicy.values());
        final Map<String, String> expectedParams;
        if (refreshPolicy != RefreshPolicy.NONE) {
            expectedParams = Collections.singletonMap("refresh", refreshPolicy.getValue());
        } else {
            expectedParams = Collections.emptyMap();
        }
        ChangePasswordRequest changePasswordRequest = new ChangePasswordRequest(username, password, refreshPolicy);
        Request request = SecurityRequestConverters.changePassword(changePasswordRequest);
        assertEquals(HttpPost.METHOD_NAME, request.getMethod());
        assertEquals("/_xpack/security/user/" + changePasswordRequest.getUsername() + "/_password", request.getEndpoint());
        assertEquals(expectedParams, request.getParameters());
        assertToXContentBody(changePasswordRequest, request.getEntity());
    }

    public void testSelfChangePassword() throws IOException {
        final char[] password = randomAlphaOfLengthBetween(8, 12).toCharArray();
        final RefreshPolicy refreshPolicy = randomFrom(RefreshPolicy.values());
        final Map<String, String> expectedParams;
        if (refreshPolicy != RefreshPolicy.NONE) {
            expectedParams = Collections.singletonMap("refresh", refreshPolicy.getValue());
        } else {
            expectedParams = Collections.emptyMap();
        }
        ChangePasswordRequest changePasswordRequest = new ChangePasswordRequest(null, password, refreshPolicy);
        Request request = SecurityRequestConverters.changePassword(changePasswordRequest);
        assertEquals(HttpPost.METHOD_NAME, request.getMethod());
        assertEquals("/_xpack/security/user/_password", request.getEndpoint());
        assertEquals(expectedParams, request.getParameters());
        assertToXContentBody(changePasswordRequest, request.getEntity());
=======
    public void testEnableUser() {
        final String username = randomAlphaOfLengthBetween(1, 12);
        final RefreshPolicy refreshPolicy = randomFrom(RefreshPolicy.values());
        final Map<String, String> expectedParams = getExpectedParamsFromRefreshPolicy(refreshPolicy);
        EnableUserRequest enableUserRequest = new EnableUserRequest(username, refreshPolicy);
        Request request = SecurityRequestConverters.enableUser(enableUserRequest);
        assertEquals(HttpPut.METHOD_NAME, request.getMethod());
        assertEquals("/_xpack/security/user/" + username + "/_enable", request.getEndpoint());
        assertEquals(expectedParams, request.getParameters());
        assertNull(request.getEntity());
    }

    public void testDisableUser() {
        final String username = randomAlphaOfLengthBetween(1, 12);
        final RefreshPolicy refreshPolicy = randomFrom(RefreshPolicy.values());
        final Map<String, String> expectedParams = getExpectedParamsFromRefreshPolicy(refreshPolicy);
        DisableUserRequest disableUserRequest = new DisableUserRequest(username, refreshPolicy);
        Request request = SecurityRequestConverters.disableUser(disableUserRequest);
        assertEquals(HttpPut.METHOD_NAME, request.getMethod());
        assertEquals("/_xpack/security/user/" + username + "/_disable", request.getEndpoint());
        assertEquals(expectedParams, request.getParameters());
        assertNull(request.getEntity());
    }

    private static Map<String, String> getExpectedParamsFromRefreshPolicy(RefreshPolicy refreshPolicy) {
        if (refreshPolicy != RefreshPolicy.NONE) {
             return Collections.singletonMap("refresh", refreshPolicy.getValue());
        } else {
            return Collections.emptyMap();
        }
>>>>>>> 95100e05
    }
}<|MERGE_RESOLUTION|>--- conflicted
+++ resolved
@@ -21,12 +21,9 @@
 
 import org.apache.http.client.methods.HttpPost;
 import org.apache.http.client.methods.HttpPut;
-<<<<<<< HEAD
-import org.elasticsearch.client.security.ChangePasswordRequest;
-=======
 import org.elasticsearch.client.security.DisableUserRequest;
 import org.elasticsearch.client.security.EnableUserRequest;
->>>>>>> 95100e05
+import org.elasticsearch.client.security.ChangePasswordRequest;
 import org.elasticsearch.client.security.PutUserRequest;
 import org.elasticsearch.client.security.RefreshPolicy;
 import org.elasticsearch.test.ESTestCase;
@@ -70,41 +67,6 @@
         assertToXContentBody(putUserRequest, request.getEntity());
     }
 
-<<<<<<< HEAD
-    public void testChangePassword() throws IOException {
-        final String username = randomAlphaOfLengthBetween(4, 12);
-        final char[] password = randomAlphaOfLengthBetween(8, 12).toCharArray();
-        final RefreshPolicy refreshPolicy = randomFrom(RefreshPolicy.values());
-        final Map<String, String> expectedParams;
-        if (refreshPolicy != RefreshPolicy.NONE) {
-            expectedParams = Collections.singletonMap("refresh", refreshPolicy.getValue());
-        } else {
-            expectedParams = Collections.emptyMap();
-        }
-        ChangePasswordRequest changePasswordRequest = new ChangePasswordRequest(username, password, refreshPolicy);
-        Request request = SecurityRequestConverters.changePassword(changePasswordRequest);
-        assertEquals(HttpPost.METHOD_NAME, request.getMethod());
-        assertEquals("/_xpack/security/user/" + changePasswordRequest.getUsername() + "/_password", request.getEndpoint());
-        assertEquals(expectedParams, request.getParameters());
-        assertToXContentBody(changePasswordRequest, request.getEntity());
-    }
-
-    public void testSelfChangePassword() throws IOException {
-        final char[] password = randomAlphaOfLengthBetween(8, 12).toCharArray();
-        final RefreshPolicy refreshPolicy = randomFrom(RefreshPolicy.values());
-        final Map<String, String> expectedParams;
-        if (refreshPolicy != RefreshPolicy.NONE) {
-            expectedParams = Collections.singletonMap("refresh", refreshPolicy.getValue());
-        } else {
-            expectedParams = Collections.emptyMap();
-        }
-        ChangePasswordRequest changePasswordRequest = new ChangePasswordRequest(null, password, refreshPolicy);
-        Request request = SecurityRequestConverters.changePassword(changePasswordRequest);
-        assertEquals(HttpPost.METHOD_NAME, request.getMethod());
-        assertEquals("/_xpack/security/user/_password", request.getEndpoint());
-        assertEquals(expectedParams, request.getParameters());
-        assertToXContentBody(changePasswordRequest, request.getEntity());
-=======
     public void testEnableUser() {
         final String username = randomAlphaOfLengthBetween(1, 12);
         final RefreshPolicy refreshPolicy = randomFrom(RefreshPolicy.values());
@@ -131,10 +93,34 @@
 
     private static Map<String, String> getExpectedParamsFromRefreshPolicy(RefreshPolicy refreshPolicy) {
         if (refreshPolicy != RefreshPolicy.NONE) {
-             return Collections.singletonMap("refresh", refreshPolicy.getValue());
+            return Collections.singletonMap("refresh", refreshPolicy.getValue());
         } else {
             return Collections.emptyMap();
         }
->>>>>>> 95100e05
+    }
+
+    public void testChangePassword() throws IOException {
+        final String username = randomAlphaOfLengthBetween(4, 12);
+        final char[] password = randomAlphaOfLengthBetween(8, 12).toCharArray();
+        final RefreshPolicy refreshPolicy = randomFrom(RefreshPolicy.values());
+        final Map<String, String> expectedParams = getExpectedParamsFromRefreshPolicy(refreshPolicy);
+        ChangePasswordRequest changePasswordRequest = new ChangePasswordRequest(username, password, refreshPolicy);
+        Request request = SecurityRequestConverters.changePassword(changePasswordRequest);
+        assertEquals(HttpPost.METHOD_NAME, request.getMethod());
+        assertEquals("/_xpack/security/user/" + changePasswordRequest.getUsername() + "/_password", request.getEndpoint());
+        assertEquals(expectedParams, request.getParameters());
+        assertToXContentBody(changePasswordRequest, request.getEntity());
+    }
+
+    public void testSelfChangePassword() throws IOException {
+        final char[] password = randomAlphaOfLengthBetween(8, 12).toCharArray();
+        final RefreshPolicy refreshPolicy = randomFrom(RefreshPolicy.values());
+        final Map<String, String> expectedParams = getExpectedParamsFromRefreshPolicy(refreshPolicy);
+        ChangePasswordRequest changePasswordRequest = new ChangePasswordRequest(null, password, refreshPolicy);
+        Request request = SecurityRequestConverters.changePassword(changePasswordRequest);
+        assertEquals(HttpPost.METHOD_NAME, request.getMethod());
+        assertEquals("/_xpack/security/user/_password", request.getEndpoint());
+        assertEquals(expectedParams, request.getParameters());
+        assertToXContentBody(changePasswordRequest, request.getEntity());
     }
 }