--- conflicted
+++ resolved
@@ -41,20 +41,12 @@
 import org.elasticsearch.repositories.fs.FsRepository;
 import org.elasticsearch.rest.RestStatus;
 import org.elasticsearch.snapshots.RestoreInfo;
-<<<<<<< HEAD
 import org.mockito.internal.util.collections.Sets;
-
-import java.io.IOException;
-import java.util.Collections;
-=======
-import org.elasticsearch.snapshots.SnapshotInfo;
 
 import java.io.IOException;
 import java.util.Collections;
 import java.util.HashMap;
 import java.util.Map;
-import java.util.stream.Collectors;
->>>>>>> 10caf42c
 
 import static org.hamcrest.Matchers.equalTo;
 import static org.hamcrest.Matchers.greaterThan;
@@ -68,14 +60,14 @@
         request.settings(settings, XContentType.JSON);
         request.type(type);
         return execute(request, highLevelClient().snapshot()::createRepository,
-            highLevelClient().snapshot()::createRepositoryAsync);
+                highLevelClient().snapshot()::createRepositoryAsync);
     }
 
     private CreateSnapshotResponse createTestSnapshot(CreateSnapshotRequest createSnapshotRequest) throws IOException {
         // assumes the repository already exists
 
         return execute(createSnapshotRequest, highLevelClient().snapshot()::create,
-            highLevelClient().snapshot()::createAsync);
+                highLevelClient().snapshot()::createAsync);
     }
 
     public void testCreateRepository() throws IOException {
@@ -91,7 +83,7 @@
         GetRepositoriesRequest request = new GetRepositoriesRequest();
         request.repositories(new String[]{testRepository});
         GetRepositoriesResponse response = execute(request, highLevelClient().snapshot()::getRepository,
-            highLevelClient().snapshot()::getRepositoryAsync);
+                highLevelClient().snapshot()::getRepositoryAsync);
         assertThat(1, equalTo(response.repositories().size()));
     }
 
@@ -100,7 +92,7 @@
         assertTrue(createTestRepository("test", FsRepository.TYPE, "{\"location\": \".\"}").isAcknowledged());
 
         GetRepositoriesResponse response = execute(new GetRepositoriesRequest(), highLevelClient().snapshot()::getRepository,
-            highLevelClient().snapshot()::getRepositoryAsync);
+                highLevelClient().snapshot()::getRepositoryAsync);
         assertThat(2, equalTo(response.repositories().size()));
     }
 
@@ -108,11 +100,11 @@
         String repository = "doesnotexist";
         GetRepositoriesRequest request = new GetRepositoriesRequest(new String[]{repository});
         ElasticsearchException exception = expectThrows(ElasticsearchException.class, () -> execute(request,
-            highLevelClient().snapshot()::getRepository, highLevelClient().snapshot()::getRepositoryAsync));
+                highLevelClient().snapshot()::getRepository, highLevelClient().snapshot()::getRepositoryAsync));
 
         assertThat(exception.status(), equalTo(RestStatus.NOT_FOUND));
         assertThat(exception.getMessage(), equalTo(
-            "Elasticsearch exception [type=repository_missing_exception, reason=[" + repository + "] missing]"));
+                "Elasticsearch exception [type=repository_missing_exception, reason=[" + repository + "] missing]"));
     }
 
     public void testSnapshotDeleteRepository() throws IOException {
@@ -121,12 +113,12 @@
 
         GetRepositoriesRequest request = new GetRepositoriesRequest();
         GetRepositoriesResponse response = execute(request, highLevelClient().snapshot()::getRepository,
-            highLevelClient().snapshot()::getRepositoryAsync);
+                highLevelClient().snapshot()::getRepositoryAsync);
         assertThat(1, equalTo(response.repositories().size()));
 
         DeleteRepositoryRequest deleteRequest = new DeleteRepositoryRequest(repository);
         AcknowledgedResponse deleteResponse = execute(deleteRequest, highLevelClient().snapshot()::deleteRepository,
-            highLevelClient().snapshot()::deleteRepositoryAsync);
+                highLevelClient().snapshot()::deleteRepositoryAsync);
 
         assertTrue(deleteResponse.isAcknowledged());
     }
@@ -137,7 +129,7 @@
 
         VerifyRepositoryRequest request = new VerifyRepositoryRequest("test");
         VerifyRepositoryResponse response = execute(request, highLevelClient().snapshot()::verifyRepository,
-            highLevelClient().snapshot()::verifyRepositoryAsync);
+                highLevelClient().snapshot()::verifyRepositoryAsync);
         assertThat(response.getNodes().size(), equalTo(1));
     }
 
@@ -160,8 +152,8 @@
         if (waitForCompletion == false) {
             // If we don't wait for the snapshot to complete we have to cancel it to not leak the snapshot task
             AcknowledgedResponse deleteResponse = execute(
-                new DeleteSnapshotRequest(repository, snapshot),
-                highLevelClient().snapshot()::delete, highLevelClient().snapshot()::deleteAsync
+                    new DeleteSnapshotRequest(repository, snapshot),
+                    highLevelClient().snapshot()::delete, highLevelClient().snapshot()::deleteAsync
             );
             assertTrue(deleteResponse.isAcknowledged());
         }
@@ -201,7 +193,6 @@
 
         GetSnapshotsResponse response = execute(request, highLevelClient().snapshot()::get, highLevelClient().snapshot()::getAsync);
 
-<<<<<<< HEAD
         assertThat(response.isFailed(), is(false));
         assertThat(response.getRepositories(), equalTo(Sets.newSet(repository1, repository2)));
 
@@ -210,17 +201,7 @@
 
         assertThat(response.getSnapshots(repository2), hasSize(1));
         assertThat(response.getSnapshots(repository2).get(0).snapshotId().getName(), equalTo(snapshot2));
-=======
-        assertEquals(2, response.getSnapshots().size());
-        assertThat(response.getSnapshots().stream().map((s) -> s.snapshotId().getName()).collect(Collectors.toList()),
-            contains("test_snapshot1", "test_snapshot2"));
-        response.getSnapshots().stream()
-            .filter(s -> s.snapshotId().getName().equals("test_snapshot2"))
-            .findFirst()
-            .map(SnapshotInfo::userMetadata)
-            .ifPresentOrElse(metadata -> assertEquals(originalMetadata, metadata),
-                () -> assertNull("retrieved metadata is null, expected non-null metadata", originalMetadata));
->>>>>>> 10caf42c
+        assertThat(response.getSnapshots(repository2).get(0).userMetadata(), equalTo(originalMetadata));
     }
 
 
@@ -245,7 +226,7 @@
         request.repository(testRepository);
         request.snapshots(new String[]{testSnapshot});
         SnapshotsStatusResponse response = execute(request, highLevelClient().snapshot()::status,
-            highLevelClient().snapshot()::statusAsync);
+                highLevelClient().snapshot()::statusAsync);
         assertThat(response.getSnapshots().size(), equalTo(1));
         assertThat(response.getSnapshots().get(0).getSnapshot().getRepository(), equalTo(testRepository));
         assertThat(response.getSnapshots().get(0).getSnapshot().getSnapshotId().getName(), equalTo(testSnapshot));
@@ -282,7 +263,7 @@
         request.renameReplacement(restoredIndex);
 
         RestoreSnapshotResponse response = execute(request, highLevelClient().snapshot()::restore,
-            highLevelClient().snapshot()::restoreAsync);
+                highLevelClient().snapshot()::restoreAsync);
 
         RestoreInfo restoreInfo = response.getRestoreInfo();
         assertThat(restoreInfo.name(), equalTo(testSnapshot));
@@ -323,13 +304,13 @@
         for (int i = 0; i < fields; i++) {
             if (randomBoolean()) {
                 metadata.put(randomValueOtherThanMany(metadata::containsKey, () -> randomAlphaOfLengthBetween(2,10)),
-                    randomAlphaOfLengthBetween(5, 5));
+                        randomAlphaOfLengthBetween(5, 5));
             } else {
                 Map<String, Object> nested = new HashMap<>();
                 long nestedFields = randomLongBetween(0, 4);
                 for (int j = 0; j < nestedFields; j++) {
                     nested.put(randomValueOtherThanMany(nested::containsKey, () -> randomAlphaOfLengthBetween(2,10)),
-                        randomAlphaOfLengthBetween(5, 5));
+                            randomAlphaOfLengthBetween(5, 5));
                 }
                 metadata.put(randomValueOtherThanMany(metadata::containsKey, () -> randomAlphaOfLengthBetween(2,10)), nested);
             }
