/*
 * Licensed to Elasticsearch under one or more contributor
 * license agreements. See the NOTICE file distributed with
 * this work for additional information regarding copyright
 * ownership. Elasticsearch licenses this file to you under
 * the Apache License, Version 2.0 (the "License"); you may
 * not use this file except in compliance with the License.
 * You may obtain a copy of the License at
 *
 *    http://www.apache.org/licenses/LICENSE-2.0
 *
 * Unless required by applicable law or agreed to in writing,
 * software distributed under the License is distributed on an
 * "AS IS" BASIS, WITHOUT WARRANTIES OR CONDITIONS OF ANY
 * KIND, either express or implied.  See the License for the
 * specific language governing permissions and limitations
 * under the License.
 */

package org.elasticsearch.client;

import org.elasticsearch.ElasticsearchException;
import org.elasticsearch.action.admin.cluster.repositories.delete.DeleteRepositoryRequest;
import org.elasticsearch.action.admin.cluster.repositories.delete.DeleteRepositoryResponse;
import org.elasticsearch.action.admin.cluster.repositories.get.GetRepositoriesRequest;
import org.elasticsearch.action.admin.cluster.repositories.get.GetRepositoriesResponse;
import org.elasticsearch.action.admin.cluster.repositories.put.PutRepositoryRequest;
import org.elasticsearch.action.admin.cluster.repositories.put.PutRepositoryResponse;
import org.elasticsearch.action.admin.cluster.repositories.verify.VerifyRepositoryRequest;
import org.elasticsearch.action.admin.cluster.repositories.verify.VerifyRepositoryResponse;
<<<<<<< HEAD
import org.elasticsearch.action.admin.cluster.snapshots.status.SnapshotsStatusRequest;
import org.elasticsearch.action.admin.cluster.snapshots.status.SnapshotsStatusResponse;
import org.elasticsearch.common.settings.Settings;
=======
import org.elasticsearch.action.admin.cluster.snapshots.create.CreateSnapshotRequest;
import org.elasticsearch.action.admin.cluster.snapshots.create.CreateSnapshotResponse;
>>>>>>> 1c4f4807
import org.elasticsearch.action.admin.cluster.snapshots.delete.DeleteSnapshotRequest;
import org.elasticsearch.action.admin.cluster.snapshots.delete.DeleteSnapshotResponse;
import org.elasticsearch.action.admin.cluster.snapshots.get.GetSnapshotsRequest;
import org.elasticsearch.action.admin.cluster.snapshots.get.GetSnapshotsResponse;
import org.elasticsearch.common.xcontent.XContentType;
import org.elasticsearch.repositories.fs.FsRepository;
import org.elasticsearch.rest.RestStatus;

import java.io.IOException;
import java.util.stream.Collectors;

import static org.hamcrest.Matchers.contains;
import static org.hamcrest.Matchers.equalTo;
import static org.hamcrest.Matchers.is;

public class SnapshotIT extends ESRestHighLevelClientTestCase {

    private PutRepositoryResponse createTestRepository(String repository, String type, String settings) throws IOException {
        PutRepositoryRequest request = new PutRepositoryRequest(repository);
        request.settings(settings, XContentType.JSON);
        request.type(type);
        return execute(request, highLevelClient().snapshot()::createRepository,
            highLevelClient().snapshot()::createRepositoryAsync);
    }

<<<<<<< HEAD
    private Response createTestSnapshot(String repository, String snapshot, String index) throws IOException {
        Request createSnapshot = new Request("put", String.format(Locale.ROOT, "_snapshot/%s/%s", repository, snapshot));
        createSnapshot.addParameter("wait_for_completion", "true");
        createSnapshot.setJsonEntity("{\"indices\":\""+index+"\"}");
        return highLevelClient().getLowLevelClient().performRequest(createSnapshot);
    }

=======
    private CreateSnapshotResponse createTestSnapshot(CreateSnapshotRequest createSnapshotRequest) throws IOException {
        // assumes the repository already exists

        return execute(createSnapshotRequest, highLevelClient().snapshot()::createSnapshot,
            highLevelClient().snapshot()::createSnapshotAsync);
    }

>>>>>>> 1c4f4807
    public void testCreateRepository() throws IOException {
        PutRepositoryResponse response = createTestRepository("test", FsRepository.TYPE, "{\"location\": \".\"}");
        assertTrue(response.isAcknowledged());
    }

    public void testSnapshotGetRepositoriesUsingParams() throws IOException {
        String testRepository = "test";
        assertTrue(createTestRepository(testRepository, FsRepository.TYPE, "{\"location\": \".\"}").isAcknowledged());
        assertTrue(createTestRepository("other", FsRepository.TYPE, "{\"location\": \".\"}").isAcknowledged());

        GetRepositoriesRequest request = new GetRepositoriesRequest();
        request.repositories(new String[]{testRepository});
        GetRepositoriesResponse response = execute(request, highLevelClient().snapshot()::getRepositories,
            highLevelClient().snapshot()::getRepositoriesAsync);
        assertThat(1, equalTo(response.repositories().size()));
    }

    public void testSnapshotGetDefaultRepositories() throws IOException {
        assertTrue(createTestRepository("other", FsRepository.TYPE, "{\"location\": \".\"}").isAcknowledged());
        assertTrue(createTestRepository("test", FsRepository.TYPE, "{\"location\": \".\"}").isAcknowledged());

        GetRepositoriesResponse response = execute(new GetRepositoriesRequest(), highLevelClient().snapshot()::getRepositories,
            highLevelClient().snapshot()::getRepositoriesAsync);
        assertThat(2, equalTo(response.repositories().size()));
    }

    public void testSnapshotGetRepositoriesNonExistent() {
        String repository = "doesnotexist";
        GetRepositoriesRequest request = new GetRepositoriesRequest(new String[]{repository});
        ElasticsearchException exception = expectThrows(ElasticsearchException.class, () -> execute(request,
            highLevelClient().snapshot()::getRepositories, highLevelClient().snapshot()::getRepositoriesAsync));

        assertThat(exception.status(), equalTo(RestStatus.NOT_FOUND));
        assertThat(exception.getMessage(), equalTo(
            "Elasticsearch exception [type=repository_missing_exception, reason=[" + repository + "] missing]"));
    }

    public void testSnapshotDeleteRepository() throws IOException {
        String repository = "test";
        assertTrue(createTestRepository(repository, FsRepository.TYPE, "{\"location\": \".\"}").isAcknowledged());

        GetRepositoriesRequest request = new GetRepositoriesRequest();
        GetRepositoriesResponse response = execute(request, highLevelClient().snapshot()::getRepositories,
            highLevelClient().snapshot()::getRepositoriesAsync);
        assertThat(1, equalTo(response.repositories().size()));

        DeleteRepositoryRequest deleteRequest = new DeleteRepositoryRequest(repository);
        DeleteRepositoryResponse deleteResponse = execute(deleteRequest, highLevelClient().snapshot()::deleteRepository,
            highLevelClient().snapshot()::deleteRepositoryAsync);

        assertTrue(deleteResponse.isAcknowledged());
    }

    public void testVerifyRepository() throws IOException {
        PutRepositoryResponse putRepositoryResponse = createTestRepository("test", FsRepository.TYPE, "{\"location\": \".\"}");
        assertTrue(putRepositoryResponse.isAcknowledged());

        VerifyRepositoryRequest request = new VerifyRepositoryRequest("test");
        VerifyRepositoryResponse response = execute(request, highLevelClient().snapshot()::verifyRepository,
            highLevelClient().snapshot()::verifyRepositoryAsync);
        assertThat(response.getNodes().size(), equalTo(1));
    }

<<<<<<< HEAD
    public void testSnapshotsStatus() throws IOException {
        String testRepository = "test";
        String testSnapshot = "snapshot";
        String testIndex = "test_index";

        PutRepositoryResponse putRepositoryResponse = createTestRepository(testRepository, FsRepository.TYPE, "{\"location\": \".\"}");
        assertTrue(putRepositoryResponse.isAcknowledged());

        createIndex(testIndex, Settings.EMPTY);

        Response snapshotResponse = createTestSnapshot(testRepository, testSnapshot, testIndex);
        assertEquals(2, snapshotResponse.getHttpResponse().getStatusLine().getStatusCode() / 100);

        SnapshotsStatusRequest request = new SnapshotsStatusRequest();
        request.repository(testRepository);
        request.snapshots(new String[]{testSnapshot});
        SnapshotsStatusResponse response = execute(request, highLevelClient().snapshot()::status,
            highLevelClient().snapshot()::statusAsync);
        assertThat(response.getSnapshots().size(), equalTo(1));
        assertThat(response.getSnapshots().get(0).getSnapshot().getRepository(), equalTo(testRepository));
        assertThat(response.getSnapshots().get(0).getSnapshot().getSnapshotId().getName(), equalTo(testSnapshot));
        assertThat(response.getSnapshots().get(0).getIndices().containsKey(testIndex), is(true));
=======
    public void testCreateSnapshot() throws IOException {
        String repository = "test_repository";
        assertTrue(createTestRepository(repository, FsRepository.TYPE, "{\"location\": \".\"}").isAcknowledged());

        String snapshot = "test_snapshot";
        CreateSnapshotRequest request = new CreateSnapshotRequest(repository, snapshot);
        boolean waitForCompletion = randomBoolean();
        request.waitForCompletion(waitForCompletion);
        request.partial(randomBoolean());
        request.includeGlobalState(randomBoolean());

        CreateSnapshotResponse response = createTestSnapshot(request);
        assertEquals(waitForCompletion ? RestStatus.OK : RestStatus.ACCEPTED, response.status());
    }

    public void testGetSnapshots() throws IOException {
        String repository = "test_repository";
        String snapshot1 = "test_snapshot1";
        String snapshot2 = "test_snapshot2";

        PutRepositoryResponse putRepositoryResponse = createTestRepository(repository, FsRepository.TYPE, "{\"location\": \".\"}");
        assertTrue(putRepositoryResponse.isAcknowledged());

        CreateSnapshotRequest createSnapshotRequest1 = new CreateSnapshotRequest(repository, snapshot1);
        createSnapshotRequest1.waitForCompletion(true);
        CreateSnapshotResponse putSnapshotResponse1 = createTestSnapshot(createSnapshotRequest1);
        CreateSnapshotRequest createSnapshotRequest2 = new CreateSnapshotRequest(repository, snapshot2);
        createSnapshotRequest2.waitForCompletion(true);
        CreateSnapshotResponse putSnapshotResponse2 = createTestSnapshot(createSnapshotRequest2);
        // check that the request went ok without parsing JSON here. When using the high level client, check acknowledgement instead.
        assertEquals(RestStatus.OK, putSnapshotResponse1.status());
        assertEquals(RestStatus.OK, putSnapshotResponse2.status());

        GetSnapshotsRequest request;
        if (randomBoolean()) {
            request = new GetSnapshotsRequest(repository);
        } else if (randomBoolean()) {
            request = new GetSnapshotsRequest(repository, new String[] {"_all"});

        } else {
            request = new GetSnapshotsRequest(repository, new String[] {snapshot1, snapshot2});
        }
        GetSnapshotsResponse response = execute(request, highLevelClient().snapshot()::get, highLevelClient().snapshot()::getAsync);

        assertEquals(2, response.getSnapshots().size());
        assertThat(response.getSnapshots().stream().map((s) -> s.snapshotId().getName()).collect(Collectors.toList()),
            contains("test_snapshot1", "test_snapshot2"));
>>>>>>> 1c4f4807
    }

    public void testDeleteSnapshot() throws IOException {
        String repository = "test_repository";
        String snapshot = "test_snapshot";
        String index = "test_index";

        PutRepositoryResponse putRepositoryResponse = createTestRepository(repository, FsRepository.TYPE, "{\"location\": \".\"}");
        assertTrue(putRepositoryResponse.isAcknowledged());

<<<<<<< HEAD
        createIndex(index, Settings.EMPTY);

        Response putSnapshotResponse = createTestSnapshot(repository, snapshot, index);
=======
        CreateSnapshotRequest createSnapshotRequest = new CreateSnapshotRequest(repository, snapshot);
        createSnapshotRequest.waitForCompletion(true);
        CreateSnapshotResponse createSnapshotResponse = createTestSnapshot(createSnapshotRequest);
>>>>>>> 1c4f4807
        // check that the request went ok without parsing JSON here. When using the high level client, check acknowledgement instead.
        assertEquals(RestStatus.OK, createSnapshotResponse.status());

        DeleteSnapshotRequest request = new DeleteSnapshotRequest(repository, snapshot);
        DeleteSnapshotResponse response = execute(request, highLevelClient().snapshot()::delete, highLevelClient().snapshot()::deleteAsync);

        assertTrue(response.isAcknowledged());
    }
}<|MERGE_RESOLUTION|>--- conflicted
+++ resolved
@@ -28,14 +28,11 @@
 import org.elasticsearch.action.admin.cluster.repositories.put.PutRepositoryResponse;
 import org.elasticsearch.action.admin.cluster.repositories.verify.VerifyRepositoryRequest;
 import org.elasticsearch.action.admin.cluster.repositories.verify.VerifyRepositoryResponse;
-<<<<<<< HEAD
 import org.elasticsearch.action.admin.cluster.snapshots.status.SnapshotsStatusRequest;
 import org.elasticsearch.action.admin.cluster.snapshots.status.SnapshotsStatusResponse;
 import org.elasticsearch.common.settings.Settings;
-=======
 import org.elasticsearch.action.admin.cluster.snapshots.create.CreateSnapshotRequest;
 import org.elasticsearch.action.admin.cluster.snapshots.create.CreateSnapshotResponse;
->>>>>>> 1c4f4807
 import org.elasticsearch.action.admin.cluster.snapshots.delete.DeleteSnapshotRequest;
 import org.elasticsearch.action.admin.cluster.snapshots.delete.DeleteSnapshotResponse;
 import org.elasticsearch.action.admin.cluster.snapshots.get.GetSnapshotsRequest;
@@ -61,15 +58,6 @@
             highLevelClient().snapshot()::createRepositoryAsync);
     }
 
-<<<<<<< HEAD
-    private Response createTestSnapshot(String repository, String snapshot, String index) throws IOException {
-        Request createSnapshot = new Request("put", String.format(Locale.ROOT, "_snapshot/%s/%s", repository, snapshot));
-        createSnapshot.addParameter("wait_for_completion", "true");
-        createSnapshot.setJsonEntity("{\"indices\":\""+index+"\"}");
-        return highLevelClient().getLowLevelClient().performRequest(createSnapshot);
-    }
-
-=======
     private CreateSnapshotResponse createTestSnapshot(CreateSnapshotRequest createSnapshotRequest) throws IOException {
         // assumes the repository already exists
 
@@ -77,7 +65,6 @@
             highLevelClient().snapshot()::createSnapshotAsync);
     }
 
->>>>>>> 1c4f4807
     public void testCreateRepository() throws IOException {
         PutRepositoryResponse response = createTestRepository("test", FsRepository.TYPE, "{\"location\": \".\"}");
         assertTrue(response.isAcknowledged());
@@ -141,7 +128,55 @@
         assertThat(response.getNodes().size(), equalTo(1));
     }
 
-<<<<<<< HEAD
+    public void testCreateSnapshot() throws IOException {
+        String repository = "test_repository";
+        assertTrue(createTestRepository(repository, FsRepository.TYPE, "{\"location\": \".\"}").isAcknowledged());
+
+        String snapshot = "test_snapshot";
+        CreateSnapshotRequest request = new CreateSnapshotRequest(repository, snapshot);
+        boolean waitForCompletion = randomBoolean();
+        request.waitForCompletion(waitForCompletion);
+        request.partial(randomBoolean());
+        request.includeGlobalState(randomBoolean());
+
+        CreateSnapshotResponse response = createTestSnapshot(request);
+        assertEquals(waitForCompletion ? RestStatus.OK : RestStatus.ACCEPTED, response.status());
+    }
+
+    public void testGetSnapshots() throws IOException {
+        String repository = "test_repository";
+        String snapshot1 = "test_snapshot1";
+        String snapshot2 = "test_snapshot2";
+
+        PutRepositoryResponse putRepositoryResponse = createTestRepository(repository, FsRepository.TYPE, "{\"location\": \".\"}");
+        assertTrue(putRepositoryResponse.isAcknowledged());
+
+        CreateSnapshotRequest createSnapshotRequest1 = new CreateSnapshotRequest(repository, snapshot1);
+        createSnapshotRequest1.waitForCompletion(true);
+        CreateSnapshotResponse putSnapshotResponse1 = createTestSnapshot(createSnapshotRequest1);
+        CreateSnapshotRequest createSnapshotRequest2 = new CreateSnapshotRequest(repository, snapshot2);
+        createSnapshotRequest2.waitForCompletion(true);
+        CreateSnapshotResponse putSnapshotResponse2 = createTestSnapshot(createSnapshotRequest2);
+        // check that the request went ok without parsing JSON here. When using the high level client, check acknowledgement instead.
+        assertEquals(RestStatus.OK, putSnapshotResponse1.status());
+        assertEquals(RestStatus.OK, putSnapshotResponse2.status());
+
+        GetSnapshotsRequest request;
+        if (randomBoolean()) {
+            request = new GetSnapshotsRequest(repository);
+        } else if (randomBoolean()) {
+            request = new GetSnapshotsRequest(repository, new String[] {"_all"});
+
+        } else {
+            request = new GetSnapshotsRequest(repository, new String[] {snapshot1, snapshot2});
+        }
+        GetSnapshotsResponse response = execute(request, highLevelClient().snapshot()::get, highLevelClient().snapshot()::getAsync);
+
+        assertEquals(2, response.getSnapshots().size());
+        assertThat(response.getSnapshots().stream().map((s) -> s.snapshotId().getName()).collect(Collectors.toList()),
+            contains("test_snapshot1", "test_snapshot2"));
+    }
+
     public void testSnapshotsStatus() throws IOException {
         String testRepository = "test";
         String testSnapshot = "snapshot";
@@ -152,8 +187,12 @@
 
         createIndex(testIndex, Settings.EMPTY);
 
-        Response snapshotResponse = createTestSnapshot(testRepository, testSnapshot, testIndex);
-        assertEquals(2, snapshotResponse.getHttpResponse().getStatusLine().getStatusCode() / 100);
+        CreateSnapshotRequest createSnapshotRequest = new CreateSnapshotRequest(testRepository, testSnapshot);
+        createSnapshotRequest.indices(testIndex);
+        createSnapshotRequest.waitForCompletion(true);
+        CreateSnapshotResponse createSnapshotResponse = createTestSnapshot(createSnapshotRequest);
+        // check that the request went ok without parsing JSON here. When using the high level client, check acknowledgement instead.
+        assertEquals(RestStatus.OK, createSnapshotResponse.status());
 
         SnapshotsStatusRequest request = new SnapshotsStatusRequest();
         request.repository(testRepository);
@@ -164,74 +203,18 @@
         assertThat(response.getSnapshots().get(0).getSnapshot().getRepository(), equalTo(testRepository));
         assertThat(response.getSnapshots().get(0).getSnapshot().getSnapshotId().getName(), equalTo(testSnapshot));
         assertThat(response.getSnapshots().get(0).getIndices().containsKey(testIndex), is(true));
-=======
-    public void testCreateSnapshot() throws IOException {
-        String repository = "test_repository";
-        assertTrue(createTestRepository(repository, FsRepository.TYPE, "{\"location\": \".\"}").isAcknowledged());
-
-        String snapshot = "test_snapshot";
-        CreateSnapshotRequest request = new CreateSnapshotRequest(repository, snapshot);
-        boolean waitForCompletion = randomBoolean();
-        request.waitForCompletion(waitForCompletion);
-        request.partial(randomBoolean());
-        request.includeGlobalState(randomBoolean());
-
-        CreateSnapshotResponse response = createTestSnapshot(request);
-        assertEquals(waitForCompletion ? RestStatus.OK : RestStatus.ACCEPTED, response.status());
-    }
-
-    public void testGetSnapshots() throws IOException {
-        String repository = "test_repository";
-        String snapshot1 = "test_snapshot1";
-        String snapshot2 = "test_snapshot2";
-
-        PutRepositoryResponse putRepositoryResponse = createTestRepository(repository, FsRepository.TYPE, "{\"location\": \".\"}");
-        assertTrue(putRepositoryResponse.isAcknowledged());
-
-        CreateSnapshotRequest createSnapshotRequest1 = new CreateSnapshotRequest(repository, snapshot1);
-        createSnapshotRequest1.waitForCompletion(true);
-        CreateSnapshotResponse putSnapshotResponse1 = createTestSnapshot(createSnapshotRequest1);
-        CreateSnapshotRequest createSnapshotRequest2 = new CreateSnapshotRequest(repository, snapshot2);
-        createSnapshotRequest2.waitForCompletion(true);
-        CreateSnapshotResponse putSnapshotResponse2 = createTestSnapshot(createSnapshotRequest2);
-        // check that the request went ok without parsing JSON here. When using the high level client, check acknowledgement instead.
-        assertEquals(RestStatus.OK, putSnapshotResponse1.status());
-        assertEquals(RestStatus.OK, putSnapshotResponse2.status());
-
-        GetSnapshotsRequest request;
-        if (randomBoolean()) {
-            request = new GetSnapshotsRequest(repository);
-        } else if (randomBoolean()) {
-            request = new GetSnapshotsRequest(repository, new String[] {"_all"});
-
-        } else {
-            request = new GetSnapshotsRequest(repository, new String[] {snapshot1, snapshot2});
-        }
-        GetSnapshotsResponse response = execute(request, highLevelClient().snapshot()::get, highLevelClient().snapshot()::getAsync);
-
-        assertEquals(2, response.getSnapshots().size());
-        assertThat(response.getSnapshots().stream().map((s) -> s.snapshotId().getName()).collect(Collectors.toList()),
-            contains("test_snapshot1", "test_snapshot2"));
->>>>>>> 1c4f4807
     }
 
     public void testDeleteSnapshot() throws IOException {
         String repository = "test_repository";
         String snapshot = "test_snapshot";
-        String index = "test_index";
 
         PutRepositoryResponse putRepositoryResponse = createTestRepository(repository, FsRepository.TYPE, "{\"location\": \".\"}");
         assertTrue(putRepositoryResponse.isAcknowledged());
 
-<<<<<<< HEAD
-        createIndex(index, Settings.EMPTY);
-
-        Response putSnapshotResponse = createTestSnapshot(repository, snapshot, index);
-=======
         CreateSnapshotRequest createSnapshotRequest = new CreateSnapshotRequest(repository, snapshot);
         createSnapshotRequest.waitForCompletion(true);
         CreateSnapshotResponse createSnapshotResponse = createTestSnapshot(createSnapshotRequest);
->>>>>>> 1c4f4807
         // check that the request went ok without parsing JSON here. When using the high level client, check acknowledgement instead.
         assertEquals(RestStatus.OK, createSnapshotResponse.status());
 
