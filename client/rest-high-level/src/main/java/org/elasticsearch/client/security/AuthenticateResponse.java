--- conflicted
+++ resolved
@@ -50,25 +50,11 @@
 
     @SuppressWarnings("unchecked")
     private static final ConstructingObjectParser<AuthenticateResponse, Void> PARSER = new ConstructingObjectParser<>(
-<<<<<<< HEAD
         "client_security_authenticate_response", true,
         a -> new AuthenticateResponse(
             new User((String) a[0], ((List<String>) a[1]), (Map<String, Object>) a[2],
                 (String) a[3], (String) a[4]), (Boolean) a[5], (RealmInfo) a[6], (RealmInfo) a[7], (String) a[8],
             (Map<String, Object>) a[9], (ApiKeyInfo) a[10]));
-=======
-        "client_security_authenticate_response",
-        true,
-        a -> new AuthenticateResponse(
-            new User((String) a[0], ((List<String>) a[1]), (Map<String, Object>) a[2], (String) a[3], (String) a[4]),
-            (Boolean) a[5],
-            (RealmInfo) a[6],
-            (RealmInfo) a[7],
-            (String) a[8],
-            (Map<String, Object>) a[9]
-        )
-    );
->>>>>>> 12ad399c
     static {
         final ConstructingObjectParser<RealmInfo, Void> realmInfoParser = new ConstructingObjectParser<>(
             "realm_info",
@@ -116,7 +102,6 @@
         this(user, enabled, authenticationRealm, lookupRealm, authenticationType, null);
     }
 
-<<<<<<< HEAD
     public AuthenticateResponse(User user, boolean enabled, RealmInfo authenticationRealm,
                                 RealmInfo lookupRealm, String authenticationType, @Nullable Map<String, Object> token) {
         this(user, enabled, authenticationRealm, lookupRealm, authenticationType, null, null);
@@ -125,16 +110,6 @@
     public AuthenticateResponse(User user, boolean enabled, RealmInfo authenticationRealm,
                                 RealmInfo lookupRealm, String authenticationType, @Nullable Map<String, Object> token,
                                 @Nullable ApiKeyInfo apikeyinfo) {
-=======
-    public AuthenticateResponse(
-        User user,
-        boolean enabled,
-        RealmInfo authenticationRealm,
-        RealmInfo lookupRealm,
-        String authenticationType,
-        @Nullable Map<String, Object> token
-    ) {
->>>>>>> 12ad399c
         this.user = user;
         this.enabled = enabled;
         this.authenticationRealm = authenticationRealm;
@@ -227,7 +202,6 @@
         if (this == o) return true;
         if (o == null || getClass() != o.getClass()) return false;
         AuthenticateResponse that = (AuthenticateResponse) o;
-<<<<<<< HEAD
         return enabled == that.enabled &&
             Objects.equals(user, that.user) &&
             Objects.equals(authenticationRealm, that.authenticationRealm) &&
@@ -235,14 +209,6 @@
             Objects.equals(authenticationType, that.authenticationType) &&
             Objects.equals(token, that.token) &&
             Objects.equals(apikeyinfo, that.apikeyinfo);
-=======
-        return enabled == that.enabled
-            && Objects.equals(user, that.user)
-            && Objects.equals(authenticationRealm, that.authenticationRealm)
-            && Objects.equals(lookupRealm, that.lookupRealm)
-            && Objects.equals(authenticationType, that.authenticationType)
-            && Objects.equals(token, that.token);
->>>>>>> 12ad399c
     }
 
     @Override
