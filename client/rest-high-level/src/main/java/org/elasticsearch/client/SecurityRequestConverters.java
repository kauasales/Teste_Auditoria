/*
 * Licensed to Elasticsearch under one or more contributor
 * license agreements. See the NOTICE file distributed with
 * this work for additional information regarding copyright
 * ownership. Elasticsearch licenses this file to you under
 * the Apache License, Version 2.0 (the "License"); you may
 * not use this file except in compliance with the License.
 * You may obtain a copy of the License at
 *
 *    http://www.apache.org/licenses/LICENSE-2.0
 *
 * Unless required by applicable law or agreed to in writing,
 * software distributed under the License is distributed on an
 * "AS IS" BASIS, WITHOUT WARRANTIES OR CONDITIONS OF ANY
 * KIND, either express or implied.  See the License for the
 * specific language governing permissions and limitations
 * under the License.
 */

package org.elasticsearch.client;

import org.apache.http.client.methods.HttpDelete;
import org.apache.http.client.methods.HttpPost;
import org.apache.http.client.methods.HttpPut;
import org.elasticsearch.client.security.PutRoleMappingRequest;
import org.elasticsearch.client.security.DeleteRoleRequest;
import org.elasticsearch.client.security.DisableUserRequest;
import org.elasticsearch.client.security.EnableUserRequest;
import org.elasticsearch.client.security.ChangePasswordRequest;
import org.elasticsearch.client.security.DeleteRoleMappingRequest;
import org.elasticsearch.client.security.PutUserRequest;
import org.elasticsearch.client.security.SetUserEnabledRequest;

import java.io.IOException;

import static org.elasticsearch.client.RequestConverters.REQUEST_BODY_CONTENT_TYPE;
import static org.elasticsearch.client.RequestConverters.createEntity;

final class SecurityRequestConverters {

    private SecurityRequestConverters() {}

    static Request changePassword(ChangePasswordRequest changePasswordRequest) throws IOException {
        String endpoint = new RequestConverters.EndpointBuilder()
            .addPathPartAsIs("_xpack/security/user")
            .addPathPart(changePasswordRequest.getUsername())
            .addPathPartAsIs("_password")
            .build();
        Request request = new Request(HttpPost.METHOD_NAME, endpoint);
        request.setEntity(createEntity(changePasswordRequest, REQUEST_BODY_CONTENT_TYPE));
        RequestConverters.Params params = new RequestConverters.Params(request);
        params.withRefreshPolicy(changePasswordRequest.getRefreshPolicy());
        return request;
    }

    static Request putUser(PutUserRequest putUserRequest) throws IOException {
        String endpoint = new RequestConverters.EndpointBuilder()
            .addPathPartAsIs("_xpack/security/user")
            .addPathPart(putUserRequest.getUsername())
            .build();
        Request request = new Request(HttpPut.METHOD_NAME, endpoint);
        request.setEntity(createEntity(putUserRequest, REQUEST_BODY_CONTENT_TYPE));
        RequestConverters.Params params = new RequestConverters.Params(request);
        params.withRefreshPolicy(putUserRequest.getRefreshPolicy());
        return request;
    }

    static Request putRoleMapping(final PutRoleMappingRequest putRoleMappingRequest) throws IOException {
        final String endpoint = new RequestConverters.EndpointBuilder()
            .addPathPartAsIs("_xpack/security/role_mapping")
            .addPathPart(putRoleMappingRequest.getName())
            .build();
        final Request request = new Request(HttpPut.METHOD_NAME, endpoint);
        request.setEntity(createEntity(putRoleMappingRequest, REQUEST_BODY_CONTENT_TYPE));
        final RequestConverters.Params params = new RequestConverters.Params(request);
        params.withRefreshPolicy(putRoleMappingRequest.getRefreshPolicy());
        return request;
    }

    static Request enableUser(EnableUserRequest enableUserRequest) {
        return setUserEnabled(enableUserRequest);
    }

    static Request disableUser(DisableUserRequest disableUserRequest) {
        return setUserEnabled(disableUserRequest);
    }

    private static Request setUserEnabled(SetUserEnabledRequest setUserEnabledRequest) {
        String endpoint = new RequestConverters.EndpointBuilder()
            .addPathPartAsIs("_xpack/security/user")
            .addPathPart(setUserEnabledRequest.getUsername())
            .addPathPart(setUserEnabledRequest.isEnabled() ? "_enable" : "_disable")
            .build();
        Request request = new Request(HttpPut.METHOD_NAME, endpoint);
        RequestConverters.Params params = new RequestConverters.Params(request);
        params.withRefreshPolicy(setUserEnabledRequest.getRefreshPolicy());
        return request;
    }

<<<<<<< HEAD
    static Request deleteRole(DeleteRoleRequest deleteRoleRequest) {
        String endpoint = new RequestConverters.EndpointBuilder()
            .addPathPartAsIs("_xpack/security/role")
            .addPathPart(deleteRoleRequest.getName())
            .build();
        Request request = new Request(HttpDelete.METHOD_NAME, endpoint);
        RequestConverters.Params params = new RequestConverters.Params(request);
        params.withRefreshPolicy(deleteRoleRequest.getRefreshPolicy());
        return request;
    }
=======
    static Request deleteRoleMapping(DeleteRoleMappingRequest deleteRoleMappingRequest) throws IOException {
        final String endpoint = new RequestConverters.EndpointBuilder()
            .addPathPartAsIs("_xpack/security/role_mapping")
            .addPathPart(deleteRoleMappingRequest.getName())
            .build();
        final Request request = new Request(HttpDelete.METHOD_NAME, endpoint);
        final RequestConverters.Params params = new RequestConverters.Params(request);
        params.withRefreshPolicy(deleteRoleMappingRequest.getRefreshPolicy());
        return request;
    }

>>>>>>> 670ccfb8
}<|MERGE_RESOLUTION|>--- conflicted
+++ resolved
@@ -22,12 +22,12 @@
 import org.apache.http.client.methods.HttpDelete;
 import org.apache.http.client.methods.HttpPost;
 import org.apache.http.client.methods.HttpPut;
+import org.elasticsearch.client.security.DeleteRoleMappingRequest;
+import org.elasticsearch.client.security.DeleteRoleRequest;
 import org.elasticsearch.client.security.PutRoleMappingRequest;
-import org.elasticsearch.client.security.DeleteRoleRequest;
 import org.elasticsearch.client.security.DisableUserRequest;
 import org.elasticsearch.client.security.EnableUserRequest;
 import org.elasticsearch.client.security.ChangePasswordRequest;
-import org.elasticsearch.client.security.DeleteRoleMappingRequest;
 import org.elasticsearch.client.security.PutUserRequest;
 import org.elasticsearch.client.security.SetUserEnabledRequest;
 
@@ -97,7 +97,17 @@
         return request;
     }
 
-<<<<<<< HEAD
+    static Request deleteRoleMapping(DeleteRoleMappingRequest deleteRoleMappingRequest) {
+        final String endpoint = new RequestConverters.EndpointBuilder()
+            .addPathPartAsIs("_xpack/security/role_mapping")
+            .addPathPart(deleteRoleMappingRequest.getName())
+            .build();
+        final Request request = new Request(HttpDelete.METHOD_NAME, endpoint);
+        final RequestConverters.Params params = new RequestConverters.Params(request);
+        params.withRefreshPolicy(deleteRoleMappingRequest.getRefreshPolicy());
+        return request;
+    }
+
     static Request deleteRole(DeleteRoleRequest deleteRoleRequest) {
         String endpoint = new RequestConverters.EndpointBuilder()
             .addPathPartAsIs("_xpack/security/role")
@@ -108,17 +118,4 @@
         params.withRefreshPolicy(deleteRoleRequest.getRefreshPolicy());
         return request;
     }
-=======
-    static Request deleteRoleMapping(DeleteRoleMappingRequest deleteRoleMappingRequest) throws IOException {
-        final String endpoint = new RequestConverters.EndpointBuilder()
-            .addPathPartAsIs("_xpack/security/role_mapping")
-            .addPathPart(deleteRoleMappingRequest.getName())
-            .build();
-        final Request request = new Request(HttpDelete.METHOD_NAME, endpoint);
-        final RequestConverters.Params params = new RequestConverters.Params(request);
-        params.withRefreshPolicy(deleteRoleMappingRequest.getRefreshPolicy());
-        return request;
-    }
-
->>>>>>> 670ccfb8
 }