/*
 * Licensed to Elasticsearch under one or more contributor
 * license agreements. See the NOTICE file distributed with
 * this work for additional information regarding copyright
 * ownership. Elasticsearch licenses this file to you under
 * the Apache License, Version 2.0 (the "License"); you may
 * not use this file except in compliance with the License.
 * You may obtain a copy of the License at
 *
 *    http://www.apache.org/licenses/LICENSE-2.0
 *
 * Unless required by applicable law or agreed to in writing,
 * software distributed under the License is distributed on an
 * "AS IS" BASIS, WITHOUT WARRANTIES OR CONDITIONS OF ANY
 * KIND, either express or implied.  See the License for the
 * specific language governing permissions and limitations
 * under the License.
 */

package org.elasticsearch.client.core;

import org.elasticsearch.action.support.IndicesOptions;
import org.elasticsearch.client.Validatable;
import org.elasticsearch.common.Strings;
import org.elasticsearch.common.xcontent.ToXContentObject;
import org.elasticsearch.common.xcontent.XContentBuilder;
import org.elasticsearch.index.query.QueryBuilder;
import org.elasticsearch.search.builder.SearchSourceBuilder;
import org.elasticsearch.search.internal.SearchContext;

import java.io.IOException;
import java.util.Arrays;
import java.util.Objects;

import static org.elasticsearch.action.search.SearchRequest.DEFAULT_INDICES_OPTIONS;

/**
 * Encapsulates a request to _count API against one, several or all indices.
 */
<<<<<<< HEAD
public final class CountRequest implements Validatable {
=======
public final class CountRequest extends ActionRequest implements IndicesRequest.Replaceable, ToXContentObject {
>>>>>>> 81fce5c8

    private String[] indices = Strings.EMPTY_ARRAY;
    private String[] types = Strings.EMPTY_ARRAY;
    private String routing;
    private String preference;
    private QueryBuilder query;
    private IndicesOptions indicesOptions = DEFAULT_INDICES_OPTIONS;
    private int terminateAfter = SearchContext.DEFAULT_TERMINATE_AFTER;
    private Float minScore;

    public CountRequest() {}

    /**
     * Constructs a new count request against the indices. No indices provided here means that count will execute on all indices.
     */
    public CountRequest(String... indices) {
        indices(indices);
    }

    /**
     * Constructs a new search request against the provided indices with the given search source.
     *
     * @deprecated The count api only supports a query. Use {@link #CountRequest(String[], QueryBuilder)} instead.
     */
    @Deprecated
    public CountRequest(String[] indices, SearchSourceBuilder searchSourceBuilder) {
        indices(indices);
        this.query = Objects.requireNonNull(searchSourceBuilder, "source must not be null").query();
    }

    /**
     * Constructs a new search request against the provided indices with the given query.
     */
    public CountRequest(String[] indices, QueryBuilder query) {
        indices(indices);
        this.query = Objects.requireNonNull(query, "query must not be null");;
    }

    /**
     * Sets the indices the count will be executed on.
     */
    public CountRequest indices(String... indices) {
        Objects.requireNonNull(indices, "indices must not be null");
        for (String index : indices) {
            Objects.requireNonNull(index, "index must not be null");
        }
        this.indices = indices;
        return this;
    }

    /**
     * The source of the count request.
     *
     * @deprecated The count api only supports a query. Use {@link #query(QueryBuilder)} instead.
     */
    @Deprecated
    public CountRequest source(SearchSourceBuilder searchSourceBuilder) {
        this.query = Objects.requireNonNull(searchSourceBuilder, "source must not be null").query();
        return this;
    }

    /**
     * Sets the query to execute for this count request.
     */
    public CountRequest query(QueryBuilder query) {
        this.query = Objects.requireNonNull(query, "query must not be null");
        return this;
    }

    /**
     * The document types to execute the count against. Defaults to be executed against all types.
     *
     * @deprecated Types are in the process of being removed. Instead of using a type, prefer to
     * filter on a field on the document.
     */
    @Deprecated
    public CountRequest types(String... types) {
        Objects.requireNonNull(types, "types must not be null");
        for (String type : types) {
            Objects.requireNonNull(type, "type must not be null");
        }
        this.types = types;
        return this;
    }

    /**
     * The routing values to control the shards that the search will be executed on.
     */
    public CountRequest routing(String routing) {
        this.routing = routing;
        return this;
    }

    /**
     * A comma separated list of routing values to control the shards the count will be executed on.
     */
    public CountRequest routing(String... routings) {
        this.routing = Strings.arrayToCommaDelimitedString(routings);
        return this;
    }

    /**
     * Returns the indices options used to resolve indices. They tell for instance whether a single index is accepted, whether an empty
     * array will be converted to _all, and how wildcards will be expanded if needed.
     *
     * @see org.elasticsearch.action.support.IndicesOptions
     */
    public CountRequest indicesOptions(IndicesOptions indicesOptions) {
        this.indicesOptions = Objects.requireNonNull(indicesOptions, "indicesOptions must not be null");
        return this;
    }

    /**
     * Sets the preference to execute the count. Defaults to randomize across shards. Can be set to {@code _local} to prefer local shards
     * or a custom value, which guarantees that the same order will be used across different requests.
     */
    public CountRequest preference(String preference) {
        this.preference = preference;
        return this;
    }

    public IndicesOptions indicesOptions() {
        return this.indicesOptions;
    }

    public String routing() {
        return this.routing;
    }

    public String preference() {
        return this.preference;
    }

    public String[] indices() {
        return Arrays.copyOf(this.indices, this.indices.length);
    }

    public Float minScore() {
        return minScore;
    }

    public CountRequest minScore(Float minScore) {
        this.minScore = minScore;
        return this;
    }

    public int terminateAfter() {
        return this.terminateAfter;
    }

    public CountRequest terminateAfter(int terminateAfter) {
        if (terminateAfter < 0) {
            throw new IllegalArgumentException("terminateAfter must be > 0");
        }
        this.terminateAfter = terminateAfter;
        return this;
    }

    /**
     * @deprecated Types are in the process of being removed. Instead of using a type, prefer to
     * filter on a field on the document.
     */
    @Deprecated
    public String[] types() {
        return Arrays.copyOf(this.types, this.types.length);
    }

    /**
     * @return the source builder
     * @deprecated The count api only supports a query. Use {@link #query()} instead.
     */
    @Deprecated
    public SearchSourceBuilder source() {
        return new SearchSourceBuilder().query(query);
    }

    /**
     * @return The provided query to execute with the count request or
     * <code>null</code> if no query was provided.
     */
    public QueryBuilder query() {
        return query;
    }

    @Override
    public XContentBuilder toXContent(XContentBuilder builder, Params params) throws IOException {
        builder.startObject();
        if (query != null) {
            builder.field("query", query);
        }
        builder.endObject();
        return builder;
    }

    @Override
    public boolean equals(Object o) {
        if (this == o) {
            return true;
        }
        if (o == null || getClass() != o.getClass()) {
            return false;
        }
        CountRequest that = (CountRequest) o;
        return Objects.equals(indicesOptions, that.indicesOptions) &&
            Arrays.equals(indices, that.indices) &&
            Arrays.equals(types, that.types) &&
            Objects.equals(routing, that.routing) &&
            Objects.equals(preference, that.preference) &&
            Objects.equals(terminateAfter, that.terminateAfter) &&
            Objects.equals(minScore, that.minScore) &&
            Objects.equals(query, that.query);
    }

    @Override
    public int hashCode() {
        int result = Objects.hash(indicesOptions, routing, preference, terminateAfter, minScore, query);
        result = 31 * result + Arrays.hashCode(indices);
        result = 31 * result + Arrays.hashCode(types);
        return result;
    }
}<|MERGE_RESOLUTION|>--- conflicted
+++ resolved
@@ -37,11 +37,7 @@
 /**
  * Encapsulates a request to _count API against one, several or all indices.
  */
-<<<<<<< HEAD
-public final class CountRequest implements Validatable {
-=======
-public final class CountRequest extends ActionRequest implements IndicesRequest.Replaceable, ToXContentObject {
->>>>>>> 81fce5c8
+public final class CountRequest implements Validatable, ToXContentObject {
 
     private String[] indices = Strings.EMPTY_ARRAY;
     private String[] types = Strings.EMPTY_ARRAY;
