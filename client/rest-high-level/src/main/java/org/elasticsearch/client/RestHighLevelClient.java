/*
 * Copyright Elasticsearch B.V. and/or licensed to Elasticsearch B.V. under one
 * or more contributor license agreements. Licensed under the Elastic License
 * 2.0 and the Server Side Public License, v 1; you may not use this file except
 * in compliance with, at your election, the Elastic License 2.0 or the Server
 * Side Public License, v 1.
 */

package org.elasticsearch.client;

import org.apache.http.Header;
import org.apache.http.HttpEntity;
import org.apache.logging.log4j.LogManager;
import org.apache.logging.log4j.Logger;
import org.elasticsearch.Build;
import org.elasticsearch.ElasticsearchException;
import org.elasticsearch.ElasticsearchStatusException;
import org.elasticsearch.action.ActionListener;
import org.elasticsearch.action.ActionRequest;
import org.elasticsearch.action.ActionRequestValidationException;
import org.elasticsearch.action.admin.cluster.node.tasks.list.ListTasksResponse;
import org.elasticsearch.action.admin.cluster.storedscripts.DeleteStoredScriptRequest;
import org.elasticsearch.action.admin.cluster.storedscripts.GetStoredScriptRequest;
import org.elasticsearch.action.admin.cluster.storedscripts.GetStoredScriptResponse;
import org.elasticsearch.action.admin.cluster.storedscripts.PutStoredScriptRequest;
import org.elasticsearch.action.bulk.BulkRequest;
import org.elasticsearch.action.bulk.BulkResponse;
import org.elasticsearch.action.delete.DeleteRequest;
import org.elasticsearch.action.delete.DeleteResponse;
import org.elasticsearch.action.explain.ExplainRequest;
import org.elasticsearch.action.explain.ExplainResponse;
import org.elasticsearch.action.fieldcaps.FieldCapabilitiesRequest;
import org.elasticsearch.action.fieldcaps.FieldCapabilitiesResponse;
import org.elasticsearch.action.get.GetRequest;
import org.elasticsearch.action.get.GetResponse;
import org.elasticsearch.action.get.MultiGetRequest;
import org.elasticsearch.action.get.MultiGetResponse;
import org.elasticsearch.action.index.IndexRequest;
import org.elasticsearch.action.index.IndexResponse;
import org.elasticsearch.action.search.ClearScrollRequest;
import org.elasticsearch.action.search.ClearScrollResponse;
import org.elasticsearch.action.search.ClosePointInTimeRequest;
import org.elasticsearch.action.search.ClosePointInTimeResponse;
import org.elasticsearch.action.search.MultiSearchRequest;
import org.elasticsearch.action.search.MultiSearchResponse;
import org.elasticsearch.action.search.OpenPointInTimeRequest;
import org.elasticsearch.action.search.OpenPointInTimeResponse;
import org.elasticsearch.action.search.SearchRequest;
import org.elasticsearch.action.search.SearchResponse;
import org.elasticsearch.action.search.SearchScrollRequest;
import org.elasticsearch.action.support.master.AcknowledgedResponse;
import org.elasticsearch.action.update.UpdateRequest;
import org.elasticsearch.action.update.UpdateResponse;
import org.elasticsearch.client.analytics.InferencePipelineAggregationBuilder;
import org.elasticsearch.client.analytics.ParsedInference;
import org.elasticsearch.client.analytics.ParsedStringStats;
import org.elasticsearch.client.analytics.ParsedTopMetrics;
import org.elasticsearch.client.analytics.StringStatsAggregationBuilder;
import org.elasticsearch.client.analytics.TopMetricsAggregationBuilder;
import org.elasticsearch.client.core.CountRequest;
import org.elasticsearch.client.core.CountResponse;
import org.elasticsearch.client.core.GetSourceRequest;
import org.elasticsearch.client.core.GetSourceResponse;
import org.elasticsearch.client.core.MainRequest;
import org.elasticsearch.client.core.MainResponse;
import org.elasticsearch.client.core.MultiTermVectorsRequest;
import org.elasticsearch.client.core.MultiTermVectorsResponse;
import org.elasticsearch.client.core.TermVectorsRequest;
import org.elasticsearch.client.core.TermVectorsResponse;
import org.elasticsearch.client.tasks.TaskSubmissionResponse;
import org.elasticsearch.common.Strings;
import org.elasticsearch.common.util.concurrent.FutureUtils;
import org.elasticsearch.common.util.concurrent.ListenableFuture;
import org.elasticsearch.core.CheckedConsumer;
import org.elasticsearch.core.CheckedFunction;
import org.elasticsearch.index.rankeval.RankEvalRequest;
import org.elasticsearch.index.rankeval.RankEvalResponse;
import org.elasticsearch.index.reindex.BulkByScrollResponse;
import org.elasticsearch.index.reindex.DeleteByQueryRequest;
import org.elasticsearch.index.reindex.ReindexRequest;
import org.elasticsearch.index.reindex.UpdateByQueryRequest;
import org.elasticsearch.plugins.spi.NamedXContentProvider;
import org.elasticsearch.rest.BytesRestResponse;
import org.elasticsearch.rest.RestStatus;
import org.elasticsearch.script.mustache.MultiSearchTemplateRequest;
import org.elasticsearch.script.mustache.MultiSearchTemplateResponse;
import org.elasticsearch.script.mustache.SearchTemplateRequest;
import org.elasticsearch.script.mustache.SearchTemplateResponse;
import org.elasticsearch.search.aggregations.Aggregation;
import org.elasticsearch.search.aggregations.bucket.adjacency.AdjacencyMatrixAggregationBuilder;
import org.elasticsearch.search.aggregations.bucket.adjacency.ParsedAdjacencyMatrix;
import org.elasticsearch.search.aggregations.bucket.composite.CompositeAggregationBuilder;
import org.elasticsearch.search.aggregations.bucket.composite.ParsedComposite;
import org.elasticsearch.search.aggregations.bucket.filter.FilterAggregationBuilder;
import org.elasticsearch.search.aggregations.bucket.filter.FiltersAggregationBuilder;
import org.elasticsearch.search.aggregations.bucket.filter.ParsedFilter;
import org.elasticsearch.search.aggregations.bucket.filter.ParsedFilters;
import org.elasticsearch.search.aggregations.bucket.geogrid.GeoHashGridAggregationBuilder;
import org.elasticsearch.search.aggregations.bucket.geogrid.GeoTileGridAggregationBuilder;
import org.elasticsearch.search.aggregations.bucket.geogrid.ParsedGeoHashGrid;
import org.elasticsearch.search.aggregations.bucket.geogrid.ParsedGeoTileGrid;
import org.elasticsearch.search.aggregations.bucket.global.GlobalAggregationBuilder;
import org.elasticsearch.search.aggregations.bucket.global.ParsedGlobal;
import org.elasticsearch.search.aggregations.bucket.histogram.AutoDateHistogramAggregationBuilder;
import org.elasticsearch.search.aggregations.bucket.histogram.DateHistogramAggregationBuilder;
import org.elasticsearch.search.aggregations.bucket.histogram.HistogramAggregationBuilder;
import org.elasticsearch.search.aggregations.bucket.histogram.ParsedAutoDateHistogram;
import org.elasticsearch.search.aggregations.bucket.histogram.ParsedDateHistogram;
import org.elasticsearch.search.aggregations.bucket.histogram.ParsedHistogram;
import org.elasticsearch.search.aggregations.bucket.histogram.ParsedVariableWidthHistogram;
import org.elasticsearch.search.aggregations.bucket.histogram.VariableWidthHistogramAggregationBuilder;
import org.elasticsearch.search.aggregations.bucket.missing.MissingAggregationBuilder;
import org.elasticsearch.search.aggregations.bucket.missing.ParsedMissing;
import org.elasticsearch.search.aggregations.bucket.nested.NestedAggregationBuilder;
import org.elasticsearch.search.aggregations.bucket.nested.ParsedNested;
import org.elasticsearch.search.aggregations.bucket.nested.ParsedReverseNested;
import org.elasticsearch.search.aggregations.bucket.nested.ReverseNestedAggregationBuilder;
import org.elasticsearch.search.aggregations.bucket.range.DateRangeAggregationBuilder;
import org.elasticsearch.search.aggregations.bucket.range.GeoDistanceAggregationBuilder;
import org.elasticsearch.search.aggregations.bucket.range.IpRangeAggregationBuilder;
import org.elasticsearch.search.aggregations.bucket.range.ParsedBinaryRange;
import org.elasticsearch.search.aggregations.bucket.range.ParsedDateRange;
import org.elasticsearch.search.aggregations.bucket.range.ParsedGeoDistance;
import org.elasticsearch.search.aggregations.bucket.range.ParsedRange;
import org.elasticsearch.search.aggregations.bucket.range.RangeAggregationBuilder;
import org.elasticsearch.search.aggregations.bucket.sampler.InternalSampler;
import org.elasticsearch.search.aggregations.bucket.sampler.ParsedSampler;
import org.elasticsearch.search.aggregations.bucket.terms.DoubleTerms;
import org.elasticsearch.search.aggregations.bucket.terms.LongRareTerms;
import org.elasticsearch.search.aggregations.bucket.terms.LongTerms;
import org.elasticsearch.search.aggregations.bucket.terms.ParsedDoubleTerms;
import org.elasticsearch.search.aggregations.bucket.terms.ParsedLongRareTerms;
import org.elasticsearch.search.aggregations.bucket.terms.ParsedLongTerms;
import org.elasticsearch.search.aggregations.bucket.terms.ParsedSignificantLongTerms;
import org.elasticsearch.search.aggregations.bucket.terms.ParsedSignificantStringTerms;
import org.elasticsearch.search.aggregations.bucket.terms.ParsedStringRareTerms;
import org.elasticsearch.search.aggregations.bucket.terms.ParsedStringTerms;
import org.elasticsearch.search.aggregations.bucket.terms.SignificantLongTerms;
import org.elasticsearch.search.aggregations.bucket.terms.SignificantStringTerms;
import org.elasticsearch.search.aggregations.bucket.terms.StringRareTerms;
import org.elasticsearch.search.aggregations.bucket.terms.StringTerms;
import org.elasticsearch.search.aggregations.metrics.AvgAggregationBuilder;
import org.elasticsearch.search.aggregations.metrics.CardinalityAggregationBuilder;
import org.elasticsearch.search.aggregations.metrics.ExtendedStatsAggregationBuilder;
import org.elasticsearch.search.aggregations.metrics.GeoBoundsAggregationBuilder;
import org.elasticsearch.search.aggregations.metrics.GeoCentroidAggregationBuilder;
import org.elasticsearch.search.aggregations.metrics.InternalHDRPercentileRanks;
import org.elasticsearch.search.aggregations.metrics.InternalHDRPercentiles;
import org.elasticsearch.search.aggregations.metrics.InternalTDigestPercentileRanks;
import org.elasticsearch.search.aggregations.metrics.InternalTDigestPercentiles;
import org.elasticsearch.search.aggregations.metrics.MaxAggregationBuilder;
import org.elasticsearch.search.aggregations.metrics.MedianAbsoluteDeviationAggregationBuilder;
import org.elasticsearch.search.aggregations.metrics.MinAggregationBuilder;
import org.elasticsearch.search.aggregations.metrics.ParsedAvg;
import org.elasticsearch.search.aggregations.metrics.ParsedCardinality;
import org.elasticsearch.search.aggregations.metrics.ParsedExtendedStats;
import org.elasticsearch.search.aggregations.metrics.ParsedGeoBounds;
import org.elasticsearch.search.aggregations.metrics.ParsedGeoCentroid;
import org.elasticsearch.search.aggregations.metrics.ParsedHDRPercentileRanks;
import org.elasticsearch.search.aggregations.metrics.ParsedHDRPercentiles;
import org.elasticsearch.search.aggregations.metrics.ParsedMax;
import org.elasticsearch.search.aggregations.metrics.ParsedMedianAbsoluteDeviation;
import org.elasticsearch.search.aggregations.metrics.ParsedMin;
import org.elasticsearch.search.aggregations.metrics.ParsedScriptedMetric;
import org.elasticsearch.search.aggregations.metrics.ParsedStats;
import org.elasticsearch.search.aggregations.metrics.ParsedSum;
import org.elasticsearch.search.aggregations.metrics.ParsedTDigestPercentileRanks;
import org.elasticsearch.search.aggregations.metrics.ParsedTDigestPercentiles;
import org.elasticsearch.search.aggregations.metrics.ParsedTopHits;
import org.elasticsearch.search.aggregations.metrics.ParsedValueCount;
import org.elasticsearch.search.aggregations.metrics.ParsedWeightedAvg;
import org.elasticsearch.search.aggregations.metrics.ScriptedMetricAggregationBuilder;
import org.elasticsearch.search.aggregations.metrics.StatsAggregationBuilder;
import org.elasticsearch.search.aggregations.metrics.SumAggregationBuilder;
import org.elasticsearch.search.aggregations.metrics.TopHitsAggregationBuilder;
import org.elasticsearch.search.aggregations.metrics.ValueCountAggregationBuilder;
import org.elasticsearch.search.aggregations.metrics.WeightedAvgAggregationBuilder;
import org.elasticsearch.search.aggregations.pipeline.DerivativePipelineAggregationBuilder;
import org.elasticsearch.search.aggregations.pipeline.ExtendedStatsBucketPipelineAggregationBuilder;
import org.elasticsearch.search.aggregations.pipeline.InternalBucketMetricValue;
import org.elasticsearch.search.aggregations.pipeline.InternalSimpleValue;
import org.elasticsearch.search.aggregations.pipeline.ParsedBucketMetricValue;
import org.elasticsearch.search.aggregations.pipeline.ParsedDerivative;
import org.elasticsearch.search.aggregations.pipeline.ParsedExtendedStatsBucket;
import org.elasticsearch.search.aggregations.pipeline.ParsedPercentilesBucket;
import org.elasticsearch.search.aggregations.pipeline.ParsedSimpleValue;
import org.elasticsearch.search.aggregations.pipeline.ParsedStatsBucket;
import org.elasticsearch.search.aggregations.pipeline.PercentilesBucketPipelineAggregationBuilder;
import org.elasticsearch.search.aggregations.pipeline.StatsBucketPipelineAggregationBuilder;
import org.elasticsearch.search.aggregations.timeseries.ParsedTimeSeries;
import org.elasticsearch.search.aggregations.timeseries.TimeSeriesAggregationBuilder;
import org.elasticsearch.search.suggest.Suggest;
import org.elasticsearch.search.suggest.completion.CompletionSuggestion;
import org.elasticsearch.search.suggest.completion.CompletionSuggestionBuilder;
import org.elasticsearch.search.suggest.phrase.PhraseSuggestion;
import org.elasticsearch.search.suggest.phrase.PhraseSuggestionBuilder;
import org.elasticsearch.search.suggest.term.TermSuggestion;
import org.elasticsearch.search.suggest.term.TermSuggestionBuilder;
import org.elasticsearch.xcontent.ContextParser;
import org.elasticsearch.xcontent.DeprecationHandler;
import org.elasticsearch.xcontent.NamedXContentRegistry;
import org.elasticsearch.xcontent.ParseField;
import org.elasticsearch.xcontent.XContentParser;
import org.elasticsearch.xcontent.XContentType;

import java.io.Closeable;
import java.io.IOException;
import java.util.ArrayList;
import java.util.Collections;
import java.util.HashMap;
import java.util.List;
import java.util.Map;
import java.util.Objects;
import java.util.Optional;
import java.util.ServiceLoader;
import java.util.Set;
import java.util.concurrent.CompletableFuture;
import java.util.concurrent.ExecutionException;
import java.util.function.Function;
import java.util.stream.Collectors;
import java.util.stream.Stream;

import static java.util.Collections.emptySet;
import static java.util.Collections.singleton;
import static java.util.stream.Collectors.toList;

/**
 * High level REST client that wraps an instance of the low level {@link RestClient} and allows to build requests and read responses. The
 * {@link RestClient} instance is internally built based on the provided {@link RestClientBuilder} and it gets closed automatically when
 * closing the {@link RestHighLevelClient} instance that wraps it.
 * <p>
 *
 * In case an already existing instance of a low-level REST client needs to be provided, this class can be subclassed and the
 * {@link #RestHighLevelClient(RestClient, CheckedConsumer, List)} constructor can be used.
 * <p>
 *
 * This class can also be sub-classed to expose additional client methods that make use of endpoints added to Elasticsearch through plugins,
 * or to add support for custom response sections, again added to Elasticsearch through plugins.
 * <p>
 *
 * The majority of the methods in this class come in two flavors, a blocking and an asynchronous version (e.g.
 * {@link #search(SearchRequest, RequestOptions)} and {@link #searchAsync(SearchRequest, RequestOptions, ActionListener)}, where the later
 * takes an implementation of an {@link ActionListener} as an argument that needs to implement methods that handle successful responses and
 * failure scenarios. Most of the blocking calls can throw an {@link IOException} or an unchecked {@link ElasticsearchException} in the
 * following cases:
 *
 * <ul>
 * <li>an {@link IOException} is usually thrown in case of failing to parse the REST response in the high-level REST client, the request
 * times out or similar cases where there is no response coming back from the Elasticsearch server</li>
 * <li>an {@link ElasticsearchException} is usually thrown in case where the server returns a 4xx or 5xx error code. The high-level client
 * then tries to parse the response body error details into a generic ElasticsearchException and suppresses the original
 * {@link ResponseException}</li>
 * </ul>
 *
 * @deprecated The High Level Rest Client is deprecated in favor of the
 * <a href="https://www.elastic.co/guide/en/elasticsearch/client/java-api-client/current/introduction.html">
 * Elasticsearch Java API Client</a>
 */
@Deprecated(since = "7.16.0", forRemoval = true)
@SuppressWarnings("removal")
public class RestHighLevelClient implements Closeable {

    private static final Logger logger = LogManager.getLogger(RestHighLevelClient.class);
    /**
     * Environment variable determining whether to send the 7.x compatibility header
     */
    public static final String API_VERSIONING_ENV_VARIABLE = "ELASTIC_CLIENT_APIVERSIONING";

    // To be called using performClientRequest and performClientRequestAsync to ensure version compatibility check
    private final RestClient client;
    private final NamedXContentRegistry registry;
    private final CheckedConsumer<RestClient, IOException> doClose;
    private final boolean useAPICompatibility;

    /** Do not access directly but through getVersionValidationFuture() */
    private volatile ListenableFuture<Optional<String>> versionValidationFuture;

    private final IndicesClient indicesClient = new IndicesClient(this);
    private final IngestClient ingestClient = new IngestClient(this);
    private final SnapshotClient snapshotClient = new SnapshotClient(this);
<<<<<<< HEAD
    private final TasksClient tasksClient = new TasksClient(this);
=======
    private final XPackClient xPackClient = new XPackClient(this);
>>>>>>> 056a3c3b
    private final MachineLearningClient machineLearningClient = new MachineLearningClient(this);
    private final SecurityClient securityClient = new SecurityClient(this);
    private final TransformClient transformClient = new TransformClient(this);
    private final EqlClient eqlClient = new EqlClient(this);
    private final SearchableSnapshotsClient searchableSnapshotsClient = new SearchableSnapshotsClient(this);
    private final FeaturesClient featuresClient = new FeaturesClient(this);

    /**
     * Creates a {@link RestHighLevelClient} given the low level {@link RestClientBuilder} that allows to build the
     * {@link RestClient} to be used to perform requests.
     */
    public RestHighLevelClient(RestClientBuilder restClientBuilder) {
        this(restClientBuilder, Collections.emptyList());
    }

    /**
     * Creates a {@link RestHighLevelClient} given the low level {@link RestClientBuilder} that allows to build the
     * {@link RestClient} to be used to perform requests and parsers for custom response sections added to Elasticsearch through plugins.
     */
    protected RestHighLevelClient(RestClientBuilder restClientBuilder, List<NamedXContentRegistry.Entry> namedXContentEntries) {
        this(restClientBuilder.build(), RestClient::close, namedXContentEntries);
    }

    /**
     * Creates a {@link RestHighLevelClient} given the low level {@link RestClient} that it should use to perform requests and
     * a list of entries that allow to parse custom response sections added to Elasticsearch through plugins.
     * This constructor can be called by subclasses in case an externally created low-level REST client needs to be provided.
     * The consumer argument allows to control what needs to be done when the {@link #close()} method is called.
     * Also subclasses can provide parsers for custom response sections added to Elasticsearch through plugins.
     */
    protected RestHighLevelClient(
        RestClient restClient,
        CheckedConsumer<RestClient, IOException> doClose,
        List<NamedXContentRegistry.Entry> namedXContentEntries
    ) {
        this(restClient, doClose, namedXContentEntries, null);
    }

    /**
     * Creates a {@link RestHighLevelClient} given the low level {@link RestClient} that it should use to perform requests and
     * a list of entries that allow to parse custom response sections added to Elasticsearch through plugins.
     * This constructor can be called by subclasses in case an externally created low-level REST client needs to be provided.
     * The consumer argument allows to control what needs to be done when the {@link #close()} method is called.
     * Also subclasses can provide parsers for custom response sections added to Elasticsearch through plugins.
     */
    protected RestHighLevelClient(
        RestClient restClient,
        CheckedConsumer<RestClient, IOException> doClose,
        List<NamedXContentRegistry.Entry> namedXContentEntries,
        Boolean useAPICompatibility
    ) {
        this.client = Objects.requireNonNull(restClient, "restClient must not be null");
        this.doClose = Objects.requireNonNull(doClose, "doClose consumer must not be null");
        this.registry = new NamedXContentRegistry(
            Stream.of(getDefaultNamedXContents().stream(), getProvidedNamedXContents().stream(), namedXContentEntries.stream())
                .flatMap(Function.identity())
                .collect(toList())
        );
        if (useAPICompatibility == null && "true".equals(System.getenv(API_VERSIONING_ENV_VARIABLE))) {
            this.useAPICompatibility = true;
        } else {
            this.useAPICompatibility = Boolean.TRUE.equals(useAPICompatibility);
        }
    }

    /**
     * Returns the low-level client that the current high-level client instance is using to perform requests
     */
    public final RestClient getLowLevelClient() {
        return client;
    }

    @Override
    public final void close() throws IOException {
        doClose.accept(client);
    }

    /**
     * Provides an {@link IndicesClient} which can be used to access the Indices API.
     *
     * See <a href="https://www.elastic.co/guide/en/elasticsearch/reference/current/indices.html">Indices API on elastic.co</a>
     */
    public final IndicesClient indices() {
        return indicesClient;
    }

    /**
     * Provides a {@link IngestClient} which can be used to access the Ingest API.
     *
     * See <a href="https://www.elastic.co/guide/en/elasticsearch/reference/current/ingest.html">Ingest API on elastic.co</a>
     */
    public final IngestClient ingest() {
        return ingestClient;
    }

    /**
     * Provides a {@link SnapshotClient} which can be used to access the Snapshot API.
     *
     * See <a href="https://www.elastic.co/guide/en/elasticsearch/reference/current/modules-snapshots.html">Snapshot API on elastic.co</a>
     */
    public final SnapshotClient snapshot() {
        return snapshotClient;
    }

    /**
<<<<<<< HEAD
     * Provides a {@link TasksClient} which can be used to access the Tasks API.
     *
     * See <a href="https://www.elastic.co/guide/en/elasticsearch/reference/current/tasks.html">Task Management API on elastic.co</a>
     */
    public final TasksClient tasks() {
        return tasksClient;
=======
     * Provides methods for accessing the Elastic Licensed X-Pack Info
     * and Usage APIs that are shipped with the default distribution of
     * Elasticsearch. All of these APIs will 404 if run against the OSS
     * distribution of Elasticsearch.
     * <p>
     * See the <a href="https://www.elastic.co/guide/en/elasticsearch/reference/current/info-api.html">
     * Info APIs on elastic.co</a> for more information.
     */
    public final XPackClient xpack() {
        return xPackClient;
>>>>>>> 056a3c3b
    }

    /**
     * A wrapper for the {@link RestHighLevelClient} that provides methods for accessing the Searchable Snapshots APIs.
     * <p>
     * See the <a href="https://www.elastic.co/guide/en/elasticsearch/reference/current/searchable-snapshots-apis.html">Searchable Snapshots
     * APIs on elastic.co</a> for more information.
     */
    public SearchableSnapshotsClient searchableSnapshots() {
        return searchableSnapshotsClient;
    }

    /**
     * A wrapper for the {@link RestHighLevelClient} that provides methods for accessing the Searchable Snapshots APIs.
     * <p>
     * See the <a href="https://www.elastic.co/guide/en/elasticsearch/reference/current/searchable-snapshots-apis.html">Searchable Snapshots
     * APIs on elastic.co</a> for more information.
     */
    public FeaturesClient features() {
        return featuresClient;
    }

    /**
     * Provides methods for accessing the Elastic Licensed Machine Learning APIs that
     * are shipped with the Elastic Stack distribution of Elasticsearch. All of
     * these APIs will 404 if run against the OSS distribution of Elasticsearch.
     * <p>
     * See the <a href="https://www.elastic.co/guide/en/elasticsearch/reference/current/ml-apis.html">
     * Machine Learning APIs on elastic.co</a> for more information.
     *
     * @return the client wrapper for making Machine Learning API calls
     */
    public MachineLearningClient machineLearning() {
        return machineLearningClient;
    }

    /**
     * Provides methods for accessing the Elastic Licensed Security APIs that
     * are shipped with the Elastic Stack distribution of Elasticsearch. All of
     * these APIs will 404 if run against the OSS distribution of Elasticsearch.
     * <p>
     * See the <a href="https://www.elastic.co/guide/en/elasticsearch/reference/current/security-api.html">
     * Security APIs on elastic.co</a> for more information.
     *
     * @return the client wrapper for making Security API calls
     */
    public SecurityClient security() {
        return securityClient;
    }

    /**
     * Provides methods for accessing the Elastic Licensed Data Frame APIs that
     * are shipped with the Elastic Stack distribution of Elasticsearch. All of
     * these APIs will 404 if run against the OSS distribution of Elasticsearch.
     * <p>
     * See the <a href="https://www.elastic.co/guide/en/elasticsearch/reference/current/transform-apis.html">
     *     Transform APIs on elastic.co</a> for more information.
     *
     * @return the client wrapper for making Data Frame API calls
     */
    public TransformClient transform() {
        return transformClient;
    }

    /**
     * Provides methods for accessing the Elastic EQL APIs that
     * are shipped with the Elastic Stack distribution of Elasticsearch. All of
     * these APIs will 404 if run against the OSS distribution of Elasticsearch.
     * <p>
     * See the <a href="https://www.elastic.co/guide/en/elasticsearch/reference/current/eql.html">
     *     EQL APIs on elastic.co</a> for more information.
     *
     * @return the client wrapper for making Data Frame API calls
     */
    public final EqlClient eql() {
        return eqlClient;
    }

    /**
     * Executes a bulk request using the Bulk API.
     * See <a href="https://www.elastic.co/guide/en/elasticsearch/reference/current/docs-bulk.html">Bulk API on elastic.co</a>
     * @param bulkRequest the request
     * @param options the request options (e.g. headers), use {@link RequestOptions#DEFAULT} if nothing needs to be customized
     * @return the response
     */
    public final BulkResponse bulk(BulkRequest bulkRequest, RequestOptions options) throws IOException {
        return performRequestAndParseEntity(bulkRequest, RequestConverters::bulk, options, BulkResponse::fromXContent, emptySet());
    }

    /**
     * Asynchronously executes a bulk request using the Bulk API.
     * See <a href="https://www.elastic.co/guide/en/elasticsearch/reference/current/docs-bulk.html">Bulk API on elastic.co</a>
     * @param bulkRequest the request
     * @param options the request options (e.g. headers), use {@link RequestOptions#DEFAULT} if nothing needs to be customized
     * @param listener the listener to be notified upon request completion
     * @return cancellable that may be used to cancel the request
     */
    public final Cancellable bulkAsync(BulkRequest bulkRequest, RequestOptions options, ActionListener<BulkResponse> listener) {
        return performRequestAsyncAndParseEntity(
            bulkRequest,
            RequestConverters::bulk,
            options,
            BulkResponse::fromXContent,
            listener,
            emptySet()
        );
    }

    /**
     * Executes a reindex request.
     * See <a href="https://www.elastic.co/guide/en/elasticsearch/reference/current/docs-reindex.html">Reindex API on elastic.co</a>
     * @param reindexRequest the request
     * @param options the request options (e.g. headers), use {@link RequestOptions#DEFAULT} if nothing needs to be customized
     * @return the response
     */
    public final BulkByScrollResponse reindex(ReindexRequest reindexRequest, RequestOptions options) throws IOException {
        return performRequestAndParseEntity(
            reindexRequest,
            RequestConverters::reindex,
            options,
            BulkByScrollResponse::fromXContent,
            singleton(409)
        );
    }

    /**
     * Submits a reindex task.
     * See <a href="https://www.elastic.co/guide/en/elasticsearch/reference/current/docs-reindex.html">Reindex API on elastic.co</a>
     * @param reindexRequest the request
     * @param options the request options (e.g. headers), use {@link RequestOptions#DEFAULT} if nothing needs to be customized
     * @return the submission response
     */
    public final TaskSubmissionResponse submitReindexTask(ReindexRequest reindexRequest, RequestOptions options) throws IOException {
        return performRequestAndParseEntity(
            reindexRequest,
            RequestConverters::submitReindex,
            options,
            TaskSubmissionResponse::fromXContent,
            emptySet()
        );
    }

    /**
     * Asynchronously executes a reindex request.
     * See <a href="https://www.elastic.co/guide/en/elasticsearch/reference/current/docs-reindex.html">Reindex API on elastic.co</a>
     * @param reindexRequest the request
     * @param options the request options (e.g. headers), use {@link RequestOptions#DEFAULT} if nothing needs to be customized
     * @param listener the listener to be notified upon request completion
     * @return cancellable that may be used to cancel the request
     */
    public final Cancellable reindexAsync(
        ReindexRequest reindexRequest,
        RequestOptions options,
        ActionListener<BulkByScrollResponse> listener
    ) {
        return performRequestAsyncAndParseEntity(
            reindexRequest,
            RequestConverters::reindex,
            options,
            BulkByScrollResponse::fromXContent,
            listener,
            singleton(409)
        );
    }

    /**
     * Executes a update by query request.
     * See <a href="https://www.elastic.co/guide/en/elasticsearch/reference/current/docs-update-by-query.html">
     *     Update By Query API on elastic.co</a>
     * @param updateByQueryRequest the request
     * @param options the request options (e.g. headers), use {@link RequestOptions#DEFAULT} if nothing needs to be customized
     * @return the response
     */
    public final BulkByScrollResponse updateByQuery(UpdateByQueryRequest updateByQueryRequest, RequestOptions options) throws IOException {
        return performRequestAndParseEntity(
            updateByQueryRequest,
            RequestConverters::updateByQuery,
            options,
            BulkByScrollResponse::fromXContent,
            singleton(409)
        );
    }

    /**
     * Submits a update by query task.
     * See <a href="https://www.elastic.co/guide/en/elasticsearch/reference/current/docs-update-by-query.html">
     *     Update By Query API on elastic.co</a>
     * @param updateByQueryRequest the request
     * @param options the request options (e.g. headers), use {@link RequestOptions#DEFAULT} if nothing needs to be customized
     * @return the submission response
     */
    public final TaskSubmissionResponse submitUpdateByQueryTask(UpdateByQueryRequest updateByQueryRequest, RequestOptions options)
        throws IOException {
        return performRequestAndParseEntity(
            updateByQueryRequest,
            RequestConverters::submitUpdateByQuery,
            options,
            TaskSubmissionResponse::fromXContent,
            emptySet()
        );
    }

    /**
     * Asynchronously executes an update by query request.
     * See <a href="https://www.elastic.co/guide/en/elasticsearch/reference/current/docs-update-by-query.html">
     *     Update By Query API on elastic.co</a>
     * @param updateByQueryRequest the request
     * @param options the request options (e.g. headers), use {@link RequestOptions#DEFAULT} if nothing needs to be customized
     * @param listener the listener to be notified upon request completion
     * @return cancellable that may be used to cancel the request
     */
    public final Cancellable updateByQueryAsync(
        UpdateByQueryRequest updateByQueryRequest,
        RequestOptions options,
        ActionListener<BulkByScrollResponse> listener
    ) {
        return performRequestAsyncAndParseEntity(
            updateByQueryRequest,
            RequestConverters::updateByQuery,
            options,
            BulkByScrollResponse::fromXContent,
            listener,
            singleton(409)
        );
    }

    /**
     * Executes a delete by query request.
     * See <a href="https://www.elastic.co/guide/en/elasticsearch/reference/current/docs-delete-by-query.html">
     *     Delete By Query API on elastic.co</a>
     * @param deleteByQueryRequest the request
     * @param options the request options (e.g. headers), use {@link RequestOptions#DEFAULT} if nothing needs to be customized
     * @return the response
     */
    public final BulkByScrollResponse deleteByQuery(DeleteByQueryRequest deleteByQueryRequest, RequestOptions options) throws IOException {
        return performRequestAndParseEntity(
            deleteByQueryRequest,
            RequestConverters::deleteByQuery,
            options,
            BulkByScrollResponse::fromXContent,
            singleton(409)
        );
    }

    /**
     * Submits a delete by query task
     * See <a href="https://www.elastic.co/guide/en/elasticsearch/reference/current/docs-delete-by-query.html">
     *      Delete By Query API on elastic.co</a>
     * @param deleteByQueryRequest the request
     * @param options the request options (e.g. headers), use {@link RequestOptions#DEFAULT} if nothing needs to be customized
     * @return the submission response
     */
    public final TaskSubmissionResponse submitDeleteByQueryTask(DeleteByQueryRequest deleteByQueryRequest, RequestOptions options)
        throws IOException {
        return performRequestAndParseEntity(
            deleteByQueryRequest,
            RequestConverters::submitDeleteByQuery,
            options,
            TaskSubmissionResponse::fromXContent,
            emptySet()
        );
    }

    /**
     * Asynchronously executes a delete by query request.
     * See <a href="https://www.elastic.co/guide/en/elasticsearch/reference/current/docs-delete-by-query.html">
     *     Delete By Query API on elastic.co</a>
     * @param deleteByQueryRequest the request
     * @param options the request options (e.g. headers), use {@link RequestOptions#DEFAULT} if nothing needs to be customized
     * @param listener the listener to be notified upon request completion
     * @return cancellable that may be used to cancel the request
     */
    public final Cancellable deleteByQueryAsync(
        DeleteByQueryRequest deleteByQueryRequest,
        RequestOptions options,
        ActionListener<BulkByScrollResponse> listener
    ) {
        return performRequestAsyncAndParseEntity(
            deleteByQueryRequest,
            RequestConverters::deleteByQuery,
            options,
            BulkByScrollResponse::fromXContent,
            listener,
            singleton(409)
        );
    }

    /**
     * Executes a delete by query rethrottle request.
     * See <a href="https://www.elastic.co/guide/en/elasticsearch/reference/current/docs-delete-by-query.html">
     *     Delete By Query API on elastic.co</a>
     * @param rethrottleRequest the request
     * @param options the request options (e.g. headers), use {@link RequestOptions#DEFAULT} if nothing needs to be customized
     * @return the response
     */
    public final ListTasksResponse deleteByQueryRethrottle(RethrottleRequest rethrottleRequest, RequestOptions options) throws IOException {
        return performRequestAndParseEntity(
            rethrottleRequest,
            RequestConverters::rethrottleDeleteByQuery,
            options,
            ListTasksResponse::fromXContent,
            emptySet()
        );
    }

    /**
     * Asynchronously execute an delete by query rethrottle request.
     * See <a href="https://www.elastic.co/guide/en/elasticsearch/reference/current/docs-delete-by-query.html">
     *     Delete By Query API on elastic.co</a>
     * @param rethrottleRequest the request
     * @param options the request options (e.g. headers), use {@link RequestOptions#DEFAULT} if nothing needs to be customized
     * @param listener the listener to be notified upon request completion
     * @return cancellable that may be used to cancel the request
     */
    public final Cancellable deleteByQueryRethrottleAsync(
        RethrottleRequest rethrottleRequest,
        RequestOptions options,
        ActionListener<ListTasksResponse> listener
    ) {
        return performRequestAsyncAndParseEntity(
            rethrottleRequest,
            RequestConverters::rethrottleDeleteByQuery,
            options,
            ListTasksResponse::fromXContent,
            listener,
            emptySet()
        );
    }

    /**
     * Executes a update by query rethrottle request.
     * See <a href="https://www.elastic.co/guide/en/elasticsearch/reference/current/docs-update-by-query.html">
     *     Update By Query API on elastic.co</a>
     * @param rethrottleRequest the request
     * @param options the request options (e.g. headers), use {@link RequestOptions#DEFAULT} if nothing needs to be customized
     * @return the response
     */
    public final ListTasksResponse updateByQueryRethrottle(RethrottleRequest rethrottleRequest, RequestOptions options) throws IOException {
        return performRequestAndParseEntity(
            rethrottleRequest,
            RequestConverters::rethrottleUpdateByQuery,
            options,
            ListTasksResponse::fromXContent,
            emptySet()
        );
    }

    /**
     * Asynchronously execute an update by query rethrottle request.
     * See <a href="https://www.elastic.co/guide/en/elasticsearch/reference/current/docs-update-by-query.html">
     *     Update By Query API on elastic.co</a>
     * @param rethrottleRequest the request
     * @param options the request options (e.g. headers), use {@link RequestOptions#DEFAULT} if nothing needs to be customized
     * @param listener the listener to be notified upon request completion
     * @return cancellable that may be used to cancel the request
     */
    public final Cancellable updateByQueryRethrottleAsync(
        RethrottleRequest rethrottleRequest,
        RequestOptions options,
        ActionListener<ListTasksResponse> listener
    ) {
        return performRequestAsyncAndParseEntity(
            rethrottleRequest,
            RequestConverters::rethrottleUpdateByQuery,
            options,
            ListTasksResponse::fromXContent,
            listener,
            emptySet()
        );
    }

    /**
     * Executes a reindex rethrottling request.
     * See the <a href="https://www.elastic.co/guide/en/elasticsearch/reference/current/docs-reindex.html#docs-reindex-rethrottle">
     * Reindex rethrottling API on elastic.co</a>
     *
     * @param rethrottleRequest the request
     * @param options           the request options (e.g. headers), use {@link RequestOptions#DEFAULT} if nothing needs to be customized
     * @return the response
     */
    public final ListTasksResponse reindexRethrottle(RethrottleRequest rethrottleRequest, RequestOptions options) throws IOException {
        return performRequestAndParseEntity(
            rethrottleRequest,
            RequestConverters::rethrottleReindex,
            options,
            ListTasksResponse::fromXContent,
            emptySet()
        );
    }

    /**
     * Executes a reindex rethrottling request.
     * See the <a href="https://www.elastic.co/guide/en/elasticsearch/reference/current/docs-reindex.html#docs-reindex-rethrottle">
     * Reindex rethrottling API on elastic.co</a>
     * @param rethrottleRequest the request
     * @param options           the request options (e.g. headers), use {@link RequestOptions#DEFAULT} if nothing needs to be customized
     * @param listener          the listener to be notified upon request completion
     * @return cancellable that may be used to cancel the request
     */
    public final Cancellable reindexRethrottleAsync(
        RethrottleRequest rethrottleRequest,
        RequestOptions options,
        ActionListener<ListTasksResponse> listener
    ) {
        return performRequestAsyncAndParseEntity(
            rethrottleRequest,
            RequestConverters::rethrottleReindex,
            options,
            ListTasksResponse::fromXContent,
            listener,
            emptySet()
        );
    }

    /**
     * Pings the remote Elasticsearch cluster and returns true if the ping succeeded, false otherwise
     * @param options the request options (e.g. headers), use {@link RequestOptions#DEFAULT} if nothing needs to be customized
     * @return <code>true</code> if the ping succeeded, false otherwise
     */
    public final boolean ping(RequestOptions options) throws IOException {
        return performRequest(
            new MainRequest(),
            (request) -> RequestConverters.ping(),
            options,
            RestHighLevelClient::convertExistsResponse,
            emptySet()
        );
    }

    /**
     * Get the cluster info otherwise provided when sending an HTTP request to '/'
     * @param options the request options (e.g. headers), use {@link RequestOptions#DEFAULT} if nothing needs to be customized
     * @return the response
     */
    public final MainResponse info(RequestOptions options) throws IOException {
        return performRequestAndParseEntity(
            new MainRequest(),
            (request) -> RequestConverters.info(),
            options,
            MainResponse::fromXContent,
            emptySet()
        );
    }

    /**
     * Retrieves a document by id using the Get API.
     * See <a href="https://www.elastic.co/guide/en/elasticsearch/reference/current/docs-get.html">Get API on elastic.co</a>
     * @param getRequest the request
     * @param options the request options (e.g. headers), use {@link RequestOptions#DEFAULT} if nothing needs to be customized
     * @return the response
     */
    public final GetResponse get(GetRequest getRequest, RequestOptions options) throws IOException {
        return performRequestAndParseEntity(getRequest, RequestConverters::get, options, GetResponse::fromXContent, singleton(404));
    }

    /**
     * Asynchronously retrieves a document by id using the Get API.
     * See <a href="https://www.elastic.co/guide/en/elasticsearch/reference/current/docs-get.html">Get API on elastic.co</a>
     * @param getRequest the request
     * @param options the request options (e.g. headers), use {@link RequestOptions#DEFAULT} if nothing needs to be customized
     * @param listener the listener to be notified upon request completion
     * @return cancellable that may be used to cancel the request
     */
    public final Cancellable getAsync(GetRequest getRequest, RequestOptions options, ActionListener<GetResponse> listener) {
        return performRequestAsyncAndParseEntity(
            getRequest,
            RequestConverters::get,
            options,
            GetResponse::fromXContent,
            listener,
            singleton(404)
        );
    }

    /**
     * Retrieves multiple documents by id using the Multi Get API.
     * See <a href="https://www.elastic.co/guide/en/elasticsearch/reference/current/docs-multi-get.html">Multi Get API on elastic.co</a>
     * @param multiGetRequest the request
     * @param options the request options (e.g. headers), use {@link RequestOptions#DEFAULT} if nothing needs to be customized
     * @return the response
     * @deprecated use {@link #mget(MultiGetRequest, RequestOptions)} instead
     */
    @Deprecated
    public final MultiGetResponse multiGet(MultiGetRequest multiGetRequest, RequestOptions options) throws IOException {
        return mget(multiGetRequest, options);
    }

    /**
     * Retrieves multiple documents by id using the Multi Get API.
     * See <a href="https://www.elastic.co/guide/en/elasticsearch/reference/current/docs-multi-get.html">Multi Get API on elastic.co</a>
     * @param multiGetRequest the request
     * @param options the request options (e.g. headers), use {@link RequestOptions#DEFAULT} if nothing needs to be customized
     * @return the response
     */
    public final MultiGetResponse mget(MultiGetRequest multiGetRequest, RequestOptions options) throws IOException {
        return performRequestAndParseEntity(
            multiGetRequest,
            RequestConverters::multiGet,
            options,
            MultiGetResponse::fromXContent,
            singleton(404)
        );
    }

    /**
     * Asynchronously retrieves multiple documents by id using the Multi Get API.
     * See <a href="https://www.elastic.co/guide/en/elasticsearch/reference/current/docs-multi-get.html">Multi Get API on elastic.co</a>
     * @param multiGetRequest the request
     * @param options the request options (e.g. headers), use {@link RequestOptions#DEFAULT} if nothing needs to be customized
     * @param listener the listener to be notified upon request completion
     * @deprecated use {@link #mgetAsync(MultiGetRequest, RequestOptions, ActionListener)} instead
     * @return cancellable that may be used to cancel the request
     */
    @Deprecated
    public final Cancellable multiGetAsync(
        MultiGetRequest multiGetRequest,
        RequestOptions options,
        ActionListener<MultiGetResponse> listener
    ) {
        return mgetAsync(multiGetRequest, options, listener);
    }

    /**
     * Asynchronously retrieves multiple documents by id using the Multi Get API.
     * See <a href="https://www.elastic.co/guide/en/elasticsearch/reference/current/docs-multi-get.html">Multi Get API on elastic.co</a>
     * @param multiGetRequest the request
     * @param options the request options (e.g. headers), use {@link RequestOptions#DEFAULT} if nothing needs to be customized
     * @param listener the listener to be notified upon request completion
     * @return cancellable that may be used to cancel the request
     */
    public final Cancellable mgetAsync(MultiGetRequest multiGetRequest, RequestOptions options, ActionListener<MultiGetResponse> listener) {
        return performRequestAsyncAndParseEntity(
            multiGetRequest,
            RequestConverters::multiGet,
            options,
            MultiGetResponse::fromXContent,
            listener,
            singleton(404)
        );
    }

    /**
     * Checks for the existence of a document. Returns true if it exists, false otherwise.
     * See <a href="https://www.elastic.co/guide/en/elasticsearch/reference/current/docs-get.html">Get API on elastic.co</a>
     * @param getRequest the request
     * @param options the request options (e.g. headers), use {@link RequestOptions#DEFAULT} if nothing needs to be customized
     * @return <code>true</code> if the document exists, <code>false</code> otherwise
     */
    public final boolean exists(GetRequest getRequest, RequestOptions options) throws IOException {
        return performRequest(getRequest, RequestConverters::exists, options, RestHighLevelClient::convertExistsResponse, emptySet());
    }

    /**
     * Asynchronously checks for the existence of a document. Returns true if it exists, false otherwise.
     * See <a href="https://www.elastic.co/guide/en/elasticsearch/reference/current/docs-get.html">Get API on elastic.co</a>
     * @param getRequest the request
     * @param options the request options (e.g. headers), use {@link RequestOptions#DEFAULT} if nothing needs to be customized
     * @param listener the listener to be notified upon request completion
     * @return cancellable that may be used to cancel the request
     */
    public final Cancellable existsAsync(GetRequest getRequest, RequestOptions options, ActionListener<Boolean> listener) {
        return performRequestAsync(
            getRequest,
            RequestConverters::exists,
            options,
            RestHighLevelClient::convertExistsResponse,
            listener,
            emptySet()
        );
    }

    /**
     * Checks for the existence of a document with a "_source" field. Returns true if it exists, false otherwise.
     * See <a href="https://www.elastic.co/guide/en/elasticsearch/reference/current/docs-get.html#_source">Source exists API
     * on elastic.co</a>
     * @param getRequest the request
     * @param options the request options (e.g. headers), use {@link RequestOptions#DEFAULT} if nothing needs to be customized
     * @return <code>true</code> if the document and _source field exists, <code>false</code> otherwise
     * @deprecated use {@link #existsSource(GetSourceRequest, RequestOptions)} instead
     */
    @Deprecated
    public boolean existsSource(GetRequest getRequest, RequestOptions options) throws IOException {
        GetSourceRequest getSourceRequest = GetSourceRequest.from(getRequest);
        return performRequest(
            getSourceRequest,
            RequestConverters::sourceExists,
            options,
            RestHighLevelClient::convertExistsResponse,
            emptySet()
        );
    }

    /**
     * Asynchronously checks for the existence of a document with a "_source" field. Returns true if it exists, false otherwise.
     * See <a href="https://www.elastic.co/guide/en/elasticsearch/reference/current/docs-get.html#_source">Source exists API
     * on elastic.co</a>
     * @param getRequest the request
     * @param options the request options (e.g. headers), use {@link RequestOptions#DEFAULT} if nothing needs to be customized
     * @param listener the listener to be notified upon request completion
     * @return cancellable that may be used to cancel the request
     * @deprecated use {@link #existsSourceAsync(GetSourceRequest, RequestOptions, ActionListener)} instead
     */
    @Deprecated
    public final Cancellable existsSourceAsync(GetRequest getRequest, RequestOptions options, ActionListener<Boolean> listener) {
        GetSourceRequest getSourceRequest = GetSourceRequest.from(getRequest);
        return performRequestAsync(
            getSourceRequest,
            RequestConverters::sourceExists,
            options,
            RestHighLevelClient::convertExistsResponse,
            listener,
            emptySet()
        );
    }

    /**
     * Checks for the existence of a document with a "_source" field. Returns true if it exists, false otherwise.
     * See <a href="https://www.elastic.co/guide/en/elasticsearch/reference/current/docs-get.html#_source">Source exists API
     * on elastic.co</a>
     * @param getSourceRequest the request
     * @param options the request options (e.g. headers), use {@link RequestOptions#DEFAULT} if nothing needs to be customized
     * @return <code>true</code> if the document and _source field exists, <code>false</code> otherwise
     */
    public boolean existsSource(GetSourceRequest getSourceRequest, RequestOptions options) throws IOException {
        return performRequest(
            getSourceRequest,
            RequestConverters::sourceExists,
            options,
            RestHighLevelClient::convertExistsResponse,
            emptySet()
        );
    }

    /**
     * Asynchronously checks for the existence of a document with a "_source" field. Returns true if it exists, false otherwise.
     * See <a href="https://www.elastic.co/guide/en/elasticsearch/reference/current/docs-get.html#_source">Source exists API
     * on elastic.co</a>
     * @param getSourceRequest the request
     * @param options the request options (e.g. headers), use {@link RequestOptions#DEFAULT} if nothing needs to be customized
     * @param listener the listener to be notified upon request completion
     * @return cancellable that may be used to cancel the request
     */
    public final Cancellable existsSourceAsync(
        GetSourceRequest getSourceRequest,
        RequestOptions options,
        ActionListener<Boolean> listener
    ) {
        return performRequestAsync(
            getSourceRequest,
            RequestConverters::sourceExists,
            options,
            RestHighLevelClient::convertExistsResponse,
            listener,
            emptySet()
        );
    }

    /**
     * Retrieves the source field only of a document using GetSource API.
     * See <a href="https://www.elastic.co/guide/en/elasticsearch/reference/current/docs-get.html#_source">Get Source API
     * on elastic.co</a>
     * @param getSourceRequest the request
     * @param options the request options (e.g. headers), use {@link RequestOptions#DEFAULT} if nothing needs to be customized
     * @return the response
     */
    public GetSourceResponse getSource(GetSourceRequest getSourceRequest, RequestOptions options) throws IOException {
        return performRequestAndParseEntity(
            getSourceRequest,
            RequestConverters::getSource,
            options,
            GetSourceResponse::fromXContent,
            emptySet()
        );
    }

    /**
     * Asynchronously retrieves the source field only of a document using GetSource API.
     * See <a href="https://www.elastic.co/guide/en/elasticsearch/reference/current/docs-get.html#_source">Get Source API
     * on elastic.co</a>
     * @param getSourceRequest the request
     * @param options the request options (e.g. headers), use {@link RequestOptions#DEFAULT} if nothing needs to be customized
     * @param listener the listener to be notified upon request completion
     * @return cancellable that may be used to cancel the request
     */
    public final Cancellable getSourceAsync(
        GetSourceRequest getSourceRequest,
        RequestOptions options,
        ActionListener<GetSourceResponse> listener
    ) {
        return performRequestAsyncAndParseEntity(
            getSourceRequest,
            RequestConverters::getSource,
            options,
            GetSourceResponse::fromXContent,
            listener,
            emptySet()
        );
    }

    /**
     * Index a document using the Index API.
     * See <a href="https://www.elastic.co/guide/en/elasticsearch/reference/current/docs-index_.html">Index API on elastic.co</a>
     * @param indexRequest the request
     * @param options the request options (e.g. headers), use {@link RequestOptions#DEFAULT} if nothing needs to be customized
     * @return the response
     */
    public final IndexResponse index(IndexRequest indexRequest, RequestOptions options) throws IOException {
        return performRequestAndParseEntity(indexRequest, RequestConverters::index, options, IndexResponse::fromXContent, emptySet());
    }

    /**
     * Asynchronously index a document using the Index API.
     * See <a href="https://www.elastic.co/guide/en/elasticsearch/reference/current/docs-index_.html">Index API on elastic.co</a>
     * @param indexRequest the request
     * @param options the request options (e.g. headers), use {@link RequestOptions#DEFAULT} if nothing needs to be customized
     * @param listener the listener to be notified upon request completion
     * @return cancellable that may be used to cancel the request
     */
    public final Cancellable indexAsync(IndexRequest indexRequest, RequestOptions options, ActionListener<IndexResponse> listener) {
        return performRequestAsyncAndParseEntity(
            indexRequest,
            RequestConverters::index,
            options,
            IndexResponse::fromXContent,
            listener,
            emptySet()
        );
    }

    /**
     * Executes a count request using the Count API.
     * See <a href="https://www.elastic.co/guide/en/elasticsearch/reference/current/search-count.html">Count API on elastic.co</a>
     * @param countRequest the request
     * @param options the request options (e.g. headers), use {@link RequestOptions#DEFAULT} if nothing needs to be customized
     * @return the response
     */
    public final CountResponse count(CountRequest countRequest, RequestOptions options) throws IOException {
        return performRequestAndParseEntity(countRequest, RequestConverters::count, options, CountResponse::fromXContent, emptySet());
    }

    /**
     * Asynchronously executes a count request using the Count API.
     * See <a href="https://www.elastic.co/guide/en/elasticsearch/reference/current/search-count.html">Count API on elastic.co</a>
     * @param countRequest the request
     * @param options the request options (e.g. headers), use {@link RequestOptions#DEFAULT} if nothing needs to be customized
     * @param listener the listener to be notified upon request completion
     * @return cancellable that may be used to cancel the request
     */
    public final Cancellable countAsync(CountRequest countRequest, RequestOptions options, ActionListener<CountResponse> listener) {
        return performRequestAsyncAndParseEntity(
            countRequest,
            RequestConverters::count,
            options,
            CountResponse::fromXContent,
            listener,
            emptySet()
        );
    }

    /**
     * Updates a document using the Update API.
     * See <a href="https://www.elastic.co/guide/en/elasticsearch/reference/current/docs-update.html">Update API on elastic.co</a>
     * @param updateRequest the request
     * @param options the request options (e.g. headers), use {@link RequestOptions#DEFAULT} if nothing needs to be customized
     * @return the response
     */
    public final UpdateResponse update(UpdateRequest updateRequest, RequestOptions options) throws IOException {
        return performRequestAndParseEntity(updateRequest, RequestConverters::update, options, UpdateResponse::fromXContent, emptySet());
    }

    /**
     * Asynchronously updates a document using the Update API.
     * See <a href="https://www.elastic.co/guide/en/elasticsearch/reference/current/docs-update.html">Update API on elastic.co</a>
     * @param updateRequest the request
     * @param options the request options (e.g. headers), use {@link RequestOptions#DEFAULT} if nothing needs to be customized
     * @param listener the listener to be notified upon request completion
     * @return cancellable that may be used to cancel the request
     */
    public final Cancellable updateAsync(UpdateRequest updateRequest, RequestOptions options, ActionListener<UpdateResponse> listener) {
        return performRequestAsyncAndParseEntity(
            updateRequest,
            RequestConverters::update,
            options,
            UpdateResponse::fromXContent,
            listener,
            emptySet()
        );
    }

    /**
     * Deletes a document by id using the Delete API.
     * See <a href="https://www.elastic.co/guide/en/elasticsearch/reference/current/docs-delete.html">Delete API on elastic.co</a>
     * @param deleteRequest the request
     * @param options the request options (e.g. headers), use {@link RequestOptions#DEFAULT} if nothing needs to be customized
     * @return the response
     */
    public final DeleteResponse delete(DeleteRequest deleteRequest, RequestOptions options) throws IOException {
        return performRequestAndParseEntity(
            deleteRequest,
            RequestConverters::delete,
            options,
            DeleteResponse::fromXContent,
            singleton(404)
        );
    }

    /**
     * Asynchronously deletes a document by id using the Delete API.
     * See <a href="https://www.elastic.co/guide/en/elasticsearch/reference/current/docs-delete.html">Delete API on elastic.co</a>
     * @param deleteRequest the request
     * @param options the request options (e.g. headers), use {@link RequestOptions#DEFAULT} if nothing needs to be customized
     * @param listener the listener to be notified upon request completion
     * @return cancellable that may be used to cancel the request
     */
    public final Cancellable deleteAsync(DeleteRequest deleteRequest, RequestOptions options, ActionListener<DeleteResponse> listener) {
        return performRequestAsyncAndParseEntity(
            deleteRequest,
            RequestConverters::delete,
            options,
            DeleteResponse::fromXContent,
            listener,
            Collections.singleton(404)
        );
    }

    /**
     * Executes a search request using the Search API.
     * See <a href="https://www.elastic.co/guide/en/elasticsearch/reference/current/search-search.html">Search API on elastic.co</a>
     * @param searchRequest the request
     * @param options the request options (e.g. headers), use {@link RequestOptions#DEFAULT} if nothing needs to be customized
     * @return the response
     */
    public final SearchResponse search(SearchRequest searchRequest, RequestOptions options) throws IOException {
        return performRequestAndParseEntity(
            searchRequest,
            r -> RequestConverters.search(r, "_search"),
            options,
            SearchResponse::fromXContent,
            emptySet()
        );
    }

    /**
     * Asynchronously executes a search using the Search API.
     * See <a href="https://www.elastic.co/guide/en/elasticsearch/reference/current/search-search.html">Search API on elastic.co</a>
     * @param searchRequest the request
     * @param options the request options (e.g. headers), use {@link RequestOptions#DEFAULT} if nothing needs to be customized
     * @param listener the listener to be notified upon request completion
     * @return cancellable that may be used to cancel the request
     */
    public final Cancellable searchAsync(SearchRequest searchRequest, RequestOptions options, ActionListener<SearchResponse> listener) {
        return performRequestAsyncAndParseEntity(
            searchRequest,
            r -> RequestConverters.search(r, "_search"),
            options,
            SearchResponse::fromXContent,
            listener,
            emptySet()
        );
    }

    /**
     * Executes a multi search using the msearch API.
     * See <a href="https://www.elastic.co/guide/en/elasticsearch/reference/current/search-multi-search.html">Multi search API on
     * elastic.co</a>
     * @param multiSearchRequest the request
     * @param options the request options (e.g. headers), use {@link RequestOptions#DEFAULT} if nothing needs to be customized
     * @return the response
     * @deprecated use {@link #msearch(MultiSearchRequest, RequestOptions)} instead
     */
    @Deprecated
    public final MultiSearchResponse multiSearch(MultiSearchRequest multiSearchRequest, RequestOptions options) throws IOException {
        return msearch(multiSearchRequest, options);
    }

    /**
     * Executes a multi search using the msearch API.
     * See <a href="https://www.elastic.co/guide/en/elasticsearch/reference/current/search-multi-search.html">Multi search API on
     * elastic.co</a>
     * @param multiSearchRequest the request
     * @param options the request options (e.g. headers), use {@link RequestOptions#DEFAULT} if nothing needs to be customized
     * @return the response
     */
    public final MultiSearchResponse msearch(MultiSearchRequest multiSearchRequest, RequestOptions options) throws IOException {
        return performRequestAndParseEntity(
            multiSearchRequest,
            RequestConverters::multiSearch,
            options,
            MultiSearchResponse::fromXContext,
            emptySet()
        );
    }

    /**
     * Asynchronously executes a multi search using the msearch API.
     * See <a href="https://www.elastic.co/guide/en/elasticsearch/reference/current/search-multi-search.html">Multi search API on
     * elastic.co</a>
     * @param searchRequest the request
     * @param options the request options (e.g. headers), use {@link RequestOptions#DEFAULT} if nothing needs to be customized
     * @param listener the listener to be notified upon request completion
     * @deprecated use {@link #msearchAsync(MultiSearchRequest, RequestOptions, ActionListener)} instead
     * @return cancellable that may be used to cancel the request
     */
    @Deprecated
    public final Cancellable multiSearchAsync(
        MultiSearchRequest searchRequest,
        RequestOptions options,
        ActionListener<MultiSearchResponse> listener
    ) {
        return msearchAsync(searchRequest, options, listener);
    }

    /**
     * Asynchronously executes a multi search using the msearch API.
     * See <a href="https://www.elastic.co/guide/en/elasticsearch/reference/current/search-multi-search.html">Multi search API on
     * elastic.co</a>
     * @param searchRequest the request
     * @param options the request options (e.g. headers), use {@link RequestOptions#DEFAULT} if nothing needs to be customized
     * @param listener the listener to be notified upon request completion
     * @return cancellable that may be used to cancel the request
     */
    public final Cancellable msearchAsync(
        MultiSearchRequest searchRequest,
        RequestOptions options,
        ActionListener<MultiSearchResponse> listener
    ) {
        return performRequestAsyncAndParseEntity(
            searchRequest,
            RequestConverters::multiSearch,
            options,
            MultiSearchResponse::fromXContext,
            listener,
            emptySet()
        );
    }

    /**
     * Executes a search using the Search Scroll API.
     * See <a
     * href="https://www.elastic.co/guide/en/elasticsearch/reference/master/search-request-body.html#request-body-search-scroll">Search
     * Scroll API on elastic.co</a>
     * @param searchScrollRequest the request
     * @param options the request options (e.g. headers), use {@link RequestOptions#DEFAULT} if nothing needs to be customized
     * @return the response
     * @deprecated use {@link #scroll(SearchScrollRequest, RequestOptions)} instead
     */
    @Deprecated
    public final SearchResponse searchScroll(SearchScrollRequest searchScrollRequest, RequestOptions options) throws IOException {
        return scroll(searchScrollRequest, options);
    }

    /**
     * Executes a search using the Search Scroll API.
     * See <a
     * href="https://www.elastic.co/guide/en/elasticsearch/reference/master/search-request-body.html#request-body-search-scroll">Search
     * Scroll API on elastic.co</a>
     * @param searchScrollRequest the request
     * @param options the request options (e.g. headers), use {@link RequestOptions#DEFAULT} if nothing needs to be customized
     * @return the response
     */
    public final SearchResponse scroll(SearchScrollRequest searchScrollRequest, RequestOptions options) throws IOException {
        return performRequestAndParseEntity(
            searchScrollRequest,
            RequestConverters::searchScroll,
            options,
            SearchResponse::fromXContent,
            emptySet()
        );
    }

    /**
     * Asynchronously executes a search using the Search Scroll API.
     * See <a
     * href="https://www.elastic.co/guide/en/elasticsearch/reference/master/search-request-body.html#request-body-search-scroll">Search
     * Scroll API on elastic.co</a>
     * @param searchScrollRequest the request
     * @param options the request options (e.g. headers), use {@link RequestOptions#DEFAULT} if nothing needs to be customized
     * @param listener the listener to be notified upon request completion
     * @deprecated use {@link #scrollAsync(SearchScrollRequest, RequestOptions, ActionListener)} instead
     * @return cancellable that may be used to cancel the request
     */
    @Deprecated
    public final Cancellable searchScrollAsync(
        SearchScrollRequest searchScrollRequest,
        RequestOptions options,
        ActionListener<SearchResponse> listener
    ) {
        return scrollAsync(searchScrollRequest, options, listener);
    }

    /**
     * Asynchronously executes a search using the Search Scroll API.
     * See <a
     * href="https://www.elastic.co/guide/en/elasticsearch/reference/master/search-request-body.html#request-body-search-scroll">Search
     * Scroll API on elastic.co</a>
     * @param searchScrollRequest the request
     * @param options the request options (e.g. headers), use {@link RequestOptions#DEFAULT} if nothing needs to be customized
     * @param listener the listener to be notified upon request completion
     * @return cancellable that may be used to cancel the request
     */
    public final Cancellable scrollAsync(
        SearchScrollRequest searchScrollRequest,
        RequestOptions options,
        ActionListener<SearchResponse> listener
    ) {
        return performRequestAsyncAndParseEntity(
            searchScrollRequest,
            RequestConverters::searchScroll,
            options,
            SearchResponse::fromXContent,
            listener,
            emptySet()
        );
    }

    /**
     * Clears one or more scroll ids using the Clear Scroll API.
     * See <a
     * href="https://www.elastic.co/guide/en/elasticsearch/reference/master/search-request-body.html#_clear_scroll_api">
     * Clear Scroll API on elastic.co</a>
     * @param clearScrollRequest the request
     * @param options the request options (e.g. headers), use {@link RequestOptions#DEFAULT} if nothing needs to be customized
     * @return the response
     */
    public final ClearScrollResponse clearScroll(ClearScrollRequest clearScrollRequest, RequestOptions options) throws IOException {
        return performRequestAndParseEntity(
            clearScrollRequest,
            RequestConverters::clearScroll,
            options,
            ClearScrollResponse::fromXContent,
            emptySet()
        );
    }

    /**
     * Asynchronously clears one or more scroll ids using the Clear Scroll API.
     * See <a
     * href="https://www.elastic.co/guide/en/elasticsearch/reference/master/search-request-body.html#_clear_scroll_api">
     * Clear Scroll API on elastic.co</a>
     * @param clearScrollRequest the request
     * @param options the request options (e.g. headers), use {@link RequestOptions#DEFAULT} if nothing needs to be customized
     * @param listener the listener to be notified upon request completion
     * @return cancellable that may be used to cancel the request
     */
    public final Cancellable clearScrollAsync(
        ClearScrollRequest clearScrollRequest,
        RequestOptions options,
        ActionListener<ClearScrollResponse> listener
    ) {
        return performRequestAsyncAndParseEntity(
            clearScrollRequest,
            RequestConverters::clearScroll,
            options,
            ClearScrollResponse::fromXContent,
            listener,
            emptySet()
        );
    }

    /**
     * Open a point in time before using it in search requests.
     * See <a href="https://www.elastic.co/guide/en/elasticsearch/reference/master/point-in-time-api.html"> Point in time API </a>
     * @param openRequest the open request
     * @param options the request options (e.g. headers), use {@link RequestOptions#DEFAULT} if nothing needs to be customized
     * @return the response containing the point in time id
     */
    public final OpenPointInTimeResponse openPointInTime(OpenPointInTimeRequest openRequest, RequestOptions options) throws IOException {
        return performRequestAndParseEntity(
            openRequest,
            RequestConverters::openPointInTime,
            options,
            OpenPointInTimeResponse::fromXContent,
            emptySet()
        );
    }

    /**
     * Asynchronously open a point in time before using it in search requests
     * See <a href="https://www.elastic.co/guide/en/elasticsearch/reference/master/point-in-time-api.html"> Point in time API </a>
     * @param openRequest the open request
     * @param options the request options (e.g. headers), use {@link RequestOptions#DEFAULT} if nothing needs to be customized
     * @param listener the listener to be notified upon request completion
     * @return a cancellable that may be used to cancel the request
     */
    public final Cancellable openPointInTimeAsync(
        OpenPointInTimeRequest openRequest,
        RequestOptions options,
        ActionListener<OpenPointInTimeResponse> listener
    ) {
        return performRequestAsyncAndParseEntity(
            openRequest,
            RequestConverters::openPointInTime,
            options,
            OpenPointInTimeResponse::fromXContent,
            listener,
            emptySet()
        );
    }

    /**
     * Close a point in time that is opened with {@link #openPointInTime(OpenPointInTimeRequest, RequestOptions)} or
     * {@link #openPointInTimeAsync(OpenPointInTimeRequest, RequestOptions, ActionListener)}.
     * See <a href="https://www.elastic.co/guide/en/elasticsearch/reference/master/point-in-time-api.html#close-point-in-time-api">
     * Close point in time API</a>
     * @param closeRequest the close request
     * @param options the request options (e.g. headers), use {@link RequestOptions#DEFAULT} if nothing needs to be customized
     * @return the response
     */
    public final ClosePointInTimeResponse closePointInTime(ClosePointInTimeRequest closeRequest, RequestOptions options)
        throws IOException {
        return performRequestAndParseEntity(
            closeRequest,
            RequestConverters::closePointInTime,
            options,
            ClosePointInTimeResponse::fromXContent,
            emptySet()
        );
    }

    /**
     * Asynchronously close a point in time that is opened with {@link #openPointInTime(OpenPointInTimeRequest, RequestOptions)} or
     * {@link #openPointInTimeAsync(OpenPointInTimeRequest, RequestOptions, ActionListener)}.
     * See <a href="https://www.elastic.co/guide/en/elasticsearch/reference/master/point-in-time-api.html#close-point-in-time-api">
     * Close point in time API</a>
     * @param closeRequest the close request
     * @param options the request options (e.g. headers), use {@link RequestOptions#DEFAULT} if nothing needs to be customized
     * @param listener the listener to be notified upon request completion
     * @return a cancellable that may be used to cancel the request
     */
    public final Cancellable closePointInTimeAsync(
        ClosePointInTimeRequest closeRequest,
        RequestOptions options,
        ActionListener<ClosePointInTimeResponse> listener
    ) {
        return performRequestAsyncAndParseEntity(
            closeRequest,
            RequestConverters::closePointInTime,
            options,
            ClosePointInTimeResponse::fromXContent,
            listener,
            emptySet()
        );
    }

    /**
     * Executes a request using the Search Template API.
     * See <a href="https://www.elastic.co/guide/en/elasticsearch/reference/current/search-template.html">Search Template API
     * on elastic.co</a>.
     * @param searchTemplateRequest the request
     * @param options the request options (e.g. headers), use {@link RequestOptions#DEFAULT} if nothing needs to be customized
     * @return the response
     */
    public final SearchTemplateResponse searchTemplate(SearchTemplateRequest searchTemplateRequest, RequestOptions options)
        throws IOException {
        return performRequestAndParseEntity(
            searchTemplateRequest,
            RequestConverters::searchTemplate,
            options,
            SearchTemplateResponse::fromXContent,
            emptySet()
        );
    }

    /**
     * Asynchronously executes a request using the Search Template API.
     *
     * See <a href="https://www.elastic.co/guide/en/elasticsearch/reference/current/search-template.html">Search Template API
     * on elastic.co</a>.
     * @return cancellable that may be used to cancel the request
     */
    public final Cancellable searchTemplateAsync(
        SearchTemplateRequest searchTemplateRequest,
        RequestOptions options,
        ActionListener<SearchTemplateResponse> listener
    ) {
        return performRequestAsyncAndParseEntity(
            searchTemplateRequest,
            RequestConverters::searchTemplate,
            options,
            SearchTemplateResponse::fromXContent,
            listener,
            emptySet()
        );
    }

    /**
     * Executes a request using the Explain API.
     * See <a href="https://www.elastic.co/guide/en/elasticsearch/reference/current/search-explain.html">Explain API on elastic.co</a>
     * @param explainRequest the request
     * @param options the request options (e.g. headers), use {@link RequestOptions#DEFAULT} if nothing needs to be customized
     * @return the response
     */
    public final ExplainResponse explain(ExplainRequest explainRequest, RequestOptions options) throws IOException {
        return performRequest(explainRequest, RequestConverters::explain, options, response -> {
            CheckedFunction<XContentParser, ExplainResponse, IOException> entityParser = parser -> ExplainResponse.fromXContent(
                parser,
                convertExistsResponse(response)
            );
            return parseEntity(response.getEntity(), entityParser);
        }, singleton(404));
    }

    /**
     * Asynchronously executes a request using the Explain API.
     *
     * See <a href="https://www.elastic.co/guide/en/elasticsearch/reference/current/search-explain.html">Explain API on elastic.co</a>
     * @param explainRequest the request
     * @param options the request options (e.g. headers), use {@link RequestOptions#DEFAULT} if nothing needs to be customized
     * @param listener the listener to be notified upon request completion
     * @return cancellable that may be used to cancel the request
     */
    public final Cancellable explainAsync(ExplainRequest explainRequest, RequestOptions options, ActionListener<ExplainResponse> listener) {
        return performRequestAsync(explainRequest, RequestConverters::explain, options, response -> {
            CheckedFunction<XContentParser, ExplainResponse, IOException> entityParser = parser -> ExplainResponse.fromXContent(
                parser,
                convertExistsResponse(response)
            );
            return parseEntity(response.getEntity(), entityParser);
        }, listener, singleton(404));
    }

    /**
     * Calls the Term Vectors API
     *
     * See <a href="https://www.elastic.co/guide/en/elasticsearch/reference/current/docs-termvectors.html">Term Vectors API on
     * elastic.co</a>
     *
     * @param request   the request
     * @param options   the request options (e.g. headers), use {@link RequestOptions#DEFAULT} if nothing needs to be customized
     */
    public final TermVectorsResponse termvectors(TermVectorsRequest request, RequestOptions options) throws IOException {
        return performRequestAndParseEntity(
            request,
            RequestConverters::termVectors,
            options,
            TermVectorsResponse::fromXContent,
            emptySet()
        );
    }

    /**
     * Asynchronously calls the Term Vectors API
     *
     * See <a href="https://www.elastic.co/guide/en/elasticsearch/reference/current/docs-termvectors.html">Term Vectors API on
     * elastic.co</a>
     * @param request the request
     * @param options the request options (e.g. headers), use {@link RequestOptions#DEFAULT} if nothing needs to be customized
     * @param listener the listener to be notified upon request completion
     * @return cancellable that may be used to cancel the request
     */
    public final Cancellable termvectorsAsync(
        TermVectorsRequest request,
        RequestOptions options,
        ActionListener<TermVectorsResponse> listener
    ) {
        return performRequestAsyncAndParseEntity(
            request,
            RequestConverters::termVectors,
            options,
            TermVectorsResponse::fromXContent,
            listener,
            emptySet()
        );
    }

    /**
     * Calls the Multi Term Vectors API
     *
     * See <a href="https://www.elastic.co/guide/en/elasticsearch/reference/current/docs-multi-termvectors.html">Multi Term Vectors API
     * on elastic.co</a>
     *
     * @param request   the request
     * @param options   the request options (e.g. headers), use {@link RequestOptions#DEFAULT} if nothing needs to be customized
     */
    public final MultiTermVectorsResponse mtermvectors(MultiTermVectorsRequest request, RequestOptions options) throws IOException {
        return performRequestAndParseEntity(
            request,
            RequestConverters::mtermVectors,
            options,
            MultiTermVectorsResponse::fromXContent,
            emptySet()
        );
    }

    /**
     * Asynchronously calls the Multi Term Vectors API
     *
     * See <a href="https://www.elastic.co/guide/en/elasticsearch/reference/current/docs-multi-termvectors.html">Multi Term Vectors API
     * on elastic.co</a>
     * @param request the request
     * @param options the request options (e.g. headers), use {@link RequestOptions#DEFAULT} if nothing needs to be customized
     * @param listener the listener to be notified upon request completion
     * @return cancellable that may be used to cancel the request
     */
    public final Cancellable mtermvectorsAsync(
        MultiTermVectorsRequest request,
        RequestOptions options,
        ActionListener<MultiTermVectorsResponse> listener
    ) {
        return performRequestAsyncAndParseEntity(
            request,
            RequestConverters::mtermVectors,
            options,
            MultiTermVectorsResponse::fromXContent,
            listener,
            emptySet()
        );
    }

    /**
     * Executes a request using the Ranking Evaluation API.
     * See <a href="https://www.elastic.co/guide/en/elasticsearch/reference/current/search-rank-eval.html">Ranking Evaluation API
     * on elastic.co</a>
     * @param rankEvalRequest the request
     * @param options the request options (e.g. headers), use {@link RequestOptions#DEFAULT} if nothing needs to be customized
     * @return the response
     */
    public final RankEvalResponse rankEval(RankEvalRequest rankEvalRequest, RequestOptions options) throws IOException {
        return performRequestAndParseEntity(
            rankEvalRequest,
            RequestConverters::rankEval,
            options,
            RankEvalResponse::fromXContent,
            emptySet()
        );
    }

    /**
     * Executes a request using the Multi Search Template API.
     *
     * See <a href="https://www.elastic.co/guide/en/elasticsearch/reference/current/multi-search-template.html">Multi Search Template API
     * on elastic.co</a>.
     */
    public final MultiSearchTemplateResponse msearchTemplate(MultiSearchTemplateRequest multiSearchTemplateRequest, RequestOptions options)
        throws IOException {
        return performRequestAndParseEntity(
            multiSearchTemplateRequest,
            RequestConverters::multiSearchTemplate,
            options,
            MultiSearchTemplateResponse::fromXContext,
            emptySet()
        );
    }

    /**
     * Asynchronously executes a request using the Multi Search Template API
     *
     * See <a href="https://www.elastic.co/guide/en/elasticsearch/reference/current/multi-search-template.html">Multi Search Template API
     * on elastic.co</a>.
     * @return cancellable that may be used to cancel the request
     */
    public final Cancellable msearchTemplateAsync(
        MultiSearchTemplateRequest multiSearchTemplateRequest,
        RequestOptions options,
        ActionListener<MultiSearchTemplateResponse> listener
    ) {
        return performRequestAsyncAndParseEntity(
            multiSearchTemplateRequest,
            RequestConverters::multiSearchTemplate,
            options,
            MultiSearchTemplateResponse::fromXContext,
            listener,
            emptySet()
        );
    }

    /**
     * Asynchronously executes a request using the Ranking Evaluation API.
     * See <a href="https://www.elastic.co/guide/en/elasticsearch/reference/current/search-rank-eval.html">Ranking Evaluation API
     * on elastic.co</a>
     * @param rankEvalRequest the request
     * @param options the request options (e.g. headers), use {@link RequestOptions#DEFAULT} if nothing needs to be customized
     * @param listener the listener to be notified upon request completion
     * @return cancellable that may be used to cancel the request
     */
    public final Cancellable rankEvalAsync(
        RankEvalRequest rankEvalRequest,
        RequestOptions options,
        ActionListener<RankEvalResponse> listener
    ) {
        return performRequestAsyncAndParseEntity(
            rankEvalRequest,
            RequestConverters::rankEval,
            options,
            RankEvalResponse::fromXContent,
            listener,
            emptySet()
        );
    }

    /**
     * Executes a request using the Field Capabilities API.
     * See <a href="https://www.elastic.co/guide/en/elasticsearch/reference/current/search-field-caps.html">Field Capabilities API
     * on elastic.co</a>.
     * @param fieldCapabilitiesRequest the request
     * @param options the request options (e.g. headers), use {@link RequestOptions#DEFAULT} if nothing needs to be customized
     * @return the response
     */
    public final FieldCapabilitiesResponse fieldCaps(FieldCapabilitiesRequest fieldCapabilitiesRequest, RequestOptions options)
        throws IOException {
        return performRequestAndParseEntity(
            fieldCapabilitiesRequest,
            RequestConverters::fieldCaps,
            options,
            FieldCapabilitiesResponse::fromXContent,
            emptySet()
        );
    }

    /**
     * Get stored script by id.
     * See <a href="https://www.elastic.co/guide/en/elasticsearch/reference/current/modules-scripting-using.html">
     *     How to use scripts on elastic.co</a>
     * @param request the request
     * @param options the request options (e.g. headers), use {@link RequestOptions#DEFAULT} if nothing needs to be customized
     * @return the response
     */
    public GetStoredScriptResponse getScript(GetStoredScriptRequest request, RequestOptions options) throws IOException {
        return performRequestAndParseEntity(
            request,
            RequestConverters::getScript,
            options,
            GetStoredScriptResponse::fromXContent,
            emptySet()
        );
    }

    /**
     * Asynchronously get stored script by id.
     * See <a href="https://www.elastic.co/guide/en/elasticsearch/reference/current/modules-scripting-using.html">
     *     How to use scripts on elastic.co</a>
     * @param request the request
     * @param options the request options (e.g. headers), use {@link RequestOptions#DEFAULT} if nothing needs to be customized
     * @param listener the listener to be notified upon request completion
     * @return cancellable that may be used to cancel the request
     */
    public Cancellable getScriptAsync(
        GetStoredScriptRequest request,
        RequestOptions options,
        ActionListener<GetStoredScriptResponse> listener
    ) {
        return performRequestAsyncAndParseEntity(
            request,
            RequestConverters::getScript,
            options,
            GetStoredScriptResponse::fromXContent,
            listener,
            emptySet()
        );
    }

    /**
     * Delete stored script by id.
     * See <a href="https://www.elastic.co/guide/en/elasticsearch/reference/current/modules-scripting-using.html">
     *     How to use scripts on elastic.co</a>
     * @param request the request
     * @param options the request options (e.g. headers), use {@link RequestOptions#DEFAULT} if nothing needs to be customized
     * @return the response
     */
    public AcknowledgedResponse deleteScript(DeleteStoredScriptRequest request, RequestOptions options) throws IOException {
        return performRequestAndParseEntity(
            request,
            RequestConverters::deleteScript,
            options,
            AcknowledgedResponse::fromXContent,
            emptySet()
        );
    }

    /**
     * Asynchronously delete stored script by id.
     * See <a href="https://www.elastic.co/guide/en/elasticsearch/reference/current/modules-scripting-using.html">
     *     How to use scripts on elastic.co</a>
     * @param request the request
     * @param options the request options (e.g. headers), use {@link RequestOptions#DEFAULT} if nothing needs to be customized
     * @param listener the listener to be notified upon request completion
     * @return cancellable that may be used to cancel the request
     */
    public Cancellable deleteScriptAsync(
        DeleteStoredScriptRequest request,
        RequestOptions options,
        ActionListener<AcknowledgedResponse> listener
    ) {
        return performRequestAsyncAndParseEntity(
            request,
            RequestConverters::deleteScript,
            options,
            AcknowledgedResponse::fromXContent,
            listener,
            emptySet()
        );
    }

    /**
     * Puts an stored script using the Scripting API.
     * See <a href="https://www.elastic.co/guide/en/elasticsearch/reference/current/modules-scripting-using.html"> Scripting API
     * on elastic.co</a>
     * @param putStoredScriptRequest the request
     * @param options the request options (e.g. headers), use {@link RequestOptions#DEFAULT} if nothing needs to be customized
     * @return the response
     */
    public AcknowledgedResponse putScript(PutStoredScriptRequest putStoredScriptRequest, RequestOptions options) throws IOException {
        return performRequestAndParseEntity(
            putStoredScriptRequest,
            RequestConverters::putScript,
            options,
            AcknowledgedResponse::fromXContent,
            emptySet()
        );
    }

    /**
     * Asynchronously puts an stored script using the Scripting API.
     * See <a href="https://www.elastic.co/guide/en/elasticsearch/reference/current/modules-scripting-using.html"> Scripting API
     * on elastic.co</a>
     * @param putStoredScriptRequest the request
     * @param options the request options (e.g. headers), use {@link RequestOptions#DEFAULT} if nothing needs to be customized
     * @param listener the listener to be notified upon request completion
     * @return cancellable that may be used to cancel the request
     */
    public Cancellable putScriptAsync(
        PutStoredScriptRequest putStoredScriptRequest,
        RequestOptions options,
        ActionListener<AcknowledgedResponse> listener
    ) {
        return performRequestAsyncAndParseEntity(
            putStoredScriptRequest,
            RequestConverters::putScript,
            options,
            AcknowledgedResponse::fromXContent,
            listener,
            emptySet()
        );
    }

    /**
     * Asynchronously executes a request using the Field Capabilities API.
     * See <a href="https://www.elastic.co/guide/en/elasticsearch/reference/current/search-field-caps.html">Field Capabilities API
     * on elastic.co</a>.
     * @param fieldCapabilitiesRequest the request
     * @param options the request options (e.g. headers), use {@link RequestOptions#DEFAULT} if nothing needs to be customized
     * @param listener the listener to be notified upon request completion
     * @return cancellable that may be used to cancel the request
     */
    public final Cancellable fieldCapsAsync(
        FieldCapabilitiesRequest fieldCapabilitiesRequest,
        RequestOptions options,
        ActionListener<FieldCapabilitiesResponse> listener
    ) {
        return performRequestAsyncAndParseEntity(
            fieldCapabilitiesRequest,
            RequestConverters::fieldCaps,
            options,
            FieldCapabilitiesResponse::fromXContent,
            listener,
            emptySet()
        );
    }

    /**
     * @deprecated If creating a new HLRC ReST API call, consider creating new actions instead of reusing server actions. The Validation
     * layer has been added to the ReST client, and requests should extend {@link Validatable} instead of {@link ActionRequest}.
     */
    @Deprecated
    protected final <Req extends ActionRequest, Resp> Resp performRequestAndParseEntity(
        Req request,
        CheckedFunction<Req, Request, IOException> requestConverter,
        RequestOptions options,
        CheckedFunction<XContentParser, Resp, IOException> entityParser,
        Set<Integer> ignores
    ) throws IOException {
        return performRequest(request, requestConverter, options, response -> parseEntity(response.getEntity(), entityParser), ignores);
    }

    /**
     * Defines a helper method for performing a request and then parsing the returned entity using the provided entityParser.
     */
    protected final <Req extends Validatable, Resp> Resp performRequestAndParseEntity(
        Req request,
        CheckedFunction<Req, Request, IOException> requestConverter,
        RequestOptions options,
        CheckedFunction<XContentParser, Resp, IOException> entityParser,
        Set<Integer> ignores
    ) throws IOException {
        return performRequest(request, requestConverter, options, response -> parseEntity(response.getEntity(), entityParser), ignores);
    }

    /**
     * @deprecated If creating a new HLRC ReST API call, consider creating new actions instead of reusing server actions. The Validation
     * layer has been added to the ReST client, and requests should extend {@link Validatable} instead of {@link ActionRequest}.
     */
    @Deprecated
    protected final <Req extends ActionRequest, Resp> Resp performRequest(
        Req request,
        CheckedFunction<Req, Request, IOException> requestConverter,
        RequestOptions options,
        CheckedFunction<Response, Resp, IOException> responseConverter,
        Set<Integer> ignores
    ) throws IOException {
        ActionRequestValidationException validationException = request.validate();
        if (validationException != null && validationException.validationErrors().isEmpty() == false) {
            throw validationException;
        }
        return internalPerformRequest(request, requestConverter, options, responseConverter, ignores);
    }

    /**
     * Defines a helper method for performing a request.
     */
    protected final <Req extends Validatable, Resp> Resp performRequest(
        Req request,
        CheckedFunction<Req, Request, IOException> requestConverter,
        RequestOptions options,
        CheckedFunction<Response, Resp, IOException> responseConverter,
        Set<Integer> ignores
    ) throws IOException {
        Optional<ValidationException> validationException = request.validate();
        if (validationException != null && validationException.isPresent()) {
            throw validationException.get();
        }
        return internalPerformRequest(request, requestConverter, options, responseConverter, ignores);
    }

    /**
     * Provides common functionality for performing a request.
     */
    private <Req, Resp> Resp internalPerformRequest(
        Req request,
        CheckedFunction<Req, Request, IOException> requestConverter,
        RequestOptions options,
        CheckedFunction<Response, Resp, IOException> responseConverter,
        Set<Integer> ignores
    ) throws IOException {
        Request req = requestConverter.apply(request);
        req.setOptions(options);
        Response response;
        try {
            response = performClientRequest(req);
        } catch (ResponseException e) {
            if (ignores.contains(e.getResponse().getStatusLine().getStatusCode())) {
                try {
                    return responseConverter.apply(e.getResponse());
                } catch (Exception innerException) {
                    // the exception is ignored as we now try to parse the response as an error.
                    // this covers cases like get where 404 can either be a valid document not found response,
                    // or an error for which parsing is completely different. We try to consider the 404 response as a valid one
                    // first. If parsing of the response breaks, we fall back to parsing it as an error.
                    throw parseResponseException(e);
                }
            }
            throw parseResponseException(e);
        }

        try {
            return responseConverter.apply(response);
        } catch (Exception e) {
            throw new IOException("Unable to parse response body for " + response, e);
        }
    }

    /**
     * Defines a helper method for requests that can 404 and in which case will return an empty Optional
     * otherwise tries to parse the response body
     */
    protected final <Req extends Validatable, Resp> Optional<Resp> performRequestAndParseOptionalEntity(
        Req request,
        CheckedFunction<Req, Request, IOException> requestConverter,
        RequestOptions options,
        CheckedFunction<XContentParser, Resp, IOException> entityParser
    ) throws IOException {
        Optional<ValidationException> validationException = request.validate();
        if (validationException != null && validationException.isPresent()) {
            throw validationException.get();
        }
        Request req = requestConverter.apply(request);
        req.setOptions(options);
        Response response;
        try {
            response = performClientRequest(req);
        } catch (ResponseException e) {
            if (RestStatus.NOT_FOUND.getStatus() == e.getResponse().getStatusLine().getStatusCode()) {
                return Optional.empty();
            }
            throw parseResponseException(e);
        }

        try {
            return Optional.of(parseEntity(response.getEntity(), entityParser));
        } catch (Exception e) {
            throw new IOException("Unable to parse response body for " + response, e);
        }
    }

    /**
     * @deprecated If creating a new HLRC ReST API call, consider creating new actions instead of reusing server actions. The Validation
     * layer has been added to the ReST client, and requests should extend {@link Validatable} instead of {@link ActionRequest}.
     * @return Cancellable instance that may be used to cancel the request
     */
    @Deprecated
    protected final <Req extends ActionRequest, Resp> Cancellable performRequestAsyncAndParseEntity(
        Req request,
        CheckedFunction<Req, Request, IOException> requestConverter,
        RequestOptions options,
        CheckedFunction<XContentParser, Resp, IOException> entityParser,
        ActionListener<Resp> listener,
        Set<Integer> ignores
    ) {
        return performRequestAsync(
            request,
            requestConverter,
            options,
            response -> parseEntity(response.getEntity(), entityParser),
            listener,
            ignores
        );
    }

    /**
     * Defines a helper method for asynchronously performing a request.
     * @return Cancellable instance that may be used to cancel the request
     */
    protected final <Req extends Validatable, Resp> Cancellable performRequestAsyncAndParseEntity(
        Req request,
        CheckedFunction<Req, Request, IOException> requestConverter,
        RequestOptions options,
        CheckedFunction<XContentParser, Resp, IOException> entityParser,
        ActionListener<Resp> listener,
        Set<Integer> ignores
    ) {
        return performRequestAsync(
            request,
            requestConverter,
            options,
            response -> parseEntity(response.getEntity(), entityParser),
            listener,
            ignores
        );
    }

    /**
     * @deprecated If creating a new HLRC ReST API call, consider creating new actions instead of reusing server actions. The Validation
     * layer has been added to the ReST client, and requests should extend {@link Validatable} instead of {@link ActionRequest}.
     * @return Cancellable instance that may be used to cancel the request
     */
    @Deprecated
    protected final <Req extends ActionRequest, Resp> Cancellable performRequestAsync(
        Req request,
        CheckedFunction<Req, Request, IOException> requestConverter,
        RequestOptions options,
        CheckedFunction<Response, Resp, IOException> responseConverter,
        ActionListener<Resp> listener,
        Set<Integer> ignores
    ) {
        ActionRequestValidationException validationException = request.validate();
        if (validationException != null && validationException.validationErrors().isEmpty() == false) {
            listener.onFailure(validationException);
            return Cancellable.NO_OP;
        }
        return internalPerformRequestAsync(request, requestConverter, options, responseConverter, listener, ignores);
    }

    /**
     * Defines a helper method for asynchronously performing a request.
     * @return Cancellable instance that may be used to cancel the request
     */
    protected final <Req extends Validatable, Resp> Cancellable performRequestAsync(
        Req request,
        CheckedFunction<Req, Request, IOException> requestConverter,
        RequestOptions options,
        CheckedFunction<Response, Resp, IOException> responseConverter,
        ActionListener<Resp> listener,
        Set<Integer> ignores
    ) {
        Optional<ValidationException> validationException = request.validate();
        if (validationException != null && validationException.isPresent()) {
            listener.onFailure(validationException.get());
            return Cancellable.NO_OP;
        }
        return internalPerformRequestAsync(request, requestConverter, options, responseConverter, listener, ignores);
    }

    /**
     * Provides common functionality for asynchronously performing a request.
     * @return Cancellable instance that may be used to cancel the request
     */
    private <Req, Resp> Cancellable internalPerformRequestAsync(
        Req request,
        CheckedFunction<Req, Request, IOException> requestConverter,
        RequestOptions options,
        CheckedFunction<Response, Resp, IOException> responseConverter,
        ActionListener<Resp> listener,
        Set<Integer> ignores
    ) {
        Request req;
        try {
            req = requestConverter.apply(request);
        } catch (Exception e) {
            listener.onFailure(e);
            return Cancellable.NO_OP;
        }
        req.setOptions(options);

        ResponseListener responseListener = wrapResponseListener(responseConverter, listener, ignores);
        return performClientRequestAsync(req, responseListener);
    }

    final <Resp> ResponseListener wrapResponseListener(
        CheckedFunction<Response, Resp, IOException> responseConverter,
        ActionListener<Resp> actionListener,
        Set<Integer> ignores
    ) {
        return new ResponseListener() {
            @Override
            public void onSuccess(Response response) {
                try {
                    actionListener.onResponse(responseConverter.apply(response));
                } catch (Exception e) {
                    IOException ioe = new IOException("Unable to parse response body for " + response, e);
                    onFailure(ioe);
                }
            }

            @Override
            public void onFailure(Exception exception) {
                if (exception instanceof ResponseException responseException) {
                    Response response = responseException.getResponse();
                    if (ignores.contains(response.getStatusLine().getStatusCode())) {
                        try {
                            actionListener.onResponse(responseConverter.apply(response));
                        } catch (Exception innerException) {
                            // the exception is ignored as we now try to parse the response as an error.
                            // this covers cases like get where 404 can either be a valid document not found response,
                            // or an error for which parsing is completely different. We try to consider the 404 response as a valid one
                            // first. If parsing of the response breaks, we fall back to parsing it as an error.
                            actionListener.onFailure(parseResponseException(responseException));
                        }
                    } else {
                        actionListener.onFailure(parseResponseException(responseException));
                    }
                } else {
                    actionListener.onFailure(exception);
                }
            }
        };
    }

    /**
     * Asynchronous request which returns empty {@link Optional}s in the case of 404s or parses entity into an Optional
     * @return Cancellable instance that may be used to cancel the request
     */
    protected final <Req extends Validatable, Resp> Cancellable performRequestAsyncAndParseOptionalEntity(
        Req request,
        CheckedFunction<Req, Request, IOException> requestConverter,
        RequestOptions options,
        CheckedFunction<XContentParser, Resp, IOException> entityParser,
        ActionListener<Optional<Resp>> listener
    ) {
        Optional<ValidationException> validationException = request.validate();
        if (validationException != null && validationException.isPresent()) {
            listener.onFailure(validationException.get());
            return Cancellable.NO_OP;
        }
        Request req;
        try {
            req = requestConverter.apply(request);
        } catch (Exception e) {
            listener.onFailure(e);
            return Cancellable.NO_OP;
        }
        req.setOptions(options);
        ResponseListener responseListener = wrapResponseListener404sOptional(
            response -> parseEntity(response.getEntity(), entityParser),
            listener
        );
        return performClientRequestAsync(req, responseListener);
    }

    final <Resp> ResponseListener wrapResponseListener404sOptional(
        CheckedFunction<Response, Resp, IOException> responseConverter,
        ActionListener<Optional<Resp>> actionListener
    ) {
        return new ResponseListener() {
            @Override
            public void onSuccess(Response response) {
                try {
                    actionListener.onResponse(Optional.of(responseConverter.apply(response)));
                } catch (Exception e) {
                    IOException ioe = new IOException("Unable to parse response body for " + response, e);
                    onFailure(ioe);
                }
            }

            @Override
            public void onFailure(Exception exception) {
                if (exception instanceof ResponseException responseException) {
                    Response response = responseException.getResponse();
                    if (RestStatus.NOT_FOUND.getStatus() == response.getStatusLine().getStatusCode()) {
                        actionListener.onResponse(Optional.empty());
                    } else {
                        actionListener.onFailure(parseResponseException(responseException));
                    }
                } else {
                    actionListener.onFailure(exception);
                }
            }
        };
    }

    /**
     * Converts a {@link ResponseException} obtained from the low level REST client into an {@link ElasticsearchException}.
     * If a response body was returned, tries to parse it as an error returned from Elasticsearch.
     * If no response body was returned or anything goes wrong while parsing the error, returns a new {@link ElasticsearchStatusException}
     * that wraps the original {@link ResponseException}. The potential exception obtained while parsing is added to the returned
     * exception as a suppressed exception. This method is guaranteed to not throw any exception eventually thrown while parsing.
     */
    protected final ElasticsearchStatusException parseResponseException(ResponseException responseException) {
        Response response = responseException.getResponse();
        HttpEntity entity = response.getEntity();
        ElasticsearchStatusException elasticsearchException;
        RestStatus restStatus = RestStatus.fromCode(response.getStatusLine().getStatusCode());

        if (entity == null) {
            elasticsearchException = new ElasticsearchStatusException(responseException.getMessage(), restStatus, responseException);
        } else {
            try {
                elasticsearchException = parseEntity(entity, BytesRestResponse::errorFromXContent);
                elasticsearchException.addSuppressed(responseException);
            } catch (Exception e) {
                elasticsearchException = new ElasticsearchStatusException("Unable to parse response body", restStatus, responseException);
                elasticsearchException.addSuppressed(e);
            }
        }
        return elasticsearchException;
    }

    protected final <Resp> Resp parseEntity(final HttpEntity entity, final CheckedFunction<XContentParser, Resp, IOException> entityParser)
        throws IOException {
        if (entity == null) {
            throw new IllegalStateException("Response body expected but not returned");
        }
        if (entity.getContentType() == null) {
            throw new IllegalStateException("Elasticsearch didn't return the [Content-Type] header, unable to parse response body");
        }
        XContentType xContentType = XContentType.fromMediaType(entity.getContentType().getValue());
        if (xContentType == null) {
            throw new IllegalStateException("Unsupported Content-Type: " + entity.getContentType().getValue());
        }
        try (XContentParser parser = xContentType.xContent().createParser(registry, DEPRECATION_HANDLER, entity.getContent())) {
            return entityParser.apply(parser);
        }
    }

    protected static boolean convertExistsResponse(Response response) {
        return response.getStatusLine().getStatusCode() == 200;
    }

    private enum EntityType {
        JSON() {
            @Override
            public String header() {
                return "application/json";
            }

            @Override
            public String compatibleHeader() {
                return "application/vnd.elasticsearch+json; compatible-with=7";
            }
        },
        NDJSON() {
            @Override
            public String header() {
                return "application/x-ndjson";
            }

            @Override
            public String compatibleHeader() {
                return "application/vnd.elasticsearch+x-ndjson; compatible-with=7";
            }
        },
        STAR() {
            @Override
            public String header() {
                return "application/*";
            }

            @Override
            public String compatibleHeader() {
                return "application/vnd.elasticsearch+json; compatible-with=7";
            }
        },
        YAML() {
            @Override
            public String header() {
                return "application/yaml";
            }

            @Override
            public String compatibleHeader() {
                return "application/vnd.elasticsearch+yaml; compatible-with=7";
            }
        },
        SMILE() {
            @Override
            public String header() {
                return "application/smile";
            }

            @Override
            public String compatibleHeader() {
                return "application/vnd.elasticsearch+smile; compatible-with=7";
            }
        },
        CBOR() {
            @Override
            public String header() {
                return "application/cbor";
            }

            @Override
            public String compatibleHeader() {
                return "application/vnd.elasticsearch+cbor; compatible-with=7";
            }
        };

        public abstract String header();

        public abstract String compatibleHeader();

        @Override
        public String toString() {
            return header();
        }
    }

    private Cancellable performClientRequestAsync(Request request, ResponseListener listener) {
        // Add compatibility request headers if compatibility mode has been enabled
        if (this.useAPICompatibility) {
            modifyRequestForCompatibility(request);
        }

        ListenableFuture<Optional<String>> versionCheck = getVersionValidationFuture();

        // Create a future that tracks cancellation of this method's result and forwards cancellation to the actual LLRC request.
        CompletableFuture<Void> cancellationForwarder = new CompletableFuture<Void>();
        Cancellable result = new Cancellable() {
            @Override
            public void cancel() {
                // Raise the flag by completing the future
                FutureUtils.cancel(cancellationForwarder);
            }

            @Override
            void runIfNotCancelled(Runnable runnable) {
                if (cancellationForwarder.isCancelled()) {
                    throw newCancellationException();
                }
                runnable.run();
            }
        };

        // Send the request after we have done the version compatibility check. Note that if it has already happened, the listener will
        // be called immediately on the same thread with no asynchronous scheduling overhead.
        versionCheck.addListener(new ActionListener<Optional<String>>() {
            @Override
            public void onResponse(Optional<String> validation) {
                if (validation.isPresent() == false) {
                    // Send the request and propagate cancellation
                    Cancellable call = client.performRequestAsync(request, listener);
                    cancellationForwarder.whenComplete((r, t) ->
                    // Forward cancellation to the actual request (no need to check parameters as the
                    // only way for cancellationForwarder to be completed is by being cancelled).
                    call.cancel());
                } else {
                    // Version validation wasn't successful, fail the request with the validation result.
                    listener.onFailure(new ElasticsearchException(validation.get()));
                }
            }

            @Override
            public void onFailure(Exception e) {
                // Propagate validation request failure. This will be transient since `getVersionValidationFuture` clears the validation
                // future if the request fails, leading to retries at the next HLRC request (see comments below).
                listener.onFailure(e);
            }
        });

        return result;
    };

    /**
     * Go through all the request's existing headers, looking for {@code headerName} headers and if they exist,
     * changing them to use version compatibility. If no request headers are changed, modify the entity type header if appropriate
     */
    boolean addCompatibilityFor(RequestOptions.Builder newOptions, Header entityHeader, String headerName) {
        // Modify any existing "Content-Type" headers on the request to use the version compatibility, if available
        boolean contentTypeModified = false;
        for (Header header : new ArrayList<>(newOptions.getHeaders())) {
            if (headerName.equalsIgnoreCase(header.getName()) == false) {
                continue;
            }
            contentTypeModified = contentTypeModified || modifyHeader(newOptions, header, headerName);
        }

        // If there were no request-specific headers, modify the request entity's header to be compatible
        if (entityHeader != null && contentTypeModified == false) {
            contentTypeModified = modifyHeader(newOptions, entityHeader, headerName);
        }

        return contentTypeModified;
    }

    /**
     * Modify the given header to be version compatible, if necessary.
     * Returns true if a modification was made, false otherwise.
     */
    boolean modifyHeader(RequestOptions.Builder newOptions, Header header, String headerName) {
        for (EntityType type : EntityType.values()) {
            final String headerValue = header.getValue();
            if (headerValue.startsWith(type.header())) {
                String newHeaderValue = headerValue.replace(type.header(), type.compatibleHeader());
                newOptions.removeHeader(header.getName());
                newOptions.addHeader(headerName, newHeaderValue);
                return true;
            }
        }
        return false;
    }

    /**
     * Make all necessary changes to support API compatibility for the given request. This includes
     * modifying the "Content-Type" and "Accept" headers if present, or modifying the header based
     * on the request's entity type.
     */
    void modifyRequestForCompatibility(Request request) {
        final Header entityHeader = request.getEntity() == null ? null : request.getEntity().getContentType();
        final RequestOptions.Builder newOptions = request.getOptions().toBuilder();

        addCompatibilityFor(newOptions, entityHeader, "Content-Type");
        if (request.getOptions().containsHeader("Accept")) {
            addCompatibilityFor(newOptions, entityHeader, "Accept");
        } else {
            // There is no entity, and no existing accept header, but we still need one
            // with compatibility, so use the compatible JSON (default output) format
            newOptions.addHeader("Accept", EntityType.JSON.compatibleHeader());
        }
        request.setOptions(newOptions);
    }

    private Response performClientRequest(Request request) throws IOException {
        // Add compatibility request headers if compatibility mode has been enabled
        if (this.useAPICompatibility) {
            modifyRequestForCompatibility(request);
        }

        Optional<String> versionValidation;
        try {
            versionValidation = getVersionValidationFuture().get();
        } catch (InterruptedException | ExecutionException e) {
            // Unlikely to happen
            throw new ElasticsearchException(e);
        }

        if (versionValidation.isPresent() == false) {
            return client.performRequest(request);
        } else {
            throw new ElasticsearchException(versionValidation.get());
        }
    }

    /**
     * Returns a future that asynchronously validates the Elasticsearch product version. Its result is an optional string: if empty then
     * validation was successful, if present it contains the validation error. API requests should be chained to this future and check
     * the validation result before going further.
     * <p>
     * This future is a memoization of the first successful request to the "/" endpoint and the subsequent compatibility check
     * ({@see #versionValidationFuture}). Further client requests reuse its result.
     * <p>
     * If the version check request fails (e.g. network error), {@link #versionValidationFuture} is cleared so that a new validation
     * request is sent at the next HLRC request. This allows retries to happen while avoiding a busy retry loop (LLRC retries on the node
     * pool still happen).
     */
    private ListenableFuture<Optional<String>> getVersionValidationFuture() {
        ListenableFuture<Optional<String>> currentFuture = this.versionValidationFuture;
        if (currentFuture != null) {
            return currentFuture;
        } else {
            synchronized (this) {
                // Re-check in synchronized block
                currentFuture = this.versionValidationFuture;
                if (currentFuture != null) {
                    return currentFuture;
                }
                ListenableFuture<Optional<String>> future = new ListenableFuture<>();
                this.versionValidationFuture = future;

                // Asynchronously call the info endpoint and complete the future with the version validation result.
                Request req = new Request("GET", "/");
                // These status codes are nominal in the context of product version verification
                req.addParameter("ignore", "401,403");
                client.performRequestAsync(req, new ResponseListener() {
                    @Override
                    public void onSuccess(Response response) {
                        Optional<String> validation;
                        try {
                            validation = getVersionValidation(response);
                        } catch (Exception e) {
                            logger.error("Failed to parse info response", e);
                            validation = Optional.of(
                                "Failed to parse info response. Check logs for detailed information - " + e.getMessage()
                            );
                        }
                        future.onResponse(validation);
                    }

                    @Override
                    public void onFailure(Exception exception) {

                        // Fail the requests (this one and the ones waiting for it) and clear the future
                        // so that we retry the next time the client executes a request.
                        versionValidationFuture = null;
                        future.onFailure(exception);
                    }
                });

                return future;
            }
        }
    }

    /**
     * Validates that the response info() is a compatible Elasticsearch version.
     *
     * @return an optional string. If empty, version is compatible. Otherwise, it's the message to return to the application.
     */
    private Optional<String> getVersionValidation(Response response) throws IOException {
        // Let requests go through if the client doesn't have permissions for the info endpoint.
        int statusCode = response.getStatusLine().getStatusCode();
        if (statusCode == 401 || statusCode == 403) {
            return Optional.empty();
        }

        MainResponse mainResponse;
        try {
            mainResponse = parseEntity(response.getEntity(), MainResponse::fromXContent);
        } catch (ResponseException e) {
            throw parseResponseException(e);
        }

        String version = mainResponse.getVersion().getNumber();
        if (Strings.hasLength(version) == false) {
            return Optional.of("Missing version.number in info response");
        }

        String[] parts = version.split("\\.");
        if (parts.length < 2) {
            return Optional.of("Wrong version.number format in info response");
        }

        int major = Integer.parseInt(parts[0]);
        int minor = Integer.parseInt(parts[1]);

        if (major < 6) {
            return Optional.of("Elasticsearch version 6 or more is required");
        }

        if (major == 6 || (major == 7 && minor < 14)) {
            if ("You Know, for Search".equalsIgnoreCase(mainResponse.getTagline()) == false) {
                return Optional.of("Invalid or missing tagline [" + mainResponse.getTagline() + "]");
            }

            if (major == 7) {
                // >= 7.0 and < 7.14
                String responseFlavor = mainResponse.getVersion().getBuildFlavor();
                if ("default".equals(responseFlavor) == false) {
                    // Flavor is unknown when running tests, and non-mocked responses will return an unknown flavor
                    if (Build.CURRENT.flavor() != Build.Flavor.UNKNOWN || "unknown".equals(responseFlavor) == false) {
                        return Optional.of("Invalid or missing build flavor [" + responseFlavor + "]");
                    }
                }
            }

            return Optional.empty();
        }

        String header = response.getHeader("X-Elastic-Product");
        if (header == null) {
            return Optional.of(
                "Missing [X-Elastic-Product] header. Please check that you are connecting to an Elasticsearch "
                    + "instance, and that any networking filters are preserving that header."
            );
        }

        if ("Elasticsearch".equals(header) == false) {
            return Optional.of("Invalid value [" + header + "] for [X-Elastic-Product] header.");
        }

        return Optional.empty();
    }

    /**
     * Ignores deprecation warnings. This is appropriate because it is only
     * used to parse responses from Elasticsearch. Any deprecation warnings
     * emitted there just mean that you are talking to an old version of
     * Elasticsearch. There isn't anything you can do about the deprecation.
     */
    private static final DeprecationHandler DEPRECATION_HANDLER = DeprecationHandler.IGNORE_DEPRECATIONS;

    static List<NamedXContentRegistry.Entry> getDefaultNamedXContents() {
        Map<String, ContextParser<Object, ? extends Aggregation>> map = new HashMap<>();
        map.put(CardinalityAggregationBuilder.NAME, (p, c) -> ParsedCardinality.fromXContent(p, (String) c));
        map.put(InternalHDRPercentiles.NAME, (p, c) -> ParsedHDRPercentiles.fromXContent(p, (String) c));
        map.put(InternalHDRPercentileRanks.NAME, (p, c) -> ParsedHDRPercentileRanks.fromXContent(p, (String) c));
        map.put(InternalTDigestPercentiles.NAME, (p, c) -> ParsedTDigestPercentiles.fromXContent(p, (String) c));
        map.put(InternalTDigestPercentileRanks.NAME, (p, c) -> ParsedTDigestPercentileRanks.fromXContent(p, (String) c));
        map.put(PercentilesBucketPipelineAggregationBuilder.NAME, (p, c) -> ParsedPercentilesBucket.fromXContent(p, (String) c));
        map.put(MedianAbsoluteDeviationAggregationBuilder.NAME, (p, c) -> ParsedMedianAbsoluteDeviation.fromXContent(p, (String) c));
        map.put(MinAggregationBuilder.NAME, (p, c) -> ParsedMin.fromXContent(p, (String) c));
        map.put(MaxAggregationBuilder.NAME, (p, c) -> ParsedMax.fromXContent(p, (String) c));
        map.put(SumAggregationBuilder.NAME, (p, c) -> ParsedSum.fromXContent(p, (String) c));
        map.put(AvgAggregationBuilder.NAME, (p, c) -> ParsedAvg.fromXContent(p, (String) c));
        map.put(WeightedAvgAggregationBuilder.NAME, (p, c) -> ParsedWeightedAvg.fromXContent(p, (String) c));
        map.put(ValueCountAggregationBuilder.NAME, (p, c) -> ParsedValueCount.fromXContent(p, (String) c));
        map.put(InternalSimpleValue.NAME, (p, c) -> ParsedSimpleValue.fromXContent(p, (String) c));
        map.put(DerivativePipelineAggregationBuilder.NAME, (p, c) -> ParsedDerivative.fromXContent(p, (String) c));
        map.put(InternalBucketMetricValue.NAME, (p, c) -> ParsedBucketMetricValue.fromXContent(p, (String) c));
        map.put(StatsAggregationBuilder.NAME, (p, c) -> ParsedStats.fromXContent(p, (String) c));
        map.put(StatsBucketPipelineAggregationBuilder.NAME, (p, c) -> ParsedStatsBucket.fromXContent(p, (String) c));
        map.put(ExtendedStatsAggregationBuilder.NAME, (p, c) -> ParsedExtendedStats.fromXContent(p, (String) c));
        map.put(ExtendedStatsBucketPipelineAggregationBuilder.NAME, (p, c) -> ParsedExtendedStatsBucket.fromXContent(p, (String) c));
        map.put(GeoBoundsAggregationBuilder.NAME, (p, c) -> ParsedGeoBounds.fromXContent(p, (String) c));
        map.put(GeoCentroidAggregationBuilder.NAME, (p, c) -> ParsedGeoCentroid.fromXContent(p, (String) c));
        map.put(HistogramAggregationBuilder.NAME, (p, c) -> ParsedHistogram.fromXContent(p, (String) c));
        map.put(DateHistogramAggregationBuilder.NAME, (p, c) -> ParsedDateHistogram.fromXContent(p, (String) c));
        map.put(AutoDateHistogramAggregationBuilder.NAME, (p, c) -> ParsedAutoDateHistogram.fromXContent(p, (String) c));
        map.put(VariableWidthHistogramAggregationBuilder.NAME, (p, c) -> ParsedVariableWidthHistogram.fromXContent(p, (String) c));
        map.put(StringTerms.NAME, (p, c) -> ParsedStringTerms.fromXContent(p, (String) c));
        map.put(LongTerms.NAME, (p, c) -> ParsedLongTerms.fromXContent(p, (String) c));
        map.put(DoubleTerms.NAME, (p, c) -> ParsedDoubleTerms.fromXContent(p, (String) c));
        map.put(LongRareTerms.NAME, (p, c) -> ParsedLongRareTerms.fromXContent(p, (String) c));
        map.put(StringRareTerms.NAME, (p, c) -> ParsedStringRareTerms.fromXContent(p, (String) c));
        map.put(MissingAggregationBuilder.NAME, (p, c) -> ParsedMissing.fromXContent(p, (String) c));
        map.put(NestedAggregationBuilder.NAME, (p, c) -> ParsedNested.fromXContent(p, (String) c));
        map.put(ReverseNestedAggregationBuilder.NAME, (p, c) -> ParsedReverseNested.fromXContent(p, (String) c));
        map.put(GlobalAggregationBuilder.NAME, (p, c) -> ParsedGlobal.fromXContent(p, (String) c));
        map.put(FilterAggregationBuilder.NAME, (p, c) -> ParsedFilter.fromXContent(p, (String) c));
        map.put(InternalSampler.PARSER_NAME, (p, c) -> ParsedSampler.fromXContent(p, (String) c));
        map.put(GeoHashGridAggregationBuilder.NAME, (p, c) -> ParsedGeoHashGrid.fromXContent(p, (String) c));
        map.put(GeoTileGridAggregationBuilder.NAME, (p, c) -> ParsedGeoTileGrid.fromXContent(p, (String) c));
        map.put(RangeAggregationBuilder.NAME, (p, c) -> ParsedRange.fromXContent(p, (String) c));
        map.put(DateRangeAggregationBuilder.NAME, (p, c) -> ParsedDateRange.fromXContent(p, (String) c));
        map.put(GeoDistanceAggregationBuilder.NAME, (p, c) -> ParsedGeoDistance.fromXContent(p, (String) c));
        map.put(FiltersAggregationBuilder.NAME, (p, c) -> ParsedFilters.fromXContent(p, (String) c));
        map.put(AdjacencyMatrixAggregationBuilder.NAME, (p, c) -> ParsedAdjacencyMatrix.fromXContent(p, (String) c));
        map.put(SignificantLongTerms.NAME, (p, c) -> ParsedSignificantLongTerms.fromXContent(p, (String) c));
        map.put(SignificantStringTerms.NAME, (p, c) -> ParsedSignificantStringTerms.fromXContent(p, (String) c));
        map.put(ScriptedMetricAggregationBuilder.NAME, (p, c) -> ParsedScriptedMetric.fromXContent(p, (String) c));
        map.put(IpRangeAggregationBuilder.NAME, (p, c) -> ParsedBinaryRange.fromXContent(p, (String) c));
        map.put(TopHitsAggregationBuilder.NAME, (p, c) -> ParsedTopHits.fromXContent(p, (String) c));
        map.put(CompositeAggregationBuilder.NAME, (p, c) -> ParsedComposite.fromXContent(p, (String) c));
        map.put(StringStatsAggregationBuilder.NAME, (p, c) -> ParsedStringStats.PARSER.parse(p, (String) c));
        map.put(TopMetricsAggregationBuilder.NAME, (p, c) -> ParsedTopMetrics.PARSER.parse(p, (String) c));
        map.put(InferencePipelineAggregationBuilder.NAME, (p, c) -> ParsedInference.fromXContent(p, (String) (c)));
        map.put(TimeSeriesAggregationBuilder.NAME, (p, c) -> ParsedTimeSeries.fromXContent(p, (String) (c)));
        List<NamedXContentRegistry.Entry> entries = map.entrySet()
            .stream()
            .map(entry -> new NamedXContentRegistry.Entry(Aggregation.class, new ParseField(entry.getKey()), entry.getValue()))
            .collect(Collectors.toList());
        entries.add(
            new NamedXContentRegistry.Entry(
                Suggest.Suggestion.class,
                new ParseField(TermSuggestionBuilder.SUGGESTION_NAME),
                (parser, context) -> TermSuggestion.fromXContent(parser, (String) context)
            )
        );
        entries.add(
            new NamedXContentRegistry.Entry(
                Suggest.Suggestion.class,
                new ParseField(PhraseSuggestionBuilder.SUGGESTION_NAME),
                (parser, context) -> PhraseSuggestion.fromXContent(parser, (String) context)
            )
        );
        entries.add(
            new NamedXContentRegistry.Entry(
                Suggest.Suggestion.class,
                new ParseField(CompletionSuggestionBuilder.SUGGESTION_NAME),
                (parser, context) -> CompletionSuggestion.fromXContent(parser, (String) context)
            )
        );
        return entries;
    }

    /**
     * Loads and returns the {@link NamedXContentRegistry.Entry} parsers provided by plugins.
     */
    static List<NamedXContentRegistry.Entry> getProvidedNamedXContents() {
        List<NamedXContentRegistry.Entry> entries = new ArrayList<>();
        for (NamedXContentProvider service : ServiceLoader.load(NamedXContentProvider.class)) {
            entries.addAll(service.getNamedXContentParsers());
        }
        return entries;
    }
}<|MERGE_RESOLUTION|>--- conflicted
+++ resolved
@@ -278,11 +278,6 @@
     private final IndicesClient indicesClient = new IndicesClient(this);
     private final IngestClient ingestClient = new IngestClient(this);
     private final SnapshotClient snapshotClient = new SnapshotClient(this);
-<<<<<<< HEAD
-    private final TasksClient tasksClient = new TasksClient(this);
-=======
-    private final XPackClient xPackClient = new XPackClient(this);
->>>>>>> 056a3c3b
     private final MachineLearningClient machineLearningClient = new MachineLearningClient(this);
     private final SecurityClient securityClient = new SecurityClient(this);
     private final TransformClient transformClient = new TransformClient(this);
@@ -385,28 +380,6 @@
      */
     public final SnapshotClient snapshot() {
         return snapshotClient;
-    }
-
-    /**
-<<<<<<< HEAD
-     * Provides a {@link TasksClient} which can be used to access the Tasks API.
-     *
-     * See <a href="https://www.elastic.co/guide/en/elasticsearch/reference/current/tasks.html">Task Management API on elastic.co</a>
-     */
-    public final TasksClient tasks() {
-        return tasksClient;
-=======
-     * Provides methods for accessing the Elastic Licensed X-Pack Info
-     * and Usage APIs that are shipped with the default distribution of
-     * Elasticsearch. All of these APIs will 404 if run against the OSS
-     * distribution of Elasticsearch.
-     * <p>
-     * See the <a href="https://www.elastic.co/guide/en/elasticsearch/reference/current/info-api.html">
-     * Info APIs on elastic.co</a> for more information.
-     */
-    public final XPackClient xpack() {
-        return xPackClient;
->>>>>>> 056a3c3b
     }
 
     /**
