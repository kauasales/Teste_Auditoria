--- conflicted
+++ resolved
@@ -271,12 +271,6 @@
     /** Do not access directly but through getVersionValidationFuture() */
     private volatile ListenableFuture<Optional<String>> versionValidationFuture;
 
-<<<<<<< HEAD
-    private final SecurityClient securityClient = new SecurityClient(this);
-=======
-    private final EqlClient eqlClient = new EqlClient(this);
->>>>>>> bec39060
-
     /**
      * Creates a {@link RestHighLevelClient} given the low level {@link RestClientBuilder} that allows to build the
      * {@link RestClient} to be used to perform requests.
@@ -345,34 +339,6 @@
     @Override
     public final void close() throws IOException {
         doClose.accept(client);
-    }
-
-    /**
-<<<<<<< HEAD
-     * Provides methods for accessing the Elastic Licensed Security APIs that
-     * are shipped with the Elastic Stack distribution of Elasticsearch. All of
-     * these APIs will 404 if run against the OSS distribution of Elasticsearch.
-     * <p>
-     * See the <a href="https://www.elastic.co/guide/en/elasticsearch/reference/current/security-api.html">
-     * Security APIs on elastic.co</a> for more information.
-     *
-     * @return the client wrapper for making Security API calls
-     */
-    public SecurityClient security() {
-        return securityClient;
-=======
-     * Provides methods for accessing the Elastic EQL APIs that
-     * are shipped with the Elastic Stack distribution of Elasticsearch. All of
-     * these APIs will 404 if run against the OSS distribution of Elasticsearch.
-     * <p>
-     * See the <a href="https://www.elastic.co/guide/en/elasticsearch/reference/current/eql.html">
-     *     EQL APIs on elastic.co</a> for more information.
-     *
-     * @return the client wrapper for making Data Frame API calls
-     */
-    public final EqlClient eql() {
-        return eqlClient;
->>>>>>> bec39060
     }
 
     /**
