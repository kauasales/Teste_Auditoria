/*
 * Licensed to Elasticsearch under one or more contributor
 * license agreements. See the NOTICE file distributed with
 * this work for additional information regarding copyright
 * ownership. Elasticsearch licenses this file to you under
 * the Apache License, Version 2.0 (the "License"); you may
 * not use this file except in compliance with the License.
 * You may obtain a copy of the License at
 *
 *    http://www.apache.org/licenses/LICENSE-2.0
 *
 * Unless required by applicable law or agreed to in writing,
 * software distributed under the License is distributed on an
 * "AS IS" BASIS, WITHOUT WARRANTIES OR CONDITIONS OF ANY
 * KIND, either express or implied.  See the License for the
 * specific language governing permissions and limitations
 * under the License.
 */

package org.elasticsearch.client;

import org.elasticsearch.action.ActionListener;
import org.elasticsearch.action.admin.cluster.node.tasks.list.ListTasksResponse;
import org.elasticsearch.action.admin.cluster.storedscripts.DeleteStoredScriptRequest;
import org.elasticsearch.action.admin.cluster.storedscripts.GetStoredScriptRequest;
import org.elasticsearch.action.admin.cluster.storedscripts.GetStoredScriptResponse;
import org.elasticsearch.action.admin.cluster.storedscripts.PutStoredScriptRequest;
import org.elasticsearch.action.bulk.BulkRequest;
import org.elasticsearch.action.bulk.BulkResponse;
import org.elasticsearch.action.delete.DeleteRequest;
import org.elasticsearch.action.delete.DeleteResponse;
import org.elasticsearch.action.explain.ExplainRequest;
import org.elasticsearch.action.explain.ExplainResponse;
import org.elasticsearch.action.fieldcaps.FieldCapabilitiesRequest;
import org.elasticsearch.action.fieldcaps.FieldCapabilitiesResponse;
import org.elasticsearch.action.get.GetRequest;
import org.elasticsearch.action.get.GetResponse;
import org.elasticsearch.action.get.MultiGetRequest;
import org.elasticsearch.action.get.MultiGetResponse;
import org.elasticsearch.action.index.IndexRequest;
import org.elasticsearch.action.index.IndexResponse;
import org.elasticsearch.action.main.MainRequest;
import org.elasticsearch.action.main.MainResponse;
import org.elasticsearch.action.search.ClearScrollRequest;
import org.elasticsearch.action.search.ClearScrollResponse;
import org.elasticsearch.action.search.MultiSearchRequest;
import org.elasticsearch.action.search.MultiSearchResponse;
import org.elasticsearch.action.search.SearchRequest;
import org.elasticsearch.action.search.SearchResponse;
import org.elasticsearch.action.search.SearchScrollRequest;
import org.elasticsearch.action.support.master.AcknowledgedResponse;
import org.elasticsearch.action.update.UpdateRequest;
import org.elasticsearch.action.update.UpdateResponse;
import org.elasticsearch.client.core.TermVectorsRequest;
import org.elasticsearch.client.core.TermVectorsResponse;
import org.elasticsearch.common.CheckedConsumer;
import org.elasticsearch.common.CheckedFunction;
import org.elasticsearch.common.xcontent.NamedXContentRegistry;
import org.elasticsearch.common.xcontent.XContentParser;
import org.elasticsearch.index.rankeval.RankEvalRequest;
import org.elasticsearch.index.rankeval.RankEvalResponse;
import org.elasticsearch.index.reindex.BulkByScrollResponse;
import org.elasticsearch.index.reindex.DeleteByQueryRequest;
import org.elasticsearch.index.reindex.ReindexRequest;
import org.elasticsearch.index.reindex.UpdateByQueryRequest;
import org.elasticsearch.script.mustache.MultiSearchTemplateRequest;
import org.elasticsearch.script.mustache.MultiSearchTemplateResponse;
import org.elasticsearch.script.mustache.SearchTemplateRequest;
import org.elasticsearch.script.mustache.SearchTemplateResponse;

import java.io.Closeable;
import java.io.IOException;
import java.util.Collections;
import java.util.List;
import java.util.function.Function;

import static java.util.Collections.emptySet;
import static java.util.Collections.singleton;
import static org.elasticsearch.client.RestRequestActions.convertExistsResponse;

/**
 * High level REST client that wraps an instance of the low level {@link RestClient} and allows to build requests and read responses.
 * The {@link RestClient} instance is internally built based on the provided {@link RestClientBuilder} and it gets closed automatically
 * when closing the {@link RestHighLevelClient} instance that wraps it.
 * In case an already existing instance of a low-level REST client needs to be provided, this class can be subclassed and the
 * {@link #RestHighLevelClient(RestClient, CheckedConsumer, List)}  constructor can be used.
 * This class can also be sub-classed to expose additional client methods that make use of endpoints added to Elasticsearch through
 * plugins, or to add support for custom response sections, again added to Elasticsearch through plugins.
 */
public class RestHighLevelClient implements Closeable {

<<<<<<< HEAD
    private final IndicesClient indicesClient;
    private final ClusterClient clusterClient;
    private final IngestClient ingestClient;
    private final SnapshotClient snapshotClient;
    private final TasksClient tasksClient;
    private final XPackClient xPackClient;
    private final WatcherClient watcherClient;
    private final GraphClient graphClient;
    private final LicenseClient licenseClient;
    private final MigrationClient migrationClient;
    private final MachineLearningClient machineLearningClient;
    private final SecurityClient securityClient;
    private final RollupClient rollupClient;
    private final RestRequestActions requestActions;
=======
    private final RestClient client;
    private final NamedXContentRegistry registry;
    private final CheckedConsumer<RestClient, IOException> doClose;

    private final IndicesClient indicesClient = new IndicesClient(this);
    private final ClusterClient clusterClient = new ClusterClient(this);
    private final IngestClient ingestClient = new IngestClient(this);
    private final SnapshotClient snapshotClient = new SnapshotClient(this);
    private final TasksClient tasksClient = new TasksClient(this);
    private final XPackClient xPackClient = new XPackClient(this);
    private final WatcherClient watcherClient = new WatcherClient(this);
    private final GraphClient graphClient = new GraphClient(this);
    private final LicenseClient licenseClient = new LicenseClient(this);
    private final MigrationClient migrationClient = new MigrationClient(this);
    private final MachineLearningClient machineLearningClient = new MachineLearningClient(this);
    private final SecurityClient securityClient = new SecurityClient(this);
    private final IndexLifecycleClient ilmClient = new IndexLifecycleClient(this);
    private final RollupClient rollupClient = new RollupClient(this);
>>>>>>> 12072b20

    /**
     * Creates a {@link RestHighLevelClient} given the low level {@link RestClientBuilder} that allows to build the
     * {@link RestClient} to be used to perform requests.
     */
    public RestHighLevelClient(RestClientBuilder restClientBuilder) {
        this(restClientBuilder, Collections.emptyList());
    }

    /**
     * Creates a {@link RestHighLevelClient} given the low level {@link RestClientBuilder} that allows to build the
     * {@link RestClient} to be used to perform requests and parsers for custom response sections added to Elasticsearch through plugins.
     */
    protected RestHighLevelClient(RestClientBuilder restClientBuilder, List<NamedXContentRegistry.Entry> namedXContentEntries) {
        this(restClientBuilder.build(), RestClient::close, namedXContentEntries);
    }

    /**
     * Creates a {@link RestHighLevelClient} given the low level {@link RestClient} that it should use to perform requests and
     * a list of entries that allow to parse custom response sections added to Elasticsearch through plugins.
     * This constructor can be called by subclasses in case an externally created low-level REST client needs to be provided.
     * The consumer argument allows to control what needs to be done when the {@link #close()} method is called.
     * Also subclasses can provide parsers for custom response sections added to Elasticsearch through plugins.
     */
    protected RestHighLevelClient(RestClient restClient, CheckedConsumer<RestClient, IOException> doClose,
                                  List<NamedXContentRegistry.Entry> namedXContentEntries) {
        requestActions = new RestRequestActions(restClient, doClose, namedXContentEntries);
        indicesClient = buildSubClient(IndicesClient::new);
        clusterClient = buildSubClient(ClusterClient::new);
        ingestClient = buildSubClient(IngestClient::new);
        snapshotClient = buildSubClient(SnapshotClient::new);
        tasksClient = buildSubClient(TasksClient::new);
        xPackClient = buildSubClient(XPackClient::new);
        watcherClient = buildSubClient(WatcherClient::new);
        graphClient = buildSubClient(GraphClient::new);
        licenseClient = buildSubClient(LicenseClient::new);
        migrationClient = buildSubClient(MigrationClient::new);
        machineLearningClient = buildSubClient(MachineLearningClient::new);
        securityClient = buildSubClient(SecurityClient::new);
        rollupClient = buildSubClient(RollupClient::new);
    }

    /**
     * Build an sub client.
     */
    public final <T> T buildSubClient(Function<RestRequestActions, T> ctor) {
        return ctor.apply(requestActions);
    }

    /**
     * Returns the low-level client that the current high-level client instance is using to perform requests
     */
    public final RestClient getLowLevelClient() {
        return requestActions.getClient();
    }

    /**
     * This should not be used by code outside of the tests. If a subclient needs access to the RequestActions,
     * {@link RestHighLevelClient#buildSubClient(Function)} should be used instead, passing in the one arg constructor that takes in a
     * {@link RestRequestActions}.
     */
    final RestRequestActions getRequestActions() {
        return this.requestActions;
    }

    @Override
    public final void close() throws IOException {
        // pass close down to the request actions as it holds the state for the RestClient
        requestActions.close();
    }

    /**
     * Provides an {@link IndicesClient} which can be used to access the Indices API.
     *
     * See <a href="https://www.elastic.co/guide/en/elasticsearch/reference/current/indices.html">Indices API on elastic.co</a>
     */
    public final IndicesClient indices() {
        return indicesClient;
    }

    /**
     * Provides a {@link ClusterClient} which can be used to access the Cluster API.
     *
     * See <a href="https://www.elastic.co/guide/en/elasticsearch/reference/current/cluster.html">Cluster API on elastic.co</a>
     */
    public final ClusterClient cluster() {
        return clusterClient;
    }

    /**
     * Provides a {@link IngestClient} which can be used to access the Ingest API.
     *
     * See <a href="https://www.elastic.co/guide/en/elasticsearch/reference/current/ingest.html">Ingest API on elastic.co</a>
     */
    public final IngestClient ingest() {
        return ingestClient;
    }

    /**
     * Provides a {@link SnapshotClient} which can be used to access the Snapshot API.
     *
     * See <a href="https://www.elastic.co/guide/en/elasticsearch/reference/current/modules-snapshots.html">Snapshot API on elastic.co</a>
     */
    public final SnapshotClient snapshot() {
        return snapshotClient;
    }

    /**
     * Provides methods for accessing the Elastic Licensed Rollup APIs that
     * are shipped with the default distribution of Elasticsearch. All of
     * these APIs will 404 if run against the OSS distribution of Elasticsearch.
     * <p>
     * See the <a href="https://www.elastic.co/guide/en/elasticsearch/reference/current/rollup-apis.html">
     * Watcher APIs on elastic.co</a> for more information.
     */
    public RollupClient rollup() {
        return rollupClient;
    }

    /**
     * Provides a {@link TasksClient} which can be used to access the Tasks API.
     *
     * See <a href="https://www.elastic.co/guide/en/elasticsearch/reference/current/tasks.html">Task Management API on elastic.co</a>
     */
    public final TasksClient tasks() {
        return tasksClient;
    }

    /**
     * Provides methods for accessing the Elastic Licensed X-Pack Info
     * and Usage APIs that are shipped with the default distribution of
     * Elasticsearch. All of these APIs will 404 if run against the OSS
     * distribution of Elasticsearch.
     * <p>
     * See the <a href="https://www.elastic.co/guide/en/elasticsearch/reference/current/info-api.html">
     * Info APIs on elastic.co</a> for more information.
     */
    public final XPackClient xpack() {
        return xPackClient;
    }

    /**
     * Provides methods for accessing the Elastic Licensed Watcher APIs that
     * are shipped with the default distribution of Elasticsearch. All of
     * these APIs will 404 if run against the OSS distribution of Elasticsearch.
     * <p>
     * See the <a href="https://www.elastic.co/guide/en/elasticsearch/reference/current/watcher-api.html">
     * Watcher APIs on elastic.co</a> for more information.
     */
    public WatcherClient watcher() { return watcherClient; }

    /**
     * Provides methods for accessing the Elastic Licensed Graph explore API that
     * is shipped with the default distribution of Elasticsearch. All of
     * these APIs will 404 if run against the OSS distribution of Elasticsearch.
     * <p>
     * See the <a href="https://www.elastic.co/guide/en/elasticsearch/reference/current/graph-explore-api.html">
     * Graph API on elastic.co</a> for more information.
     */
    public GraphClient graph() { return graphClient; }

    /**
     * Provides methods for accessing the Elastic Licensed Licensing APIs that
     * are shipped with the default distribution of Elasticsearch. All of
     * these APIs will 404 if run against the OSS distribution of Elasticsearch.
     * <p>
     * See the <a href="https://www.elastic.co/guide/en/elasticsearch/reference/current/licensing-apis.html">
     * Licensing APIs on elastic.co</a> for more information.
     */
    public LicenseClient license() { return licenseClient; }

    /**
     * A wrapper for the {@link RestHighLevelClient} that provides methods for
     * accessing the Elastic Index Lifecycle APIs.
     * <p>
     * See the <a href="http://FILL-ME-IN-WE-HAVE-NO-DOCS-YET.com"> X-Pack APIs
     * on elastic.co</a> for more information.
     */
    public IndexLifecycleClient indexLifecycle() {
        return ilmClient;
    }

    /**
     * Provides methods for accessing the Elastic Licensed Licensing APIs that
     * are shipped with the default distribution of Elasticsearch. All of
     * these APIs will 404 if run against the OSS distribution of Elasticsearch.
     * <p>
     * See the <a href="https://www.elastic.co/guide/en/elasticsearch/reference/current/migration-api.html">
     * Migration APIs on elastic.co</a> for more information.
     */
    public MigrationClient migration() {
        return migrationClient;
    }

    /**
     * Provides methods for accessing the Elastic Licensed Machine Learning APIs that
     * are shipped with the Elastic Stack distribution of Elasticsearch. All of
     * these APIs will 404 if run against the OSS distribution of Elasticsearch.
     * <p>
     * See the <a href="https://www.elastic.co/guide/en/elasticsearch/reference/current/ml-apis.html">
     * Machine Learning APIs on elastic.co</a> for more information.
     *
     * @return the client wrapper for making Machine Learning API calls
     */
    public MachineLearningClient machineLearning() {
        return machineLearningClient;
    }

    /**
     * Provides methods for accessing the Elastic Licensed Security APIs that
     * are shipped with the Elastic Stack distribution of Elasticsearch. All of
     * these APIs will 404 if run against the OSS distribution of Elasticsearch.
     * <p>
     * See the <a href="https://www.elastic.co/guide/en/elasticsearch/reference/current/security-api.html">
     * Security APIs on elastic.co</a> for more information.
     *
     * @return the client wrapper for making Security API calls
     */
    public SecurityClient security() {
        return securityClient;
    }

    /**
     * Executes a bulk request using the Bulk API.
     * See <a href="https://www.elastic.co/guide/en/elasticsearch/reference/current/docs-bulk.html">Bulk API on elastic.co</a>
     * @param bulkRequest the request
     * @param options the request options (e.g. headers), use {@link RequestOptions#DEFAULT} if nothing needs to be customized
     * @return the response
     * @throws IOException in case there is a problem sending the request or parsing back the response
     */
    public final BulkResponse bulk(BulkRequest bulkRequest, RequestOptions options) throws IOException {
        return requestActions.performRequestAndParseEntity(bulkRequest, RequestConverters::bulk, options, BulkResponse::fromXContent,
            emptySet());
    }

    /**
     * Asynchronously executes a bulk request using the Bulk API.
     * See <a href="https://www.elastic.co/guide/en/elasticsearch/reference/current/docs-bulk.html">Bulk API on elastic.co</a>
     * @param bulkRequest the request
     * @param options the request options (e.g. headers), use {@link RequestOptions#DEFAULT} if nothing needs to be customized
     * @param listener the listener to be notified upon request completion
     */
    public final void bulkAsync(BulkRequest bulkRequest, RequestOptions options, ActionListener<BulkResponse> listener) {
        requestActions.performRequestAsyncAndParseEntity(bulkRequest, RequestConverters::bulk, options, BulkResponse::fromXContent,
            listener, emptySet());
    }

    /**
     * Executes a reindex request.
     * See <a href="https://www.elastic.co/guide/en/elasticsearch/reference/current/docs-reindex.html">Reindex API on elastic.co</a>
     * @param reindexRequest the request
     * @param options the request options (e.g. headers), use {@link RequestOptions#DEFAULT} if nothing needs to be customized
     * @return the response
     * @throws IOException in case there is a problem sending the request or parsing back the response
     */
    public final BulkByScrollResponse reindex(ReindexRequest reindexRequest, RequestOptions options) throws IOException {
        return requestActions.performRequestAndParseEntity(
            reindexRequest, RequestConverters::reindex, options, BulkByScrollResponse::fromXContent, emptySet()
        );
    }

    /**
     * Asynchronously executes a reindex request.
     * See <a href="https://www.elastic.co/guide/en/elasticsearch/reference/current/docs-reindex.html">Reindex API on elastic.co</a>
     * @param reindexRequest the request
     * @param options the request options (e.g. headers), use {@link RequestOptions#DEFAULT} if nothing needs to be customized
     * @param listener the listener to be notified upon request completion
     */
    public final void reindexAsync(ReindexRequest reindexRequest, RequestOptions options, ActionListener<BulkByScrollResponse> listener) {
        requestActions.performRequestAsyncAndParseEntity(
            reindexRequest, RequestConverters::reindex, options, BulkByScrollResponse::fromXContent, listener, emptySet()
        );
    }

    /**
     * Executes a update by query request.
     * See <a href="https://www.elastic.co/guide/en/elasticsearch/reference/current/docs-update-by-query.html">
     *     Update By Query API on elastic.co</a>
     * @param updateByQueryRequest the request
     * @param options the request options (e.g. headers), use {@link RequestOptions#DEFAULT} if nothing needs to be customized
     * @return the response
     * @throws IOException in case there is a problem sending the request or parsing back the response
     */
    public final BulkByScrollResponse updateByQuery(UpdateByQueryRequest updateByQueryRequest, RequestOptions options) throws IOException {
        return requestActions.performRequestAndParseEntity(
            updateByQueryRequest, RequestConverters::updateByQuery, options, BulkByScrollResponse::fromXContent, emptySet()
        );
    }

    /**
     * Asynchronously executes an update by query request.
     * See <a href="https://www.elastic.co/guide/en/elasticsearch/reference/current/docs-update-by-query.html">
     *     Update By Query API on elastic.co</a>
     * @param updateByQueryRequest the request
     * @param options the request options (e.g. headers), use {@link RequestOptions#DEFAULT} if nothing needs to be customized
     * @param listener the listener to be notified upon request completion
     */
    public final void updateByQueryAsync(UpdateByQueryRequest updateByQueryRequest, RequestOptions options,
                                         ActionListener<BulkByScrollResponse> listener) {
        requestActions.performRequestAsyncAndParseEntity(
            updateByQueryRequest, RequestConverters::updateByQuery, options, BulkByScrollResponse::fromXContent, listener, emptySet()
        );
    }

    /**
     * Executes a delete by query request.
     * See <a href="https://www.elastic.co/guide/en/elasticsearch/reference/current/docs-delete-by-query.html">
     *     Delete By Query API on elastic.co</a>
     * @param deleteByQueryRequest the request
     * @param options the request options (e.g. headers), use {@link RequestOptions#DEFAULT} if nothing needs to be customized
     * @return the response
     * @throws IOException in case there is a problem sending the request or parsing back the response
     */
    public final BulkByScrollResponse deleteByQuery(DeleteByQueryRequest deleteByQueryRequest, RequestOptions options) throws IOException {
        return requestActions.performRequestAndParseEntity(
            deleteByQueryRequest, RequestConverters::deleteByQuery, options, BulkByScrollResponse::fromXContent, emptySet()
        );
    }

    /**
     * Asynchronously executes a delete by query request.
     * See <a href="https://www.elastic.co/guide/en/elasticsearch/reference/current/docs-delete-by-query.html">
     *     Delete By Query API on elastic.co</a>
     * @param deleteByQueryRequest the request
     * @param options the request options (e.g. headers), use {@link RequestOptions#DEFAULT} if nothing needs to be customized
     * @param listener the listener to be notified upon request completion
     */
    public final void deleteByQueryAsync(DeleteByQueryRequest deleteByQueryRequest, RequestOptions options,
                                         ActionListener<BulkByScrollResponse> listener) {
        requestActions.performRequestAsyncAndParseEntity(
            deleteByQueryRequest, RequestConverters::deleteByQuery, options, BulkByScrollResponse::fromXContent, listener, emptySet()
        );
    }

    /**
     * Executes a delete by query rethrottle request.
     * See <a href="https://www.elastic.co/guide/en/elasticsearch/reference/current/docs-delete-by-query.html">
     *     Delete By Query API on elastic.co</a>
     * @param rethrottleRequest the request
     * @param options the request options (e.g. headers), use {@link RequestOptions#DEFAULT} if nothing needs to be customized
     * @return the response
     * @throws IOException in case there is a problem sending the request or parsing back the response
     */
    public final ListTasksResponse deleteByQueryRethrottle(RethrottleRequest rethrottleRequest, RequestOptions options) throws IOException {
        return requestActions.performRequestAndParseEntity(rethrottleRequest, RequestConverters::rethrottleDeleteByQuery, options,
                ListTasksResponse::fromXContent, emptySet());
    }

    /**
     * Asynchronously execute an delete by query rethrottle request.
     * See <a href="https://www.elastic.co/guide/en/elasticsearch/reference/current/docs-delete-by-query.html">
     *     Delete By Query API on elastic.co</a>
     * @param rethrottleRequest the request
     * @param options the request options (e.g. headers), use {@link RequestOptions#DEFAULT} if nothing needs to be customized
     * @param listener the listener to be notified upon request completion
     */
    public final void deleteByQueryRethrottleAsync(RethrottleRequest rethrottleRequest, RequestOptions options,
            ActionListener<ListTasksResponse> listener) {
        requestActions.performRequestAsyncAndParseEntity(rethrottleRequest, RequestConverters::rethrottleDeleteByQuery, options,
                ListTasksResponse::fromXContent, listener, emptySet());
    }

    /**
     * Executes a update by query rethrottle request.
     * See <a href="https://www.elastic.co/guide/en/elasticsearch/reference/current/docs-update-by-query.html">
     *     Update By Query API on elastic.co</a>
     * @param rethrottleRequest the request
     * @param options the request options (e.g. headers), use {@link RequestOptions#DEFAULT} if nothing needs to be customized
     * @return the response
     * @throws IOException in case there is a problem sending the request or parsing back the response
     */
    public final ListTasksResponse updateByQueryRethrottle(RethrottleRequest rethrottleRequest, RequestOptions options) throws IOException {
        return requestActions.performRequestAndParseEntity(rethrottleRequest, RequestConverters::rethrottleUpdateByQuery, options,
                ListTasksResponse::fromXContent, emptySet());
    }

    /**
     * Asynchronously execute an update by query rethrottle request.
     * See <a href="https://www.elastic.co/guide/en/elasticsearch/reference/current/docs-update-by-query.html">
     *     Update By Query API on elastic.co</a>
     * @param rethrottleRequest the request
     * @param options the request options (e.g. headers), use {@link RequestOptions#DEFAULT} if nothing needs to be customized
     * @param listener the listener to be notified upon request completion
     */
    public final void updateByQueryRethrottleAsync(RethrottleRequest rethrottleRequest, RequestOptions options,
            ActionListener<ListTasksResponse> listener) {
        requestActions.performRequestAsyncAndParseEntity(rethrottleRequest, RequestConverters::rethrottleUpdateByQuery, options,
                ListTasksResponse::fromXContent, listener, emptySet());
    }

    /**
     * Executes a reindex rethrottling request.
     * See the <a href="https://www.elastic.co/guide/en/elasticsearch/reference/current/docs-reindex.html#docs-reindex-rethrottle">
     * Reindex rethrottling API on elastic.co</a>
     *
     * @param rethrottleRequest the request
     * @param options           the request options (e.g. headers), use {@link RequestOptions#DEFAULT} if nothing needs to be customized
     * @return the response
     * @throws IOException in case there is a problem sending the request or parsing back the response
     */
    public final ListTasksResponse reindexRethrottle(RethrottleRequest rethrottleRequest, RequestOptions options) throws IOException {
        return requestActions.performRequestAndParseEntity(rethrottleRequest, RequestConverters::rethrottleReindex, options,
                ListTasksResponse::fromXContent, emptySet());
    }

    /**
     * Executes a reindex rethrottling request.
     * See the <a href="https://www.elastic.co/guide/en/elasticsearch/reference/current/docs-reindex.html#docs-reindex-rethrottle">
     * Reindex rethrottling API on elastic.co</a>
     *
     * @param rethrottleRequest the request
     * @param options           the request options (e.g. headers), use {@link RequestOptions#DEFAULT} if nothing needs to be customized
     * @param listener          the listener to be notified upon request completion
     */
    public final void reindexRethrottleAsync(RethrottleRequest rethrottleRequest, RequestOptions options,
            ActionListener<ListTasksResponse> listener) {
        requestActions.performRequestAsyncAndParseEntity(rethrottleRequest, RequestConverters::rethrottleReindex, options,
                ListTasksResponse::fromXContent, listener, emptySet());
    }

    /**
     * Pings the remote Elasticsearch cluster and returns true if the ping succeeded, false otherwise
     * @param options the request options (e.g. headers), use {@link RequestOptions#DEFAULT} if nothing needs to be customized
     * @return <code>true</code> if the ping succeeded, false otherwise
     * @throws IOException in case there is a problem sending the request
     */
    public final boolean ping(RequestOptions options) throws IOException {
        return requestActions.performRequest(new MainRequest(), (request) -> RequestConverters.ping(), options,
                RestRequestActions::convertExistsResponse, emptySet());
    }

    /**
     * Get the cluster info otherwise provided when sending an HTTP request to '/'
     * @param options the request options (e.g. headers), use {@link RequestOptions#DEFAULT} if nothing needs to be customized
     * @return the response
     * @throws IOException in case there is a problem sending the request or parsing back the response
     */
    public final MainResponse info(RequestOptions options) throws IOException {
        return requestActions.performRequestAndParseEntity(new MainRequest(), (request) -> RequestConverters.info(), options,
                MainResponse::fromXContent, emptySet());
    }

    /**
     * Retrieves a document by id using the Get API.
     * See <a href="https://www.elastic.co/guide/en/elasticsearch/reference/current/docs-get.html">Get API on elastic.co</a>
     * @param getRequest the request
     * @param options the request options (e.g. headers), use {@link RequestOptions#DEFAULT} if nothing needs to be customized
     * @return the response
     * @throws IOException in case there is a problem sending the request or parsing back the response
     */
    public final GetResponse get(GetRequest getRequest, RequestOptions options) throws IOException {
        return requestActions.performRequestAndParseEntity(getRequest, RequestConverters::get, options, GetResponse::fromXContent,
                singleton(404));
    }

    /**
     * Asynchronously retrieves a document by id using the Get API.
     * See <a href="https://www.elastic.co/guide/en/elasticsearch/reference/current/docs-get.html">Get API on elastic.co</a>
     * @param getRequest the request
     * @param options the request options (e.g. headers), use {@link RequestOptions#DEFAULT} if nothing needs to be customized
     * @param listener the listener to be notified upon request completion
     */
    public final void getAsync(GetRequest getRequest, RequestOptions options, ActionListener<GetResponse> listener) {
        requestActions.performRequestAsyncAndParseEntity(getRequest, RequestConverters::get, options, GetResponse::fromXContent, listener,
                singleton(404));
    }

    /**
     * Retrieves multiple documents by id using the Multi Get API.
     * See <a href="https://www.elastic.co/guide/en/elasticsearch/reference/current/docs-multi-get.html">Multi Get API on elastic.co</a>
     * @param multiGetRequest the request
     * @param options the request options (e.g. headers), use {@link RequestOptions#DEFAULT} if nothing needs to be customized
     * @return the response
     * @throws IOException in case there is a problem sending the request or parsing back the response
     * @deprecated use {@link #mget(MultiGetRequest, RequestOptions)} instead
     */
    @Deprecated
    public final MultiGetResponse multiGet(MultiGetRequest multiGetRequest, RequestOptions options) throws IOException {
        return mget(multiGetRequest, options);
    }


    /**
     * Retrieves multiple documents by id using the Multi Get API.
     * See <a href="https://www.elastic.co/guide/en/elasticsearch/reference/current/docs-multi-get.html">Multi Get API on elastic.co</a>
     * @param multiGetRequest the request
     * @param options the request options (e.g. headers), use {@link RequestOptions#DEFAULT} if nothing needs to be customized
     * @return the response
     * @throws IOException in case there is a problem sending the request or parsing back the response
     */
    public final MultiGetResponse mget(MultiGetRequest multiGetRequest, RequestOptions options) throws IOException {
        return requestActions.performRequestAndParseEntity(multiGetRequest, RequestConverters::multiGet, options,
                MultiGetResponse::fromXContent, singleton(404));
    }

    /**
     * Asynchronously retrieves multiple documents by id using the Multi Get API.
     * See <a href="https://www.elastic.co/guide/en/elasticsearch/reference/current/docs-multi-get.html">Multi Get API on elastic.co</a>
     * @param multiGetRequest the request
     * @param options the request options (e.g. headers), use {@link RequestOptions#DEFAULT} if nothing needs to be customized
     * @param listener the listener to be notified upon request completion
     * @deprecated use {@link #mgetAsync(MultiGetRequest, RequestOptions, ActionListener)} instead
     */
    @Deprecated
    public final void multiGetAsync(MultiGetRequest multiGetRequest, RequestOptions options, ActionListener<MultiGetResponse> listener) {
        mgetAsync(multiGetRequest, options, listener);
    }

    /**
     * Asynchronously retrieves multiple documents by id using the Multi Get API.
     * See <a href="https://www.elastic.co/guide/en/elasticsearch/reference/current/docs-multi-get.html">Multi Get API on elastic.co</a>
     * @param multiGetRequest the request
     * @param options the request options (e.g. headers), use {@link RequestOptions#DEFAULT} if nothing needs to be customized
     * @param listener the listener to be notified upon request completion
     */
    public final void mgetAsync(MultiGetRequest multiGetRequest, RequestOptions options, ActionListener<MultiGetResponse> listener) {
        requestActions.performRequestAsyncAndParseEntity(multiGetRequest, RequestConverters::multiGet, options,
                MultiGetResponse::fromXContent, listener, singleton(404));
    }

    /**
     * Checks for the existence of a document. Returns true if it exists, false otherwise.
     * See <a href="https://www.elastic.co/guide/en/elasticsearch/reference/current/docs-get.html">Get API on elastic.co</a>
     * @param getRequest the request
     * @param options the request options (e.g. headers), use {@link RequestOptions#DEFAULT} if nothing needs to be customized
     * @return <code>true</code> if the document exists, <code>false</code> otherwise
     * @throws IOException in case there is a problem sending the request
     */
    public final boolean exists(GetRequest getRequest, RequestOptions options) throws IOException {
        return requestActions.performRequest(getRequest, RequestConverters::exists, options, RestRequestActions::convertExistsResponse,
                emptySet());
    }

    /**
     * Asynchronously checks for the existence of a document. Returns true if it exists, false otherwise.
     * See <a href="https://www.elastic.co/guide/en/elasticsearch/reference/current/docs-get.html">Get API on elastic.co</a>
     * @param getRequest the request
     * @param options the request options (e.g. headers), use {@link RequestOptions#DEFAULT} if nothing needs to be customized
     * @param listener the listener to be notified upon request completion
     */
    public final void existsAsync(GetRequest getRequest, RequestOptions options, ActionListener<Boolean> listener) {
        requestActions.performRequestAsync(getRequest, RequestConverters::exists, options, RestRequestActions::convertExistsResponse,
                listener, emptySet());
    }

    /**
     * Checks for the existence of a document with a "_source" field. Returns true if it exists, false otherwise.
     * See <a href="https://www.elastic.co/guide/en/elasticsearch/reference/current/docs-get.html#_source">Source exists API 
     * on elastic.co</a>
     * @param getRequest the request
     * @param options the request options (e.g. headers), use {@link RequestOptions#DEFAULT} if nothing needs to be customized
     * @return <code>true</code> if the document and _source field exists, <code>false</code> otherwise
     * @throws IOException in case there is a problem sending the request
     */
    public boolean existsSource(GetRequest getRequest, RequestOptions options) throws IOException {
        return requestActions.performRequest(getRequest, RequestConverters::sourceExists, options,
                RestRequestActions::convertExistsResponse, emptySet());
    }     
    
    /**
     * Asynchronously checks for the existence of a document with a "_source" field. Returns true if it exists, false otherwise.
     * See <a href="https://www.elastic.co/guide/en/elasticsearch/reference/current/docs-get.html#_source">Source exists API 
     * on elastic.co</a>
     * @param getRequest the request
     * @param options the request options (e.g. headers), use {@link RequestOptions#DEFAULT} if nothing needs to be customized
     * @param listener the listener to be notified upon request completion
     */
    public final void existsSourceAsync(GetRequest getRequest, RequestOptions options, ActionListener<Boolean> listener) {
        requestActions.performRequestAsync(getRequest, RequestConverters::sourceExists, options, RestRequestActions::convertExistsResponse,
                listener, emptySet());
    }    
    
    /**
     * Index a document using the Index API.
     * See <a href="https://www.elastic.co/guide/en/elasticsearch/reference/current/docs-index_.html">Index API on elastic.co</a>
     * @param indexRequest the request
     * @param options the request options (e.g. headers), use {@link RequestOptions#DEFAULT} if nothing needs to be customized
     * @return the response
     * @throws IOException in case there is a problem sending the request or parsing back the response
     */
    public final IndexResponse index(IndexRequest indexRequest, RequestOptions options) throws IOException {
        return requestActions.performRequestAndParseEntity(indexRequest, RequestConverters::index, options, IndexResponse::fromXContent,
                emptySet());
    }

    /**
     * Asynchronously index a document using the Index API.
     * See <a href="https://www.elastic.co/guide/en/elasticsearch/reference/current/docs-index_.html">Index API on elastic.co</a>
     * @param indexRequest the request
     * @param options the request options (e.g. headers), use {@link RequestOptions#DEFAULT} if nothing needs to be customized
     * @param listener the listener to be notified upon request completion
     */
    public final void indexAsync(IndexRequest indexRequest, RequestOptions options, ActionListener<IndexResponse> listener) {
        requestActions.performRequestAsyncAndParseEntity(indexRequest, RequestConverters::index, options, IndexResponse::fromXContent,
                listener, emptySet());
    }

    /**
     * Updates a document using the Update API.
     * See <a href="https://www.elastic.co/guide/en/elasticsearch/reference/current/docs-update.html">Update API on elastic.co</a>
     * @param updateRequest the request
     * @param options the request options (e.g. headers), use {@link RequestOptions#DEFAULT} if nothing needs to be customized
     * @return the response
     * @throws IOException in case there is a problem sending the request or parsing back the response
     */
    public final UpdateResponse update(UpdateRequest updateRequest, RequestOptions options) throws IOException {
        return requestActions.performRequestAndParseEntity(updateRequest, RequestConverters::update, options, UpdateResponse::fromXContent,
                emptySet());
    }

    /**
     * Asynchronously updates a document using the Update API.
     * See <a href="https://www.elastic.co/guide/en/elasticsearch/reference/current/docs-update.html">Update API on elastic.co</a>
     * @param updateRequest the request
     * @param options the request options (e.g. headers), use {@link RequestOptions#DEFAULT} if nothing needs to be customized
     * @param listener the listener to be notified upon request completion
     */
    public final void updateAsync(UpdateRequest updateRequest, RequestOptions options, ActionListener<UpdateResponse> listener) {
        requestActions.performRequestAsyncAndParseEntity(updateRequest, RequestConverters::update, options, UpdateResponse::fromXContent,
                listener, emptySet());
    }

    /**
     * Deletes a document by id using the Delete API.
     * See <a href="https://www.elastic.co/guide/en/elasticsearch/reference/current/docs-delete.html">Delete API on elastic.co</a>
     * @param deleteRequest the reuqest
     * @param options the request options (e.g. headers), use {@link RequestOptions#DEFAULT} if nothing needs to be customized
     * @return the response
     * @throws IOException in case there is a problem sending the request or parsing back the response
     */
    public final DeleteResponse delete(DeleteRequest deleteRequest, RequestOptions options) throws IOException {
        return requestActions.performRequestAndParseEntity(deleteRequest, RequestConverters::delete, options, DeleteResponse::fromXContent,
                singleton(404));
    }

    /**
     * Asynchronously deletes a document by id using the Delete API.
     * See <a href="https://www.elastic.co/guide/en/elasticsearch/reference/current/docs-delete.html">Delete API on elastic.co</a>
     * @param deleteRequest the request
     * @param options the request options (e.g. headers), use {@link RequestOptions#DEFAULT} if nothing needs to be customized
     * @param listener the listener to be notified upon request completion
     */
    public final void deleteAsync(DeleteRequest deleteRequest, RequestOptions options, ActionListener<DeleteResponse> listener) {
        requestActions.performRequestAsyncAndParseEntity(deleteRequest, RequestConverters::delete, options, DeleteResponse::fromXContent,
                listener, Collections.singleton(404));
    }

    /**
     * Executes a search request using the Search API.
     * See <a href="https://www.elastic.co/guide/en/elasticsearch/reference/current/search-search.html">Search API on elastic.co</a>
     * @param searchRequest the request
     * @param options the request options (e.g. headers), use {@link RequestOptions#DEFAULT} if nothing needs to be customized
     * @return the response
     * @throws IOException in case there is a problem sending the request or parsing back the response
     */
    public final SearchResponse search(SearchRequest searchRequest, RequestOptions options) throws IOException {
        return requestActions.performRequestAndParseEntity(searchRequest, RequestConverters::search, options, SearchResponse::fromXContent,
                emptySet());
    }

    /**
     * Asynchronously executes a search using the Search API.
     * See <a href="https://www.elastic.co/guide/en/elasticsearch/reference/current/search-search.html">Search API on elastic.co</a>
     * @param searchRequest the request
     * @param options the request options (e.g. headers), use {@link RequestOptions#DEFAULT} if nothing needs to be customized
     * @param listener the listener to be notified upon request completion
     */
    public final void searchAsync(SearchRequest searchRequest, RequestOptions options, ActionListener<SearchResponse> listener) {
        requestActions.performRequestAsyncAndParseEntity(searchRequest, RequestConverters::search, options, SearchResponse::fromXContent,
                listener, emptySet());
    }

    /**
     * Executes a multi search using the msearch API.
     * See <a href="https://www.elastic.co/guide/en/elasticsearch/reference/current/search-multi-search.html">Multi search API on
     * elastic.co</a>
     * @param multiSearchRequest the request
     * @param options the request options (e.g. headers), use {@link RequestOptions#DEFAULT} if nothing needs to be customized
     * @return the response
     * @throws IOException in case there is a problem sending the request or parsing back the response
     * @deprecated use {@link #msearch(MultiSearchRequest, RequestOptions)} instead
     */
    @Deprecated
    public final MultiSearchResponse multiSearch(MultiSearchRequest multiSearchRequest, RequestOptions options) throws IOException {
        return msearch(multiSearchRequest, options);
    }

    /**
     * Executes a multi search using the msearch API.
     * See <a href="https://www.elastic.co/guide/en/elasticsearch/reference/current/search-multi-search.html">Multi search API on
     * elastic.co</a>
     * @param multiSearchRequest the request
     * @param options the request options (e.g. headers), use {@link RequestOptions#DEFAULT} if nothing needs to be customized
     * @return the response
     * @throws IOException in case there is a problem sending the request or parsing back the response
     */
    public final MultiSearchResponse msearch(MultiSearchRequest multiSearchRequest, RequestOptions options) throws IOException {
        return requestActions.performRequestAndParseEntity(multiSearchRequest, RequestConverters::multiSearch, options,
                MultiSearchResponse::fromXContext, emptySet());
    }

    /**
     * Asynchronously executes a multi search using the msearch API.
     * See <a href="https://www.elastic.co/guide/en/elasticsearch/reference/current/search-multi-search.html">Multi search API on
     * elastic.co</a>
     * @param searchRequest the request
     * @param options the request options (e.g. headers), use {@link RequestOptions#DEFAULT} if nothing needs to be customized
     * @param listener the listener to be notified upon request completion
     * @deprecated use {@link #msearchAsync(MultiSearchRequest, RequestOptions, ActionListener)} instead
     */
    @Deprecated
    public final void multiSearchAsync(MultiSearchRequest searchRequest, RequestOptions options,
                                   ActionListener<MultiSearchResponse> listener) {
        msearchAsync(searchRequest, options, listener);
    }

    /**
     * Asynchronously executes a multi search using the msearch API.
     * See <a href="https://www.elastic.co/guide/en/elasticsearch/reference/current/search-multi-search.html">Multi search API on
     * elastic.co</a>
     * @param searchRequest the request
     * @param options the request options (e.g. headers), use {@link RequestOptions#DEFAULT} if nothing needs to be customized
     * @param listener the listener to be notified upon request completion
     */
    public final void msearchAsync(MultiSearchRequest searchRequest, RequestOptions options,
                                   ActionListener<MultiSearchResponse> listener) {
        requestActions.performRequestAsyncAndParseEntity(searchRequest, RequestConverters::multiSearch, options,
                MultiSearchResponse::fromXContext, listener, emptySet());
    }

    /**
     * Executes a search using the Search Scroll API.
     * See <a href="https://www.elastic.co/guide/en/elasticsearch/reference/current/search-request-scroll.html">Search Scroll
     * API on elastic.co</a>
     * @param searchScrollRequest the request
     * @param options the request options (e.g. headers), use {@link RequestOptions#DEFAULT} if nothing needs to be customized
     * @return the response
     * @throws IOException in case there is a problem sending the request or parsing back the response
     * @deprecated use {@link #scroll(SearchScrollRequest, RequestOptions)} instead
     */
    @Deprecated
    public final SearchResponse searchScroll(SearchScrollRequest searchScrollRequest, RequestOptions options) throws IOException {
        return scroll(searchScrollRequest, options);
    }

    /**
     * Executes a search using the Search Scroll API.
     * See <a href="https://www.elastic.co/guide/en/elasticsearch/reference/current/search-request-scroll.html">Search Scroll
     * API on elastic.co</a>
     * @param searchScrollRequest the request
     * @param options the request options (e.g. headers), use {@link RequestOptions#DEFAULT} if nothing needs to be customized
     * @return the response
     * @throws IOException in case there is a problem sending the request or parsing back the response
     */
    public final SearchResponse scroll(SearchScrollRequest searchScrollRequest, RequestOptions options) throws IOException {
        return requestActions.performRequestAndParseEntity(searchScrollRequest, RequestConverters::searchScroll, options,
                SearchResponse::fromXContent, emptySet());
    }

    /**
     * Asynchronously executes a search using the Search Scroll API.
     * See <a href="https://www.elastic.co/guide/en/elasticsearch/reference/current/search-request-scroll.html">Search Scroll
     * API on elastic.co</a>
     * @param searchScrollRequest the request
     * @param options the request options (e.g. headers), use {@link RequestOptions#DEFAULT} if nothing needs to be customized
     * @param listener the listener to be notified upon request completion
     * @deprecated use {@link #scrollAsync(SearchScrollRequest, RequestOptions, ActionListener)} instead
     */
    @Deprecated
    public final void searchScrollAsync(SearchScrollRequest searchScrollRequest, RequestOptions options,
                                  ActionListener<SearchResponse> listener) {
        scrollAsync(searchScrollRequest, options, listener);
    }

    /**
     * Asynchronously executes a search using the Search Scroll API.
     * See <a href="https://www.elastic.co/guide/en/elasticsearch/reference/current/search-request-scroll.html">Search Scroll
     * API on elastic.co</a>
     * @param searchScrollRequest the request
     * @param options the request options (e.g. headers), use {@link RequestOptions#DEFAULT} if nothing needs to be customized
     * @param listener the listener to be notified upon request completion
     */
    public final void scrollAsync(SearchScrollRequest searchScrollRequest, RequestOptions options,
                                  ActionListener<SearchResponse> listener) {
        requestActions.performRequestAsyncAndParseEntity(searchScrollRequest, RequestConverters::searchScroll, options,
                SearchResponse::fromXContent, listener, emptySet());
    }

    /**
     * Clears one or more scroll ids using the Clear Scroll API.
     * See <a href="https://www.elastic.co/guide/en/elasticsearch/reference/current/search-request-scroll.html#_clear_scroll_api">
     * Clear Scroll API on elastic.co</a>
     * @param clearScrollRequest the request
     * @param options the request options (e.g. headers), use {@link RequestOptions#DEFAULT} if nothing needs to be customized
     * @return the response
     * @throws IOException in case there is a problem sending the request or parsing back the response
     */
    public final ClearScrollResponse clearScroll(ClearScrollRequest clearScrollRequest, RequestOptions options) throws IOException {
        return requestActions.performRequestAndParseEntity(clearScrollRequest, RequestConverters::clearScroll, options,
                ClearScrollResponse::fromXContent, emptySet());
    }

    /**
     * Asynchronously clears one or more scroll ids using the Clear Scroll API.
     * See <a href="https://www.elastic.co/guide/en/elasticsearch/reference/current/search-request-scroll.html#_clear_scroll_api">
     * Clear Scroll API on elastic.co</a>
     * @param clearScrollRequest the reuqest
     * @param options the request options (e.g. headers), use {@link RequestOptions#DEFAULT} if nothing needs to be customized
     * @param listener the listener to be notified upon request completion
     */
    public final void clearScrollAsync(ClearScrollRequest clearScrollRequest, RequestOptions options,
                                       ActionListener<ClearScrollResponse> listener) {
        requestActions.performRequestAsyncAndParseEntity(clearScrollRequest, RequestConverters::clearScroll, options,
                ClearScrollResponse::fromXContent, listener, emptySet());
    }

    /**
     * Executes a request using the Search Template API.
     * See <a href="https://www.elastic.co/guide/en/elasticsearch/reference/current/search-template.html">Search Template API
     * on elastic.co</a>.
     * @param searchTemplateRequest the request
     * @param options the request options (e.g. headers), use {@link RequestOptions#DEFAULT} if nothing needs to be customized
     * @return the response
     * @throws IOException in case there is a problem sending the request or parsing back the response
     */
    public final SearchTemplateResponse searchTemplate(SearchTemplateRequest searchTemplateRequest,
                                                       RequestOptions options) throws IOException {
        return requestActions.performRequestAndParseEntity(searchTemplateRequest, RequestConverters::searchTemplate, options,
            SearchTemplateResponse::fromXContent, emptySet());
    }

    /**
     * Asynchronously executes a request using the Search Template API.
     *
     * See <a href="https://www.elastic.co/guide/en/elasticsearch/reference/current/search-template.html">Search Template API
     * on elastic.co</a>.
     */
    public final void searchTemplateAsync(SearchTemplateRequest searchTemplateRequest, RequestOptions options,
                                          ActionListener<SearchTemplateResponse> listener) {
        requestActions.performRequestAsyncAndParseEntity(searchTemplateRequest, RequestConverters::searchTemplate, options,
            SearchTemplateResponse::fromXContent, listener, emptySet());
    }

    /**
     * Executes a request using the Explain API.
     * See <a href="https://www.elastic.co/guide/en/elasticsearch/reference/current/search-explain.html">Explain API on elastic.co</a>
     * @param explainRequest the request
     * @param options the request options (e.g. headers), use {@link RequestOptions#DEFAULT} if nothing needs to be customized
     * @return the response
     * @throws IOException in case there is a problem sending the request or parsing back the response
     */
    public final ExplainResponse explain(ExplainRequest explainRequest, RequestOptions options) throws IOException {
        return requestActions.performRequest(explainRequest, RequestConverters::explain, options,
            response -> {
                CheckedFunction<XContentParser, ExplainResponse, IOException> entityParser =
                    parser -> ExplainResponse.fromXContent(parser, convertExistsResponse(response));
                return requestActions.parseEntity(response.getEntity(), entityParser);
            },
            singleton(404));
    }

    /**
     * Asynchronously executes a request using the Explain API.
     *
     * See <a href="https://www.elastic.co/guide/en/elasticsearch/reference/current/search-explain.html">Explain API on elastic.co</a>
     * @param explainRequest the request
     * @param options the request options (e.g. headers), use {@link RequestOptions#DEFAULT} if nothing needs to be customized
     * @param listener the listener to be notified upon request completion
     */
    public final void explainAsync(ExplainRequest explainRequest, RequestOptions options, ActionListener<ExplainResponse> listener) {
        requestActions.performRequestAsync(explainRequest, RequestConverters::explain, options,
            response -> {
                CheckedFunction<XContentParser, ExplainResponse, IOException> entityParser =
                    parser -> ExplainResponse.fromXContent(parser, convertExistsResponse(response));
                return requestActions.parseEntity(response.getEntity(), entityParser);
            },
            listener, singleton(404));
    }

    /**
     * Calls the Term Vectors API
     *
     * See <a href="https://www.elastic.co/guide/en/elasticsearch/reference/current/docs-termvectors.html">Term Vectors API on
     * elastic.co</a>
     *
     * @param request   the request
     * @param options   the request options (e.g. headers), use {@link RequestOptions#DEFAULT} if nothing needs to be customized
     */
    public final TermVectorsResponse termvectors(TermVectorsRequest request, RequestOptions options) throws IOException {
        return requestActions.performRequestAndParseEntity(request, RequestConverters::termVectors, options,
            TermVectorsResponse::fromXContent, emptySet());
    }

    /**
     * Asynchronously calls the Term Vectors API
     *
     * See <a href="https://www.elastic.co/guide/en/elasticsearch/reference/current/docs-termvectors.html">Term Vectors API on
     * elastic.co</a>
     * @param request the request
     * @param options the request options (e.g. headers), use {@link RequestOptions#DEFAULT} if nothing needs to be customized
     * @param listener the listener to be notified upon request completion
     */
    public final void termvectorsAsync(TermVectorsRequest request, RequestOptions options, ActionListener<TermVectorsResponse> listener) {
        requestActions.performRequestAsyncAndParseEntity(request, RequestConverters::termVectors, options,
            TermVectorsResponse::fromXContent, listener, emptySet());
    }

    /**
     * Executes a request using the Ranking Evaluation API.
     * See <a href="https://www.elastic.co/guide/en/elasticsearch/reference/current/search-rank-eval.html">Ranking Evaluation API
     * on elastic.co</a>
     * @param rankEvalRequest the request
     * @param options the request options (e.g. headers), use {@link RequestOptions#DEFAULT} if nothing needs to be customized
     * @return the response
     * @throws IOException in case there is a problem sending the request or parsing back the response
     */
    public final RankEvalResponse rankEval(RankEvalRequest rankEvalRequest, RequestOptions options) throws IOException {
        return requestActions.performRequestAndParseEntity(rankEvalRequest, RequestConverters::rankEval, options,
                RankEvalResponse::fromXContent, emptySet());
    }


    /**
     * Executes a request using the Multi Search Template API.
     *
     * See <a href="https://www.elastic.co/guide/en/elasticsearch/reference/current/multi-search-template.html">Multi Search Template API
     * on elastic.co</a>.
     */
    public final MultiSearchTemplateResponse msearchTemplate(MultiSearchTemplateRequest multiSearchTemplateRequest,
                                                             RequestOptions options) throws IOException {
        return requestActions.performRequestAndParseEntity(multiSearchTemplateRequest, RequestConverters::multiSearchTemplate,
                options, MultiSearchTemplateResponse::fromXContext, emptySet());
    }

    /**
     * Asynchronously executes a request using the Multi Search Template API
     *
     * See <a href="https://www.elastic.co/guide/en/elasticsearch/reference/current/multi-search-template.html">Multi Search Template API
     * on elastic.co</a>.
     */
    public final void msearchTemplateAsync(MultiSearchTemplateRequest multiSearchTemplateRequest,
                                           RequestOptions options,
                                           ActionListener<MultiSearchTemplateResponse> listener) {
        requestActions.performRequestAsyncAndParseEntity(multiSearchTemplateRequest, RequestConverters::multiSearchTemplate,
            options, MultiSearchTemplateResponse::fromXContext, listener, emptySet());
    }

    /**
     * Asynchronously executes a request using the Ranking Evaluation API.
     * See <a href="https://www.elastic.co/guide/en/elasticsearch/reference/current/search-rank-eval.html">Ranking Evaluation API
     * on elastic.co</a>
     * @param rankEvalRequest the request
     * @param options the request options (e.g. headers), use {@link RequestOptions#DEFAULT} if nothing needs to be customized
     * @param listener the listener to be notified upon request completion
     */
    public final void rankEvalAsync(RankEvalRequest rankEvalRequest, RequestOptions options,  ActionListener<RankEvalResponse> listener) {
        requestActions.performRequestAsyncAndParseEntity(rankEvalRequest, RequestConverters::rankEval, options,
                RankEvalResponse::fromXContent, listener, emptySet());
    }

    /**
     * Executes a request using the Field Capabilities API.
     * See <a href="https://www.elastic.co/guide/en/elasticsearch/reference/current/search-field-caps.html">Field Capabilities API
     * on elastic.co</a>.
     * @param fieldCapabilitiesRequest the request
     * @param options the request options (e.g. headers), use {@link RequestOptions#DEFAULT} if nothing needs to be customized
     * @return the response
     * @throws IOException in case there is a problem sending the request or parsing back the response
     */
    public final FieldCapabilitiesResponse fieldCaps(FieldCapabilitiesRequest fieldCapabilitiesRequest,
                                                     RequestOptions options) throws IOException {
        return requestActions.performRequestAndParseEntity(fieldCapabilitiesRequest, RequestConverters::fieldCaps, options,
            FieldCapabilitiesResponse::fromXContent, emptySet());
    }

    /**
     * Get stored script by id.
     * See <a href="https://www.elastic.co/guide/en/elasticsearch/reference/current/modules-scripting-using.html">
     *     How to use scripts on elastic.co</a>
     * @param request the request
     * @param options the request options (e.g. headers), use {@link RequestOptions#DEFAULT} if nothing needs to be customized
     * @return the response
     * @throws IOException in case there is a problem sending the request or parsing back the response
     */
    public GetStoredScriptResponse getScript(GetStoredScriptRequest request, RequestOptions options) throws IOException {
        return requestActions.performRequestAndParseEntity(request, RequestConverters::getScript, options,
            GetStoredScriptResponse::fromXContent, emptySet());
    }

    /**
     * Asynchronously get stored script by id.
     * See <a href="https://www.elastic.co/guide/en/elasticsearch/reference/current/modules-scripting-using.html">
     *     How to use scripts on elastic.co</a>
     * @param request the request
     * @param options the request options (e.g. headers), use {@link RequestOptions#DEFAULT} if nothing needs to be customized
     * @param listener the listener to be notified upon request completion
     */
    public void getScriptAsync(GetStoredScriptRequest request, RequestOptions options,
                               ActionListener<GetStoredScriptResponse> listener) {
        requestActions.performRequestAsyncAndParseEntity(request, RequestConverters::getScript, options,
            GetStoredScriptResponse::fromXContent, listener, emptySet());
    }

    /**
     * Delete stored script by id.
     * See <a href="https://www.elastic.co/guide/en/elasticsearch/reference/current/modules-scripting-using.html">
     *     How to use scripts on elastic.co</a>
     * @param request the request
     * @param options the request options (e.g. headers), use {@link RequestOptions#DEFAULT} if nothing needs to be customized
     * @return the response
     * @throws IOException in case there is a problem sending the request or parsing back the response
     */
    public AcknowledgedResponse deleteScript(DeleteStoredScriptRequest request, RequestOptions options) throws IOException {
        return requestActions.performRequestAndParseEntity(request, RequestConverters::deleteScript, options,
            AcknowledgedResponse::fromXContent, emptySet());
    }

    /**
     * Asynchronously delete stored script by id.
     * See <a href="https://www.elastic.co/guide/en/elasticsearch/reference/current/modules-scripting-using.html">
     *     How to use scripts on elastic.co</a>
     * @param request the request
     * @param options the request options (e.g. headers), use {@link RequestOptions#DEFAULT} if nothing needs to be customized
     * @param listener the listener to be notified upon request completion
     */
    public void deleteScriptAsync(DeleteStoredScriptRequest request, RequestOptions options,
                                  ActionListener<AcknowledgedResponse> listener) {
        requestActions.performRequestAsyncAndParseEntity(request, RequestConverters::deleteScript, options,
            AcknowledgedResponse::fromXContent, listener, emptySet());
    }

    /**
     * Puts an stored script using the Scripting API.
     * See <a href="https://www.elastic.co/guide/en/elasticsearch/reference/current/modules-scripting-using.html"> Scripting API
     * on elastic.co</a>
     * @param putStoredScriptRequest the request
     * @param options the request options (e.g. headers), use {@link RequestOptions#DEFAULT} if nothing needs to be customized
     * @return the response
     * @throws IOException in case there is a problem sending the request or parsing back the response
     */
    public AcknowledgedResponse putScript(PutStoredScriptRequest putStoredScriptRequest,
                                             RequestOptions options) throws IOException {
        return requestActions.performRequestAndParseEntity(putStoredScriptRequest, RequestConverters::putScript, options,
            AcknowledgedResponse::fromXContent, emptySet());
    }

    /**
     * Asynchronously puts an stored script using the Scripting API.
     * See <a href="https://www.elastic.co/guide/en/elasticsearch/reference/current/modules-scripting-using.html"> Scripting API
     * on elastic.co</a>
     * @param putStoredScriptRequest the request
     * @param options the request options (e.g. headers), use {@link RequestOptions#DEFAULT} if nothing needs to be customized
     * @param listener the listener to be notified upon request completion
     */
    public void putScriptAsync(PutStoredScriptRequest putStoredScriptRequest, RequestOptions options,
                               ActionListener<AcknowledgedResponse> listener) {
        requestActions.performRequestAsyncAndParseEntity(putStoredScriptRequest, RequestConverters::putScript, options,
            AcknowledgedResponse::fromXContent, listener, emptySet());
    }

    /**
     * Asynchronously executes a request using the Field Capabilities API.
     * See <a href="https://www.elastic.co/guide/en/elasticsearch/reference/current/search-field-caps.html">Field Capabilities API
     * on elastic.co</a>.
     * @param fieldCapabilitiesRequest the request
     * @param options the request options (e.g. headers), use {@link RequestOptions#DEFAULT} if nothing needs to be customized
     * @param listener the listener to be notified upon request completion
     */
    public final void fieldCapsAsync(FieldCapabilitiesRequest fieldCapabilitiesRequest, RequestOptions options,
                                     ActionListener<FieldCapabilitiesResponse> listener) {
        requestActions.performRequestAsyncAndParseEntity(fieldCapabilitiesRequest, RequestConverters::fieldCaps, options,
            FieldCapabilitiesResponse::fromXContent, listener, emptySet());
    }
}<|MERGE_RESOLUTION|>--- conflicted
+++ resolved
@@ -89,7 +89,6 @@
  */
 public class RestHighLevelClient implements Closeable {
 
-<<<<<<< HEAD
     private final IndicesClient indicesClient;
     private final ClusterClient clusterClient;
     private final IngestClient ingestClient;
@@ -102,28 +101,9 @@
     private final MigrationClient migrationClient;
     private final MachineLearningClient machineLearningClient;
     private final SecurityClient securityClient;
+    private final IndexLifecycleClient ilmClient;
     private final RollupClient rollupClient;
     private final RestRequestActions requestActions;
-=======
-    private final RestClient client;
-    private final NamedXContentRegistry registry;
-    private final CheckedConsumer<RestClient, IOException> doClose;
-
-    private final IndicesClient indicesClient = new IndicesClient(this);
-    private final ClusterClient clusterClient = new ClusterClient(this);
-    private final IngestClient ingestClient = new IngestClient(this);
-    private final SnapshotClient snapshotClient = new SnapshotClient(this);
-    private final TasksClient tasksClient = new TasksClient(this);
-    private final XPackClient xPackClient = new XPackClient(this);
-    private final WatcherClient watcherClient = new WatcherClient(this);
-    private final GraphClient graphClient = new GraphClient(this);
-    private final LicenseClient licenseClient = new LicenseClient(this);
-    private final MigrationClient migrationClient = new MigrationClient(this);
-    private final MachineLearningClient machineLearningClient = new MachineLearningClient(this);
-    private final SecurityClient securityClient = new SecurityClient(this);
-    private final IndexLifecycleClient ilmClient = new IndexLifecycleClient(this);
-    private final RollupClient rollupClient = new RollupClient(this);
->>>>>>> 12072b20
 
     /**
      * Creates a {@link RestHighLevelClient} given the low level {@link RestClientBuilder} that allows to build the
@@ -163,6 +143,7 @@
         migrationClient = buildSubClient(MigrationClient::new);
         machineLearningClient = buildSubClient(MachineLearningClient::new);
         securityClient = buildSubClient(SecurityClient::new);
+        ilmClient = buildSubClient(IndexLifecycleClient::new);
         rollupClient = buildSubClient(RollupClient::new);
     }
 
