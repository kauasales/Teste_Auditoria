--- conflicted
+++ resolved
@@ -35,11 +35,8 @@
 import org.elasticsearch.action.bulk.BulkResponse;
 import org.elasticsearch.action.delete.DeleteRequest;
 import org.elasticsearch.action.delete.DeleteResponse;
-<<<<<<< HEAD
-=======
 import org.elasticsearch.action.explain.ExplainRequest;
 import org.elasticsearch.action.explain.ExplainResponse;
->>>>>>> 0c7f6570
 import org.elasticsearch.action.fieldcaps.FieldCapabilitiesRequest;
 import org.elasticsearch.action.fieldcaps.FieldCapabilitiesResponse;
 import org.elasticsearch.action.get.GetRequest;
@@ -84,11 +81,8 @@
 import org.elasticsearch.plugins.spi.NamedXContentProvider;
 import org.elasticsearch.rest.BytesRestResponse;
 import org.elasticsearch.rest.RestStatus;
-<<<<<<< HEAD
-=======
 import org.elasticsearch.script.mustache.MultiSearchTemplateRequest;
 import org.elasticsearch.script.mustache.MultiSearchTemplateResponse;
->>>>>>> 0c7f6570
 import org.elasticsearch.script.mustache.SearchTemplateRequest;
 import org.elasticsearch.script.mustache.SearchTemplateResponse;
 import org.elasticsearch.search.aggregations.Aggregation;
@@ -243,9 +237,6 @@
 
     private final IndicesClient indicesClient = new IndicesClient(this);
     private final ClusterClient clusterClient = new ClusterClient(this);
-<<<<<<< HEAD
-    private final SnapshotClient snapshotClient = new SnapshotClient(this);
-=======
     private final IngestClient ingestClient = new IngestClient(this);
     private final SnapshotClient snapshotClient = new SnapshotClient(this);
     private final TasksClient tasksClient = new TasksClient(this);
@@ -259,7 +250,6 @@
     private final SecurityClient securityClient = new SecurityClient(this);
     private final RollupClient rollupClient = new RollupClient(this);
     private final CcrClient ccrClient = new CcrClient(this);
->>>>>>> 0c7f6570
 
     /**
      * Creates a {@link RestHighLevelClient} given the low level {@link RestClientBuilder} that allows to build the
@@ -1287,35 +1277,17 @@
     }
 
     /**
-<<<<<<< HEAD
-     * Provides a {@link SnapshotClient} which can be used to access the Snapshot API.
-     *
-     * See <a href="https://www.elastic.co/guide/en/elasticsearch/reference/current/modules-snapshots.html">Snapshot API on elastic.co</a>
-     */
-    public final SnapshotClient snapshot() {
-        return snapshotClient;
-    }
-
-    /**
-     * Executes a bulk request using the Bulk API
-=======
      * Asynchronously executes a search using the Search Scroll API.
->>>>>>> 0c7f6570
      *
      * See <a href="https://www.elastic.co/guide/en/elasticsearch/reference/current/search-request-scroll.html">Search Scroll
      * API on elastic.co</a>
      * @deprecated Prefer {@link #searchScrollAsync(SearchScrollRequest, RequestOptions, ActionListener)}
      */
-<<<<<<< HEAD
-    public final BulkResponse bulk(BulkRequest bulkRequest, Header... headers) throws IOException {
-        return performRequestAndParseEntity(bulkRequest, RequestConverters::bulk, BulkResponse::fromXContent, emptySet(), headers);
-=======
     @Deprecated
     public final void searchScrollAsync(SearchScrollRequest searchScrollRequest,
                                         ActionListener<SearchResponse> listener, Header... headers) {
         performRequestAsyncAndParseEntity(searchScrollRequest, RequestConverters::searchScroll, SearchResponse::fromXContent,
                 listener, emptySet(), headers);
->>>>>>> 0c7f6570
     }
 
     /**
@@ -1326,14 +1298,9 @@
      * @param options the request options (e.g. headers), use {@link RequestOptions#DEFAULT} if nothing needs to be customized
      * @return the response
      */
-<<<<<<< HEAD
-    public final void bulkAsync(BulkRequest bulkRequest, ActionListener<BulkResponse> listener, Header... headers) {
-        performRequestAsyncAndParseEntity(bulkRequest, RequestConverters::bulk, BulkResponse::fromXContent, listener, emptySet(), headers);
-=======
     public final ClearScrollResponse clearScroll(ClearScrollRequest clearScrollRequest, RequestOptions options) throws IOException {
         return performRequestAndParseEntity(clearScrollRequest, RequestConverters::clearScroll, options, ClearScrollResponse::fromXContent,
                 emptySet());
->>>>>>> 0c7f6570
     }
 
     /**
@@ -1343,14 +1310,9 @@
      * Clear Scroll API on elastic.co</a>
      * @deprecated Prefer {@link #clearScroll(ClearScrollRequest, RequestOptions)}
      */
-<<<<<<< HEAD
-    public final boolean ping(Header... headers) throws IOException {
-        return performRequest(new MainRequest(), (request) -> RequestConverters.ping(), RestHighLevelClient::convertExistsResponse,
-=======
     @Deprecated
     public final ClearScrollResponse clearScroll(ClearScrollRequest clearScrollRequest, Header... headers) throws IOException {
         return performRequestAndParseEntity(clearScrollRequest, RequestConverters::clearScroll, ClearScrollResponse::fromXContent,
->>>>>>> 0c7f6570
                 emptySet(), headers);
     }
 
@@ -1362,16 +1324,10 @@
      * @param options the request options (e.g. headers), use {@link RequestOptions#DEFAULT} if nothing needs to be customized
      * @param listener the listener to be notified upon request completion
      */
-<<<<<<< HEAD
-    public final MainResponse info(Header... headers) throws IOException {
-        return performRequestAndParseEntity(new MainRequest(), (request) -> RequestConverters.info(),
-                MainResponse::fromXContent, emptySet(), headers);
-=======
     public final void clearScrollAsync(ClearScrollRequest clearScrollRequest, RequestOptions options,
                                        ActionListener<ClearScrollResponse> listener) {
         performRequestAsyncAndParseEntity(clearScrollRequest, RequestConverters::clearScroll, options, ClearScrollResponse::fromXContent,
                 listener, emptySet());
->>>>>>> 0c7f6570
     }
 
     /**
@@ -1381,16 +1337,11 @@
      * Clear Scroll API on elastic.co</a>
      * @deprecated Prefer {@link #clearScrollAsync(ClearScrollRequest, RequestOptions, ActionListener)}
      */
-<<<<<<< HEAD
-    public final GetResponse get(GetRequest getRequest, Header... headers) throws IOException {
-        return performRequestAndParseEntity(getRequest, RequestConverters::get, GetResponse::fromXContent, singleton(404), headers);
-=======
     @Deprecated
     public final void clearScrollAsync(ClearScrollRequest clearScrollRequest,
                                        ActionListener<ClearScrollResponse> listener, Header... headers) {
         performRequestAsyncAndParseEntity(clearScrollRequest, RequestConverters::clearScroll, ClearScrollResponse::fromXContent,
                 listener, emptySet(), headers);
->>>>>>> 0c7f6570
     }
 
     /**
@@ -1401,16 +1352,10 @@
      * @param options the request options (e.g. headers), use {@link RequestOptions#DEFAULT} if nothing needs to be customized
      * @return the response
      */
-<<<<<<< HEAD
-    public final void getAsync(GetRequest getRequest, ActionListener<GetResponse> listener, Header... headers) {
-        performRequestAsyncAndParseEntity(getRequest, RequestConverters::get, GetResponse::fromXContent, listener,
-                singleton(404), headers);
-=======
     public final SearchTemplateResponse searchTemplate(SearchTemplateRequest searchTemplateRequest,
                                                        RequestOptions options) throws IOException {
         return performRequestAndParseEntity(searchTemplateRequest, RequestConverters::searchTemplate, options,
             SearchTemplateResponse::fromXContent, emptySet());
->>>>>>> 0c7f6570
     }
 
     /**
@@ -1419,16 +1364,10 @@
      * See <a href="https://www.elastic.co/guide/en/elasticsearch/reference/current/search-template.html">Search Template API
      * on elastic.co</a>.
      */
-<<<<<<< HEAD
-    public final MultiGetResponse multiGet(MultiGetRequest multiGetRequest, Header... headers) throws IOException {
-        return performRequestAndParseEntity(multiGetRequest, RequestConverters::multiGet, MultiGetResponse::fromXContent,
-                singleton(404), headers);
-=======
     public final void searchTemplateAsync(SearchTemplateRequest searchTemplateRequest, RequestOptions options,
                                           ActionListener<SearchTemplateResponse> listener) {
         performRequestAsyncAndParseEntity(searchTemplateRequest, RequestConverters::searchTemplate, options,
             SearchTemplateResponse::fromXContent, listener, emptySet());
->>>>>>> 0c7f6570
     }
 
     /**
@@ -1438,11 +1377,6 @@
      * @param options the request options (e.g. headers), use {@link RequestOptions#DEFAULT} if nothing needs to be customized
      * @return the response
      */
-<<<<<<< HEAD
-    public final void multiGetAsync(MultiGetRequest multiGetRequest, ActionListener<MultiGetResponse> listener, Header... headers) {
-        performRequestAsyncAndParseEntity(multiGetRequest, RequestConverters::multiGet, MultiGetResponse::fromXContent, listener,
-                singleton(404), headers);
-=======
     public final ExplainResponse explain(ExplainRequest explainRequest, RequestOptions options) throws IOException {
         return performRequest(explainRequest, RequestConverters::explain, options,
             response -> {
@@ -1451,7 +1385,6 @@
                 return parseEntity(response.getEntity(), entityParser);
             },
             singleton(404));
->>>>>>> 0c7f6570
     }
 
     /**
@@ -1462,10 +1395,6 @@
      * @param options the request options (e.g. headers), use {@link RequestOptions#DEFAULT} if nothing needs to be customized
      * @param listener the listener to be notified upon request completion
      */
-<<<<<<< HEAD
-    public final boolean exists(GetRequest getRequest, Header... headers) throws IOException {
-        return performRequest(getRequest, RequestConverters::exists, RestHighLevelClient::convertExistsResponse, emptySet(), headers);
-=======
     public final void explainAsync(ExplainRequest explainRequest, RequestOptions options, ActionListener<ExplainResponse> listener) {
         performRequestAsync(explainRequest, RequestConverters::explain, options,
             response -> {
@@ -1474,7 +1403,6 @@
                 return parseEntity(response.getEntity(), entityParser);
             },
             listener, singleton(404));
->>>>>>> 0c7f6570
     }
 
 
@@ -1487,15 +1415,9 @@
      * @param request   the request
      * @param options   the request options (e.g. headers), use {@link RequestOptions#DEFAULT} if nothing needs to be customized
      */
-<<<<<<< HEAD
-    public final void existsAsync(GetRequest getRequest, ActionListener<Boolean> listener, Header... headers) {
-        performRequestAsync(getRequest, RequestConverters::exists, RestHighLevelClient::convertExistsResponse, listener,
-                emptySet(), headers);
-=======
     public final TermVectorsResponse termvectors(TermVectorsRequest request, RequestOptions options) throws IOException {
         return performRequestAndParseEntity(request, RequestConverters::termVectors, options, TermVectorsResponse::fromXContent,
             emptySet());
->>>>>>> 0c7f6570
     }
 
     /**
@@ -1507,14 +1429,9 @@
      * @param options the request options (e.g. headers), use {@link RequestOptions#DEFAULT} if nothing needs to be customized
      * @param listener the listener to be notified upon request completion
      */
-<<<<<<< HEAD
-    public final IndexResponse index(IndexRequest indexRequest, Header... headers) throws IOException {
-        return performRequestAndParseEntity(indexRequest, RequestConverters::index, IndexResponse::fromXContent, emptySet(), headers);
-=======
     public final void termvectorsAsync(TermVectorsRequest request, RequestOptions options, ActionListener<TermVectorsResponse> listener) {
         performRequestAsyncAndParseEntity(request, RequestConverters::termVectors, options, TermVectorsResponse::fromXContent, listener,
             emptySet());
->>>>>>> 0c7f6570
     }
 
 
@@ -1527,15 +1444,9 @@
      * @param request   the request
      * @param options   the request options (e.g. headers), use {@link RequestOptions#DEFAULT} if nothing needs to be customized
      */
-<<<<<<< HEAD
-    public final void indexAsync(IndexRequest indexRequest, ActionListener<IndexResponse> listener, Header... headers) {
-        performRequestAsyncAndParseEntity(indexRequest, RequestConverters::index, IndexResponse::fromXContent, listener,
-                emptySet(), headers);
-=======
     public final MultiTermVectorsResponse mtermvectors(MultiTermVectorsRequest request, RequestOptions options) throws IOException {
         return performRequestAndParseEntity(
             request, RequestConverters::mtermVectors, options, MultiTermVectorsResponse::fromXContent, emptySet());
->>>>>>> 0c7f6570
     }
 
 
@@ -1548,15 +1459,10 @@
      * @param options the request options (e.g. headers), use {@link RequestOptions#DEFAULT} if nothing needs to be customized
      * @param listener the listener to be notified upon request completion
      */
-<<<<<<< HEAD
-    public final UpdateResponse update(UpdateRequest updateRequest, Header... headers) throws IOException {
-        return performRequestAndParseEntity(updateRequest, RequestConverters::update, UpdateResponse::fromXContent, emptySet(), headers);
-=======
     public final void mtermvectorsAsync(MultiTermVectorsRequest request, RequestOptions options,
             ActionListener<MultiTermVectorsResponse> listener) {
         performRequestAsyncAndParseEntity(
             request, RequestConverters::mtermVectors, options, MultiTermVectorsResponse::fromXContent, listener, emptySet());
->>>>>>> 0c7f6570
     }
 
 
@@ -1568,15 +1474,9 @@
      * @param options the request options (e.g. headers), use {@link RequestOptions#DEFAULT} if nothing needs to be customized
      * @return the response
      */
-<<<<<<< HEAD
-    public final void updateAsync(UpdateRequest updateRequest, ActionListener<UpdateResponse> listener, Header... headers) {
-        performRequestAsyncAndParseEntity(updateRequest, RequestConverters::update, UpdateResponse::fromXContent, listener,
-                emptySet(), headers);
-=======
     public final RankEvalResponse rankEval(RankEvalRequest rankEvalRequest, RequestOptions options) throws IOException {
         return performRequestAndParseEntity(rankEvalRequest, RequestConverters::rankEval, options, RankEvalResponse::fromXContent,
                 emptySet());
->>>>>>> 0c7f6570
     }
 
     /**
@@ -1586,16 +1486,10 @@
      * on elastic.co</a>
      * @deprecated Prefer {@link #rankEval(RankEvalRequest, RequestOptions)}
      */
-<<<<<<< HEAD
-    public final DeleteResponse delete(DeleteRequest deleteRequest, Header... headers) throws IOException {
-        return performRequestAndParseEntity(deleteRequest, RequestConverters::delete, DeleteResponse::fromXContent,
-                singleton(404), headers);
-=======
     @Deprecated
     public final RankEvalResponse rankEval(RankEvalRequest rankEvalRequest, Header... headers) throws IOException {
         return performRequestAndParseEntity(rankEvalRequest, RequestConverters::rankEval, RankEvalResponse::fromXContent,
                 emptySet(), headers);
->>>>>>> 0c7f6570
     }
 
     /**
@@ -1606,15 +1500,9 @@
      * @param options the request options (e.g. headers), use {@link RequestOptions#DEFAULT} if nothing needs to be customized
      * @param listener the listener to be notified upon request completion
      */
-<<<<<<< HEAD
-    public final void deleteAsync(DeleteRequest deleteRequest, ActionListener<DeleteResponse> listener, Header... headers) {
-        performRequestAsyncAndParseEntity(deleteRequest, RequestConverters::delete, DeleteResponse::fromXContent, listener,
-            Collections.singleton(404), headers);
-=======
     public final void rankEvalAsync(RankEvalRequest rankEvalRequest, RequestOptions options,  ActionListener<RankEvalResponse> listener) {
         performRequestAsyncAndParseEntity(rankEvalRequest, RequestConverters::rankEval, options,  RankEvalResponse::fromXContent, listener,
                 emptySet());
->>>>>>> 0c7f6570
     }
 
     /**
@@ -1623,15 +1511,10 @@
      * See <a href="https://www.elastic.co/guide/en/elasticsearch/reference/current/multi-search-template.html">Multi Search Template API
      * on elastic.co</a>.
      */
-<<<<<<< HEAD
-    public final SearchResponse search(SearchRequest searchRequest, Header... headers) throws IOException {
-        return performRequestAndParseEntity(searchRequest, RequestConverters::search, SearchResponse::fromXContent, emptySet(), headers);
-=======
     public final MultiSearchTemplateResponse msearchTemplate(MultiSearchTemplateRequest multiSearchTemplateRequest,
                                                              RequestOptions options) throws IOException {
         return performRequestAndParseEntity(multiSearchTemplateRequest, RequestConverters::multiSearchTemplate,
                 options, MultiSearchTemplateResponse::fromXContext, emptySet());
->>>>>>> 0c7f6570
     }
 
     /**
@@ -1640,17 +1523,11 @@
      * See <a href="https://www.elastic.co/guide/en/elasticsearch/reference/current/multi-search-template.html">Multi Search Template API
      * on elastic.co</a>.
      */
-<<<<<<< HEAD
-    public final void searchAsync(SearchRequest searchRequest, ActionListener<SearchResponse> listener, Header... headers) {
-        performRequestAsyncAndParseEntity(searchRequest, RequestConverters::search, SearchResponse::fromXContent, listener,
-                emptySet(), headers);
-=======
     public final void msearchTemplateAsync(MultiSearchTemplateRequest multiSearchTemplateRequest,
                                            RequestOptions options,
                                            ActionListener<MultiSearchTemplateResponse> listener) {
         performRequestAsyncAndParseEntity(multiSearchTemplateRequest, RequestConverters::multiSearchTemplate,
             options, MultiSearchTemplateResponse::fromXContext, listener, emptySet());
->>>>>>> 0c7f6570
     }
 
     /**
@@ -1660,14 +1537,9 @@
      * on elastic.co</a>
      * @deprecated Prefer {@link #rankEvalAsync(RankEvalRequest, RequestOptions, ActionListener)}
      */
-<<<<<<< HEAD
-    public final MultiSearchResponse multiSearch(MultiSearchRequest multiSearchRequest, Header... headers) throws IOException {
-        return performRequestAndParseEntity(multiSearchRequest, RequestConverters::multiSearch, MultiSearchResponse::fromXContext,
-=======
     @Deprecated
     public final void rankEvalAsync(RankEvalRequest rankEvalRequest, ActionListener<RankEvalResponse> listener, Header... headers) {
         performRequestAsyncAndParseEntity(rankEvalRequest, RequestConverters::rankEval, RankEvalResponse::fromXContent, listener,
->>>>>>> 0c7f6570
                 emptySet(), headers);
     }
 
@@ -1679,16 +1551,10 @@
      * @param options the request options (e.g. headers), use {@link RequestOptions#DEFAULT} if nothing needs to be customized
      * @return the response
      */
-<<<<<<< HEAD
-    public final void multiSearchAsync(MultiSearchRequest searchRequest, ActionListener<MultiSearchResponse> listener, Header... headers) {
-        performRequestAsyncAndParseEntity(searchRequest, RequestConverters::multiSearch, MultiSearchResponse::fromXContext, listener,
-                emptySet(), headers);
-=======
     public final FieldCapabilitiesResponse fieldCaps(FieldCapabilitiesRequest fieldCapabilitiesRequest,
                                                      RequestOptions options) throws IOException {
         return performRequestAndParseEntity(fieldCapabilitiesRequest, RequestConverters::fieldCaps, options,
             FieldCapabilitiesResponse::fromXContent, emptySet());
->>>>>>> 0c7f6570
     }
 
     /**
@@ -1699,15 +1565,9 @@
      * @param options the request options (e.g. headers), use {@link RequestOptions#DEFAULT} if nothing needs to be customized
      * @return the response
      */
-<<<<<<< HEAD
-    public final SearchResponse searchScroll(SearchScrollRequest searchScrollRequest, Header... headers) throws IOException {
-        return performRequestAndParseEntity(searchScrollRequest, RequestConverters::searchScroll, SearchResponse::fromXContent,
-                emptySet(), headers);
-=======
     public GetStoredScriptResponse getScript(GetStoredScriptRequest request, RequestOptions options) throws IOException {
         return performRequestAndParseEntity(request, RequestConverters::getScript, options,
             GetStoredScriptResponse::fromXContent, emptySet());
->>>>>>> 0c7f6570
     }
 
     /**
@@ -1718,17 +1578,10 @@
      * @param options the request options (e.g. headers), use {@link RequestOptions#DEFAULT} if nothing needs to be customized
      * @param listener the listener to be notified upon request completion
      */
-<<<<<<< HEAD
-    public final void searchScrollAsync(SearchScrollRequest searchScrollRequest,
-                                        ActionListener<SearchResponse> listener, Header... headers) {
-        performRequestAsyncAndParseEntity(searchScrollRequest, RequestConverters::searchScroll, SearchResponse::fromXContent,
-                listener, emptySet(), headers);
-=======
     public void getScriptAsync(GetStoredScriptRequest request, RequestOptions options,
                                ActionListener<GetStoredScriptResponse> listener) {
         performRequestAsyncAndParseEntity(request, RequestConverters::getScript, options,
             GetStoredScriptResponse::fromXContent, listener, emptySet());
->>>>>>> 0c7f6570
     }
 
     /**
@@ -1739,15 +1592,9 @@
      * @param options the request options (e.g. headers), use {@link RequestOptions#DEFAULT} if nothing needs to be customized
      * @return the response
      */
-<<<<<<< HEAD
-    public final ClearScrollResponse clearScroll(ClearScrollRequest clearScrollRequest, Header... headers) throws IOException {
-        return performRequestAndParseEntity(clearScrollRequest, RequestConverters::clearScroll, ClearScrollResponse::fromXContent,
-                emptySet(), headers);
-=======
     public AcknowledgedResponse deleteScript(DeleteStoredScriptRequest request, RequestOptions options) throws IOException {
         return performRequestAndParseEntity(request, RequestConverters::deleteScript, options,
             AcknowledgedResponse::fromXContent, emptySet());
->>>>>>> 0c7f6570
     }
 
     /**
@@ -1758,44 +1605,6 @@
      * @param options the request options (e.g. headers), use {@link RequestOptions#DEFAULT} if nothing needs to be customized
      * @param listener the listener to be notified upon request completion
      */
-<<<<<<< HEAD
-    public final void clearScrollAsync(ClearScrollRequest clearScrollRequest,
-                                       ActionListener<ClearScrollResponse> listener, Header... headers) {
-        performRequestAsyncAndParseEntity(clearScrollRequest, RequestConverters::clearScroll, ClearScrollResponse::fromXContent,
-                listener, emptySet(), headers);
-    }
-
-    /**
-     * Executes a request using the Search Template API.
-     *
-     * See <a href="https://www.elastic.co/guide/en/elasticsearch/reference/current/search-template.html">Search Template API
-     * on elastic.co</a>.
-     */
-    public final SearchTemplateResponse searchTemplate(SearchTemplateRequest searchTemplateRequest,
-                                                       Header... headers) throws IOException {
-        return performRequestAndParseEntity(searchTemplateRequest, RequestConverters::searchTemplate,
-            SearchTemplateResponse::fromXContent, emptySet(), headers);
-    }
-
-    /**
-     * Asynchronously executes a request using the Search Template API
-     *
-     * See <a href="https://www.elastic.co/guide/en/elasticsearch/reference/current/search-template.html">Search Template API
-     * on elastic.co</a>.
-     */
-    public final void searchTemplateAsync(SearchTemplateRequest searchTemplateRequest,
-                                          ActionListener<SearchTemplateResponse> listener,
-                                          Header... headers) {
-        performRequestAsyncAndParseEntity(searchTemplateRequest, RequestConverters::searchTemplate,
-            SearchTemplateResponse::fromXContent, listener, emptySet(), headers);
-    }
-
-
-    /**
-     * Executes a request using the Ranking Evaluation API.
-     *
-     * See <a href="https://www.elastic.co/guide/en/elasticsearch/reference/current/search-rank-eval.html">Ranking Evaluation API
-=======
     public void deleteScriptAsync(DeleteStoredScriptRequest request, RequestOptions options,
                                   ActionListener<AcknowledgedResponse> listener) {
         performRequestAsyncAndParseEntity(request, RequestConverters::deleteScript, options,
@@ -1805,22 +1614,15 @@
     /**
      * Puts an stored script using the Scripting API.
      * See <a href="https://www.elastic.co/guide/en/elasticsearch/reference/current/modules-scripting-using.html"> Scripting API
->>>>>>> 0c7f6570
      * on elastic.co</a>
      * @param putStoredScriptRequest the request
      * @param options the request options (e.g. headers), use {@link RequestOptions#DEFAULT} if nothing needs to be customized
      * @return the response
      */
-<<<<<<< HEAD
-    public final RankEvalResponse rankEval(RankEvalRequest rankEvalRequest, Header... headers) throws IOException {
-        return performRequestAndParseEntity(rankEvalRequest, RequestConverters::rankEval, RankEvalResponse::fromXContent,
-                emptySet(), headers);
-=======
     public AcknowledgedResponse putScript(PutStoredScriptRequest putStoredScriptRequest,
                                              RequestOptions options) throws IOException {
         return performRequestAndParseEntity(putStoredScriptRequest, RequestConverters::putScript, options,
             AcknowledgedResponse::fromXContent, emptySet());
->>>>>>> 0c7f6570
     }
 
     /**
@@ -1831,43 +1633,14 @@
      * @param options the request options (e.g. headers), use {@link RequestOptions#DEFAULT} if nothing needs to be customized
      * @param listener the listener to be notified upon request completion
      */
-<<<<<<< HEAD
-    public final void rankEvalAsync(RankEvalRequest rankEvalRequest, ActionListener<RankEvalResponse> listener, Header... headers) {
-        performRequestAsyncAndParseEntity(rankEvalRequest, RequestConverters::rankEval, RankEvalResponse::fromXContent, listener,
-                emptySet(), headers);
-    }
-
-    /**
-     * Executes a request using the Field Capabilities API.
-     *
-     * See <a href="https://www.elastic.co/guide/en/elasticsearch/reference/current/search-field-caps.html">Field Capabilities API
-     * on elastic.co</a>.
-     */
-    public final FieldCapabilitiesResponse fieldCaps(FieldCapabilitiesRequest fieldCapabilitiesRequest,
-                                                     Header... headers) throws IOException {
-        return performRequestAndParseEntity(fieldCapabilitiesRequest, RequestConverters::fieldCaps,
-            FieldCapabilitiesResponse::fromXContent, emptySet(), headers);
-=======
     public void putScriptAsync(PutStoredScriptRequest putStoredScriptRequest, RequestOptions options,
                                ActionListener<AcknowledgedResponse> listener) {
         performRequestAsyncAndParseEntity(putStoredScriptRequest, RequestConverters::putScript, options,
             AcknowledgedResponse::fromXContent, listener, emptySet());
->>>>>>> 0c7f6570
     }
 
     /**
      * Asynchronously executes a request using the Field Capabilities API.
-<<<<<<< HEAD
-     *
-     * See <a href="https://www.elastic.co/guide/en/elasticsearch/reference/current/search-field-caps.html">Field Capabilities API
-     * on elastic.co</a>.
-     */
-    public final void fieldCapsAsync(FieldCapabilitiesRequest fieldCapabilitiesRequest,
-                                     ActionListener<FieldCapabilitiesResponse> listener,
-                                     Header... headers) {
-        performRequestAsyncAndParseEntity(fieldCapabilitiesRequest, RequestConverters::fieldCaps,
-            FieldCapabilitiesResponse::fromXContent, listener, emptySet(), headers);
-=======
      * See <a href="https://www.elastic.co/guide/en/elasticsearch/reference/current/search-field-caps.html">Field Capabilities API
      * on elastic.co</a>.
      * @param fieldCapabilitiesRequest the request
@@ -1878,7 +1651,6 @@
                                      ActionListener<FieldCapabilitiesResponse> listener) {
         performRequestAsyncAndParseEntity(fieldCapabilitiesRequest, RequestConverters::fieldCaps, options,
             FieldCapabilitiesResponse::fromXContent, listener, emptySet());
->>>>>>> 0c7f6570
     }
 
     @Deprecated
@@ -1964,11 +1736,7 @@
                                             CheckedFunction<Response, Resp, IOException> responseConverter,
                                             Set<Integer> ignores) throws IOException {
         Request req = requestConverter.apply(request);
-<<<<<<< HEAD
-        addHeaders(req, headers);
-=======
         req.setOptions(options);
->>>>>>> 0c7f6570
         Response response;
         try {
             response = client.performRequest(req);
@@ -2118,24 +1886,10 @@
             listener.onFailure(e);
             return;
         }
-<<<<<<< HEAD
-        addHeaders(req, headers);
+        req.setOptions(options);
 
         ResponseListener responseListener = wrapResponseListener(responseConverter, listener, ignores);
         client.performRequestAsync(req, responseListener);
-    }
-
-    private static void addHeaders(Request request, Header... headers) {
-        Objects.requireNonNull(headers, "headers cannot be null");
-        for (Header header : headers) {
-            request.addHeader(header.getName(), header.getValue());
-        }
-=======
-        req.setOptions(options);
-
-        ResponseListener responseListener = wrapResponseListener(responseConverter, listener, ignores);
-        client.performRequestAsync(req, responseListener);
->>>>>>> 0c7f6570
     }
 
 
