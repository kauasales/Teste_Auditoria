/*
 * Licensed to Elasticsearch under one or more contributor
 * license agreements. See the NOTICE file distributed with
 * this work for additional information regarding copyright
 * ownership. Elasticsearch licenses this file to you under
 * the Apache License, Version 2.0 (the "License"); you may
 * not use this file except in compliance with the License.
 * You may obtain a copy of the License at
 *
 *    http://www.apache.org/licenses/LICENSE-2.0
 *
 * Unless required by applicable law or agreed to in writing,
 * software distributed under the License is distributed on an
 * "AS IS" BASIS, WITHOUT WARRANTIES OR CONDITIONS OF ANY
 * KIND, either express or implied.  See the License for the
 * specific language governing permissions and limitations
 * under the License.
 */

package org.elasticsearch.client;

import org.apache.http.HttpEntity;
import org.apache.http.client.methods.HttpDelete;
import org.apache.http.client.methods.HttpGet;
import org.apache.http.client.methods.HttpPost;
import org.apache.http.client.methods.HttpPut;
import org.apache.http.entity.ByteArrayEntity;
import org.apache.lucene.util.BytesRef;
import org.elasticsearch.client.RequestConverters.EndpointBuilder;
import org.elasticsearch.client.ml.CloseJobRequest;
import org.elasticsearch.client.ml.DeleteCalendarRequest;
import org.elasticsearch.client.ml.DeleteDatafeedRequest;
import org.elasticsearch.client.ml.DeleteFilterRequest;
import org.elasticsearch.client.ml.DeleteForecastRequest;
import org.elasticsearch.client.ml.DeleteJobRequest;
import org.elasticsearch.client.ml.FlushJobRequest;
import org.elasticsearch.client.ml.ForecastJobRequest;
import org.elasticsearch.client.ml.GetBucketsRequest;
import org.elasticsearch.client.ml.GetCalendarsRequest;
import org.elasticsearch.client.ml.GetCategoriesRequest;
import org.elasticsearch.client.ml.GetDatafeedRequest;
import org.elasticsearch.client.ml.GetDatafeedStatsRequest;
import org.elasticsearch.client.ml.GetFiltersRequest;
import org.elasticsearch.client.ml.GetInfluencersRequest;
import org.elasticsearch.client.ml.GetJobRequest;
import org.elasticsearch.client.ml.GetJobStatsRequest;
import org.elasticsearch.client.ml.GetOverallBucketsRequest;
import org.elasticsearch.client.ml.GetRecordsRequest;
import org.elasticsearch.client.ml.OpenJobRequest;
import org.elasticsearch.client.ml.PostDataRequest;
import org.elasticsearch.client.ml.PreviewDatafeedRequest;
import org.elasticsearch.client.ml.PutCalendarRequest;
import org.elasticsearch.client.ml.PutDatafeedRequest;
import org.elasticsearch.client.ml.PutFilterRequest;
import org.elasticsearch.client.ml.PutJobRequest;
import org.elasticsearch.client.ml.StartDatafeedRequest;
import org.elasticsearch.client.ml.StopDatafeedRequest;
import org.elasticsearch.client.ml.UpdateDatafeedRequest;
import org.elasticsearch.client.ml.UpdateJobRequest;
import org.elasticsearch.client.ml.job.util.PageParams;
import org.elasticsearch.common.Strings;
import org.elasticsearch.common.bytes.BytesReference;

import java.io.IOException;

import static org.elasticsearch.client.RequestConverters.REQUEST_BODY_CONTENT_TYPE;
import static org.elasticsearch.client.RequestConverters.createContentType;
import static org.elasticsearch.client.RequestConverters.createEntity;

final class MLRequestConverters {

    private MLRequestConverters() {}

    static Request putJob(PutJobRequest putJobRequest) throws IOException {
        String endpoint = new EndpointBuilder()
                .addPathPartAsIs("_xpack")
                .addPathPartAsIs("ml")
                .addPathPartAsIs("anomaly_detectors")
                .addPathPart(putJobRequest.getJob().getId())
                .build();
        Request request = new Request(HttpPut.METHOD_NAME, endpoint);
        request.setEntity(createEntity(putJobRequest, REQUEST_BODY_CONTENT_TYPE));
        return request;
    }

    static Request getJob(GetJobRequest getJobRequest) {
        String endpoint = new EndpointBuilder()
            .addPathPartAsIs("_xpack")
            .addPathPartAsIs("ml")
            .addPathPartAsIs("anomaly_detectors")
            .addPathPart(Strings.collectionToCommaDelimitedString(getJobRequest.getJobIds()))
            .build();
        Request request = new Request(HttpGet.METHOD_NAME, endpoint);

        RequestConverters.Params params = new RequestConverters.Params(request);
        if (getJobRequest.getAllowNoJobs() != null) {
            params.putParam("allow_no_jobs", Boolean.toString(getJobRequest.getAllowNoJobs()));
        }

        return request;
    }

    static Request getJobStats(GetJobStatsRequest getJobStatsRequest) {
        String endpoint = new EndpointBuilder()
                .addPathPartAsIs("_xpack")
                .addPathPartAsIs("ml")
                .addPathPartAsIs("anomaly_detectors")
                .addPathPart(Strings.collectionToCommaDelimitedString(getJobStatsRequest.getJobIds()))
                .addPathPartAsIs("_stats")
                .build();
        Request request = new Request(HttpGet.METHOD_NAME, endpoint);

        RequestConverters.Params params = new RequestConverters.Params(request);
        if (getJobStatsRequest.getAllowNoJobs() != null) {
            params.putParam("allow_no_jobs", Boolean.toString(getJobStatsRequest.getAllowNoJobs()));
        }
        return request;
    }

    static Request openJob(OpenJobRequest openJobRequest) throws IOException {
        String endpoint = new EndpointBuilder()
                .addPathPartAsIs("_xpack")
                .addPathPartAsIs("ml")
                .addPathPartAsIs("anomaly_detectors")
                .addPathPart(openJobRequest.getJobId())
                .addPathPartAsIs("_open")
                .build();
        Request request = new Request(HttpPost.METHOD_NAME, endpoint);
        request.setEntity(createEntity(openJobRequest, REQUEST_BODY_CONTENT_TYPE));
        return request;
    }

    static Request closeJob(CloseJobRequest closeJobRequest) throws IOException {
        String endpoint = new EndpointBuilder()
            .addPathPartAsIs("_xpack")
            .addPathPartAsIs("ml")
            .addPathPartAsIs("anomaly_detectors")
            .addPathPart(Strings.collectionToCommaDelimitedString(closeJobRequest.getJobIds()))
            .addPathPartAsIs("_close")
            .build();
        Request request = new Request(HttpPost.METHOD_NAME, endpoint);
        request.setEntity(createEntity(closeJobRequest, REQUEST_BODY_CONTENT_TYPE));
        return request;
    }

    static Request deleteJob(DeleteJobRequest deleteJobRequest) {
        String endpoint = new EndpointBuilder()
                .addPathPartAsIs("_xpack")
                .addPathPartAsIs("ml")
                .addPathPartAsIs("anomaly_detectors")
                .addPathPart(deleteJobRequest.getJobId())
                .build();
        Request request = new Request(HttpDelete.METHOD_NAME, endpoint);

        RequestConverters.Params params = new RequestConverters.Params(request);
        if (deleteJobRequest.getForce() != null) {
            params.putParam("force", Boolean.toString(deleteJobRequest.getForce()));
        }
        if (deleteJobRequest.getWaitForCompletion() != null) {
            params.putParam("wait_for_completion", Boolean.toString(deleteJobRequest.getWaitForCompletion()));
        }

        return request;
    }

    static Request flushJob(FlushJobRequest flushJobRequest) throws IOException {
        String endpoint = new EndpointBuilder()
                .addPathPartAsIs("_xpack")
                .addPathPartAsIs("ml")
                .addPathPartAsIs("anomaly_detectors")
                .addPathPart(flushJobRequest.getJobId())
                .addPathPartAsIs("_flush")
                .build();
        Request request = new Request(HttpPost.METHOD_NAME, endpoint);
        request.setEntity(createEntity(flushJobRequest, REQUEST_BODY_CONTENT_TYPE));
        return request;
    }

    static Request forecastJob(ForecastJobRequest forecastJobRequest) throws IOException {
        String endpoint = new EndpointBuilder()
            .addPathPartAsIs("_xpack")
            .addPathPartAsIs("ml")
            .addPathPartAsIs("anomaly_detectors")
            .addPathPart(forecastJobRequest.getJobId())
            .addPathPartAsIs("_forecast")
            .build();
        Request request = new Request(HttpPost.METHOD_NAME, endpoint);
        request.setEntity(createEntity(forecastJobRequest, REQUEST_BODY_CONTENT_TYPE));
        return request;
    }

    static Request updateJob(UpdateJobRequest updateJobRequest) throws IOException {
        String endpoint = new EndpointBuilder()
                .addPathPartAsIs("_xpack")
                .addPathPartAsIs("ml")
                .addPathPartAsIs("anomaly_detectors")
                .addPathPart(updateJobRequest.getJobUpdate().getJobId())
                .addPathPartAsIs("_update")
                .build();
        Request request = new Request(HttpPost.METHOD_NAME, endpoint);
        request.setEntity(createEntity(updateJobRequest.getJobUpdate(), REQUEST_BODY_CONTENT_TYPE));
        return request;
    }

    static Request putDatafeed(PutDatafeedRequest putDatafeedRequest) throws IOException {
        String endpoint = new EndpointBuilder()
                .addPathPartAsIs("_xpack")
                .addPathPartAsIs("ml")
                .addPathPartAsIs("datafeeds")
                .addPathPart(putDatafeedRequest.getDatafeed().getId())
                .build();
        Request request = new Request(HttpPut.METHOD_NAME, endpoint);
        request.setEntity(createEntity(putDatafeedRequest, REQUEST_BODY_CONTENT_TYPE));
        return request;
    }

    static Request updateDatafeed(UpdateDatafeedRequest updateDatafeedRequest) throws IOException {
        String endpoint = new EndpointBuilder()
            .addPathPartAsIs("_xpack")
            .addPathPartAsIs("ml")
            .addPathPartAsIs("datafeeds")
            .addPathPart(updateDatafeedRequest.getDatafeedUpdate().getId())
            .addPathPartAsIs("_update")
            .build();
        Request request = new Request(HttpPost.METHOD_NAME, endpoint);
        request.setEntity(createEntity(updateDatafeedRequest, REQUEST_BODY_CONTENT_TYPE));
        return request;
    }

    static Request getDatafeed(GetDatafeedRequest getDatafeedRequest) {
        String endpoint = new EndpointBuilder()
                .addPathPartAsIs("_xpack")
                .addPathPartAsIs("ml")
                .addPathPartAsIs("datafeeds")
                .addPathPart(Strings.collectionToCommaDelimitedString(getDatafeedRequest.getDatafeedIds()))
                .build();
        Request request = new Request(HttpGet.METHOD_NAME, endpoint);

        RequestConverters.Params params = new RequestConverters.Params(request);
        if (getDatafeedRequest.getAllowNoDatafeeds() != null) {
            params.putParam(GetDatafeedRequest.ALLOW_NO_DATAFEEDS.getPreferredName(),
                    Boolean.toString(getDatafeedRequest.getAllowNoDatafeeds()));
        }

        return request;
    }

    static Request deleteDatafeed(DeleteDatafeedRequest deleteDatafeedRequest) {
        String endpoint = new EndpointBuilder()
                .addPathPartAsIs("_xpack")
                .addPathPartAsIs("ml")
                .addPathPartAsIs("datafeeds")
                .addPathPart(deleteDatafeedRequest.getDatafeedId())
                .build();
        Request request = new Request(HttpDelete.METHOD_NAME, endpoint);
        RequestConverters.Params params = new RequestConverters.Params(request);
        if (deleteDatafeedRequest.getForce() != null) {
            params.putParam("force", Boolean.toString(deleteDatafeedRequest.getForce()));
        }
        return request;
    }

    static Request startDatafeed(StartDatafeedRequest startDatafeedRequest) throws IOException {
        String endpoint = new EndpointBuilder()
            .addPathPartAsIs("_xpack")
            .addPathPartAsIs("ml")
            .addPathPartAsIs("datafeeds")
            .addPathPart(startDatafeedRequest.getDatafeedId())
            .addPathPartAsIs("_start")
            .build();
        Request request = new Request(HttpPost.METHOD_NAME, endpoint);
        request.setEntity(createEntity(startDatafeedRequest, REQUEST_BODY_CONTENT_TYPE));
        return request;
    }

    static Request stopDatafeed(StopDatafeedRequest stopDatafeedRequest) throws IOException {
        String endpoint = new EndpointBuilder()
            .addPathPartAsIs("_xpack")
            .addPathPartAsIs("ml")
            .addPathPartAsIs("datafeeds")
            .addPathPart(Strings.collectionToCommaDelimitedString(stopDatafeedRequest.getDatafeedIds()))
            .addPathPartAsIs("_stop")
            .build();
        Request request = new Request(HttpPost.METHOD_NAME, endpoint);
        request.setEntity(createEntity(stopDatafeedRequest, REQUEST_BODY_CONTENT_TYPE));
        return request;
    }

    static Request getDatafeedStats(GetDatafeedStatsRequest getDatafeedStatsRequest) {
        String endpoint = new EndpointBuilder()
            .addPathPartAsIs("_xpack")
            .addPathPartAsIs("ml")
            .addPathPartAsIs("datafeeds")
            .addPathPart(Strings.collectionToCommaDelimitedString(getDatafeedStatsRequest.getDatafeedIds()))
            .addPathPartAsIs("_stats")
            .build();
        Request request = new Request(HttpGet.METHOD_NAME, endpoint);

        RequestConverters.Params params = new RequestConverters.Params(request);
        if (getDatafeedStatsRequest.getAllowNoDatafeeds() != null) {
            params.putParam("allow_no_datafeeds", Boolean.toString(getDatafeedStatsRequest.getAllowNoDatafeeds()));
        }
        return request;
    }

    static Request previewDatafeed(PreviewDatafeedRequest previewDatafeedRequest) {
        String endpoint = new EndpointBuilder()
            .addPathPartAsIs("_xpack")
            .addPathPartAsIs("ml")
            .addPathPartAsIs("datafeeds")
            .addPathPart(previewDatafeedRequest.getDatafeedId())
            .addPathPartAsIs("_preview")
            .build();
        return new Request(HttpGet.METHOD_NAME, endpoint);
    }

    static Request deleteForecast(DeleteForecastRequest deleteForecastRequest) {
        String endpoint = new EndpointBuilder()
            .addPathPartAsIs("_xpack")
            .addPathPartAsIs("ml")
            .addPathPartAsIs("anomaly_detectors")
            .addPathPart(deleteForecastRequest.getJobId())
            .addPathPartAsIs("_forecast")
            .addPathPart(Strings.collectionToCommaDelimitedString(deleteForecastRequest.getForecastIds()))
            .build();
        Request request = new Request(HttpDelete.METHOD_NAME, endpoint);
        RequestConverters.Params params = new RequestConverters.Params(request);
        if (deleteForecastRequest.getAllowNoForecasts() != null) {
            params.putParam("allow_no_forecasts", Boolean.toString(deleteForecastRequest.getAllowNoForecasts()));
        }
        if (deleteForecastRequest.timeout() != null) {
            params.putParam("timeout", deleteForecastRequest.timeout().getStringRep());
        }
        return request;
    }

    static Request getBuckets(GetBucketsRequest getBucketsRequest) throws IOException {
        String endpoint = new EndpointBuilder()
                .addPathPartAsIs("_xpack")
                .addPathPartAsIs("ml")
                .addPathPartAsIs("anomaly_detectors")
                .addPathPart(getBucketsRequest.getJobId())
                .addPathPartAsIs("results")
                .addPathPartAsIs("buckets")
                .build();
        Request request = new Request(HttpGet.METHOD_NAME, endpoint);
        request.setEntity(createEntity(getBucketsRequest, REQUEST_BODY_CONTENT_TYPE));
        return request;
    }

    static Request getCategories(GetCategoriesRequest getCategoriesRequest) throws IOException {
        String endpoint = new EndpointBuilder()
            .addPathPartAsIs("_xpack")
            .addPathPartAsIs("ml")
            .addPathPartAsIs("anomaly_detectors")
            .addPathPart(getCategoriesRequest.getJobId())
            .addPathPartAsIs("results")
            .addPathPartAsIs("categories")
            .build();
        Request request = new Request(HttpGet.METHOD_NAME, endpoint);
        request.setEntity(createEntity(getCategoriesRequest, REQUEST_BODY_CONTENT_TYPE));
        return request;
    }

    static Request getOverallBuckets(GetOverallBucketsRequest getOverallBucketsRequest) throws IOException {
        String endpoint = new EndpointBuilder()
                .addPathPartAsIs("_xpack")
                .addPathPartAsIs("ml")
                .addPathPartAsIs("anomaly_detectors")
                .addPathPart(Strings.collectionToCommaDelimitedString(getOverallBucketsRequest.getJobIds()))
                .addPathPartAsIs("results")
                .addPathPartAsIs("overall_buckets")
                .build();
        Request request = new Request(HttpGet.METHOD_NAME, endpoint);
        request.setEntity(createEntity(getOverallBucketsRequest, REQUEST_BODY_CONTENT_TYPE));
        return request;
    }

    static Request getRecords(GetRecordsRequest getRecordsRequest) throws IOException {
        String endpoint = new EndpointBuilder()
                .addPathPartAsIs("_xpack")
                .addPathPartAsIs("ml")
                .addPathPartAsIs("anomaly_detectors")
                .addPathPart(getRecordsRequest.getJobId())
                .addPathPartAsIs("results")
                .addPathPartAsIs("records")
                .build();
        Request request = new Request(HttpGet.METHOD_NAME, endpoint);
        request.setEntity(createEntity(getRecordsRequest, REQUEST_BODY_CONTENT_TYPE));
        return request;
    }

    static Request postData(PostDataRequest postDataRequest) {
        String endpoint = new EndpointBuilder()
            .addPathPartAsIs("_xpack")
            .addPathPartAsIs("ml")
            .addPathPartAsIs("anomaly_detectors")
            .addPathPart(postDataRequest.getJobId())
            .addPathPartAsIs("_data")
            .build();
        Request request = new Request(HttpPost.METHOD_NAME, endpoint);

        RequestConverters.Params params = new RequestConverters.Params(request);
        if (postDataRequest.getResetStart() != null) {
            params.putParam(PostDataRequest.RESET_START.getPreferredName(), postDataRequest.getResetStart());
        }
        if (postDataRequest.getResetEnd() != null) {
            params.putParam(PostDataRequest.RESET_END.getPreferredName(), postDataRequest.getResetEnd());
        }
        BytesReference content = postDataRequest.getContent();
        if (content != null) {
            BytesRef source = postDataRequest.getContent().toBytesRef();
            HttpEntity byteEntity = new ByteArrayEntity(source.bytes,
                source.offset,
                source.length,
                createContentType(postDataRequest.getXContentType()));
            request.setEntity(byteEntity);
        }
        return request;
    }

    static Request getInfluencers(GetInfluencersRequest getInfluencersRequest) throws IOException {
        String endpoint = new EndpointBuilder()
                .addPathPartAsIs("_xpack")
                .addPathPartAsIs("ml")
                .addPathPartAsIs("anomaly_detectors")
                .addPathPart(getInfluencersRequest.getJobId())
                .addPathPartAsIs("results")
                .addPathPartAsIs("influencers")
                .build();
        Request request = new Request(HttpGet.METHOD_NAME, endpoint);
        request.setEntity(createEntity(getInfluencersRequest, REQUEST_BODY_CONTENT_TYPE));
        return request;
    }

    static Request putCalendar(PutCalendarRequest putCalendarRequest) throws IOException {
        String endpoint = new EndpointBuilder()
                .addPathPartAsIs("_xpack")
                .addPathPartAsIs("ml")
                .addPathPartAsIs("calendars")
                .addPathPart(putCalendarRequest.getCalendar().getId())
                .build();
        Request request = new Request(HttpPut.METHOD_NAME, endpoint);
        request.setEntity(createEntity(putCalendarRequest, REQUEST_BODY_CONTENT_TYPE));
        return request;
    }

    static Request getCalendars(GetCalendarsRequest getCalendarsRequest) throws IOException {
        String endpoint = new EndpointBuilder()
                .addPathPartAsIs("_xpack")
                .addPathPartAsIs("ml")
                .addPathPartAsIs("calendars")
                .addPathPart(getCalendarsRequest.getCalendarId())
                .build();
        Request request = new Request(HttpGet.METHOD_NAME, endpoint);
        request.setEntity(createEntity(getCalendarsRequest, REQUEST_BODY_CONTENT_TYPE));
        return request;
    }

    static Request deleteCalendar(DeleteCalendarRequest deleteCalendarRequest) {
        String endpoint = new EndpointBuilder()
                .addPathPartAsIs("_xpack")
                .addPathPartAsIs("ml")
                .addPathPartAsIs("calendars")
                .addPathPart(deleteCalendarRequest.getCalendarId())
                .build();
        Request request = new Request(HttpDelete.METHOD_NAME, endpoint);
        return request;
    }

    static Request putFilter(PutFilterRequest putFilterRequest) throws IOException {
        String endpoint = new EndpointBuilder()
            .addPathPartAsIs("_xpack", "ml", "filters")
            .addPathPart(putFilterRequest.getMlFilter().getId())
            .build();
        Request request = new Request(HttpPut.METHOD_NAME, endpoint);
        request.setEntity(createEntity(putFilterRequest, REQUEST_BODY_CONTENT_TYPE));
        return request;
    }

<<<<<<< HEAD
    static Request deleteFilter(DeleteFilterRequest deleteFilterRequest) {
=======
    static Request getFilter(GetFiltersRequest getFiltersRequest) {
>>>>>>> 5c84708e
        String endpoint = new EndpointBuilder()
            .addPathPartAsIs("_xpack")
            .addPathPartAsIs("ml")
            .addPathPartAsIs("filters")
<<<<<<< HEAD
            .addPathPart(deleteFilterRequest.getId())
            .build();
        Request request = new Request(HttpDelete.METHOD_NAME, endpoint);
=======
            .addPathPart(getFiltersRequest.getFilterId())
            .build();
        Request request = new Request(HttpGet.METHOD_NAME, endpoint);
        RequestConverters.Params params = new RequestConverters.Params(request);
        if (getFiltersRequest.getSize() != null) {
            params.putParam(PageParams.SIZE.getPreferredName(), getFiltersRequest.getSize().toString());
        }
        if (getFiltersRequest.getFrom() != null) {
            params.putParam(PageParams.FROM.getPreferredName(), getFiltersRequest.getFrom().toString());
        }
>>>>>>> 5c84708e
        return request;
    }
}<|MERGE_RESOLUTION|>--- conflicted
+++ resolved
@@ -478,20 +478,11 @@
         return request;
     }
 
-<<<<<<< HEAD
-    static Request deleteFilter(DeleteFilterRequest deleteFilterRequest) {
-=======
     static Request getFilter(GetFiltersRequest getFiltersRequest) {
->>>>>>> 5c84708e
         String endpoint = new EndpointBuilder()
             .addPathPartAsIs("_xpack")
             .addPathPartAsIs("ml")
             .addPathPartAsIs("filters")
-<<<<<<< HEAD
-            .addPathPart(deleteFilterRequest.getId())
-            .build();
-        Request request = new Request(HttpDelete.METHOD_NAME, endpoint);
-=======
             .addPathPart(getFiltersRequest.getFilterId())
             .build();
         Request request = new Request(HttpGet.METHOD_NAME, endpoint);
@@ -502,7 +493,17 @@
         if (getFiltersRequest.getFrom() != null) {
             params.putParam(PageParams.FROM.getPreferredName(), getFiltersRequest.getFrom().toString());
         }
->>>>>>> 5c84708e
+        return request;
+    }
+
+    static Request deleteFilter(DeleteFilterRequest deleteFilterRequest) {
+        String endpoint = new EndpointBuilder()
+            .addPathPartAsIs("_xpack")
+            .addPathPartAsIs("ml")
+            .addPathPartAsIs("filters")
+            .addPathPart(deleteFilterRequest.getId())
+            .build();
+        Request request = new Request(HttpDelete.METHOD_NAME, endpoint);
         return request;
     }
 }