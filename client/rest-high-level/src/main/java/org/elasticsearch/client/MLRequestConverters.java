--- conflicted
+++ resolved
@@ -513,14 +513,6 @@
         return request;
     }
 
-<<<<<<< HEAD
-    static Request deleteFilter(DeleteFilterRequest deleteFilterRequest) {
-        String endpoint = new EndpointBuilder()
-            .addPathPartAsIs("_xpack", "ml", "filters")
-            .addPathPart(deleteFilterRequest.getId())
-            .build();
-        Request request = new Request(HttpDelete.METHOD_NAME, endpoint);
-=======
     static Request updateFilter(UpdateFilterRequest updateFilterRequest) throws IOException {
         String endpoint = new EndpointBuilder()
             .addPathPartAsIs("_xpack")
@@ -531,7 +523,15 @@
             .build();
         Request request = new Request(HttpPost.METHOD_NAME, endpoint);
         request.setEntity(createEntity(updateFilterRequest, REQUEST_BODY_CONTENT_TYPE));
->>>>>>> dc1821c7
+        return request;
+    }
+
+    static Request deleteFilter(DeleteFilterRequest deleteFilterRequest) {
+        String endpoint = new EndpointBuilder()
+            .addPathPartAsIs("_xpack", "ml", "filters")
+            .addPathPart(deleteFilterRequest.getId())
+            .build();
+        Request request = new Request(HttpDelete.METHOD_NAME, endpoint);
         return request;
     }
 }