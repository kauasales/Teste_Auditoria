--- conflicted
+++ resolved
@@ -154,7 +154,6 @@
         return request;
     }
 
-<<<<<<< HEAD
     static Request forecastJob(ForecastJobRequest forecastJobRequest) throws IOException {
         String endpoint = new EndpointBuilder()
             .addPathPartAsIs("_xpack")
@@ -165,7 +164,9 @@
             .build();
         Request request = new Request(HttpPost.METHOD_NAME, endpoint);
         request.setEntity(createEntity(forecastJobRequest, REQUEST_BODY_CONTENT_TYPE));
-=======
+        return request;
+    }
+
     static Request updateJob(UpdateJobRequest updateJobRequest) throws IOException {
         String endpoint = new EndpointBuilder()
                 .addPathPartAsIs("_xpack")
@@ -176,7 +177,6 @@
                 .build();
         Request request = new Request(HttpPost.METHOD_NAME, endpoint);
         request.setEntity(createEntity(updateJobRequest.getJobUpdate(), REQUEST_BODY_CONTENT_TYPE));
->>>>>>> 79e79697
         return request;
     }
 
