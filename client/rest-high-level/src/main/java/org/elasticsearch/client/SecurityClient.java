/*
 * Licensed to Elasticsearch under one or more contributor
 * license agreements. See the NOTICE file distributed with
 * this work for additional information regarding copyright
 * ownership. Elasticsearch licenses this file to you under
 * the Apache License, Version 2.0 (the "License"); you may
 * not use this file except in compliance with the License.
 * You may obtain a copy of the License at
 *
 *    http://www.apache.org/licenses/LICENSE-2.0
 *
 * Unless required by applicable law or agreed to in writing,
 * software distributed under the License is distributed on an
 * "AS IS" BASIS, WITHOUT WARRANTIES OR CONDITIONS OF ANY
 * KIND, either express or implied.  See the License for the
 * specific language governing permissions and limitations
 * under the License.
 */

package org.elasticsearch.client;

import org.elasticsearch.action.ActionListener;
import org.elasticsearch.client.security.AuthenticateRequest;
import org.elasticsearch.client.security.AuthenticateResponse;
import org.elasticsearch.client.security.ChangePasswordRequest;
import org.elasticsearch.client.security.ClearRealmCacheRequest;
import org.elasticsearch.client.security.ClearRealmCacheResponse;
import org.elasticsearch.client.security.ClearRolesCacheRequest;
import org.elasticsearch.client.security.ClearRolesCacheResponse;
import org.elasticsearch.client.security.CreateTokenRequest;
import org.elasticsearch.client.security.CreateTokenResponse;
import org.elasticsearch.client.security.DeletePrivilegesRequest;
import org.elasticsearch.client.security.DeletePrivilegesResponse;
import org.elasticsearch.client.security.DeleteRoleMappingRequest;
import org.elasticsearch.client.security.DeleteRoleMappingResponse;
import org.elasticsearch.client.security.DeleteRoleRequest;
import org.elasticsearch.client.security.DeleteRoleResponse;
import org.elasticsearch.client.security.DisableUserRequest;
import org.elasticsearch.client.security.EmptyResponse;
import org.elasticsearch.client.security.EnableUserRequest;
import org.elasticsearch.client.security.GetRoleMappingsRequest;
import org.elasticsearch.client.security.GetRoleMappingsResponse;
import org.elasticsearch.client.security.GetSslCertificatesRequest;
import org.elasticsearch.client.security.GetSslCertificatesResponse;
import org.elasticsearch.client.security.HasPrivilegesRequest;
import org.elasticsearch.client.security.HasPrivilegesResponse;
import org.elasticsearch.client.security.InvalidateTokenRequest;
import org.elasticsearch.client.security.InvalidateTokenResponse;
import org.elasticsearch.client.security.PutRoleMappingRequest;
import org.elasticsearch.client.security.PutRoleMappingResponse;
import org.elasticsearch.client.security.PutUserRequest;
import org.elasticsearch.client.security.PutUserResponse;

import java.io.IOException;

import static java.util.Collections.emptySet;
import static java.util.Collections.singleton;

/**
 * A wrapper for the {@link RestHighLevelClient} that provides methods for accessing the Security APIs.
 * <p>
 * See <a href="https://www.elastic.co/guide/en/elasticsearch/reference/current/security-api.html">Security APIs on elastic.co</a>
 */
public final class SecurityClient {

    private final RestHighLevelClient restHighLevelClient;

    SecurityClient(RestHighLevelClient restHighLevelClient) {
        this.restHighLevelClient = restHighLevelClient;
    }

    /**
     * Create/update a user in the native realm synchronously.
     * See <a href="https://www.elastic.co/guide/en/elasticsearch/reference/current/security-api-users.html">
     * the docs</a> for more.
     *
     * @param request the request with the user's information
     * @param options the request options (e.g. headers), use {@link RequestOptions#DEFAULT} if nothing needs to be customized
     * @return the response from the put user call
     * @throws IOException in case there is a problem sending the request or parsing back the response
     */
    public PutUserResponse putUser(PutUserRequest request, RequestOptions options) throws IOException {
        return restHighLevelClient.performRequestAndParseEntity(request, SecurityRequestConverters::putUser, options,
            PutUserResponse::fromXContent, emptySet());
    }

    /**
     * Asynchronously create/update a user in the native realm.
     * See <a href="https://www.elastic.co/guide/en/elasticsearch/reference/current/security-api-users.html">
     * the docs</a> for more.
     *
     * @param request  the request with the user's information
     * @param options  the request options (e.g. headers), use {@link RequestOptions#DEFAULT} if nothing needs to be customized
     * @param listener the listener to be notified upon request completion
     */
    public void putUserAsync(PutUserRequest request, RequestOptions options, ActionListener<PutUserResponse> listener) {
        restHighLevelClient.performRequestAsyncAndParseEntity(request, SecurityRequestConverters::putUser, options,
            PutUserResponse::fromXContent, listener, emptySet());
    }

    /**
     * Create/Update a role mapping.
     * See <a href="https://www.elastic.co/guide/en/elasticsearch/reference/current/security-api-put-role-mapping.html">
     * the docs</a> for more.
     * @param request the request with the role mapping information
     * @param options the request options (e.g. headers), use {@link RequestOptions#DEFAULT} if nothing needs to be customized
     * @return the response from the put role mapping call
     * @throws IOException in case there is a problem sending the request or parsing back the response
     */
    public PutRoleMappingResponse putRoleMapping(final PutRoleMappingRequest request, final RequestOptions options) throws IOException {
        return restHighLevelClient.performRequestAndParseEntity(request, SecurityRequestConverters::putRoleMapping, options,
                PutRoleMappingResponse::fromXContent, emptySet());
    }

    /**
     * Asynchronously create/update a role mapping.
     * See <a href="https://www.elastic.co/guide/en/elasticsearch/reference/current/security-api-put-role-mapping.html">
     * the docs</a> for more.
     * @param request the request with the role mapping information
     * @param options the request options (e.g. headers), use {@link RequestOptions#DEFAULT} if nothing needs to be customized
     * @param listener the listener to be notified upon request completion
     */
    public void putRoleMappingAsync(final PutRoleMappingRequest request, final RequestOptions options,
            final ActionListener<PutRoleMappingResponse> listener) {
        restHighLevelClient.performRequestAsyncAndParseEntity(request, SecurityRequestConverters::putRoleMapping, options,
                PutRoleMappingResponse::fromXContent, listener, emptySet());
    }

    /**
     * Synchronously get role mapping(s).
     * See <a href="https://www.elastic.co/guide/en/elasticsearch/reference/current/security-api-get-role-mapping.html">
     * the docs</a> for more.
     *
     * @param request {@link GetRoleMappingsRequest} with role mapping name(s).
     * If no role mapping name is provided then retrieves all role mappings.
     * @param options the request options (e.g. headers), use
     * {@link RequestOptions#DEFAULT} if nothing needs to be customized
     * @return the response from the get role mapping call
     * @throws IOException in case there is a problem sending the request or
     * parsing back the response
     */
    public GetRoleMappingsResponse getRoleMappings(final GetRoleMappingsRequest request, final RequestOptions options) throws IOException {
        return restHighLevelClient.performRequestAndParseEntity(request, SecurityRequestConverters::getRoleMappings,
            options, GetRoleMappingsResponse::fromXContent, emptySet());
    }

    /**
     * Asynchronously get role mapping(s).
     * See <a href="https://www.elastic.co/guide/en/elasticsearch/reference/current/security-api-get-role-mapping.html">
     * the docs</a> for more.
     *
     * @param request {@link GetRoleMappingsRequest} with role mapping name(s).
     * If no role mapping name is provided then retrieves all role mappings.
     * @param options  the request options (e.g. headers), use {@link RequestOptions#DEFAULT} if nothing needs to be customized
     * @param listener the listener to be notified upon request completion
     */
    public void getRoleMappingsAsync(final GetRoleMappingsRequest request, final RequestOptions options,
            final ActionListener<GetRoleMappingsResponse> listener) {
        restHighLevelClient.performRequestAsyncAndParseEntity(request, SecurityRequestConverters::getRoleMappings,
                options, GetRoleMappingsResponse::fromXContent, listener, emptySet());
    }

    /**
     * Enable a native realm or built-in user synchronously.
     * See <a href="https://www.elastic.co/guide/en/elasticsearch/reference/current/security-api-enable-user.html">
     * the docs</a> for more.
     *
     * @param request the request with the user to enable
     * @param options the request options (e.g. headers), use {@link RequestOptions#DEFAULT} if nothing needs to be customized
     * @return the response from the enable user call
     * @throws IOException in case there is a problem sending the request or parsing back the response
     */
    public EmptyResponse enableUser(EnableUserRequest request, RequestOptions options) throws IOException {
        return restHighLevelClient.performRequestAndParseEntity(request, SecurityRequestConverters::enableUser, options,
            EmptyResponse::fromXContent, emptySet());
    }

    /**
     * Enable a native realm or built-in user asynchronously.
     * See <a href="https://www.elastic.co/guide/en/elasticsearch/reference/current/security-api-enable-user.html">
     * the docs</a> for more.
     *
     * @param request  the request with the user to enable
     * @param options  the request options (e.g. headers), use {@link RequestOptions#DEFAULT} if nothing needs to be customized
     * @param listener the listener to be notified upon request completion
     */
    public void enableUserAsync(EnableUserRequest request, RequestOptions options,
                                ActionListener<EmptyResponse> listener) {
        restHighLevelClient.performRequestAsyncAndParseEntity(request, SecurityRequestConverters::enableUser, options,
            EmptyResponse::fromXContent, listener, emptySet());
    }

    /**
     * Disable a native realm or built-in user synchronously.
     * See <a href="https://www.elastic.co/guide/en/elasticsearch/reference/current/security-api-disable-user.html">
     * the docs</a> for more.
     *
     * @param request the request with the user to disable
     * @param options the request options (e.g. headers), use {@link RequestOptions#DEFAULT} if nothing needs to be customized
     * @return the response from the enable user call
     * @throws IOException in case there is a problem sending the request or parsing back the response
     */
    public EmptyResponse disableUser(DisableUserRequest request, RequestOptions options) throws IOException {
        return restHighLevelClient.performRequestAndParseEntity(request, SecurityRequestConverters::disableUser, options,
            EmptyResponse::fromXContent, emptySet());
    }

    /**
     * Disable a native realm or built-in user asynchronously.
     * See <a href="https://www.elastic.co/guide/en/elasticsearch/reference/current/security-api-disable-user.html">
     * the docs</a> for more.
     *
     * @param request  the request with the user to disable
     * @param options  the request options (e.g. headers), use {@link RequestOptions#DEFAULT} if nothing needs to be customized
     * @param listener the listener to be notified upon request completion
     */
    public void disableUserAsync(DisableUserRequest request, RequestOptions options,
                                 ActionListener<EmptyResponse> listener) {
        restHighLevelClient.performRequestAsyncAndParseEntity(request, SecurityRequestConverters::disableUser, options,
            EmptyResponse::fromXContent, listener, emptySet());
    }

    /**
     * Authenticate the current user and return all the information about the authenticated user.
     * See <a href="https://www.elastic.co/guide/en/elasticsearch/reference/current/security-api-authenticate.html">
     * the docs</a> for more.
     *
<<<<<<< HEAD
     * @param options the request options (e.g. headers), use {@link RequestOptions#DEFAULT} if nothing needs to be customized 
     * @return the response from the authenticate user call
=======
     * @param options the request options (e.g. headers), use {@link RequestOptions#DEFAULT} if nothing needs to be customized
     * @return the responsee from the authenticate user call
>>>>>>> bc5b1afb
     */
    public AuthenticateResponse authenticate(RequestOptions options) throws IOException {
        return restHighLevelClient.performRequestAndParseEntity(AuthenticateRequest.INSTANCE, AuthenticateRequest::getRequest, options,
                AuthenticateResponse::fromXContent, emptySet());
    }

    /**
     * Authenticate the current user asynchronously and return all the information about the authenticated user.
     * See <a href="https://www.elastic.co/guide/en/elasticsearch/reference/current/security-api-authenticate.html">
     * the docs</a> for more.
     *
     * @param options the request options (e.g. headers), use {@link RequestOptions#DEFAULT} if nothing needs to be customized
     * @param listener the listener to be notified upon request completion
     */
    public void authenticateAsync(RequestOptions options, ActionListener<AuthenticateResponse> listener) {
        restHighLevelClient.performRequestAsyncAndParseEntity(AuthenticateRequest.INSTANCE, AuthenticateRequest::getRequest, options,
                AuthenticateResponse::fromXContent, listener, emptySet());
    }

    /**
     * Determine whether the current user has a specified list of privileges
     * See <a href="https://www.elastic.co/guide/en/elasticsearch/reference/current/security-api-has-privileges.html">
     * the docs</a> for more.
     *
     * @param request the request with the privileges to check
     * @param options the request options (e.g. headers), use {@link RequestOptions#DEFAULT} if nothing needs to be customized
     * @return the response from the has privileges call
     */
    public HasPrivilegesResponse hasPrivileges(HasPrivilegesRequest request, RequestOptions options) throws IOException {
        return restHighLevelClient.performRequestAndParseEntity(request, SecurityRequestConverters::hasPrivileges, options,
            HasPrivilegesResponse::fromXContent, emptySet());
    }

    /**
     * Asynchronously determine whether the current user has a specified list of privileges
     * See <a href="https://www.elastic.co/guide/en/elasticsearch/reference/current/security-api-has-privileges.html">
     * the docs</a> for more.
     *
     * @param request the request with the privileges to check
     * @param options the request options (e.g. headers), use {@link RequestOptions#DEFAULT} if nothing needs to be customized
     * @param listener the listener to be notified upon request completion
     */
    public void hasPrivilegesAsync(HasPrivilegesRequest request, RequestOptions options, ActionListener<HasPrivilegesResponse> listener) {
         restHighLevelClient.performRequestAsyncAndParseEntity(request, SecurityRequestConverters::hasPrivileges, options,
            HasPrivilegesResponse::fromXContent, listener, emptySet());
    }

    /**
     * Clears the cache in one or more realms.
     * See <a href="https://www.elastic.co/guide/en/elasticsearch/reference/current/security-api-clear-cache.html">
     * the docs</a> for more.
     *
     * @param request the request with the realm names and usernames to clear the cache for
     * @param options the request options (e.g. headers), use {@link RequestOptions#DEFAULT} if nothing needs to be customized
     * @return the response from the clear realm cache call
     * @throws IOException in case there is a problem sending the request or parsing back the response
     */
    public ClearRealmCacheResponse clearRealmCache(ClearRealmCacheRequest request, RequestOptions options) throws IOException {
        return restHighLevelClient.performRequestAndParseEntity(request, SecurityRequestConverters::clearRealmCache, options,
            ClearRealmCacheResponse::fromXContent, emptySet());
    }

    /**
     * Clears the cache in one or more realms asynchronously.
     * See <a href="https://www.elastic.co/guide/en/elasticsearch/reference/current/security-api-clear-cache.html">
     * the docs</a> for more.
     *
     * @param request  the request with the realm names and usernames to clear the cache for
     * @param options  the request options (e.g. headers), use {@link RequestOptions#DEFAULT} if nothing needs to be customized
     * @param listener the listener to be notified upon request completion
     */
    public void clearRealmCacheAsync(ClearRealmCacheRequest request, RequestOptions options,
                                     ActionListener<ClearRealmCacheResponse> listener) {
        restHighLevelClient.performRequestAsyncAndParseEntity(request, SecurityRequestConverters::clearRealmCache, options,
            ClearRealmCacheResponse::fromXContent, listener, emptySet());
    }

    /**
     * Clears the roles cache for a set of roles.
     * See <a href="https://www.elastic.co/guide/en/elasticsearch/reference/current/security-api-clear-role-cache.html">
     * the docs</a> for more.
     *
     * @param request the request with the roles for which the cache should be cleared.
     * @param options the request options (e.g. headers), use {@link RequestOptions#DEFAULT} if nothing needs to be customized
     * @return the response from the clear roles cache call
     * @throws IOException in case there is a problem sending the request or parsing back the response
     */
    public ClearRolesCacheResponse clearRolesCache(ClearRolesCacheRequest request, RequestOptions options) throws IOException {
        return restHighLevelClient.performRequestAndParseEntity(request, SecurityRequestConverters::clearRolesCache, options,
            ClearRolesCacheResponse::fromXContent, emptySet());
    }

    /**
     * Clears the roles cache for a set of roles asynchronously.
     * See <a href="https://www.elastic.co/guide/en/elasticsearch/reference/current/security-api-clear-role-cache.html">
     * the docs</a> for more.
     *
     * @param request  the request with the roles for which the cache should be cleared.
     * @param options  the request options (e.g. headers), use {@link RequestOptions#DEFAULT} if nothing needs to be customized
     * @param listener the listener to be notified upon request completion
     */
    public void clearRolesCacheAsync(ClearRolesCacheRequest request, RequestOptions options,
                                     ActionListener<ClearRolesCacheResponse> listener) {
        restHighLevelClient.performRequestAsyncAndParseEntity(request, SecurityRequestConverters::clearRolesCache, options,
            ClearRolesCacheResponse::fromXContent, listener, emptySet());
    }

    /**
     * Synchronously retrieve the X.509 certificates that are used to encrypt communications in an Elasticsearch cluster.
     * See <a href="https://www.elastic.co/guide/en/elasticsearch/reference/current/security-api-ssl.html">
     * the docs</a> for more.
     *
     * @param options the request options (e.g. headers), use {@link RequestOptions#DEFAULT} if nothing needs to be customized
     * @return the response from the get certificates call
     * @throws IOException in case there is a problem sending the request or parsing back the response
     */
    public GetSslCertificatesResponse getSslCertificates(RequestOptions options) throws IOException {
        return restHighLevelClient.performRequestAndParseEntity(GetSslCertificatesRequest.INSTANCE, GetSslCertificatesRequest::getRequest,
            options, GetSslCertificatesResponse::fromXContent, emptySet());
    }

    /**
     * Asynchronously retrieve the X.509 certificates that are used to encrypt communications in an Elasticsearch cluster.
     * See <a href="https://www.elastic.co/guide/en/elasticsearch/reference/current/security-api-ssl.html">
     * the docs</a> for more.
     *
     * @param options  the request options (e.g. headers), use {@link RequestOptions#DEFAULT} if nothing needs to be customized
     * @param listener the listener to be notified upon request completion
     */
    public void getSslCertificatesAsync(RequestOptions options, ActionListener<GetSslCertificatesResponse> listener) {
        restHighLevelClient.performRequestAsyncAndParseEntity(GetSslCertificatesRequest.INSTANCE, GetSslCertificatesRequest::getRequest,
            options, GetSslCertificatesResponse::fromXContent, listener, emptySet());
    }

    /**
     * Change the password of a user of a native realm or built-in user synchronously.
     * See <a href="https://www.elastic.co/guide/en/elasticsearch/reference/current/security-api-change-password.html">
     * the docs</a> for more.
     *
     * @param request the request with the user's new password
     * @param options the request options (e.g. headers), use {@link RequestOptions#DEFAULT} if nothing needs to be customized
     * @return the response from the change user password call
     * @throws IOException in case there is a problem sending the request or parsing back the response
     */
    public EmptyResponse changePassword(ChangePasswordRequest request, RequestOptions options) throws IOException {
        return restHighLevelClient.performRequestAndParseEntity(request, SecurityRequestConverters::changePassword, options,
            EmptyResponse::fromXContent, emptySet());
    }

    /**
     * Change the password of a user of a native realm or built-in user asynchronously.
     * See <a href="https://www.elastic.co/guide/en/elasticsearch/reference/current/security-api-change-password.html">
     * the docs</a> for more.
     *
     * @param request  the request with the user's new password
     * @param options  the request options (e.g. headers), use {@link RequestOptions#DEFAULT} if nothing needs to be customized
     * @param listener the listener to be notified upon request completion
     */
    public void changePasswordAsync(ChangePasswordRequest request, RequestOptions options,
                                    ActionListener<EmptyResponse> listener) {
        restHighLevelClient.performRequestAsyncAndParseEntity(request, SecurityRequestConverters::changePassword, options,
            EmptyResponse::fromXContent, listener, emptySet());
    }

    /**
     * Delete a role mapping.
     * See <a href="https://www.elastic.co/guide/en/elasticsearch/reference/current/security-api-delete-role-mapping.html">
     * the docs</a> for more.
     * @param request the request with the role mapping name to be deleted.
     * @param options the request options (e.g. headers), use {@link RequestOptions#DEFAULT} if nothing needs to be customized
     * @return the response from the delete role mapping call
     * @throws IOException in case there is a problem sending the request or parsing back the response
     */
    public DeleteRoleMappingResponse deleteRoleMapping(DeleteRoleMappingRequest request, RequestOptions options) throws IOException {
        return restHighLevelClient.performRequestAndParseEntity(request, SecurityRequestConverters::deleteRoleMapping, options,
                DeleteRoleMappingResponse::fromXContent, emptySet());
    }

    /**
     * Asynchronously delete a role mapping.
     * See <a href="https://www.elastic.co/guide/en/elasticsearch/reference/current/security-api-delete-role-mapping.html">
     * the docs</a> for more.
     * @param request the request with the role mapping name to be deleted.
     * @param options the request options (e.g. headers), use {@link RequestOptions#DEFAULT} if nothing needs to be customized
     * @param listener the listener to be notified upon request completion
     */
    public void deleteRoleMappingAsync(DeleteRoleMappingRequest request, RequestOptions options,
            ActionListener<DeleteRoleMappingResponse> listener) {
        restHighLevelClient.performRequestAsyncAndParseEntity(request, SecurityRequestConverters::deleteRoleMapping, options,
                DeleteRoleMappingResponse::fromXContent, listener, emptySet());
    }

    /**
     * Removes role from the native realm.
     * See <a href="https://www.elastic.co/guide/en/elasticsearch/reference/current/security-api-delete-role.html">
     * the docs</a> for more.
     * @param request the request with the role to delete
     * @param options the request options (e.g. headers), use {@link RequestOptions#DEFAULT} if nothing needs to be customized
     * @return the response from the delete role call
     * @throws IOException in case there is a problem sending the request or parsing back the response
     */
    public DeleteRoleResponse deleteRole(DeleteRoleRequest request, RequestOptions options) throws IOException {
        return restHighLevelClient.performRequestAndParseEntity(request, SecurityRequestConverters::deleteRole, options,
            DeleteRoleResponse::fromXContent, singleton(404));
    }

    /**
     * Removes role from the native realm.
     * See <a href="https://www.elastic.co/guide/en/elasticsearch/reference/current/security-api-delete-role.html">
     * the docs</a> for more.
     * @param request the request with the role to delete
     * @param options the request options (e.g. headers), use {@link RequestOptions#DEFAULT} if nothing needs to be customized
     * @param listener the listener to be notified upon request completion
     */
    public void deleteRoleAsync(DeleteRoleRequest request, RequestOptions options, ActionListener<DeleteRoleResponse> listener) {
        restHighLevelClient.performRequestAsyncAndParseEntity(request, SecurityRequestConverters::deleteRole, options,
            DeleteRoleResponse::fromXContent, listener, singleton(404));
    }

    /**
     * Creates an OAuth2 token.
     * See <a href="https://www.elastic.co/guide/en/elasticsearch/reference/current/security-api-get-token.html">
     * the docs</a> for more.
     *
     * @param request the request for the token
     * @param options the request options (e.g. headers), use {@link RequestOptions#DEFAULT} if nothing needs to be customized
     * @return the response from the create token call
     * @throws IOException in case there is a problem sending the request or parsing back the response
     */
    public CreateTokenResponse createToken(CreateTokenRequest request, RequestOptions options) throws IOException {
        return restHighLevelClient.performRequestAndParseEntity(request, SecurityRequestConverters::createToken, options,
            CreateTokenResponse::fromXContent, emptySet());
    }

    /**
     * Asynchronously creates an OAuth2 token.
     * See <a href="https://www.elastic.co/guide/en/elasticsearch/reference/current/security-api-get-token.html">
     * the docs</a> for more.
     *
     * @param request the request for the token
     * @param options the request options (e.g. headers), use {@link RequestOptions#DEFAULT} if nothing needs to be customized
     * @param listener the listener to be notified upon request completion
     */
    public void createTokenAsync(CreateTokenRequest request, RequestOptions options, ActionListener<CreateTokenResponse> listener) {
        restHighLevelClient.performRequestAsyncAndParseEntity(request, SecurityRequestConverters::createToken, options,
            CreateTokenResponse::fromXContent, listener, emptySet());
    }

    /**
     * Invalidates an OAuth2 token.
     * See <a href="https://www.elastic.co/guide/en/elasticsearch/reference/current/security-api-invalidate-token.html">
     * the docs</a> for more.
     *
     * @param request the request to invalidate the token
     * @param options the request options (e.g. headers), use {@link RequestOptions#DEFAULT} if nothing needs to be customized
     * @return the response from the create token call
     * @throws IOException in case there is a problem sending the request or parsing back the response
     */
    public InvalidateTokenResponse invalidateToken(InvalidateTokenRequest request, RequestOptions options) throws IOException {
        return restHighLevelClient.performRequestAndParseEntity(request, SecurityRequestConverters::invalidateToken, options,
            InvalidateTokenResponse::fromXContent, emptySet());
    }

    /**
     * Asynchronously invalidates an OAuth2 token.
     * See <a href="https://www.elastic.co/guide/en/elasticsearch/reference/current/security-api-invalidate-token.html">
     * the docs</a> for more.
     *
     * @param request the request to invalidate the token
     * @param options the request options (e.g. headers), use {@link RequestOptions#DEFAULT} if nothing needs to be customized
     * @param listener the listener to be notified upon request completion
     */
    public void invalidateTokenAsync(InvalidateTokenRequest request, RequestOptions options,
                                     ActionListener<InvalidateTokenResponse> listener) {
        restHighLevelClient.performRequestAsyncAndParseEntity(request, SecurityRequestConverters::invalidateToken, options,
            InvalidateTokenResponse::fromXContent, listener, emptySet());
    }

    /**
     * Removes application privilege(s)
     * See <a href="https://www.elastic.co/guide/en/elasticsearch/reference/current/security-api-delete-privilege.html">
     * the docs</a> for more.
     * @param request the request with the application privilege to delete
     * @param options the request options (e.g. headers), use {@link RequestOptions#DEFAULT} if nothing needs to be customized
     * @return the response from the delete application privilege call
     * @throws IOException in case there is a problem sending the request or parsing back the response
     */
    public DeletePrivilegesResponse deletePrivileges(DeletePrivilegesRequest request, RequestOptions options) throws IOException {
        return restHighLevelClient.performRequestAndParseEntity(request, SecurityRequestConverters::deletePrivileges, options,
            DeletePrivilegesResponse::fromXContent, singleton(404));
    }

    /**
     * Asynchronously removes an application privilege
     * See <a href="https://www.elastic.co/guide/en/elasticsearch/reference/current/security-api-delete-privilege.html">
     * the docs</a> for more.
     * @param request the request with the application privilege to delete
     * @param options the request options (e.g. headers), use {@link RequestOptions#DEFAULT} if nothing needs to be customized
     * @param listener the listener to be notified upon request completion
     */
    public void deletePrivilegesAsync(DeletePrivilegesRequest request, RequestOptions options,
                                     ActionListener<DeletePrivilegesResponse> listener) {
        restHighLevelClient.performRequestAsyncAndParseEntity(request, SecurityRequestConverters::deletePrivileges, options,
            DeletePrivilegesResponse::fromXContent, listener, singleton(404));
    }

}<|MERGE_RESOLUTION|>--- conflicted
+++ resolved
@@ -225,13 +225,8 @@
      * See <a href="https://www.elastic.co/guide/en/elasticsearch/reference/current/security-api-authenticate.html">
      * the docs</a> for more.
      *
-<<<<<<< HEAD
-     * @param options the request options (e.g. headers), use {@link RequestOptions#DEFAULT} if nothing needs to be customized 
-     * @return the response from the authenticate user call
-=======
      * @param options the request options (e.g. headers), use {@link RequestOptions#DEFAULT} if nothing needs to be customized
      * @return the responsee from the authenticate user call
->>>>>>> bc5b1afb
      */
     public AuthenticateResponse authenticate(RequestOptions options) throws IOException {
         return restHighLevelClient.performRequestAndParseEntity(AuthenticateRequest.INSTANCE, AuthenticateRequest::getRequest, options,
