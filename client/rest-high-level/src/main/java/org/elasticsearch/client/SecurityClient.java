/*
 * Licensed to Elasticsearch under one or more contributor
 * license agreements. See the NOTICE file distributed with
 * this work for additional information regarding copyright
 * ownership. Elasticsearch licenses this file to you under
 * the Apache License, Version 2.0 (the "License"); you may
 * not use this file except in compliance with the License.
 * You may obtain a copy of the License at
 *
 *    http://www.apache.org/licenses/LICENSE-2.0
 *
 * Unless required by applicable law or agreed to in writing,
 * software distributed under the License is distributed on an
 * "AS IS" BASIS, WITHOUT WARRANTIES OR CONDITIONS OF ANY
 * KIND, either express or implied.  See the License for the
 * specific language governing permissions and limitations
 * under the License.
 */

package org.elasticsearch.client;

import org.elasticsearch.action.ActionListener;
<<<<<<< HEAD
import org.elasticsearch.client.security.AuthenticateRequest;
import org.elasticsearch.client.security.AuthenticateResponse;
import org.elasticsearch.client.security.PutUserRequest;
import org.elasticsearch.client.security.PutUserResponse;
=======
import org.elasticsearch.client.security.DisableUserRequest;
import org.elasticsearch.client.security.EnableUserRequest;
import org.elasticsearch.client.security.PutUserRequest;
import org.elasticsearch.client.security.PutUserResponse;
import org.elasticsearch.client.security.EmptyResponse;

>>>>>>> 94e4cb64
import java.io.IOException;
import static java.util.Collections.emptySet;

/**
 * A wrapper for the {@link RestHighLevelClient} that provides methods for accessing the Security APIs.
 * <p>
 * See <a href="https://www.elastic.co/guide/en/elasticsearch/reference/current/security-api.html">Security APIs on elastic.co</a>
 */
public final class SecurityClient {

    private final RestHighLevelClient restHighLevelClient;

    SecurityClient(RestHighLevelClient restHighLevelClient) {
        this.restHighLevelClient = restHighLevelClient;
    }

    /**
     * Create/update a user in the native realm synchronously.
     * See <a href="https://www.elastic.co/guide/en/elasticsearch/reference/current/security-api-users.html">
     * the docs</a> for more.
     * @param request the request with the user's information
     * @param options the request options (e.g. headers), use {@link RequestOptions#DEFAULT} if nothing needs to be customized
     * @return the response from the put user call
     * @throws IOException in case there is a problem sending the request or parsing back the response
     */
    public PutUserResponse putUser(PutUserRequest request, RequestOptions options) throws IOException {
        return restHighLevelClient.performRequestAndParseEntity(request, SecurityRequestConverters::putUser, options,
            PutUserResponse::fromXContent, emptySet());
    }

    /**
     * Asynchronously create/update a user in the native realm.
     * See <a href="https://www.elastic.co/guide/en/elasticsearch/reference/current/security-api-users.html">
     * the docs</a> for more.
     * @param request the request with the user's information
     * @param options the request options (e.g. headers), use {@link RequestOptions#DEFAULT} if nothing needs to be customized
     * @param listener the listener to be notified upon request completion
     */
    public void putUserAsync(PutUserRequest request, RequestOptions options, ActionListener<PutUserResponse> listener) {
        restHighLevelClient.performRequestAsyncAndParseEntity(request, SecurityRequestConverters::putUser, options,
            PutUserResponse::fromXContent, listener, emptySet());
    }

<<<<<<< HEAD
    public AuthenticateResponse authenticate(RequestOptions options) throws IOException {
        return restHighLevelClient.performRequestAndParseEntity(AuthenticateRequest.INSTANCE, AuthenticateRequest::getRequest, options,
                AuthenticateResponse::fromXContent, emptySet());
    }

    public void authenticateAsync(RequestOptions options, ActionListener<AuthenticateResponse> listener) {
        restHighLevelClient.performRequestAsyncAndParseEntity(AuthenticateRequest.INSTANCE, AuthenticateRequest::getRequest, options,
                AuthenticateResponse::fromXContent, listener, emptySet());
=======
    /**
     * Enable a native realm or built-in user synchronously.
     * See <a href="https://www.elastic.co/guide/en/elasticsearch/reference/current/security-api-enable-user.html">
     * the docs</a> for more.
     * @param request the request with the user to enable
     * @param options the request options (e.g. headers), use {@link RequestOptions#DEFAULT} if nothing needs to be customized
     * @return the response from the enable user call
     * @throws IOException in case there is a problem sending the request or parsing back the response
     */
    public EmptyResponse enableUser(EnableUserRequest request, RequestOptions options) throws IOException {
        return restHighLevelClient.performRequestAndParseEntity(request, SecurityRequestConverters::enableUser, options,
            EmptyResponse::fromXContent, emptySet());
    }

    /**
     * Enable a native realm or built-in user asynchronously.
     * See <a href="https://www.elastic.co/guide/en/elasticsearch/reference/current/security-api-enable-user.html">
     * the docs</a> for more.
     * @param request the request with the user to enable
     * @param options the request options (e.g. headers), use {@link RequestOptions#DEFAULT} if nothing needs to be customized
     * @param listener the listener to be notified upon request completion
     */
    public void enableUserAsync(EnableUserRequest request, RequestOptions options,
                                    ActionListener<EmptyResponse> listener) {
        restHighLevelClient.performRequestAsyncAndParseEntity(request, SecurityRequestConverters::enableUser, options,
            EmptyResponse::fromXContent, listener, emptySet());
    }

    /**
     * Disable a native realm or built-in user synchronously.
     * See <a href="https://www.elastic.co/guide/en/elasticsearch/reference/current/security-api-disable-user.html">
     * the docs</a> for more.
     * @param request the request with the user to disable
     * @param options the request options (e.g. headers), use {@link RequestOptions#DEFAULT} if nothing needs to be customized
     * @return the response from the enable user call
     * @throws IOException in case there is a problem sending the request or parsing back the response
     */
    public EmptyResponse disableUser(DisableUserRequest request, RequestOptions options) throws IOException {
        return restHighLevelClient.performRequestAndParseEntity(request, SecurityRequestConverters::disableUser, options,
            EmptyResponse::fromXContent, emptySet());
    }

    /**
     * Disable a native realm or built-in user asynchronously.
     * See <a href="https://www.elastic.co/guide/en/elasticsearch/reference/current/security-api-disable-user.html">
     * the docs</a> for more.
     * @param request the request with the user to disable
     * @param options the request options (e.g. headers), use {@link RequestOptions#DEFAULT} if nothing needs to be customized
     * @param listener the listener to be notified upon request completion
     */
    public void disableUserAsync(DisableUserRequest request, RequestOptions options,
                                ActionListener<EmptyResponse> listener) {
        restHighLevelClient.performRequestAsyncAndParseEntity(request, SecurityRequestConverters::disableUser, options,
            EmptyResponse::fromXContent, listener, emptySet());
>>>>>>> 94e4cb64
    }
}<|MERGE_RESOLUTION|>--- conflicted
+++ resolved
@@ -20,19 +20,14 @@
 package org.elasticsearch.client;
 
 import org.elasticsearch.action.ActionListener;
-<<<<<<< HEAD
 import org.elasticsearch.client.security.AuthenticateRequest;
 import org.elasticsearch.client.security.AuthenticateResponse;
-import org.elasticsearch.client.security.PutUserRequest;
-import org.elasticsearch.client.security.PutUserResponse;
-=======
 import org.elasticsearch.client.security.DisableUserRequest;
 import org.elasticsearch.client.security.EnableUserRequest;
 import org.elasticsearch.client.security.PutUserRequest;
 import org.elasticsearch.client.security.PutUserResponse;
 import org.elasticsearch.client.security.EmptyResponse;
 
->>>>>>> 94e4cb64
 import java.io.IOException;
 import static java.util.Collections.emptySet;
 
@@ -76,7 +71,6 @@
             PutUserResponse::fromXContent, listener, emptySet());
     }
 
-<<<<<<< HEAD
     public AuthenticateResponse authenticate(RequestOptions options) throws IOException {
         return restHighLevelClient.performRequestAndParseEntity(AuthenticateRequest.INSTANCE, AuthenticateRequest::getRequest, options,
                 AuthenticateResponse::fromXContent, emptySet());
@@ -85,7 +79,6 @@
     public void authenticateAsync(RequestOptions options, ActionListener<AuthenticateResponse> listener) {
         restHighLevelClient.performRequestAsyncAndParseEntity(AuthenticateRequest.INSTANCE, AuthenticateRequest::getRequest, options,
                 AuthenticateResponse::fromXContent, listener, emptySet());
-=======
     /**
      * Enable a native realm or built-in user synchronously.
      * See <a href="https://www.elastic.co/guide/en/elasticsearch/reference/current/security-api-enable-user.html">
@@ -140,6 +133,5 @@
                                 ActionListener<EmptyResponse> listener) {
         restHighLevelClient.performRequestAsyncAndParseEntity(request, SecurityRequestConverters::disableUser, options,
             EmptyResponse::fromXContent, listener, emptySet());
->>>>>>> 94e4cb64
     }
 }