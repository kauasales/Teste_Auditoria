/*
 * Licensed to Elasticsearch under one or more contributor
 * license agreements. See the NOTICE file distributed with
 * this work for additional information regarding copyright
 * ownership. Elasticsearch licenses this file to you under
 * the Apache License, Version 2.0 (the "License"); you may
 * not use this file except in compliance with the License.
 * You may obtain a copy of the License at
 *
 *    http://www.apache.org/licenses/LICENSE-2.0
 *
 * Unless required by applicable law or agreed to in writing,
 * software distributed under the License is distributed on an
 * "AS IS" BASIS, WITHOUT WARRANTIES OR CONDITIONS OF ANY
 * KIND, either express or implied.  See the License for the
 * specific language governing permissions and limitations
 * under the License.
 */

package org.elasticsearch.client;

import org.apache.http.Header;
import org.elasticsearch.action.ActionListener;
import org.elasticsearch.action.admin.indices.alias.IndicesAliasesRequest;
import org.elasticsearch.action.admin.indices.alias.IndicesAliasesResponse;
import org.elasticsearch.action.admin.indices.alias.get.GetAliasesRequest;
import org.elasticsearch.action.admin.indices.alias.get.GetAliasesResponse;
import org.elasticsearch.action.admin.indices.cache.clear.ClearIndicesCacheRequest;
import org.elasticsearch.action.admin.indices.cache.clear.ClearIndicesCacheResponse;
import org.elasticsearch.action.admin.indices.close.CloseIndexRequest;
import org.elasticsearch.action.admin.indices.close.CloseIndexResponse;
import org.elasticsearch.action.admin.indices.create.CreateIndexRequest;
import org.elasticsearch.action.admin.indices.create.CreateIndexResponse;
import org.elasticsearch.action.admin.indices.delete.DeleteIndexRequest;
import org.elasticsearch.action.admin.indices.delete.DeleteIndexResponse;
import org.elasticsearch.action.admin.indices.flush.FlushRequest;
import org.elasticsearch.action.admin.indices.flush.FlushResponse;
import org.elasticsearch.action.admin.indices.forcemerge.ForceMergeRequest;
import org.elasticsearch.action.admin.indices.forcemerge.ForceMergeResponse;
import org.elasticsearch.action.admin.indices.get.GetIndexRequest;
import org.elasticsearch.action.admin.indices.mapping.put.PutMappingRequest;
import org.elasticsearch.action.admin.indices.mapping.put.PutMappingResponse;
import org.elasticsearch.action.admin.indices.open.OpenIndexRequest;
import org.elasticsearch.action.admin.indices.open.OpenIndexResponse;
import org.elasticsearch.action.admin.indices.refresh.RefreshRequest;
import org.elasticsearch.action.admin.indices.refresh.RefreshResponse;
import org.elasticsearch.action.admin.indices.settings.get.GetSettingsRequest;
import org.elasticsearch.action.admin.indices.settings.get.GetSettingsResponse;
import org.elasticsearch.action.admin.indices.rollover.RolloverRequest;
import org.elasticsearch.action.admin.indices.rollover.RolloverResponse;
import org.elasticsearch.action.admin.indices.settings.put.UpdateSettingsRequest;
import org.elasticsearch.action.admin.indices.settings.put.UpdateSettingsResponse;
import org.elasticsearch.action.admin.indices.shrink.ResizeRequest;
import org.elasticsearch.action.admin.indices.shrink.ResizeResponse;
<<<<<<< HEAD
import org.elasticsearch.rest.RestStatus;
=======
import org.elasticsearch.action.admin.indices.template.put.PutIndexTemplateRequest;
import org.elasticsearch.action.admin.indices.template.put.PutIndexTemplateResponse;
>>>>>>> ed2d427c

import java.io.IOException;
import java.util.Collections;

import static java.util.Collections.emptySet;
import static java.util.Collections.singleton;

/**
 * A wrapper for the {@link RestHighLevelClient} that provides methods for accessing the Indices API.
 * <p>
 * See <a href="https://www.elastic.co/guide/en/elasticsearch/reference/current/indices.html">Indices API on elastic.co</a>
 */
public final class IndicesClient {
    private final RestHighLevelClient restHighLevelClient;

    IndicesClient(RestHighLevelClient restHighLevelClient) {
        this.restHighLevelClient = restHighLevelClient;
    }

    /**
     * Deletes an index using the Delete Index API
     * <p>
     * See <a href="https://www.elastic.co/guide/en/elasticsearch/reference/current/indices-delete-index.html">
     * Delete Index API on elastic.co</a>
     */
    public DeleteIndexResponse delete(DeleteIndexRequest deleteIndexRequest, Header... headers) throws IOException {
        return restHighLevelClient.performRequestAndParseEntity(deleteIndexRequest, RequestConverters::deleteIndex,
                DeleteIndexResponse::fromXContent, emptySet(), headers);
    }

    /**
     * Asynchronously deletes an index using the Delete Index API
     * <p>
     * See <a href="https://www.elastic.co/guide/en/elasticsearch/reference/current/indices-delete-index.html">
     * Delete Index API on elastic.co</a>
     */
    public void deleteAsync(DeleteIndexRequest deleteIndexRequest, ActionListener<DeleteIndexResponse> listener, Header... headers) {
        restHighLevelClient.performRequestAsyncAndParseEntity(deleteIndexRequest, RequestConverters::deleteIndex,
                DeleteIndexResponse::fromXContent, listener, emptySet(), headers);
    }

    /**
     * Creates an index using the Create Index API
     * <p>
     * See <a href="https://www.elastic.co/guide/en/elasticsearch/reference/current/indices-create-index.html">
     * Create Index API on elastic.co</a>
     */
    public CreateIndexResponse create(CreateIndexRequest createIndexRequest, Header... headers) throws IOException {
        return restHighLevelClient.performRequestAndParseEntity(createIndexRequest, RequestConverters::createIndex,
                CreateIndexResponse::fromXContent, emptySet(), headers);
    }

    /**
     * Asynchronously creates an index using the Create Index API
     * <p>
     * See <a href="https://www.elastic.co/guide/en/elasticsearch/reference/current/indices-create-index.html">
     * Create Index API on elastic.co</a>
     */
    public void createAsync(CreateIndexRequest createIndexRequest, ActionListener<CreateIndexResponse> listener, Header... headers) {
        restHighLevelClient.performRequestAsyncAndParseEntity(createIndexRequest, RequestConverters::createIndex,
                CreateIndexResponse::fromXContent, listener, emptySet(), headers);
    }

    /**
     * Updates the mappings on an index using the Put Mapping API
     * <p>
     * See <a href="https://www.elastic.co/guide/en/elasticsearch/reference/current/indices-put-mapping.html">
     * Put Mapping API on elastic.co</a>
     */
    public PutMappingResponse putMapping(PutMappingRequest putMappingRequest, Header... headers) throws IOException {
        return restHighLevelClient.performRequestAndParseEntity(putMappingRequest, RequestConverters::putMapping,
                PutMappingResponse::fromXContent, emptySet(), headers);
    }

    /**
     * Asynchronously updates the mappings on an index using the Put Mapping API
     * <p>
     * See <a href="https://www.elastic.co/guide/en/elasticsearch/reference/current/indices-put-mapping.html">
     * Put Mapping API on elastic.co</a>
     */
    public void putMappingAsync(PutMappingRequest putMappingRequest, ActionListener<PutMappingResponse> listener,
                                       Header... headers) {
        restHighLevelClient.performRequestAsyncAndParseEntity(putMappingRequest, RequestConverters::putMapping,
                PutMappingResponse::fromXContent, listener, emptySet(), headers);
    }

    /**
     * Updates aliases using the Index Aliases API
     * <p>
     * See <a href=
     * "https://www.elastic.co/guide/en/elasticsearch/reference/current/indices-aliases.html">
     * Index Aliases API on elastic.co</a>
     */
    public IndicesAliasesResponse updateAliases(IndicesAliasesRequest indicesAliasesRequest, Header... headers) throws IOException {
        return restHighLevelClient.performRequestAndParseEntity(indicesAliasesRequest, RequestConverters::updateAliases,
                IndicesAliasesResponse::fromXContent, emptySet(), headers);
    }

    /**
     * Asynchronously updates aliases using the Index Aliases API
     * <p>
     * See <a href=
     * "https://www.elastic.co/guide/en/elasticsearch/reference/current/indices-aliases.html">
     * Index Aliases API on elastic.co</a>
     */
    public void updateAliasesAsync(IndicesAliasesRequest indicesAliasesRequest, ActionListener<IndicesAliasesResponse> listener,
            Header... headers) {
        restHighLevelClient.performRequestAsyncAndParseEntity(indicesAliasesRequest, RequestConverters::updateAliases,
                IndicesAliasesResponse::fromXContent, listener, emptySet(), headers);
    }

    /**
     * Opens an index using the Open Index API
     * <p>
     * See <a href="https://www.elastic.co/guide/en/elasticsearch/reference/current/indices-open-close.html">
     * Open Index API on elastic.co</a>
     */
    public OpenIndexResponse open(OpenIndexRequest openIndexRequest, Header... headers) throws IOException {
        return restHighLevelClient.performRequestAndParseEntity(openIndexRequest, RequestConverters::openIndex,
                OpenIndexResponse::fromXContent, emptySet(), headers);
    }

    /**
     * Asynchronously opens an index using the Open Index API
     * <p>
     * See <a href="https://www.elastic.co/guide/en/elasticsearch/reference/current/indices-open-close.html">
     * Open Index API on elastic.co</a>
     */
    public void openAsync(OpenIndexRequest openIndexRequest, ActionListener<OpenIndexResponse> listener, Header... headers) {
        restHighLevelClient.performRequestAsyncAndParseEntity(openIndexRequest, RequestConverters::openIndex,
                OpenIndexResponse::fromXContent, listener, emptySet(), headers);
    }

    /**
     * Closes an index using the Close Index API
     * <p>
     * See <a href="https://www.elastic.co/guide/en/elasticsearch/reference/current/indices-open-close.html">
     * Close Index API on elastic.co</a>
     */
    public CloseIndexResponse close(CloseIndexRequest closeIndexRequest, Header... headers) throws IOException {
        return restHighLevelClient.performRequestAndParseEntity(closeIndexRequest, RequestConverters::closeIndex,
                CloseIndexResponse::fromXContent, emptySet(), headers);
    }

    /**
     * Asynchronously closes an index using the Close Index API
     * <p>
     * See <a href="https://www.elastic.co/guide/en/elasticsearch/reference/current/indices-open-close.html">
     * Close Index API on elastic.co</a>
     */
    public void closeAsync(CloseIndexRequest closeIndexRequest, ActionListener<CloseIndexResponse> listener, Header... headers) {
        restHighLevelClient.performRequestAsyncAndParseEntity(closeIndexRequest, RequestConverters::closeIndex,
                CloseIndexResponse::fromXContent, listener, emptySet(), headers);
    }

    /**
     * Checks if one or more aliases exist using the Aliases Exist API
     * <p>
     * See <a href="https://www.elastic.co/guide/en/elasticsearch/reference/current/indices-aliases.html">
     * Indices Aliases API on elastic.co</a>
     */
    public boolean existsAlias(GetAliasesRequest getAliasesRequest, Header... headers) throws IOException {
        return restHighLevelClient.performRequest(getAliasesRequest, RequestConverters::existsAlias,
                RestHighLevelClient::convertExistsResponse, emptySet(), headers);
    }

    /**
     * Asynchronously checks if one or more aliases exist using the Aliases Exist API
     * <p>
     * See <a href="https://www.elastic.co/guide/en/elasticsearch/reference/current/indices-aliases.html">
     * Indices Aliases API on elastic.co</a>
     */
    public void existsAliasAsync(GetAliasesRequest getAliasesRequest, ActionListener<Boolean> listener, Header... headers) {
        restHighLevelClient.performRequestAsync(getAliasesRequest, RequestConverters::existsAlias,
                RestHighLevelClient::convertExistsResponse, listener, emptySet(), headers);
    }

    /**
     * Refresh one or more indices using the Refresh API
     * <p>
     * See <a href="https://www.elastic.co/guide/en/elasticsearch/reference/current/indices-refresh.html"> Refresh API on elastic.co</a>
     */
    public RefreshResponse refresh(RefreshRequest refreshRequest, Header... headers) throws IOException {
        return restHighLevelClient.performRequestAndParseEntity(refreshRequest, RequestConverters::refresh, RefreshResponse::fromXContent,
                emptySet(), headers);
    }

    /**
     * Asynchronously refresh one or more indices using the Refresh API
     * <p>
     * See <a href="https://www.elastic.co/guide/en/elasticsearch/reference/current/indices-refresh.html"> Refresh API on elastic.co</a>
     */
    public void refreshAsync(RefreshRequest refreshRequest, ActionListener<RefreshResponse> listener, Header... headers) {
        restHighLevelClient.performRequestAsyncAndParseEntity(refreshRequest, RequestConverters::refresh, RefreshResponse::fromXContent,
                listener, emptySet(), headers);
    }

    /**
     * Flush one or more indices using the Flush API
     * <p>
     * See <a href="https://www.elastic.co/guide/en/elasticsearch/reference/current/indices-flush.html"> Flush API on elastic.co</a>
     */
    public FlushResponse flush(FlushRequest flushRequest, Header... headers) throws IOException {
        return restHighLevelClient.performRequestAndParseEntity(flushRequest, RequestConverters::flush, FlushResponse::fromXContent,
                emptySet(), headers);
    }

    /**
     * Asynchronously flush one or more indices using the Flush API
     * <p>
     * See <a href="https://www.elastic.co/guide/en/elasticsearch/reference/current/indices-flush.html"> Flush API on elastic.co</a>
     */
    public void flushAsync(FlushRequest flushRequest, ActionListener<FlushResponse> listener, Header... headers) {
        restHighLevelClient.performRequestAsyncAndParseEntity(flushRequest, RequestConverters::flush, FlushResponse::fromXContent,
                listener, emptySet(), headers);
    }

    /**
     * Retrieve the settings of one or more indices
     * <p>
     * See <a href="https://www.elastic.co/guide/en/elasticsearch/reference/current/indices-get-settings.html">
     * Indices Get Settings API on elastic.co</a>
     */
    public GetSettingsResponse getSettings(GetSettingsRequest getSettingsRequest, Header... headers) throws IOException {
        return restHighLevelClient.performRequestAndParseEntity(getSettingsRequest, RequestConverters::getSettings,
            GetSettingsResponse::fromXContent, emptySet(), headers);
    }

    /**
     * Asynchronously retrieve the settings of one or more indices
     * <p>
     * See <a href="https://www.elastic.co/guide/en/elasticsearch/reference/current/indices-get-settings.html">
     * Indices Get Settings API on elastic.co</a>
     */
    public void getSettingsAsync(GetSettingsRequest getSettingsRequest, ActionListener<GetSettingsResponse> listener, Header... headers) {
        restHighLevelClient.performRequestAsyncAndParseEntity(getSettingsRequest, RequestConverters::getSettings,
            GetSettingsResponse::fromXContent, listener, emptySet(), headers);
    }

    /**
     * Force merge one or more indices using the Force Merge API
     * <p>
     * See <a href="https://www.elastic.co/guide/en/elasticsearch/reference/current/indices-forcemerge.html">
     * Force Merge API on elastic.co</a>
     */
    public ForceMergeResponse forceMerge(ForceMergeRequest forceMergeRequest, Header... headers) throws IOException {
        return restHighLevelClient.performRequestAndParseEntity(forceMergeRequest, RequestConverters::forceMerge,
                ForceMergeResponse::fromXContent, emptySet(), headers);
    }

    /**
     * Asynchronously force merge one or more indices using the Force Merge API
     * <p>
     * See <a href="https://www.elastic.co/guide/en/elasticsearch/reference/current/indices-forcemerge.html">
     * Force Merge API on elastic.co</a>
     */
    public void forceMergeAsync(ForceMergeRequest forceMergeRequest, ActionListener<ForceMergeResponse> listener, Header... headers) {
        restHighLevelClient.performRequestAsyncAndParseEntity(forceMergeRequest, RequestConverters::forceMerge,
                ForceMergeResponse::fromXContent, listener, emptySet(), headers);
    }

    /**
     * Clears the cache of one or more indices using the Clear Cache API
     * <p>
     * See <a href="https://www.elastic.co/guide/en/elasticsearch/reference/current/indices-clearcache.html">
     * Clear Cache API on elastic.co</a>
     */
    public ClearIndicesCacheResponse clearCache(ClearIndicesCacheRequest clearIndicesCacheRequest, Header... headers) throws IOException {
        return restHighLevelClient.performRequestAndParseEntity(clearIndicesCacheRequest, RequestConverters::clearCache,
                ClearIndicesCacheResponse::fromXContent, emptySet(), headers);
    }

    /**
     * Asynchronously clears the cache of one or more indices using the Clear Cache API
     * <p>
     * See <a href="https://www.elastic.co/guide/en/elasticsearch/reference/current/indices-clearcache.html">
     * Clear Cache API on elastic.co</a>
     */
    public void clearCacheAsync(ClearIndicesCacheRequest clearIndicesCacheRequest, ActionListener<ClearIndicesCacheResponse> listener,
                           Header... headers) {
        restHighLevelClient.performRequestAsyncAndParseEntity(clearIndicesCacheRequest, RequestConverters::clearCache,
                ClearIndicesCacheResponse::fromXContent, listener, emptySet(), headers);
    }

    /**
     * Checks if the index (indices) exists or not.
     * <p>
     * See <a href="https://www.elastic.co/guide/en/elasticsearch/reference/current/indices-exists.html">
     * Indices Exists API on elastic.co</a>
     */
    public boolean exists(GetIndexRequest request, Header... headers) throws IOException {
        return restHighLevelClient.performRequest(
            request,
            RequestConverters::indicesExist,
            RestHighLevelClient::convertExistsResponse,
            Collections.emptySet(),
            headers
        );
    }

    /**
     * Asynchronously checks if the index (indices) exists or not.
     * <p>
     * See <a href="https://www.elastic.co/guide/en/elasticsearch/reference/current/indices-exists.html">
     * Indices Exists API on elastic.co</a>
     */
    public void existsAsync(GetIndexRequest request, ActionListener<Boolean> listener, Header... headers) {
        restHighLevelClient.performRequestAsync(
            request,
            RequestConverters::indicesExist,
            RestHighLevelClient::convertExistsResponse,
            listener,
            Collections.emptySet(),
            headers
        );
    }

    /**
     * Shrinks an index using the Shrink Index API
     * <p>
     * See <a href="https://www.elastic.co/guide/en/elasticsearch/reference/current/indices-shrink-index.html">
     * Shrink Index API on elastic.co</a>
     */
    public ResizeResponse shrink(ResizeRequest resizeRequest, Header... headers) throws IOException {
        return restHighLevelClient.performRequestAndParseEntity(resizeRequest, RequestConverters::shrink, ResizeResponse::fromXContent,
                emptySet(), headers);
    }

    /**
     * Asynchronously shrinks an index using the Shrink index API
     * <p>
     * See <a href="https://www.elastic.co/guide/en/elasticsearch/reference/current/indices-shrink-index.html">
     * Shrink Index API on elastic.co</a>
     */
    public void shrinkAsync(ResizeRequest resizeRequest, ActionListener<ResizeResponse> listener, Header... headers) {
        restHighLevelClient.performRequestAsyncAndParseEntity(resizeRequest, RequestConverters::shrink, ResizeResponse::fromXContent,
                listener, emptySet(), headers);
    }

    /**
     * Splits an index using the Split Index API
     * <p>
     * See <a href="https://www.elastic.co/guide/en/elasticsearch/reference/current/indices-split-index.html">
     * Split Index API on elastic.co</a>
     */
    public ResizeResponse split(ResizeRequest resizeRequest, Header... headers) throws IOException {
        return restHighLevelClient.performRequestAndParseEntity(resizeRequest, RequestConverters::split, ResizeResponse::fromXContent,
                emptySet(), headers);
    }

    /**
     * Asynchronously splits an index using the Split Index API
     * <p>
     * See <a href="https://www.elastic.co/guide/en/elasticsearch/reference/current/indices-split-index.html">
     * Split Index API on elastic.co</a>
     */
    public void splitAsync(ResizeRequest resizeRequest, ActionListener<ResizeResponse> listener, Header... headers) {
        restHighLevelClient.performRequestAsyncAndParseEntity(resizeRequest, RequestConverters::split, ResizeResponse::fromXContent,
                listener, emptySet(), headers);
    }

    /**
     * Rolls over an index using the Rollover Index API
     * <p>
     * See <a href="https://www.elastic.co/guide/en/elasticsearch/reference/current/indices-rollover-index.html">
     * Rollover Index API on elastic.co</a>
     */
    public RolloverResponse rollover(RolloverRequest rolloverRequest, Header... headers) throws IOException {
        return restHighLevelClient.performRequestAndParseEntity(rolloverRequest, RequestConverters::rollover,
                RolloverResponse::fromXContent, emptySet(), headers);
    }

    /**
     * Asynchronously rolls over an index using the Rollover Index API
     * <p>
     * See <a href="https://www.elastic.co/guide/en/elasticsearch/reference/current/indices-rollover-index.html">
     * Rollover Index API on elastic.co</a>
     */
    public void rolloverAsync(RolloverRequest rolloverRequest, ActionListener<RolloverResponse> listener, Header... headers) {
        restHighLevelClient.performRequestAsyncAndParseEntity(rolloverRequest, RequestConverters::rollover, RolloverResponse::fromXContent,
                listener, emptySet(), headers);
    }

    /**
<<<<<<< HEAD
     * Gets one or more aliases using the Get Index Aliases API
     * <p>
     * See <a href="https://www.elastic.co/guide/en/elasticsearch/reference/current/indices-aliases.html"> Indices Aliases API on
     * elastic.co</a>
     */
    public GetAliasesResponse getAlias(GetAliasesRequest getAliasesRequest, Header... headers) throws IOException {
        return restHighLevelClient.performRequestAndParseEntity(getAliasesRequest, Request::getAlias, GetAliasesResponse::fromXContent,
                singleton(RestStatus.NOT_FOUND.getStatus()), headers);
    }

    /**
     * Asynchronously gets one or more aliases using the Get Index Aliases API
     * <p>
     * See <a href="https://www.elastic.co/guide/en/elasticsearch/reference/current/indices-aliases.html"> Indices Aliases API on
     * elastic.co</a>
     */
    public void getAliasAsync(GetAliasesRequest getAliasesRequest, ActionListener<GetAliasesResponse> listener, Header... headers) {
        restHighLevelClient.performRequestAsyncAndParseEntity(getAliasesRequest, Request::getAlias, GetAliasesResponse::fromXContent,
                listener, singleton(RestStatus.NOT_FOUND.getStatus()), headers);
    }

=======
     * Updates specific index level settings using the Update Indices Settings API
     * <p>
     * See <a href="https://www.elastic.co/guide/en/elasticsearch/reference/current/indices-update-settings.html"> Update Indices Settings
     * API on elastic.co</a>
     */
    public UpdateSettingsResponse putSettings(UpdateSettingsRequest updateSettingsRequest, Header... headers) throws IOException {
        return restHighLevelClient.performRequestAndParseEntity(updateSettingsRequest, RequestConverters::indexPutSettings,
                UpdateSettingsResponse::fromXContent, emptySet(), headers);
    }

    /**
     * Asynchronously updates specific index level settings using the Update Indices Settings API
     * <p>
     * See <a href="https://www.elastic.co/guide/en/elasticsearch/reference/current/indices-update-settings.html"> Update Indices Settings
     * API on elastic.co</a>
     */
    public void putSettingsAsync(UpdateSettingsRequest updateSettingsRequest, ActionListener<UpdateSettingsResponse> listener,
            Header... headers) {
        restHighLevelClient.performRequestAsyncAndParseEntity(updateSettingsRequest, RequestConverters::indexPutSettings,
                UpdateSettingsResponse::fromXContent, listener, emptySet(), headers);
    }

    /**
     * Puts an index template using the Index Templates API
     * <p>
     * See <a href="https://www.elastic.co/guide/en/elasticsearch/reference/current/indices-templates.html"> Index Templates API
     * on elastic.co</a>
     */
    public PutIndexTemplateResponse putTemplate(PutIndexTemplateRequest putIndexTemplateRequest, Header... headers) throws IOException {
        return restHighLevelClient.performRequestAndParseEntity(putIndexTemplateRequest, RequestConverters::putTemplate,
            PutIndexTemplateResponse::fromXContent, emptySet(), headers);
    }

    /**
     * Asynchronously puts an index template using the Index Templates API
     * <p>
     * See <a href="https://www.elastic.co/guide/en/elasticsearch/reference/current/indices-templates.html"> Index Templates API
     * on elastic.co</a>
     */
    public void putTemplateAsync(PutIndexTemplateRequest putIndexTemplateRequest,
                                 ActionListener<PutIndexTemplateResponse> listener, Header... headers) {
        restHighLevelClient.performRequestAsyncAndParseEntity(putIndexTemplateRequest, RequestConverters::putTemplate,
            PutIndexTemplateResponse::fromXContent, listener, emptySet(), headers);
    }
>>>>>>> ed2d427c
}<|MERGE_RESOLUTION|>--- conflicted
+++ resolved
@@ -52,12 +52,9 @@
 import org.elasticsearch.action.admin.indices.settings.put.UpdateSettingsResponse;
 import org.elasticsearch.action.admin.indices.shrink.ResizeRequest;
 import org.elasticsearch.action.admin.indices.shrink.ResizeResponse;
-<<<<<<< HEAD
 import org.elasticsearch.rest.RestStatus;
-=======
 import org.elasticsearch.action.admin.indices.template.put.PutIndexTemplateRequest;
 import org.elasticsearch.action.admin.indices.template.put.PutIndexTemplateResponse;
->>>>>>> ed2d427c
 
 import java.io.IOException;
 import java.util.Collections;
@@ -442,15 +439,14 @@
     }
 
     /**
-<<<<<<< HEAD
      * Gets one or more aliases using the Get Index Aliases API
      * <p>
      * See <a href="https://www.elastic.co/guide/en/elasticsearch/reference/current/indices-aliases.html"> Indices Aliases API on
      * elastic.co</a>
      */
     public GetAliasesResponse getAlias(GetAliasesRequest getAliasesRequest, Header... headers) throws IOException {
-        return restHighLevelClient.performRequestAndParseEntity(getAliasesRequest, Request::getAlias, GetAliasesResponse::fromXContent,
-                singleton(RestStatus.NOT_FOUND.getStatus()), headers);
+        return restHighLevelClient.performRequestAndParseEntity(getAliasesRequest, RequestConverters::getAlias,
+                GetAliasesResponse::fromXContent, singleton(RestStatus.NOT_FOUND.getStatus()), headers);
     }
 
     /**
@@ -460,11 +456,11 @@
      * elastic.co</a>
      */
     public void getAliasAsync(GetAliasesRequest getAliasesRequest, ActionListener<GetAliasesResponse> listener, Header... headers) {
-        restHighLevelClient.performRequestAsyncAndParseEntity(getAliasesRequest, Request::getAlias, GetAliasesResponse::fromXContent,
-                listener, singleton(RestStatus.NOT_FOUND.getStatus()), headers);
-    }
-
-=======
+        restHighLevelClient.performRequestAsyncAndParseEntity(getAliasesRequest, RequestConverters::getAlias,
+                GetAliasesResponse::fromXContent, listener, singleton(RestStatus.NOT_FOUND.getStatus()), headers);
+    }
+
+    /**
      * Updates specific index level settings using the Update Indices Settings API
      * <p>
      * See <a href="https://www.elastic.co/guide/en/elasticsearch/reference/current/indices-update-settings.html"> Update Indices Settings
@@ -509,5 +505,4 @@
         restHighLevelClient.performRequestAsyncAndParseEntity(putIndexTemplateRequest, RequestConverters::putTemplate,
             PutIndexTemplateResponse::fromXContent, listener, emptySet(), headers);
     }
->>>>>>> ed2d427c
 }