/*
 * Licensed to Elasticsearch under one or more contributor
 * license agreements. See the NOTICE file distributed with
 * this work for additional information regarding copyright
 * ownership. Elasticsearch licenses this file to you under
 * the Apache License, Version 2.0 (the "License"); you may
 * not use this file except in compliance with the License.
 * You may obtain a copy of the License at
 *
 *    http://www.apache.org/licenses/LICENSE-2.0
 *
 * Unless required by applicable law or agreed to in writing,
 * software distributed under the License is distributed on an
 * "AS IS" BASIS, WITHOUT WARRANTIES OR CONDITIONS OF ANY
 * KIND, either express or implied.  See the License for the
 * specific language governing permissions and limitations
 * under the License.
 */

package org.elasticsearch.client;

import org.apache.http.HttpEntity;
import org.apache.http.client.methods.HttpDelete;
import org.apache.http.client.methods.HttpGet;
import org.apache.http.client.methods.HttpHead;
import org.apache.http.client.methods.HttpPost;
import org.apache.http.client.methods.HttpPut;
import org.apache.http.entity.ByteArrayEntity;
import org.apache.http.entity.ContentType;
import org.apache.lucene.util.BytesRef;
import org.elasticsearch.action.DocWriteRequest;
import org.elasticsearch.action.admin.indices.create.CreateIndexRequest;
import org.elasticsearch.action.admin.indices.delete.DeleteIndexRequest;
import org.elasticsearch.action.admin.indices.open.OpenIndexRequest;
import org.elasticsearch.action.bulk.BulkRequest;
import org.elasticsearch.action.delete.DeleteRequest;
import org.elasticsearch.action.get.GetRequest;
import org.elasticsearch.action.index.IndexRequest;
import org.elasticsearch.action.search.ClearScrollRequest;
import org.elasticsearch.action.search.MultiSearchRequest;
import org.elasticsearch.action.search.SearchRequest;
import org.elasticsearch.action.search.SearchScrollRequest;
import org.elasticsearch.action.support.ActiveShardCount;
import org.elasticsearch.action.support.IndicesOptions;
import org.elasticsearch.action.support.WriteRequest;
import org.elasticsearch.action.update.UpdateRequest;
import org.elasticsearch.common.Nullable;
import org.elasticsearch.common.Strings;
import org.elasticsearch.common.SuppressForbidden;
import org.elasticsearch.common.bytes.BytesReference;
import org.elasticsearch.common.lucene.uid.Versions;
import org.elasticsearch.common.unit.TimeValue;
import org.elasticsearch.common.xcontent.NamedXContentRegistry;
import org.elasticsearch.common.xcontent.ToXContent;
import org.elasticsearch.common.xcontent.XContent;
import org.elasticsearch.common.xcontent.XContentBuilder;
import org.elasticsearch.common.xcontent.XContentHelper;
import org.elasticsearch.common.xcontent.XContentParser;
import org.elasticsearch.common.xcontent.XContentType;
import org.elasticsearch.index.VersionType;
import org.elasticsearch.rest.action.search.RestSearchAction;
import org.elasticsearch.search.fetch.subphase.FetchSourceContext;

import java.io.ByteArrayOutputStream;
import java.io.IOException;
import java.nio.charset.Charset;
import java.util.Collections;
import java.util.HashMap;
import java.util.Locale;
import java.util.Map;
import java.util.Objects;
import java.util.StringJoiner;

public final class Request {

    static final XContentType REQUEST_BODY_CONTENT_TYPE = XContentType.JSON;

    private final String method;
    private final String endpoint;
    private final Map<String, String> parameters;
    private final HttpEntity entity;

    public Request(String method, String endpoint, Map<String, String> parameters, HttpEntity entity) {
        this.method = Objects.requireNonNull(method, "method cannot be null");
        this.endpoint = Objects.requireNonNull(endpoint, "endpoint cannot be null");
        this.parameters = Objects.requireNonNull(parameters, "parameters cannot be null");
        this.entity = entity;
    }

    public String getMethod() {
        return method;
    }

    public String getEndpoint() {
        return endpoint;
    }

    public Map<String, String> getParameters() {
        return parameters;
    }

    public HttpEntity getEntity() {
        return entity;
    }

    @Override
    public String toString() {
        return "Request{" +
                "method='" + method + '\'' +
                ", endpoint='" + endpoint + '\'' +
                ", params=" + parameters +
                ", hasBody=" + (entity != null) +
                '}';
    }

    static Request delete(DeleteRequest deleteRequest) {
        String endpoint = endpoint(deleteRequest.index(), deleteRequest.type(), deleteRequest.id());

        Params parameters = Params.builder();
        parameters.withRouting(deleteRequest.routing());
        parameters.withParent(deleteRequest.parent());
        parameters.withTimeout(deleteRequest.timeout());
        parameters.withVersion(deleteRequest.version());
        parameters.withVersionType(deleteRequest.versionType());
        parameters.withRefreshPolicy(deleteRequest.getRefreshPolicy());
        parameters.withWaitForActiveShards(deleteRequest.waitForActiveShards());

        return new Request(HttpDelete.METHOD_NAME, endpoint, parameters.getParams(), null);
    }

    static Request deleteIndex(DeleteIndexRequest deleteIndexRequest) {
        String endpoint = endpoint(deleteIndexRequest.indices(), Strings.EMPTY_ARRAY, "");

        Params parameters = Params.builder();
        parameters.withTimeout(deleteIndexRequest.timeout());
        parameters.withMasterTimeout(deleteIndexRequest.masterNodeTimeout());
        parameters.withIndicesOptions(deleteIndexRequest.indicesOptions());

        return new Request(HttpDelete.METHOD_NAME, endpoint, parameters.getParams(), null);
    }

<<<<<<< HEAD
    static Request openIndex(OpenIndexRequest openIndexRequest) {
        String endpoint = endpoint(openIndexRequest.indices(), Strings.EMPTY_ARRAY, "_open");

        Params parameters = Params.builder();

        parameters.withTimeout(openIndexRequest.timeout());
        parameters.withMasterTimeout(openIndexRequest.masterNodeTimeout());
        parameters.withWaitForActiveShards(openIndexRequest.waitForActiveShards());
        parameters.withIndicesOptions(openIndexRequest.indicesOptions());

        return new Request(HttpPost.METHOD_NAME, endpoint, parameters.getParams(), null);
=======
    static Request createIndex(CreateIndexRequest createIndexRequest) throws IOException {
        String endpoint = endpoint(createIndexRequest.indices(), Strings.EMPTY_ARRAY, "");

        Params parameters = Params.builder();
        parameters.withTimeout(createIndexRequest.timeout());
        parameters.withMasterTimeout(createIndexRequest.masterNodeTimeout());
        parameters.withWaitForActiveShards(createIndexRequest.waitForActiveShards());
        parameters.withUpdateAllTypes(createIndexRequest.updateAllTypes());

        HttpEntity entity = createEntity(createIndexRequest, REQUEST_BODY_CONTENT_TYPE);
        return new Request(HttpPut.METHOD_NAME, endpoint, parameters.getParams(), entity);
>>>>>>> f823cea7
    }

    static Request info() {
        return new Request(HttpGet.METHOD_NAME, "/", Collections.emptyMap(), null);
    }

    static Request bulk(BulkRequest bulkRequest) throws IOException {
        Params parameters = Params.builder();
        parameters.withTimeout(bulkRequest.timeout());
        parameters.withRefreshPolicy(bulkRequest.getRefreshPolicy());

        // Bulk API only supports newline delimited JSON or Smile. Before executing
        // the bulk, we need to check that all requests have the same content-type
        // and this content-type is supported by the Bulk API.
        XContentType bulkContentType = null;
        for (int i = 0; i < bulkRequest.numberOfActions(); i++) {
            DocWriteRequest<?> request = bulkRequest.requests().get(i);

            DocWriteRequest.OpType opType = request.opType();
            if (opType == DocWriteRequest.OpType.INDEX || opType == DocWriteRequest.OpType.CREATE) {
                bulkContentType = enforceSameContentType((IndexRequest) request, bulkContentType);

            } else if (opType == DocWriteRequest.OpType.UPDATE) {
                UpdateRequest updateRequest = (UpdateRequest) request;
                if (updateRequest.doc() != null) {
                    bulkContentType = enforceSameContentType(updateRequest.doc(), bulkContentType);
                }
                if (updateRequest.upsertRequest() != null) {
                    bulkContentType = enforceSameContentType(updateRequest.upsertRequest(), bulkContentType);
                }
            }
        }

        if (bulkContentType == null) {
            bulkContentType = XContentType.JSON;
        }

        final byte separator = bulkContentType.xContent().streamSeparator();
        final ContentType requestContentType = createContentType(bulkContentType);

        ByteArrayOutputStream content = new ByteArrayOutputStream();
        for (DocWriteRequest<?> request : bulkRequest.requests()) {
            DocWriteRequest.OpType opType = request.opType();

            try (XContentBuilder metadata = XContentBuilder.builder(bulkContentType.xContent())) {
                metadata.startObject();
                {
                    metadata.startObject(opType.getLowercase());
                    if (Strings.hasLength(request.index())) {
                        metadata.field("_index", request.index());
                    }
                    if (Strings.hasLength(request.type())) {
                        metadata.field("_type", request.type());
                    }
                    if (Strings.hasLength(request.id())) {
                        metadata.field("_id", request.id());
                    }
                    if (Strings.hasLength(request.routing())) {
                        metadata.field("routing", request.routing());
                    }
                    if (Strings.hasLength(request.parent())) {
                        metadata.field("parent", request.parent());
                    }
                    if (request.version() != Versions.MATCH_ANY) {
                        metadata.field("version", request.version());
                    }

                    VersionType versionType = request.versionType();
                    if (versionType != VersionType.INTERNAL) {
                        if (versionType == VersionType.EXTERNAL) {
                            metadata.field("version_type", "external");
                        } else if (versionType == VersionType.EXTERNAL_GTE) {
                            metadata.field("version_type", "external_gte");
                        } else if (versionType == VersionType.FORCE) {
                            metadata.field("version_type", "force");
                        }
                    }

                    if (opType == DocWriteRequest.OpType.INDEX || opType == DocWriteRequest.OpType.CREATE) {
                        IndexRequest indexRequest = (IndexRequest) request;
                        if (Strings.hasLength(indexRequest.getPipeline())) {
                            metadata.field("pipeline", indexRequest.getPipeline());
                        }
                    } else if (opType == DocWriteRequest.OpType.UPDATE) {
                        UpdateRequest updateRequest = (UpdateRequest) request;
                        if (updateRequest.retryOnConflict() > 0) {
                            metadata.field("retry_on_conflict", updateRequest.retryOnConflict());
                        }
                        if (updateRequest.fetchSource() != null) {
                            metadata.field("_source", updateRequest.fetchSource());
                        }
                    }
                    metadata.endObject();
                }
                metadata.endObject();

                BytesRef metadataSource = metadata.bytes().toBytesRef();
                content.write(metadataSource.bytes, metadataSource.offset, metadataSource.length);
                content.write(separator);
            }

            BytesRef source = null;
            if (opType == DocWriteRequest.OpType.INDEX || opType == DocWriteRequest.OpType.CREATE) {
                IndexRequest indexRequest = (IndexRequest) request;
                BytesReference indexSource = indexRequest.source();
                XContentType indexXContentType = indexRequest.getContentType();

                try (XContentParser parser = XContentHelper.createParser(NamedXContentRegistry.EMPTY, indexSource, indexXContentType)) {
                    try (XContentBuilder builder = XContentBuilder.builder(bulkContentType.xContent())) {
                        builder.copyCurrentStructure(parser);
                        source = builder.bytes().toBytesRef();
                    }
                }
            } else if (opType == DocWriteRequest.OpType.UPDATE) {
                source = XContentHelper.toXContent((UpdateRequest) request, bulkContentType, false).toBytesRef();
            }

            if (source != null) {
                content.write(source.bytes, source.offset, source.length);
                content.write(separator);
            }
        }

        HttpEntity entity = new ByteArrayEntity(content.toByteArray(), 0, content.size(), requestContentType);
        return new Request(HttpPost.METHOD_NAME, "/_bulk", parameters.getParams(), entity);
    }

    static Request exists(GetRequest getRequest) {
        Request request = get(getRequest);
        return new Request(HttpHead.METHOD_NAME, request.endpoint, request.parameters, null);
    }

    static Request get(GetRequest getRequest) {
        String endpoint = endpoint(getRequest.index(), getRequest.type(), getRequest.id());

        Params parameters = Params.builder();
        parameters.withPreference(getRequest.preference());
        parameters.withRouting(getRequest.routing());
        parameters.withParent(getRequest.parent());
        parameters.withRefresh(getRequest.refresh());
        parameters.withRealtime(getRequest.realtime());
        parameters.withStoredFields(getRequest.storedFields());
        parameters.withVersion(getRequest.version());
        parameters.withVersionType(getRequest.versionType());
        parameters.withFetchSourceContext(getRequest.fetchSourceContext());

        return new Request(HttpGet.METHOD_NAME, endpoint, parameters.getParams(), null);
    }

    static Request index(IndexRequest indexRequest) {
        String method = Strings.hasLength(indexRequest.id()) ? HttpPut.METHOD_NAME : HttpPost.METHOD_NAME;

        boolean isCreate = (indexRequest.opType() == DocWriteRequest.OpType.CREATE);
        String endpoint = endpoint(indexRequest.index(), indexRequest.type(), indexRequest.id(), isCreate ? "_create" : null);

        Params parameters = Params.builder();
        parameters.withRouting(indexRequest.routing());
        parameters.withParent(indexRequest.parent());
        parameters.withTimeout(indexRequest.timeout());
        parameters.withVersion(indexRequest.version());
        parameters.withVersionType(indexRequest.versionType());
        parameters.withPipeline(indexRequest.getPipeline());
        parameters.withRefreshPolicy(indexRequest.getRefreshPolicy());
        parameters.withWaitForActiveShards(indexRequest.waitForActiveShards());

        BytesRef source = indexRequest.source().toBytesRef();
        ContentType contentType = createContentType(indexRequest.getContentType());
        HttpEntity entity = new ByteArrayEntity(source.bytes, source.offset, source.length, contentType);

        return new Request(method, endpoint, parameters.getParams(), entity);
    }

    static Request ping() {
        return new Request(HttpHead.METHOD_NAME, "/", Collections.emptyMap(), null);
    }

    static Request update(UpdateRequest updateRequest) throws IOException {
        String endpoint = endpoint(updateRequest.index(), updateRequest.type(), updateRequest.id(), "_update");

        Params parameters = Params.builder();
        parameters.withRouting(updateRequest.routing());
        parameters.withParent(updateRequest.parent());
        parameters.withTimeout(updateRequest.timeout());
        parameters.withRefreshPolicy(updateRequest.getRefreshPolicy());
        parameters.withWaitForActiveShards(updateRequest.waitForActiveShards());
        parameters.withDocAsUpsert(updateRequest.docAsUpsert());
        parameters.withFetchSourceContext(updateRequest.fetchSource());
        parameters.withRetryOnConflict(updateRequest.retryOnConflict());
        parameters.withVersion(updateRequest.version());
        parameters.withVersionType(updateRequest.versionType());

        // The Java API allows update requests with different content types
        // set for the partial document and the upsert document. This client
        // only accepts update requests that have the same content types set
        // for both doc and upsert.
        XContentType xContentType = null;
        if (updateRequest.doc() != null) {
            xContentType = updateRequest.doc().getContentType();
        }
        if (updateRequest.upsertRequest() != null) {
            XContentType upsertContentType = updateRequest.upsertRequest().getContentType();
            if ((xContentType != null) && (xContentType != upsertContentType)) {
                throw new IllegalStateException("Update request cannot have different content types for doc [" + xContentType + "]" +
                        " and upsert [" + upsertContentType + "] documents");
            } else {
                xContentType = upsertContentType;
            }
        }
        if (xContentType == null) {
            xContentType = Requests.INDEX_CONTENT_TYPE;
        }

        HttpEntity entity = createEntity(updateRequest, xContentType);
        return new Request(HttpPost.METHOD_NAME, endpoint, parameters.getParams(), entity);
    }

    static Request search(SearchRequest searchRequest) throws IOException {
        String endpoint = endpoint(searchRequest.indices(), searchRequest.types(), "_search");
        Params params = Params.builder();
        params.putParam(RestSearchAction.TYPED_KEYS_PARAM, "true");
        params.withRouting(searchRequest.routing());
        params.withPreference(searchRequest.preference());
        params.withIndicesOptions(searchRequest.indicesOptions());
        params.putParam("search_type", searchRequest.searchType().name().toLowerCase(Locale.ROOT));
        if (searchRequest.requestCache() != null) {
            params.putParam("request_cache", Boolean.toString(searchRequest.requestCache()));
        }
        params.putParam("batched_reduce_size", Integer.toString(searchRequest.getBatchedReduceSize()));
        if (searchRequest.scroll() != null) {
            params.putParam("scroll", searchRequest.scroll().keepAlive());
        }
        HttpEntity entity = null;
        if (searchRequest.source() != null) {
            entity = createEntity(searchRequest.source(), REQUEST_BODY_CONTENT_TYPE);
        }
        return new Request(HttpGet.METHOD_NAME, endpoint, params.getParams(), entity);
    }

    static Request searchScroll(SearchScrollRequest searchScrollRequest) throws IOException {
        HttpEntity entity = createEntity(searchScrollRequest, REQUEST_BODY_CONTENT_TYPE);
        return new Request("GET", "/_search/scroll", Collections.emptyMap(), entity);
    }

    static Request clearScroll(ClearScrollRequest clearScrollRequest) throws IOException {
        HttpEntity entity = createEntity(clearScrollRequest, REQUEST_BODY_CONTENT_TYPE);
        return new Request("DELETE", "/_search/scroll", Collections.emptyMap(), entity);
    }

    static Request multiSearch(MultiSearchRequest multiSearchRequest) throws IOException {
        Params params = Params.builder();
        params.putParam(RestSearchAction.TYPED_KEYS_PARAM, "true");
        if (multiSearchRequest.maxConcurrentSearchRequests() != MultiSearchRequest.MAX_CONCURRENT_SEARCH_REQUESTS_DEFAULT) {
            params.putParam("max_concurrent_searches", Integer.toString(multiSearchRequest.maxConcurrentSearchRequests()));
        }
        XContent xContent = REQUEST_BODY_CONTENT_TYPE.xContent();
        byte[] source = MultiSearchRequest.writeMultiLineFormat(multiSearchRequest, xContent);
        HttpEntity entity = new ByteArrayEntity(source, createContentType(xContent.type()));
        return new Request("GET", "/_msearch", params.getParams(), entity);
    }

    private static HttpEntity createEntity(ToXContent toXContent, XContentType xContentType) throws IOException {
        BytesRef source = XContentHelper.toXContent(toXContent, xContentType, false).toBytesRef();
        return new ByteArrayEntity(source.bytes, source.offset, source.length, createContentType(xContentType));
    }

    static String endpoint(String[] indices, String[] types, String endpoint) {
        return endpoint(String.join(",", indices), String.join(",", types), endpoint);
    }

    /**
     * Utility method to build request's endpoint.
     */
    static String endpoint(String... parts) {
        StringJoiner joiner = new StringJoiner("/", "/", "");
        for (String part : parts) {
            if (Strings.hasLength(part)) {
                joiner.add(part);
            }
        }
        return joiner.toString();
    }

    /**
     * Returns a {@link ContentType} from a given {@link XContentType}.
     *
     * @param xContentType the {@link XContentType}
     * @return the {@link ContentType}
     */
    @SuppressForbidden(reason = "Only allowed place to convert a XContentType to a ContentType")
    public static ContentType createContentType(final XContentType xContentType) {
        return ContentType.create(xContentType.mediaTypeWithoutParameters(), (Charset) null);
    }

    /**
     * Utility class to build request's parameters map and centralize all parameter names.
     */
    static class Params {
        private final Map<String, String> params = new HashMap<>();

        private Params() {
        }

        Params putParam(String key, String value) {
            if (Strings.hasLength(value)) {
                if (params.putIfAbsent(key, value) != null) {
                    throw new IllegalArgumentException("Request parameter [" + key + "] is already registered");
                }
            }
            return this;
        }

        Params putParam(String key, TimeValue value) {
            if (value != null) {
                return putParam(key, value.getStringRep());
            }
            return this;
        }

        Params withDocAsUpsert(boolean docAsUpsert) {
            if (docAsUpsert) {
                return putParam("doc_as_upsert", Boolean.TRUE.toString());
            }
            return this;
        }

        Params withFetchSourceContext(FetchSourceContext fetchSourceContext) {
            if (fetchSourceContext != null) {
                if (fetchSourceContext.fetchSource() == false) {
                    putParam("_source", Boolean.FALSE.toString());
                }
                if (fetchSourceContext.includes() != null && fetchSourceContext.includes().length > 0) {
                    putParam("_source_include", String.join(",", fetchSourceContext.includes()));
                }
                if (fetchSourceContext.excludes() != null && fetchSourceContext.excludes().length > 0) {
                    putParam("_source_exclude", String.join(",", fetchSourceContext.excludes()));
                }
            }
            return this;
        }

        Params withMasterTimeout(TimeValue masterTimeout) {
            return putParam("master_timeout", masterTimeout);
        }

        Params withParent(String parent) {
            return putParam("parent", parent);
        }

        Params withPipeline(String pipeline) {
            return putParam("pipeline", pipeline);
        }

        Params withPreference(String preference) {
            return putParam("preference", preference);
        }

        Params withRealtime(boolean realtime) {
            if (realtime == false) {
                return putParam("realtime", Boolean.FALSE.toString());
            }
            return this;
        }

        Params withRefresh(boolean refresh) {
            if (refresh) {
                return withRefreshPolicy(WriteRequest.RefreshPolicy.IMMEDIATE);
            }
            return this;
        }

        Params withRefreshPolicy(WriteRequest.RefreshPolicy refreshPolicy) {
            if (refreshPolicy != WriteRequest.RefreshPolicy.NONE) {
                return putParam("refresh", refreshPolicy.getValue());
            }
            return this;
        }

        Params withRetryOnConflict(int retryOnConflict) {
            if (retryOnConflict > 0) {
                return putParam("retry_on_conflict", String.valueOf(retryOnConflict));
            }
            return this;
        }

        Params withRouting(String routing) {
            return putParam("routing", routing);
        }

        Params withStoredFields(String[] storedFields) {
            if (storedFields != null && storedFields.length > 0) {
                return putParam("stored_fields", String.join(",", storedFields));
            }
            return this;
        }

        Params withTimeout(TimeValue timeout) {
            return putParam("timeout", timeout);
        }

        Params withUpdateAllTypes(boolean updateAllTypes) {
            if (updateAllTypes) {
                return putParam("update_all_types", Boolean.TRUE.toString());
            }
            return this;
        }

        Params withVersion(long version) {
            if (version != Versions.MATCH_ANY) {
                return putParam("version", Long.toString(version));
            }
            return this;
        }

        Params withVersionType(VersionType versionType) {
            if (versionType != VersionType.INTERNAL) {
                return putParam("version_type", versionType.name().toLowerCase(Locale.ROOT));
            }
            return this;
        }

        Params withWaitForActiveShards(ActiveShardCount activeShardCount) {
            if (activeShardCount != null && activeShardCount != ActiveShardCount.DEFAULT) {
                return putParam("wait_for_active_shards", activeShardCount.toString().toLowerCase(Locale.ROOT));
            }
            return this;
        }

        Params withIndicesOptions(IndicesOptions indicesOptions) {
            putParam("ignore_unavailable", Boolean.toString(indicesOptions.ignoreUnavailable()));
            putParam("allow_no_indices", Boolean.toString(indicesOptions.allowNoIndices()));
            String expandWildcards;
            if (indicesOptions.expandWildcardsOpen() == false && indicesOptions.expandWildcardsClosed() == false) {
                expandWildcards = "none";
            } else {
                StringJoiner joiner  = new StringJoiner(",");
                if (indicesOptions.expandWildcardsOpen()) {
                    joiner.add("open");
                }
                if (indicesOptions.expandWildcardsClosed()) {
                    joiner.add("closed");
                }
                expandWildcards = joiner.toString();
            }
            putParam("expand_wildcards", expandWildcards);
            return this;
        }

        Map<String, String> getParams() {
            return Collections.unmodifiableMap(params);
        }

        static Params builder() {
            return new Params();
        }
    }

    /**
     * Ensure that the {@link IndexRequest}'s content type is supported by the Bulk API and that it conforms
     * to the current {@link BulkRequest}'s content type (if it's known at the time of this method get called).
     *
     * @return the {@link IndexRequest}'s content type
     */
    static XContentType enforceSameContentType(IndexRequest indexRequest, @Nullable XContentType xContentType) {
        XContentType requestContentType = indexRequest.getContentType();
        if (requestContentType != XContentType.JSON && requestContentType != XContentType.SMILE) {
            throw new IllegalArgumentException("Unsupported content-type found for request with content-type [" + requestContentType
                    + "], only JSON and SMILE are supported");
        }
        if (xContentType == null) {
            return requestContentType;
        }
        if (requestContentType != xContentType) {
            throw new IllegalArgumentException("Mismatching content-type found for request with content-type [" + requestContentType
                    + "], previous requests have content-type [" + xContentType + "]");
        }
        return xContentType;
    }
}<|MERGE_RESOLUTION|>--- conflicted
+++ resolved
@@ -139,7 +139,6 @@
         return new Request(HttpDelete.METHOD_NAME, endpoint, parameters.getParams(), null);
     }
 
-<<<<<<< HEAD
     static Request openIndex(OpenIndexRequest openIndexRequest) {
         String endpoint = endpoint(openIndexRequest.indices(), Strings.EMPTY_ARRAY, "_open");
 
@@ -151,7 +150,8 @@
         parameters.withIndicesOptions(openIndexRequest.indicesOptions());
 
         return new Request(HttpPost.METHOD_NAME, endpoint, parameters.getParams(), null);
-=======
+    }
+
     static Request createIndex(CreateIndexRequest createIndexRequest) throws IOException {
         String endpoint = endpoint(createIndexRequest.indices(), Strings.EMPTY_ARRAY, "");
 
@@ -163,7 +163,6 @@
 
         HttpEntity entity = createEntity(createIndexRequest, REQUEST_BODY_CONTENT_TYPE);
         return new Request(HttpPut.METHOD_NAME, endpoint, parameters.getParams(), entity);
->>>>>>> f823cea7
     }
 
     static Request info() {
