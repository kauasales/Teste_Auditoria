/*
 * Licensed to Elasticsearch under one or more contributor
 * license agreements. See the NOTICE file distributed with
 * this work for additional information regarding copyright
 * ownership. Elasticsearch licenses this file to you under
 * the Apache License, Version 2.0 (the "License"); you may
 * not use this file except in compliance with the License.
 * You may obtain a copy of the License at
 *
 *    http://www.apache.org/licenses/LICENSE-2.0
 *
 * Unless required by applicable law or agreed to in writing,
 * software distributed under the License is distributed on an
 * "AS IS" BASIS, WITHOUT WARRANTIES OR CONDITIONS OF ANY
 * KIND, either express or implied.  See the License for the
 * specific language governing permissions and limitations
 * under the License.
 */

package org.elasticsearch.client;

import org.apache.http.HttpEntity;
import org.apache.http.client.methods.HttpDelete;
import org.apache.http.client.methods.HttpGet;
import org.apache.http.client.methods.HttpHead;
import org.apache.http.client.methods.HttpPost;
import org.apache.http.client.methods.HttpPut;
import org.apache.http.entity.ByteArrayEntity;
import org.apache.http.entity.ContentType;
import org.apache.lucene.util.BytesRef;
import org.elasticsearch.action.DocWriteRequest;
import org.elasticsearch.action.admin.cluster.settings.ClusterUpdateSettingsRequest;
import org.elasticsearch.action.admin.indices.alias.IndicesAliasesRequest;
import org.elasticsearch.action.admin.indices.alias.get.GetAliasesRequest;
import org.elasticsearch.action.admin.indices.close.CloseIndexRequest;
import org.elasticsearch.action.admin.indices.create.CreateIndexRequest;
import org.elasticsearch.action.admin.indices.delete.DeleteIndexRequest;
import org.elasticsearch.action.admin.indices.get.GetIndexRequest;
import org.elasticsearch.action.admin.indices.mapping.put.PutMappingRequest;
import org.elasticsearch.action.admin.indices.open.OpenIndexRequest;
<<<<<<< HEAD
import org.elasticsearch.action.admin.indices.refresh.RefreshRequest;
=======
import org.elasticsearch.action.admin.indices.rollover.RolloverRequest;
>>>>>>> c90d0fdf
import org.elasticsearch.action.admin.indices.shrink.ResizeRequest;
import org.elasticsearch.action.admin.indices.shrink.ResizeType;
import org.elasticsearch.action.bulk.BulkRequest;
import org.elasticsearch.action.delete.DeleteRequest;
import org.elasticsearch.action.get.GetRequest;
import org.elasticsearch.action.get.MultiGetRequest;
import org.elasticsearch.action.index.IndexRequest;
import org.elasticsearch.action.search.ClearScrollRequest;
import org.elasticsearch.action.search.MultiSearchRequest;
import org.elasticsearch.action.search.SearchRequest;
import org.elasticsearch.action.search.SearchScrollRequest;
import org.elasticsearch.action.support.ActiveShardCount;
import org.elasticsearch.action.support.IndicesOptions;
import org.elasticsearch.action.support.WriteRequest;
import org.elasticsearch.action.update.UpdateRequest;
import org.elasticsearch.common.Nullable;
import org.elasticsearch.common.Strings;
import org.elasticsearch.common.SuppressForbidden;
import org.elasticsearch.common.bytes.BytesReference;
import org.elasticsearch.common.lucene.uid.Versions;
import org.elasticsearch.common.unit.TimeValue;
import org.elasticsearch.common.xcontent.LoggingDeprecationHandler;
import org.elasticsearch.common.xcontent.NamedXContentRegistry;
import org.elasticsearch.common.xcontent.ToXContent;
import org.elasticsearch.common.xcontent.XContent;
import org.elasticsearch.common.xcontent.XContentBuilder;
import org.elasticsearch.common.xcontent.XContentHelper;
import org.elasticsearch.common.xcontent.XContentParser;
import org.elasticsearch.common.xcontent.XContentType;
import org.elasticsearch.index.VersionType;
import org.elasticsearch.index.rankeval.RankEvalRequest;
import org.elasticsearch.rest.action.search.RestSearchAction;
import org.elasticsearch.search.fetch.subphase.FetchSourceContext;

import java.io.ByteArrayOutputStream;
import java.io.IOException;
import java.net.URI;
import java.net.URISyntaxException;
import java.nio.charset.Charset;
import java.util.Collections;
import java.util.HashMap;
import java.util.List;
import java.util.Locale;
import java.util.Map;
import java.util.Objects;
import java.util.StringJoiner;

public final class Request {

    static final XContentType REQUEST_BODY_CONTENT_TYPE = XContentType.JSON;

    private final String method;
    private final String endpoint;
    private final Map<String, String> parameters;
    private final HttpEntity entity;

    public Request(String method, String endpoint, Map<String, String> parameters, HttpEntity entity) {
        this.method = Objects.requireNonNull(method, "method cannot be null");
        this.endpoint = Objects.requireNonNull(endpoint, "endpoint cannot be null");
        this.parameters = Objects.requireNonNull(parameters, "parameters cannot be null");
        this.entity = entity;
    }

    public String getMethod() {
        return method;
    }

    public String getEndpoint() {
        return endpoint;
    }

    public Map<String, String> getParameters() {
        return parameters;
    }

    public HttpEntity getEntity() {
        return entity;
    }

    @Override
    public String toString() {
        return "Request{" +
                "method='" + method + '\'' +
                ", endpoint='" + endpoint + '\'' +
                ", params=" + parameters +
                ", hasBody=" + (entity != null) +
                '}';
    }

    static Request delete(DeleteRequest deleteRequest) {
        String endpoint = endpoint(deleteRequest.index(), deleteRequest.type(), deleteRequest.id());

        Params parameters = Params.builder();
        parameters.withRouting(deleteRequest.routing());
        parameters.withParent(deleteRequest.parent());
        parameters.withTimeout(deleteRequest.timeout());
        parameters.withVersion(deleteRequest.version());
        parameters.withVersionType(deleteRequest.versionType());
        parameters.withRefreshPolicy(deleteRequest.getRefreshPolicy());
        parameters.withWaitForActiveShards(deleteRequest.waitForActiveShards());

        return new Request(HttpDelete.METHOD_NAME, endpoint, parameters.getParams(), null);
    }

    static Request deleteIndex(DeleteIndexRequest deleteIndexRequest) {
        String endpoint = endpoint(deleteIndexRequest.indices());

        Params parameters = Params.builder();
        parameters.withTimeout(deleteIndexRequest.timeout());
        parameters.withMasterTimeout(deleteIndexRequest.masterNodeTimeout());
        parameters.withIndicesOptions(deleteIndexRequest.indicesOptions());

        return new Request(HttpDelete.METHOD_NAME, endpoint, parameters.getParams(), null);
    }

    static Request openIndex(OpenIndexRequest openIndexRequest) {
        String endpoint = endpoint(openIndexRequest.indices(), "_open");

        Params parameters = Params.builder();

        parameters.withTimeout(openIndexRequest.timeout());
        parameters.withMasterTimeout(openIndexRequest.masterNodeTimeout());
        parameters.withWaitForActiveShards(openIndexRequest.waitForActiveShards());
        parameters.withIndicesOptions(openIndexRequest.indicesOptions());

        return new Request(HttpPost.METHOD_NAME, endpoint, parameters.getParams(), null);
    }

    static Request closeIndex(CloseIndexRequest closeIndexRequest) {
        String endpoint = endpoint(closeIndexRequest.indices(), "_close");

        Params parameters = Params.builder();

        parameters.withTimeout(closeIndexRequest.timeout());
        parameters.withMasterTimeout(closeIndexRequest.masterNodeTimeout());
        parameters.withIndicesOptions(closeIndexRequest.indicesOptions());

        return new Request(HttpPost.METHOD_NAME, endpoint, parameters.getParams(), null);
    }

    static Request createIndex(CreateIndexRequest createIndexRequest) throws IOException {
        String endpoint = endpoint(createIndexRequest.indices());

        Params parameters = Params.builder();
        parameters.withTimeout(createIndexRequest.timeout());
        parameters.withMasterTimeout(createIndexRequest.masterNodeTimeout());
        parameters.withWaitForActiveShards(createIndexRequest.waitForActiveShards());

        HttpEntity entity = createEntity(createIndexRequest, REQUEST_BODY_CONTENT_TYPE);
        return new Request(HttpPut.METHOD_NAME, endpoint, parameters.getParams(), entity);
    }

    static Request updateAliases(IndicesAliasesRequest indicesAliasesRequest) throws IOException {
        Params parameters = Params.builder();
        parameters.withTimeout(indicesAliasesRequest.timeout());
        parameters.withMasterTimeout(indicesAliasesRequest.masterNodeTimeout());

        HttpEntity entity = createEntity(indicesAliasesRequest, REQUEST_BODY_CONTENT_TYPE);
        return new Request(HttpPost.METHOD_NAME, "/_aliases", parameters.getParams(), entity);
    }

    static Request putMapping(PutMappingRequest putMappingRequest) throws IOException {
        // The concreteIndex is an internal concept, not applicable to requests made over the REST API.
        if (putMappingRequest.getConcreteIndex() != null) {
            throw new IllegalArgumentException("concreteIndex cannot be set on PutMapping requests made over the REST API");
        }

        String endpoint = endpoint(putMappingRequest.indices(), "_mapping", putMappingRequest.type());

        Params parameters = Params.builder();
        parameters.withTimeout(putMappingRequest.timeout());
        parameters.withMasterTimeout(putMappingRequest.masterNodeTimeout());

        HttpEntity entity = createEntity(putMappingRequest, REQUEST_BODY_CONTENT_TYPE);
        return new Request(HttpPut.METHOD_NAME, endpoint, parameters.getParams(), entity);
    }

    static Request refresh(RefreshRequest refreshRequest) {
        String endpoint = endpoint(refreshRequest.indices(), "_refresh");
        return new Request(HttpPost.METHOD_NAME, endpoint, Collections.emptyMap(), null);
    }

    static Request info() {
        return new Request(HttpGet.METHOD_NAME, "/", Collections.emptyMap(), null);
    }

    static Request bulk(BulkRequest bulkRequest) throws IOException {
        Params parameters = Params.builder();
        parameters.withTimeout(bulkRequest.timeout());
        parameters.withRefreshPolicy(bulkRequest.getRefreshPolicy());

        // Bulk API only supports newline delimited JSON or Smile. Before executing
        // the bulk, we need to check that all requests have the same content-type
        // and this content-type is supported by the Bulk API.
        XContentType bulkContentType = null;
        for (int i = 0; i < bulkRequest.numberOfActions(); i++) {
            DocWriteRequest<?> request = bulkRequest.requests().get(i);

            DocWriteRequest.OpType opType = request.opType();
            if (opType == DocWriteRequest.OpType.INDEX || opType == DocWriteRequest.OpType.CREATE) {
                bulkContentType = enforceSameContentType((IndexRequest) request, bulkContentType);

            } else if (opType == DocWriteRequest.OpType.UPDATE) {
                UpdateRequest updateRequest = (UpdateRequest) request;
                if (updateRequest.doc() != null) {
                    bulkContentType = enforceSameContentType(updateRequest.doc(), bulkContentType);
                }
                if (updateRequest.upsertRequest() != null) {
                    bulkContentType = enforceSameContentType(updateRequest.upsertRequest(), bulkContentType);
                }
            }
        }

        if (bulkContentType == null) {
            bulkContentType = XContentType.JSON;
        }

        final byte separator = bulkContentType.xContent().streamSeparator();
        final ContentType requestContentType = createContentType(bulkContentType);

        ByteArrayOutputStream content = new ByteArrayOutputStream();
        for (DocWriteRequest<?> request : bulkRequest.requests()) {
            DocWriteRequest.OpType opType = request.opType();

            try (XContentBuilder metadata = XContentBuilder.builder(bulkContentType.xContent())) {
                metadata.startObject();
                {
                    metadata.startObject(opType.getLowercase());
                    if (Strings.hasLength(request.index())) {
                        metadata.field("_index", request.index());
                    }
                    if (Strings.hasLength(request.type())) {
                        metadata.field("_type", request.type());
                    }
                    if (Strings.hasLength(request.id())) {
                        metadata.field("_id", request.id());
                    }
                    if (Strings.hasLength(request.routing())) {
                        metadata.field("routing", request.routing());
                    }
                    if (Strings.hasLength(request.parent())) {
                        metadata.field("parent", request.parent());
                    }
                    if (request.version() != Versions.MATCH_ANY) {
                        metadata.field("version", request.version());
                    }

                    VersionType versionType = request.versionType();
                    if (versionType != VersionType.INTERNAL) {
                        if (versionType == VersionType.EXTERNAL) {
                            metadata.field("version_type", "external");
                        } else if (versionType == VersionType.EXTERNAL_GTE) {
                            metadata.field("version_type", "external_gte");
                        } else if (versionType == VersionType.FORCE) {
                            metadata.field("version_type", "force");
                        }
                    }

                    if (opType == DocWriteRequest.OpType.INDEX || opType == DocWriteRequest.OpType.CREATE) {
                        IndexRequest indexRequest = (IndexRequest) request;
                        if (Strings.hasLength(indexRequest.getPipeline())) {
                            metadata.field("pipeline", indexRequest.getPipeline());
                        }
                    } else if (opType == DocWriteRequest.OpType.UPDATE) {
                        UpdateRequest updateRequest = (UpdateRequest) request;
                        if (updateRequest.retryOnConflict() > 0) {
                            metadata.field("retry_on_conflict", updateRequest.retryOnConflict());
                        }
                        if (updateRequest.fetchSource() != null) {
                            metadata.field("_source", updateRequest.fetchSource());
                        }
                    }
                    metadata.endObject();
                }
                metadata.endObject();

                BytesRef metadataSource = metadata.bytes().toBytesRef();
                content.write(metadataSource.bytes, metadataSource.offset, metadataSource.length);
                content.write(separator);
            }

            BytesRef source = null;
            if (opType == DocWriteRequest.OpType.INDEX || opType == DocWriteRequest.OpType.CREATE) {
                IndexRequest indexRequest = (IndexRequest) request;
                BytesReference indexSource = indexRequest.source();
                XContentType indexXContentType = indexRequest.getContentType();

                try (XContentParser parser = XContentHelper.createParser(NamedXContentRegistry.EMPTY,
                    LoggingDeprecationHandler.INSTANCE, indexSource, indexXContentType)) {
                    try (XContentBuilder builder = XContentBuilder.builder(bulkContentType.xContent())) {
                        builder.copyCurrentStructure(parser);
                        source = builder.bytes().toBytesRef();
                    }
                }
            } else if (opType == DocWriteRequest.OpType.UPDATE) {
                source = XContentHelper.toXContent((UpdateRequest) request, bulkContentType, false).toBytesRef();
            }

            if (source != null) {
                content.write(source.bytes, source.offset, source.length);
                content.write(separator);
            }
        }

        HttpEntity entity = new ByteArrayEntity(content.toByteArray(), 0, content.size(), requestContentType);
        return new Request(HttpPost.METHOD_NAME, "/_bulk", parameters.getParams(), entity);
    }

    static Request exists(GetRequest getRequest) {
        Request request = get(getRequest);
        return new Request(HttpHead.METHOD_NAME, request.endpoint, request.parameters, null);
    }

    static Request get(GetRequest getRequest) {
        String endpoint = endpoint(getRequest.index(), getRequest.type(), getRequest.id());

        Params parameters = Params.builder();
        parameters.withPreference(getRequest.preference());
        parameters.withRouting(getRequest.routing());
        parameters.withParent(getRequest.parent());
        parameters.withRefresh(getRequest.refresh());
        parameters.withRealtime(getRequest.realtime());
        parameters.withStoredFields(getRequest.storedFields());
        parameters.withVersion(getRequest.version());
        parameters.withVersionType(getRequest.versionType());
        parameters.withFetchSourceContext(getRequest.fetchSourceContext());

        return new Request(HttpGet.METHOD_NAME, endpoint, parameters.getParams(), null);
    }

    static Request multiGet(MultiGetRequest multiGetRequest) throws IOException {
        Params parameters = Params.builder();
        parameters.withPreference(multiGetRequest.preference());
        parameters.withRealtime(multiGetRequest.realtime());
        parameters.withRefresh(multiGetRequest.refresh());
        HttpEntity entity = createEntity(multiGetRequest, REQUEST_BODY_CONTENT_TYPE);
        return new Request(HttpPost.METHOD_NAME, "/_mget", parameters.getParams(), entity);
    }

    static Request index(IndexRequest indexRequest) {
        String method = Strings.hasLength(indexRequest.id()) ? HttpPut.METHOD_NAME : HttpPost.METHOD_NAME;

        boolean isCreate = (indexRequest.opType() == DocWriteRequest.OpType.CREATE);
        String endpoint = endpoint(indexRequest.index(), indexRequest.type(), indexRequest.id(), isCreate ? "_create" : null);

        Params parameters = Params.builder();
        parameters.withRouting(indexRequest.routing());
        parameters.withParent(indexRequest.parent());
        parameters.withTimeout(indexRequest.timeout());
        parameters.withVersion(indexRequest.version());
        parameters.withVersionType(indexRequest.versionType());
        parameters.withPipeline(indexRequest.getPipeline());
        parameters.withRefreshPolicy(indexRequest.getRefreshPolicy());
        parameters.withWaitForActiveShards(indexRequest.waitForActiveShards());

        BytesRef source = indexRequest.source().toBytesRef();
        ContentType contentType = createContentType(indexRequest.getContentType());
        HttpEntity entity = new ByteArrayEntity(source.bytes, source.offset, source.length, contentType);

        return new Request(method, endpoint, parameters.getParams(), entity);
    }

    static Request ping() {
        return new Request(HttpHead.METHOD_NAME, "/", Collections.emptyMap(), null);
    }

    static Request update(UpdateRequest updateRequest) throws IOException {
        String endpoint = endpoint(updateRequest.index(), updateRequest.type(), updateRequest.id(), "_update");

        Params parameters = Params.builder();
        parameters.withRouting(updateRequest.routing());
        parameters.withParent(updateRequest.parent());
        parameters.withTimeout(updateRequest.timeout());
        parameters.withRefreshPolicy(updateRequest.getRefreshPolicy());
        parameters.withWaitForActiveShards(updateRequest.waitForActiveShards());
        parameters.withDocAsUpsert(updateRequest.docAsUpsert());
        parameters.withFetchSourceContext(updateRequest.fetchSource());
        parameters.withRetryOnConflict(updateRequest.retryOnConflict());
        parameters.withVersion(updateRequest.version());
        parameters.withVersionType(updateRequest.versionType());

        // The Java API allows update requests with different content types
        // set for the partial document and the upsert document. This client
        // only accepts update requests that have the same content types set
        // for both doc and upsert.
        XContentType xContentType = null;
        if (updateRequest.doc() != null) {
            xContentType = updateRequest.doc().getContentType();
        }
        if (updateRequest.upsertRequest() != null) {
            XContentType upsertContentType = updateRequest.upsertRequest().getContentType();
            if ((xContentType != null) && (xContentType != upsertContentType)) {
                throw new IllegalStateException("Update request cannot have different content types for doc [" + xContentType + "]" +
                        " and upsert [" + upsertContentType + "] documents");
            } else {
                xContentType = upsertContentType;
            }
        }
        if (xContentType == null) {
            xContentType = Requests.INDEX_CONTENT_TYPE;
        }

        HttpEntity entity = createEntity(updateRequest, xContentType);
        return new Request(HttpPost.METHOD_NAME, endpoint, parameters.getParams(), entity);
    }

    static Request search(SearchRequest searchRequest) throws IOException {
        String endpoint = endpoint(searchRequest.indices(), searchRequest.types(), "_search");
        Params params = Params.builder();
        params.putParam(RestSearchAction.TYPED_KEYS_PARAM, "true");
        params.withRouting(searchRequest.routing());
        params.withPreference(searchRequest.preference());
        params.withIndicesOptions(searchRequest.indicesOptions());
        params.putParam("search_type", searchRequest.searchType().name().toLowerCase(Locale.ROOT));
        if (searchRequest.requestCache() != null) {
            params.putParam("request_cache", Boolean.toString(searchRequest.requestCache()));
        }
        if (searchRequest.allowPartialSearchResults() != null) {
            params.putParam("allow_partial_search_results", Boolean.toString(searchRequest.allowPartialSearchResults()));
        }
        params.putParam("batched_reduce_size", Integer.toString(searchRequest.getBatchedReduceSize()));
        if (searchRequest.scroll() != null) {
            params.putParam("scroll", searchRequest.scroll().keepAlive());
        }
        HttpEntity entity = null;
        if (searchRequest.source() != null) {
            entity = createEntity(searchRequest.source(), REQUEST_BODY_CONTENT_TYPE);
        }
        return new Request(HttpPost.METHOD_NAME, endpoint, params.getParams(), entity);
    }

    static Request searchScroll(SearchScrollRequest searchScrollRequest) throws IOException {
        HttpEntity entity = createEntity(searchScrollRequest, REQUEST_BODY_CONTENT_TYPE);
        return new Request(HttpPost.METHOD_NAME, "/_search/scroll", Collections.emptyMap(), entity);
    }

    static Request clearScroll(ClearScrollRequest clearScrollRequest) throws IOException {
        HttpEntity entity = createEntity(clearScrollRequest, REQUEST_BODY_CONTENT_TYPE);
        return new Request(HttpDelete.METHOD_NAME, "/_search/scroll", Collections.emptyMap(), entity);
    }

    static Request multiSearch(MultiSearchRequest multiSearchRequest) throws IOException {
        Params params = Params.builder();
        params.putParam(RestSearchAction.TYPED_KEYS_PARAM, "true");
        if (multiSearchRequest.maxConcurrentSearchRequests() != MultiSearchRequest.MAX_CONCURRENT_SEARCH_REQUESTS_DEFAULT) {
            params.putParam("max_concurrent_searches", Integer.toString(multiSearchRequest.maxConcurrentSearchRequests()));
        }
        XContent xContent = REQUEST_BODY_CONTENT_TYPE.xContent();
        byte[] source = MultiSearchRequest.writeMultiLineFormat(multiSearchRequest, xContent);
        HttpEntity entity = new ByteArrayEntity(source, createContentType(xContent.type()));
        return new Request(HttpPost.METHOD_NAME, "/_msearch", params.getParams(), entity);
    }

    static Request existsAlias(GetAliasesRequest getAliasesRequest) {
        Params params = Params.builder();
        params.withIndicesOptions(getAliasesRequest.indicesOptions());
        params.withLocal(getAliasesRequest.local());
        if (getAliasesRequest.indices().length == 0 && getAliasesRequest.aliases().length == 0) {
            throw new IllegalArgumentException("existsAlias requires at least an alias or an index");
        }
        String endpoint = endpoint(getAliasesRequest.indices(), "_alias", getAliasesRequest.aliases());
        return new Request(HttpHead.METHOD_NAME, endpoint, params.getParams(), null);
    }

    static Request rankEval(RankEvalRequest rankEvalRequest) throws IOException {
        // TODO maybe indices should be property of RankEvalRequest and not of the spec
        List<String> indices = rankEvalRequest.getRankEvalSpec().getIndices();
        String endpoint = endpoint(indices.toArray(new String[indices.size()]), Strings.EMPTY_ARRAY, "_rank_eval");
        HttpEntity entity = createEntity(rankEvalRequest.getRankEvalSpec(), REQUEST_BODY_CONTENT_TYPE);
        return new Request(HttpGet.METHOD_NAME, endpoint, Collections.emptyMap(), entity);
    }

    static Request split(ResizeRequest resizeRequest) throws IOException {
        if (resizeRequest.getResizeType() != ResizeType.SPLIT) {
            throw new IllegalArgumentException("Wrong resize type [" + resizeRequest.getResizeType() + "] for indices split request");
        }
        return resize(resizeRequest);
    }

    static Request shrink(ResizeRequest resizeRequest) throws IOException {
        if (resizeRequest.getResizeType() != ResizeType.SHRINK) {
            throw new IllegalArgumentException("Wrong resize type [" + resizeRequest.getResizeType() + "] for indices shrink request");
        }
        return resize(resizeRequest);
    }

    private static Request resize(ResizeRequest resizeRequest) throws IOException {
        Params params = Params.builder();
        params.withTimeout(resizeRequest.timeout());
        params.withMasterTimeout(resizeRequest.masterNodeTimeout());
        params.withWaitForActiveShards(resizeRequest.getTargetIndexRequest().waitForActiveShards());
        String endpoint = buildEndpoint(resizeRequest.getSourceIndex(), "_" + resizeRequest.getResizeType().name().toLowerCase(Locale.ROOT),
                resizeRequest.getTargetIndexRequest().index());
        HttpEntity entity = createEntity(resizeRequest, REQUEST_BODY_CONTENT_TYPE);
        return new Request(HttpPut.METHOD_NAME, endpoint, params.getParams(), entity);
    }

    static Request clusterPutSettings(ClusterUpdateSettingsRequest clusterUpdateSettingsRequest) throws IOException {
        Params parameters = Params.builder();
        parameters.withFlatSettings(clusterUpdateSettingsRequest.flatSettings());
        parameters.withTimeout(clusterUpdateSettingsRequest.timeout());
        parameters.withMasterTimeout(clusterUpdateSettingsRequest.masterNodeTimeout());

        String endpoint = buildEndpoint("_cluster", "settings");
        HttpEntity entity = createEntity(clusterUpdateSettingsRequest, REQUEST_BODY_CONTENT_TYPE);
        return new Request(HttpPut.METHOD_NAME, endpoint, parameters.getParams(), entity);
    }

    static Request rollover(RolloverRequest rolloverRequest) throws IOException {
        Params params = Params.builder();
        params.withTimeout(rolloverRequest.timeout());
        params.withMasterTimeout(rolloverRequest.masterNodeTimeout());
        params.withWaitForActiveShards(rolloverRequest.getCreateIndexRequest().waitForActiveShards());
        if (rolloverRequest.isDryRun()) {
            params.putParam("dry_run", Boolean.TRUE.toString());
        }
        String endpoint = buildEndpoint(rolloverRequest.getAlias(), "_rollover", rolloverRequest.getNewIndexName());
        HttpEntity entity = createEntity(rolloverRequest, REQUEST_BODY_CONTENT_TYPE);
        return new Request(HttpPost.METHOD_NAME, endpoint, params.getParams(), entity);
    }

    private static HttpEntity createEntity(ToXContent toXContent, XContentType xContentType) throws IOException {
        BytesRef source = XContentHelper.toXContent(toXContent, xContentType, false).toBytesRef();
        return new ByteArrayEntity(source.bytes, source.offset, source.length, createContentType(xContentType));
    }

    static String endpoint(String index, String type, String id) {
        return buildEndpoint(index, type, id);
    }

    static String endpoint(String index, String type, String id, String endpoint) {
        return buildEndpoint(index, type, id, endpoint);
    }

    static String endpoint(String[] indices) {
        return buildEndpoint(String.join(",", indices));
    }

    static String endpoint(String[] indices, String endpoint) {
        return buildEndpoint(String.join(",", indices), endpoint);
    }

    static String endpoint(String[] indices, String[] types, String endpoint) {
        return buildEndpoint(String.join(",", indices), String.join(",", types), endpoint);
    }

    static String endpoint(String[] indices, String endpoint, String[] suffixes) {
        return buildEndpoint(String.join(",", indices), endpoint, String.join(",", suffixes));
    }

    static String endpoint(String[] indices, String endpoint, String type) {
        return endpoint(String.join(",", indices), endpoint, type);
    }

    /**
     * Utility method to build request's endpoint given its parts as strings
     */
    static String buildEndpoint(String... parts) {
        StringJoiner joiner = new StringJoiner("/", "/", "");
        for (String part : parts) {
            if (Strings.hasLength(part)) {
                try {
                    //encode each part (e.g. index, type and id) separately before merging them into the path
                    //we prepend "/" to the path part to make this pate absolute, otherwise there can be issues with
                    //paths that start with `-` or contain `:`
                    URI uri = new URI(null, null, null, -1, "/" + part, null, null);
                    //manually encode any slash that each part may contain
                    joiner.add(uri.getRawPath().substring(1).replaceAll("/", "%2F"));
                } catch (URISyntaxException e) {
                    throw new IllegalArgumentException("Path part [" + part + "] couldn't be encoded", e);
                }
            }
        }
        return joiner.toString();
    }

    /**
     * Returns a {@link ContentType} from a given {@link XContentType}.
     *
     * @param xContentType the {@link XContentType}
     * @return the {@link ContentType}
     */
    @SuppressForbidden(reason = "Only allowed place to convert a XContentType to a ContentType")
    public static ContentType createContentType(final XContentType xContentType) {
        return ContentType.create(xContentType.mediaTypeWithoutParameters(), (Charset) null);
    }

    static Request indicesExist(GetIndexRequest request) {
        String endpoint = endpoint(request.indices(), Strings.EMPTY_ARRAY, "");
        Params params = Params.builder();
        params.withLocal(request.local());
        params.withHuman(request.humanReadable());
        params.withIndicesOptions(request.indicesOptions());
        params.withFlatSettings(request.flatSettings());
        params.withIncludeDefaults(request.includeDefaults());
        return new Request(HttpHead.METHOD_NAME, endpoint, params.getParams(), null);
    }

    /**
     * Utility class to build request's parameters map and centralize all parameter names.
     */
    static class Params {
        private final Map<String, String> params = new HashMap<>();

        private Params() {
        }

        Params putParam(String key, String value) {
            if (Strings.hasLength(value)) {
                if (params.putIfAbsent(key, value) != null) {
                    throw new IllegalArgumentException("Request parameter [" + key + "] is already registered");
                }
            }
            return this;
        }

        Params putParam(String key, TimeValue value) {
            if (value != null) {
                return putParam(key, value.getStringRep());
            }
            return this;
        }

        Params withDocAsUpsert(boolean docAsUpsert) {
            if (docAsUpsert) {
                return putParam("doc_as_upsert", Boolean.TRUE.toString());
            }
            return this;
        }

        Params withFetchSourceContext(FetchSourceContext fetchSourceContext) {
            if (fetchSourceContext != null) {
                if (fetchSourceContext.fetchSource() == false) {
                    putParam("_source", Boolean.FALSE.toString());
                }
                if (fetchSourceContext.includes() != null && fetchSourceContext.includes().length > 0) {
                    putParam("_source_include", String.join(",", fetchSourceContext.includes()));
                }
                if (fetchSourceContext.excludes() != null && fetchSourceContext.excludes().length > 0) {
                    putParam("_source_exclude", String.join(",", fetchSourceContext.excludes()));
                }
            }
            return this;
        }

        Params withMasterTimeout(TimeValue masterTimeout) {
            return putParam("master_timeout", masterTimeout);
        }

        Params withParent(String parent) {
            return putParam("parent", parent);
        }

        Params withPipeline(String pipeline) {
            return putParam("pipeline", pipeline);
        }

        Params withPreference(String preference) {
            return putParam("preference", preference);
        }

        Params withRealtime(boolean realtime) {
            if (realtime == false) {
                return putParam("realtime", Boolean.FALSE.toString());
            }
            return this;
        }

        Params withRefresh(boolean refresh) {
            if (refresh) {
                return withRefreshPolicy(WriteRequest.RefreshPolicy.IMMEDIATE);
            }
            return this;
        }

        Params withRefreshPolicy(WriteRequest.RefreshPolicy refreshPolicy) {
            if (refreshPolicy != WriteRequest.RefreshPolicy.NONE) {
                return putParam("refresh", refreshPolicy.getValue());
            }
            return this;
        }

        Params withRetryOnConflict(int retryOnConflict) {
            if (retryOnConflict > 0) {
                return putParam("retry_on_conflict", String.valueOf(retryOnConflict));
            }
            return this;
        }

        Params withRouting(String routing) {
            return putParam("routing", routing);
        }

        Params withStoredFields(String[] storedFields) {
            if (storedFields != null && storedFields.length > 0) {
                return putParam("stored_fields", String.join(",", storedFields));
            }
            return this;
        }

        Params withTimeout(TimeValue timeout) {
            return putParam("timeout", timeout);
        }

        Params withVersion(long version) {
            if (version != Versions.MATCH_ANY) {
                return putParam("version", Long.toString(version));
            }
            return this;
        }

        Params withVersionType(VersionType versionType) {
            if (versionType != VersionType.INTERNAL) {
                return putParam("version_type", versionType.name().toLowerCase(Locale.ROOT));
            }
            return this;
        }

        Params withWaitForActiveShards(ActiveShardCount activeShardCount) {
            if (activeShardCount != null && activeShardCount != ActiveShardCount.DEFAULT) {
                return putParam("wait_for_active_shards", activeShardCount.toString().toLowerCase(Locale.ROOT));
            }
            return this;
        }

        Params withIndicesOptions(IndicesOptions indicesOptions) {
            putParam("ignore_unavailable", Boolean.toString(indicesOptions.ignoreUnavailable()));
            putParam("allow_no_indices", Boolean.toString(indicesOptions.allowNoIndices()));
            String expandWildcards;
            if (indicesOptions.expandWildcardsOpen() == false && indicesOptions.expandWildcardsClosed() == false) {
                expandWildcards = "none";
            } else {
                StringJoiner joiner = new StringJoiner(",");
                if (indicesOptions.expandWildcardsOpen()) {
                    joiner.add("open");
                }
                if (indicesOptions.expandWildcardsClosed()) {
                    joiner.add("closed");
                }
                expandWildcards = joiner.toString();
            }
            putParam("expand_wildcards", expandWildcards);
            return this;
        }

        Params withHuman(boolean human) {
            if (human) {
                putParam("human", Boolean.toString(human));
            }
            return this;
        }

        Params withLocal(boolean local) {
            if (local) {
                putParam("local", Boolean.toString(local));
            }
            return this;
        }

        Params withFlatSettings(boolean flatSettings) {
            if (flatSettings) {
                return putParam("flat_settings", Boolean.TRUE.toString());
            }
            return this;
        }

        Params withIncludeDefaults(boolean includeDefaults) {
            if (includeDefaults) {
                return putParam("include_defaults", Boolean.TRUE.toString());
            }
            return this;
        }

        Map<String, String> getParams() {
            return Collections.unmodifiableMap(params);
        }

        static Params builder() {
            return new Params();
        }
    }

    /**
     * Ensure that the {@link IndexRequest}'s content type is supported by the Bulk API and that it conforms
     * to the current {@link BulkRequest}'s content type (if it's known at the time of this method get called).
     *
     * @return the {@link IndexRequest}'s content type
     */
    static XContentType enforceSameContentType(IndexRequest indexRequest, @Nullable XContentType xContentType) {
        XContentType requestContentType = indexRequest.getContentType();
        if (requestContentType != XContentType.JSON && requestContentType != XContentType.SMILE) {
            throw new IllegalArgumentException("Unsupported content-type found for request with content-type [" + requestContentType
                    + "], only JSON and SMILE are supported");
        }
        if (xContentType == null) {
            return requestContentType;
        }
        if (requestContentType != xContentType) {
            throw new IllegalArgumentException("Mismatching content-type found for request with content-type [" + requestContentType
                    + "], previous requests have content-type [" + xContentType + "]");
        }
        return xContentType;
    }
}<|MERGE_RESOLUTION|>--- conflicted
+++ resolved
@@ -38,11 +38,8 @@
 import org.elasticsearch.action.admin.indices.get.GetIndexRequest;
 import org.elasticsearch.action.admin.indices.mapping.put.PutMappingRequest;
 import org.elasticsearch.action.admin.indices.open.OpenIndexRequest;
-<<<<<<< HEAD
 import org.elasticsearch.action.admin.indices.refresh.RefreshRequest;
-=======
 import org.elasticsearch.action.admin.indices.rollover.RolloverRequest;
->>>>>>> c90d0fdf
 import org.elasticsearch.action.admin.indices.shrink.ResizeRequest;
 import org.elasticsearch.action.admin.indices.shrink.ResizeType;
 import org.elasticsearch.action.bulk.BulkRequest;
@@ -222,7 +219,11 @@
 
     static Request refresh(RefreshRequest refreshRequest) {
         String endpoint = endpoint(refreshRequest.indices(), "_refresh");
-        return new Request(HttpPost.METHOD_NAME, endpoint, Collections.emptyMap(), null);
+
+        Params parameters = Params.builder();
+        parameters.withIndicesOptions(refreshRequest.indicesOptions());
+
+        return new Request(HttpPost.METHOD_NAME, endpoint, parameters.getParams(), null);
     }
 
     static Request info() {
