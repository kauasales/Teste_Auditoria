/*
 * Licensed to Elasticsearch under one or more contributor
 * license agreements. See the NOTICE file distributed with
 * this work for additional information regarding copyright
 * ownership. Elasticsearch licenses this file to you under
 * the Apache License, Version 2.0 (the "License"); you may
 * not use this file except in compliance with the License.
 * You may obtain a copy of the License at
 *
 *    http://www.apache.org/licenses/LICENSE-2.0
 *
 * Unless required by applicable law or agreed to in writing,
 * software distributed under the License is distributed on an
 * "AS IS" BASIS, WITHOUT WARRANTIES OR CONDITIONS OF ANY
 * KIND, either express or implied.  See the License for the
 * specific language governing permissions and limitations
 * under the License.
 */
package org.elasticsearch.client;

import org.elasticsearch.action.ActionListener;
import org.elasticsearch.action.support.master.AcknowledgedResponse;
import org.elasticsearch.client.ml.CloseJobRequest;
import org.elasticsearch.client.ml.CloseJobResponse;
import org.elasticsearch.client.ml.DeleteTrainedModelRequest;
import org.elasticsearch.client.ml.ExplainDataFrameAnalyticsRequest;
import org.elasticsearch.client.ml.ExplainDataFrameAnalyticsResponse;
import org.elasticsearch.client.ml.DeleteCalendarEventRequest;
import org.elasticsearch.client.ml.DeleteCalendarJobRequest;
import org.elasticsearch.client.ml.DeleteCalendarRequest;
import org.elasticsearch.client.ml.DeleteDataFrameAnalyticsRequest;
import org.elasticsearch.client.ml.DeleteDatafeedRequest;
import org.elasticsearch.client.ml.DeleteExpiredDataRequest;
import org.elasticsearch.client.ml.DeleteExpiredDataResponse;
import org.elasticsearch.client.ml.DeleteFilterRequest;
import org.elasticsearch.client.ml.DeleteForecastRequest;
import org.elasticsearch.client.ml.DeleteJobRequest;
import org.elasticsearch.client.ml.DeleteJobResponse;
import org.elasticsearch.client.ml.DeleteModelSnapshotRequest;
import org.elasticsearch.client.ml.EvaluateDataFrameRequest;
import org.elasticsearch.client.ml.EvaluateDataFrameResponse;
import org.elasticsearch.client.ml.FindFileStructureRequest;
import org.elasticsearch.client.ml.FindFileStructureResponse;
import org.elasticsearch.client.ml.FlushJobRequest;
import org.elasticsearch.client.ml.FlushJobResponse;
import org.elasticsearch.client.ml.ForecastJobRequest;
import org.elasticsearch.client.ml.ForecastJobResponse;
import org.elasticsearch.client.ml.GetBucketsRequest;
import org.elasticsearch.client.ml.GetBucketsResponse;
import org.elasticsearch.client.ml.GetCalendarEventsRequest;
import org.elasticsearch.client.ml.GetCalendarEventsResponse;
import org.elasticsearch.client.ml.GetCalendarsRequest;
import org.elasticsearch.client.ml.GetCalendarsResponse;
import org.elasticsearch.client.ml.GetCategoriesRequest;
import org.elasticsearch.client.ml.GetCategoriesResponse;
import org.elasticsearch.client.ml.GetDataFrameAnalyticsRequest;
import org.elasticsearch.client.ml.GetDataFrameAnalyticsResponse;
import org.elasticsearch.client.ml.GetDataFrameAnalyticsStatsRequest;
import org.elasticsearch.client.ml.GetDataFrameAnalyticsStatsResponse;
import org.elasticsearch.client.ml.GetDatafeedRequest;
import org.elasticsearch.client.ml.GetDatafeedResponse;
import org.elasticsearch.client.ml.GetDatafeedStatsRequest;
import org.elasticsearch.client.ml.GetDatafeedStatsResponse;
import org.elasticsearch.client.ml.GetFiltersRequest;
import org.elasticsearch.client.ml.GetFiltersResponse;
import org.elasticsearch.client.ml.GetInfluencersRequest;
import org.elasticsearch.client.ml.GetInfluencersResponse;
import org.elasticsearch.client.ml.GetJobRequest;
import org.elasticsearch.client.ml.GetJobResponse;
import org.elasticsearch.client.ml.GetJobStatsRequest;
import org.elasticsearch.client.ml.GetJobStatsResponse;
import org.elasticsearch.client.ml.GetModelSnapshotsRequest;
import org.elasticsearch.client.ml.GetModelSnapshotsResponse;
import org.elasticsearch.client.ml.GetOverallBucketsRequest;
import org.elasticsearch.client.ml.GetOverallBucketsResponse;
import org.elasticsearch.client.ml.GetRecordsRequest;
import org.elasticsearch.client.ml.GetRecordsResponse;
import org.elasticsearch.client.ml.GetTrainedModelsRequest;
import org.elasticsearch.client.ml.GetTrainedModelsResponse;
import org.elasticsearch.client.ml.GetTrainedModelsStatsRequest;
import org.elasticsearch.client.ml.GetTrainedModelsStatsResponse;
import org.elasticsearch.client.ml.MlInfoRequest;
import org.elasticsearch.client.ml.MlInfoResponse;
import org.elasticsearch.client.ml.OpenJobRequest;
import org.elasticsearch.client.ml.OpenJobResponse;
import org.elasticsearch.client.ml.PostCalendarEventRequest;
import org.elasticsearch.client.ml.PostCalendarEventResponse;
import org.elasticsearch.client.ml.PostDataRequest;
import org.elasticsearch.client.ml.PostDataResponse;
import org.elasticsearch.client.ml.PreviewDatafeedRequest;
import org.elasticsearch.client.ml.PreviewDatafeedResponse;
import org.elasticsearch.client.ml.PutCalendarJobRequest;
import org.elasticsearch.client.ml.PutCalendarRequest;
import org.elasticsearch.client.ml.PutCalendarResponse;
import org.elasticsearch.client.ml.PutDataFrameAnalyticsRequest;
import org.elasticsearch.client.ml.PutDataFrameAnalyticsResponse;
import org.elasticsearch.client.ml.PutDatafeedRequest;
import org.elasticsearch.client.ml.PutDatafeedResponse;
import org.elasticsearch.client.ml.PutFilterRequest;
import org.elasticsearch.client.ml.PutFilterResponse;
import org.elasticsearch.client.ml.PutJobRequest;
import org.elasticsearch.client.ml.PutJobResponse;
import org.elasticsearch.client.ml.RevertModelSnapshotRequest;
import org.elasticsearch.client.ml.RevertModelSnapshotResponse;
import org.elasticsearch.client.ml.SetUpgradeModeRequest;
import org.elasticsearch.client.ml.StartDataFrameAnalyticsRequest;
import org.elasticsearch.client.ml.StartDatafeedRequest;
import org.elasticsearch.client.ml.StartDatafeedResponse;
import org.elasticsearch.client.ml.StopDataFrameAnalyticsRequest;
import org.elasticsearch.client.ml.StopDataFrameAnalyticsResponse;
import org.elasticsearch.client.ml.StopDatafeedRequest;
import org.elasticsearch.client.ml.StopDatafeedResponse;
import org.elasticsearch.client.ml.UpdateDatafeedRequest;
import org.elasticsearch.client.ml.UpdateFilterRequest;
import org.elasticsearch.client.ml.UpdateJobRequest;
import org.elasticsearch.client.ml.UpdateModelSnapshotRequest;
import org.elasticsearch.client.ml.UpdateModelSnapshotResponse;
import org.elasticsearch.client.ml.job.stats.JobStats;

import java.io.IOException;
import java.util.Collections;


/**
 * Machine Learning API client wrapper for the {@link RestHighLevelClient}
 * <p>
 * See the <a href="https://www.elastic.co/guide/en/elasticsearch/reference/current/ml-apis.html">
 * X-Pack Machine Learning APIs </a> for additional information.
 */
public final class MachineLearningClient {

    private final RestHighLevelClient restHighLevelClient;

    MachineLearningClient(RestHighLevelClient restHighLevelClient) {
        this.restHighLevelClient = restHighLevelClient;
    }

    /**
     * Creates a new Machine Learning Job
     * <p>
     * For additional info
     * see <a href="https://www.elastic.co/guide/en/elasticsearch/reference/current/ml-put-job.html">ML PUT job documentation</a>
     *
     * @param request The PutJobRequest containing the {@link org.elasticsearch.client.ml.job.config.Job} settings
     * @param options Additional request options (e.g. headers), use {@link RequestOptions#DEFAULT} if nothing needs to be customized
     * @return PutJobResponse with enclosed {@link org.elasticsearch.client.ml.job.config.Job} object
     * @throws IOException when there is a serialization issue sending the request or receiving the response
     */
    public PutJobResponse putJob(PutJobRequest request, RequestOptions options) throws IOException {
        return restHighLevelClient.performRequestAndParseEntity(request,
                MLRequestConverters::putJob,
                options,
                PutJobResponse::fromXContent,
                Collections.emptySet());
    }

    /**
     * Creates a new Machine Learning Job asynchronously and notifies listener on completion
     * <p>
     * For additional info
     * see <a href="https://www.elastic.co/guide/en/elasticsearch/reference/current/ml-put-job.html">ML PUT job documentation</a>
     * @param request  The request containing the {@link org.elasticsearch.client.ml.job.config.Job} settings
     * @param options  Additional request options (e.g. headers), use {@link RequestOptions#DEFAULT} if nothing needs to be customized
     * @param listener Listener to be notified upon request completion
     * @return cancellable that may be used to cancel the request
     */
    public Cancellable putJobAsync(PutJobRequest request, RequestOptions options, ActionListener<PutJobResponse> listener) {
        return restHighLevelClient.performRequestAsyncAndParseEntity(request,
                MLRequestConverters::putJob,
                options,
                PutJobResponse::fromXContent,
                listener,
                Collections.emptySet());
    }

    /**
     * Gets one or more Machine Learning job configuration info.
     * <p>
     * For additional info
     * see <a href="https://www.elastic.co/guide/en/elasticsearch/reference/current/ml-get-job.html">ML GET job documentation</a>
     *
     * @param request {@link GetJobRequest} Request containing a list of jobId(s) and additional options
     * @param options Additional request options (e.g. headers), use {@link RequestOptions#DEFAULT} if nothing needs to be customized
     * @return {@link GetJobResponse} response object containing
     * the {@link org.elasticsearch.client.ml.job.config.Job} objects and the number of jobs found
     * @throws IOException when there is a serialization issue sending the request or receiving the response
     */
    public GetJobResponse getJob(GetJobRequest request, RequestOptions options) throws IOException {
        return restHighLevelClient.performRequestAndParseEntity(request,
                MLRequestConverters::getJob,
                options,
                GetJobResponse::fromXContent,
                Collections.emptySet());
    }

    /**
     * Gets one or more Machine Learning job configuration info, asynchronously.
     * <p>
     * For additional info
     * see <a href="https://www.elastic.co/guide/en/elasticsearch/reference/current/ml-get-job.html">ML GET job documentation</a>
     * @param request  {@link GetJobRequest} Request containing a list of jobId(s) and additional options
     * @param options  Additional request options (e.g. headers), use {@link RequestOptions#DEFAULT} if nothing needs to be customized
     * @param listener Listener to be notified with {@link GetJobResponse} upon request completion
     * @return cancellable that may be used to cancel the request
     */
    public Cancellable getJobAsync(GetJobRequest request, RequestOptions options, ActionListener<GetJobResponse> listener) {
        return restHighLevelClient.performRequestAsyncAndParseEntity(request,
                MLRequestConverters::getJob,
                options,
                GetJobResponse::fromXContent,
                listener,
                Collections.emptySet());
    }

    /**
     * Gets usage statistics for one or more Machine Learning jobs
     * <p>
     * For additional info
     * see <a href="https://www.elastic.co/guide/en/elasticsearch/reference/current/ml-get-job-stats.html">Get job stats docs</a>
     *
     * @param request {@link GetJobStatsRequest} Request containing a list of jobId(s) and additional options
     * @param options Additional request options (e.g. headers), use {@link RequestOptions#DEFAULT} if nothing needs to be customized
     * @return {@link GetJobStatsResponse} response object containing
     * the {@link JobStats} objects and the number of jobs found
     * @throws IOException when there is a serialization issue sending the request or receiving the response
     */
    public GetJobStatsResponse getJobStats(GetJobStatsRequest request, RequestOptions options) throws IOException {
        return restHighLevelClient.performRequestAndParseEntity(request,
                MLRequestConverters::getJobStats,
                options,
                GetJobStatsResponse::fromXContent,
                Collections.emptySet());
    }

    /**
     * Gets usage statistics for one or more Machine Learning jobs, asynchronously.
     * <p>
     * For additional info
     * see <a href="https://www.elastic.co/guide/en/elasticsearch/reference/current/ml-get-job-stats.html">Get job stats docs</a>
     * @param request  {@link GetJobStatsRequest} Request containing a list of jobId(s) and additional options
     * @param options  Additional request options (e.g. headers), use {@link RequestOptions#DEFAULT} if nothing needs to be customized
     * @param listener Listener to be notified with {@link GetJobStatsResponse} upon request completion
     * @return cancellable that may be used to cancel the request
     */
    public Cancellable getJobStatsAsync(GetJobStatsRequest request, RequestOptions options, ActionListener<GetJobStatsResponse> listener) {
        return restHighLevelClient.performRequestAsyncAndParseEntity(request,
                MLRequestConverters::getJobStats,
                options,
                GetJobStatsResponse::fromXContent,
                listener,
                Collections.emptySet());
    }

    /**
     * Deletes expired data from Machine Learning Jobs
     * <p>
     * For additional info
     * see <a href="http://www.elastic.co/guide/en/elasticsearch/reference/current/ml-delete-expired-data.html">ML Delete Expired Data
     * documentation</a>
     *
     * @param request The request to delete expired ML data
     * @param options Additional request options (e.g. headers), use {@link RequestOptions#DEFAULT} if nothing needs to be customized
     * @return The action response which contains the acknowledgement or the task id depending on whether the action was set to wait for
     * completion
     * @throws IOException when there is a serialization issue sending the request or receiving the response
     */
    public DeleteExpiredDataResponse deleteExpiredData(DeleteExpiredDataRequest request, RequestOptions options) throws IOException {
        return restHighLevelClient.performRequestAndParseEntity(request,
            MLRequestConverters::deleteExpiredData,
            options,
            DeleteExpiredDataResponse::fromXContent,
            Collections.emptySet());
    }

    /**
     * Deletes expired data from Machine Learning Jobs asynchronously and notifies the listener on completion
     * <p>
     * For additional info
     * see <a href="http://www.elastic.co/guide/en/elasticsearch/reference/current/ml-delete-expired-data.html">ML Delete Expired Data
     * documentation</a>
     * @param request  The request to delete expired ML data
     * @param options  Additional request options (e.g. headers), use {@link RequestOptions#DEFAULT} if nothing needs to be customized
     * @param listener Listener to be notified upon request completion
     * @return cancellable that may be used to cancel the request
     */
    public Cancellable deleteExpiredDataAsync(DeleteExpiredDataRequest request, RequestOptions options,
                                              ActionListener<DeleteExpiredDataResponse> listener) {
        return restHighLevelClient.performRequestAsyncAndParseEntity(request,
            MLRequestConverters::deleteExpiredData,
            options,
            DeleteExpiredDataResponse::fromXContent,
            listener,
            Collections.emptySet());
    }

    /**
     * Deletes the given Machine Learning Job
     * <p>
     * For additional info
     * see <a href="http://www.elastic.co/guide/en/elasticsearch/reference/current/ml-delete-job.html">ML Delete job documentation</a>
     *
     * @param request The request to delete the job
     * @param options Additional request options (e.g. headers), use {@link RequestOptions#DEFAULT} if nothing needs to be customized
     * @return The action response which contains the acknowledgement or the task id depending on whether the action was set to wait for
     * completion
     * @throws IOException when there is a serialization issue sending the request or receiving the response
     */
    public DeleteJobResponse deleteJob(DeleteJobRequest request, RequestOptions options) throws IOException {
        return restHighLevelClient.performRequestAndParseEntity(request,
            MLRequestConverters::deleteJob,
            options,
            DeleteJobResponse::fromXContent,
            Collections.emptySet());
    }

    /**
     * Deletes the given Machine Learning Job asynchronously and notifies the listener on completion
     * <p>
     * For additional info
     * see <a href="http://www.elastic.co/guide/en/elasticsearch/reference/current/ml-delete-job.html">ML Delete Job documentation</a>
     *
     *  @param request  The request to delete the job
     * @param options  Additional request options (e.g. headers), use {@link RequestOptions#DEFAULT} if nothing needs to be customized
     * @param listener Listener to be notified upon request completion
     * @return cancellable that may be used to cancel the request
     */
    public Cancellable deleteJobAsync(DeleteJobRequest request, RequestOptions options, ActionListener<DeleteJobResponse> listener) {
        return restHighLevelClient.performRequestAsyncAndParseEntity(request,
            MLRequestConverters::deleteJob,
            options,
            DeleteJobResponse::fromXContent,
            listener,
            Collections.emptySet());
    }

    /**
     * Opens a Machine Learning Job.
     * When you open a new job, it starts with an empty model.
     * When you open an existing job, the most recent model state is automatically loaded.
     * The job is ready to resume its analysis from where it left off, once new data is received.
     * <p>
     * For additional info
     * see <a href="https://www.elastic.co/guide/en/elasticsearch/reference/current/ml-open-job.html">ML Open Job documentation</a>
     *
     * @param request Request containing job_id and additional optional options
     * @param options Additional request options (e.g. headers), use {@link RequestOptions#DEFAULT} if nothing needs to be customized
     * @return response containing if the job was successfully opened or not.
     * @throws IOException when there is a serialization issue sending the request or receiving the response
     */
    public OpenJobResponse openJob(OpenJobRequest request, RequestOptions options) throws IOException {
        return restHighLevelClient.performRequestAndParseEntity(request,
                MLRequestConverters::openJob,
                options,
                OpenJobResponse::fromXContent,
                Collections.emptySet());
    }

    /**
     * Opens a Machine Learning Job asynchronously, notifies listener on completion.
     * When you open a new job, it starts with an empty model.
     * When you open an existing job, the most recent model state is automatically loaded.
     * The job is ready to resume its analysis from where it left off, once new data is received.
     * <p>
     * For additional info
     * see <a href="https://www.elastic.co/guide/en/elasticsearch/reference/current/ml-open-job.html">ML Open Job documentation</a>
     *
     * @param request  Request containing job_id and additional optional options
     * @param options  Additional request options (e.g. headers), use {@link RequestOptions#DEFAULT} if nothing needs to be customized
     * @param listener Listener to be notified upon request completion
     * @return cancellable that may be used to cancel the request
     */
    public Cancellable openJobAsync(OpenJobRequest request, RequestOptions options, ActionListener<OpenJobResponse> listener) {
        return restHighLevelClient.performRequestAsyncAndParseEntity(request,
                MLRequestConverters::openJob,
                options,
                OpenJobResponse::fromXContent,
                listener,
                Collections.emptySet());
    }

    /**
     * Closes one or more Machine Learning Jobs. A job can be opened and closed multiple times throughout its lifecycle.
     * A closed job cannot receive data or perform analysis operations, but you can still explore and navigate results.
     * <p>
     * For additional info
     * see <a href="https://www.elastic.co/guide/en/elasticsearch/reference/current/ml-close-job.html">ML Close Job documentation</a>
     *
     * @param request Request containing job_ids and additional options. See {@link CloseJobRequest}
     * @param options Additional request options (e.g. headers), use {@link RequestOptions#DEFAULT} if nothing needs to be customized
     * @return response containing if the job was successfully closed or not.
     * @throws IOException when there is a serialization issue sending the request or receiving the response
     */
    public CloseJobResponse closeJob(CloseJobRequest request, RequestOptions options) throws IOException {
        return restHighLevelClient.performRequestAndParseEntity(request,
                MLRequestConverters::closeJob,
                options,
                CloseJobResponse::fromXContent,
                Collections.emptySet());
    }

    /**
     * Closes one or more Machine Learning Jobs asynchronously, notifies listener on completion
     * A closed job cannot receive data or perform analysis operations, but you can still explore and navigate results.
     * <p>
     * For additional info
     * see <a href="https://www.elastic.co/guide/en/elasticsearch/reference/current/ml-close-job.html">ML Close Job documentation</a>
     *
     * @param request  Request containing job_ids and additional options. See {@link CloseJobRequest}
     * @param options  Additional request options (e.g. headers), use {@link RequestOptions#DEFAULT} if nothing needs to be customized
     * @param listener Listener to be notified upon request completion
     * @return cancellable that may be used to cancel the request
     */
    public Cancellable closeJobAsync(CloseJobRequest request, RequestOptions options, ActionListener<CloseJobResponse> listener) {
        return restHighLevelClient.performRequestAsyncAndParseEntity(request,
                MLRequestConverters::closeJob,
                options,
                CloseJobResponse::fromXContent,
                listener,
                Collections.emptySet());
    }

    /**
     * Flushes internally buffered data for the given Machine Learning Job ensuring all data sent to the has been processed.
     * This may cause new results to be calculated depending on the contents of the buffer
     * Both flush and close operations are similar,
     * however the flush is more efficient if you are expecting to send more data for analysis.
     * When flushing, the job remains open and is available to continue analyzing data.
     * A close operation additionally prunes and persists the model state to disk and the
     * job must be opened again before analyzing further data.
     * <p>
     * For additional info
     * see <a href="https://www.elastic.co/guide/en/elasticsearch/reference/current/ml-flush-job.html">Flush ML job documentation</a>
     *
     * @param request The {@link FlushJobRequest} object enclosing the `jobId` and additional request options
     * @param options Additional request options (e.g. headers), use {@link RequestOptions#DEFAULT} if nothing needs to be customized
     * @throws IOException when there is a serialization issue sending the request or receiving the response
     */
    public FlushJobResponse flushJob(FlushJobRequest request, RequestOptions options) throws IOException {
        return restHighLevelClient.performRequestAndParseEntity(request,
                MLRequestConverters::flushJob,
                options,
                FlushJobResponse::fromXContent,
                Collections.emptySet());
    }

    /**
     * Flushes internally buffered data for the given Machine Learning Job asynchronously ensuring all data sent to the has been processed.
     * This may cause new results to be calculated depending on the contents of the buffer
     * Both flush and close operations are similar,
     * however the flush is more efficient if you are expecting to send more data for analysis.
     * When flushing, the job remains open and is available to continue analyzing data.
     * A close operation additionally prunes and persists the model state to disk and the
     * job must be opened again before analyzing further data.
     * <p>
     * For additional info
     * see <a href="https://www.elastic.co/guide/en/elasticsearch/reference/current/ml-flush-job.html">Flush ML job documentation</a>
     *
     * @param request  The {@link FlushJobRequest} object enclosing the `jobId` and additional request options
     * @param options  Additional request options (e.g. headers), use {@link RequestOptions#DEFAULT} if nothing needs to be customized
     * @param listener Listener to be notified upon request completion
     * @return cancellable that may be used to cancel the request
     */
    public Cancellable flushJobAsync(FlushJobRequest request, RequestOptions options, ActionListener<FlushJobResponse> listener) {
        return restHighLevelClient.performRequestAsyncAndParseEntity(request,
                MLRequestConverters::flushJob,
                options,
                FlushJobResponse::fromXContent,
                listener,
                Collections.emptySet());
    }

    /**
     * Creates a forecast of an existing, opened Machine Learning Job
     * This predicts the future behavior of a time series by using its historical behavior.
     * <p>
     * For additional info
     * see <a href="https://www.elastic.co/guide/en/elasticsearch/reference/master/ml-forecast.html">Forecast ML Job Documentation</a>
     *
     * @param request ForecastJobRequest with forecasting options
     * @param options Additional request options (e.g. headers), use {@link RequestOptions#DEFAULT} if nothing needs to be customized
     * @return response containing forecast acknowledgement and new forecast's ID
     * @throws IOException when there is a serialization issue sending the request or receiving the response
     */
    public ForecastJobResponse forecastJob(ForecastJobRequest request, RequestOptions options) throws IOException {
        return restHighLevelClient.performRequestAndParseEntity(request,
                MLRequestConverters::forecastJob,
                options,
                ForecastJobResponse::fromXContent,
                Collections.emptySet());
    }

    /**
     * Creates a forecast of an existing, opened Machine Learning Job asynchronously
     * This predicts the future behavior of a time series by using its historical behavior.
     * <p>
     * For additional info
     * see <a href="https://www.elastic.co/guide/en/elasticsearch/reference/master/ml-forecast.html">Forecast ML Job Documentation</a>
     *
     * @param request  ForecastJobRequest with forecasting options
     * @param options  Additional request options (e.g. headers), use {@link RequestOptions#DEFAULT} if nothing needs to be customized
     * @param listener Listener to be notified upon request completion
     * @return cancellable that may be used to cancel the request
     */
    public Cancellable forecastJobAsync(ForecastJobRequest request, RequestOptions options, ActionListener<ForecastJobResponse> listener) {
        return restHighLevelClient.performRequestAsyncAndParseEntity(request,
                MLRequestConverters::forecastJob,
                options,
                ForecastJobResponse::fromXContent,
                listener,
                Collections.emptySet());
    }

    /**
     * Deletes Machine Learning Job Forecasts
     * <p>
     * For additional info
     * see <a href="https://www.elastic.co/guide/en/elasticsearch/reference/current/ml-delete-forecast.html">Delete Job Forecast
     * Documentation</a>
     *
     * @param request the {@link DeleteForecastRequest} object enclosing the desired jobId, forecastIDs, and other options
     * @param options Additional request options (e.g. headers), use {@link RequestOptions#DEFAULT} if nothing needs to be customized
     * @return a AcknowledgedResponse object indicating request success
     * @throws IOException when there is a serialization issue sending the request or receiving the response
     */
    public AcknowledgedResponse deleteForecast(DeleteForecastRequest request, RequestOptions options) throws IOException {
        return restHighLevelClient.performRequestAndParseEntity(request,
                MLRequestConverters::deleteForecast,
                options,
                AcknowledgedResponse::fromXContent,
                Collections.emptySet());
    }

    /**
     * Deletes Machine Learning Job Forecasts asynchronously
     * <p>
     * For additional info
     * see <a href="https://www.elastic.co/guide/en/elasticsearch/reference/current/ml-delete-forecast.html">Delete Job Forecast
     * Documentation</a>
     *
     * @param request  the {@link DeleteForecastRequest} object enclosing the desired jobId, forecastIDs, and other options
     * @param options  Additional request options (e.g. headers), use {@link RequestOptions#DEFAULT} if nothing needs to be customized
     * @param listener Listener to be notified upon request completion
     * @return cancellable that may be used to cancel the request
     */
    public Cancellable deleteForecastAsync(DeleteForecastRequest request, RequestOptions options,
                                           ActionListener<AcknowledgedResponse> listener) {
        return restHighLevelClient.performRequestAsyncAndParseEntity(request,
                MLRequestConverters::deleteForecast,
                options,
                AcknowledgedResponse::fromXContent,
                listener,
                Collections.emptySet());
    }

    /**
     * Deletes Machine Learning Model Snapshots
     * <p>
     * For additional info
     * see <a href="http://www.elastic.co/guide/en/elasticsearch/reference/current/ml-delete-snapshot.html">
     *     ML Delete Model Snapshot documentation</a>
     *
     * @param request The request to delete the model snapshot
     * @param options  Additional request options (e.g. headers), use {@link RequestOptions#DEFAULT} if nothing needs to be customized
     * @return action acknowledgement
     * @throws IOException when there is a serialization issue sending the request or receiving the response
     */
    public AcknowledgedResponse deleteModelSnapshot(DeleteModelSnapshotRequest request, RequestOptions options) throws IOException {
        return restHighLevelClient.performRequestAndParseEntity(request,
            MLRequestConverters::deleteModelSnapshot,
            options,
            AcknowledgedResponse::fromXContent,
            Collections.emptySet());
    }

    /**
     * Deletes Machine Learning Model Snapshots asynchronously and notifies the listener on completion
     * <p>
     * For additional info
     * see <a href="http://www.elastic.co/guide/en/elasticsearch/reference/current/ml-delete-snapshot.html">
     *         ML Delete Model Snapshot documentation</a>
     *
     * @param request The request to delete the model snapshot
     * @param options  Additional request options (e.g. headers), use {@link RequestOptions#DEFAULT} if nothing needs to be customized
     * @param listener Listener to be notified upon request completion
     * @return cancellable that may be used to cancel the request
     */
    public Cancellable deleteModelSnapshotAsync(DeleteModelSnapshotRequest request, RequestOptions options,
                                                ActionListener<AcknowledgedResponse> listener) {
        return restHighLevelClient.performRequestAsyncAndParseEntity(request,
            MLRequestConverters::deleteModelSnapshot,
            options,
            AcknowledgedResponse::fromXContent,
            listener,
            Collections.emptySet());
    }

    /**
     * Reverts to a particular Machine Learning Model Snapshot
     * <p>
     * For additional info
     * see <a href="http://www.elastic.co/guide/en/elasticsearch/reference/current/ml-revert-snapshot.html">
     *     ML Revert Model Snapshot documentation</a>
     *
     * @param request The request to revert to a previous model snapshot
     * @param options  Additional request options (e.g. headers), use {@link RequestOptions#DEFAULT} if nothing needs to be customized
     * @return action acknowledgement
     * @throws IOException when there is a serialization issue sending the request or receiving the response
     */
    public RevertModelSnapshotResponse revertModelSnapshot(RevertModelSnapshotRequest request, RequestOptions options) throws IOException {
        return restHighLevelClient.performRequestAndParseEntity(request,
            MLRequestConverters::revertModelSnapshot,
            options,
            RevertModelSnapshotResponse::fromXContent,
            Collections.emptySet());
    }

    /**
     * Reverts to a particular Machine Learning Model Snapshot asynchronously and notifies the listener on completion
     * <p>
     * For additional info
     * see <a href="http://www.elastic.co/guide/en/elasticsearch/reference/current/ml-revert-snapshot.html">
     *         ML Revert Model Snapshot documentation</a>
     *
     * @param request The request to revert to a previous model snapshot
     * @param options  Additional request options (e.g. headers), use {@link RequestOptions#DEFAULT} if nothing needs to be customized
     * @param listener Listener to be notified upon request completion
     * @return cancellable that may be used to cancel the request
     */
    public Cancellable revertModelSnapshotAsync(RevertModelSnapshotRequest request, RequestOptions options,
                                                ActionListener<RevertModelSnapshotResponse> listener) {
        return restHighLevelClient.performRequestAsyncAndParseEntity(request,
            MLRequestConverters::revertModelSnapshot,
            options,
            RevertModelSnapshotResponse::fromXContent,
            listener,
            Collections.emptySet());
    }

    /**
     * Creates a new Machine Learning Datafeed
     * <p>
     * For additional info
     * see <a href="https://www.elastic.co/guide/en/elasticsearch/reference/current/ml-put-datafeed.html">ML PUT datafeed documentation</a>
     *
     * @param request The PutDatafeedRequest containing the {@link org.elasticsearch.client.ml.datafeed.DatafeedConfig} settings
     * @param options Additional request options (e.g. headers), use {@link RequestOptions#DEFAULT} if nothing needs to be customized
     * @return PutDatafeedResponse with enclosed {@link org.elasticsearch.client.ml.datafeed.DatafeedConfig} object
     * @throws IOException when there is a serialization issue sending the request or receiving the response
     */
    public PutDatafeedResponse putDatafeed(PutDatafeedRequest request, RequestOptions options) throws IOException {
        return restHighLevelClient.performRequestAndParseEntity(request,
                MLRequestConverters::putDatafeed,
                options,
                PutDatafeedResponse::fromXContent,
                Collections.emptySet());
    }

    /**
     * Creates a new Machine Learning Datafeed asynchronously and notifies listener on completion
     * <p>
     * For additional info
     * see <a href="https://www.elastic.co/guide/en/elasticsearch/reference/current/ml-put-datafeed.html">ML PUT datafeed documentation</a>
     *
     * @param request The request containing the {@link org.elasticsearch.client.ml.datafeed.DatafeedConfig} settings
     * @param options Additional request options (e.g. headers), use {@link RequestOptions#DEFAULT} if nothing needs to be customized
     * @param listener Listener to be notified upon request completion
     * @return cancellable that may be used to cancel the request
     */
    public Cancellable putDatafeedAsync(PutDatafeedRequest request, RequestOptions options, ActionListener<PutDatafeedResponse> listener) {
        return restHighLevelClient.performRequestAsyncAndParseEntity(request,
                MLRequestConverters::putDatafeed,
                options,
                PutDatafeedResponse::fromXContent,
                listener,
                Collections.emptySet());
    }

    /**
     * Updates a Machine Learning Datafeed
     * <p>
     * For additional info
     * see <a href="https://www.elastic.co/guide/en/elasticsearch/reference/current/ml-update-datafeed.html">
     *     ML Update datafeed documentation</a>
     *
     * @param request The UpdateDatafeedRequest containing the {@link org.elasticsearch.client.ml.datafeed.DatafeedUpdate} settings
     * @param options Additional request options (e.g. headers), use {@link RequestOptions#DEFAULT} if nothing needs to be customized
     * @return PutDatafeedResponse with enclosed, updated {@link org.elasticsearch.client.ml.datafeed.DatafeedConfig} object
     * @throws IOException when there is a serialization issue sending the request or receiving the response
     */
    public PutDatafeedResponse updateDatafeed(UpdateDatafeedRequest request, RequestOptions options) throws IOException {
        return restHighLevelClient.performRequestAndParseEntity(request,
            MLRequestConverters::updateDatafeed,
            options,
            PutDatafeedResponse::fromXContent,
            Collections.emptySet());
    }

    /**
     * Updates a Machine Learning Datafeed asynchronously and notifies listener on completion
     * <p>
     * For additional info
     * see <a href="https://www.elastic.co/guide/en/elasticsearch/reference/current/ml-update-datafeed.html">
     *     ML Update datafeed documentation</a>
     *
     * @param request The request containing the {@link org.elasticsearch.client.ml.datafeed.DatafeedUpdate} settings
     * @param options Additional request options (e.g. headers), use {@link RequestOptions#DEFAULT} if nothing needs to be customized
     * @param listener Listener to be notified upon request completion
     * @return cancellable that may be used to cancel the request
     */
    public Cancellable updateDatafeedAsync(UpdateDatafeedRequest request, RequestOptions options,
                                           ActionListener<PutDatafeedResponse> listener) {
        return restHighLevelClient.performRequestAsyncAndParseEntity(request,
            MLRequestConverters::updateDatafeed,
            options,
            PutDatafeedResponse::fromXContent,
            listener,
            Collections.emptySet());
    }

    /**
     * Gets one or more Machine Learning datafeed configuration info.
     *
     * <p>
     * For additional info
     * see <a href="https://www.elastic.co/guide/en/elasticsearch/reference/current/ml-get-datafeed.html">ML GET datafeed documentation</a>
     *
     * @param request {@link GetDatafeedRequest} Request containing a list of datafeedId(s) and additional options
     * @param options Additional request options (e.g. headers), use {@link RequestOptions#DEFAULT} if nothing needs to be customized
     * @return {@link GetDatafeedResponse} response object containing
     * the {@link org.elasticsearch.client.ml.datafeed.DatafeedConfig} objects and the number of jobs found
     * @throws IOException when there is a serialization issue sending the request or receiving the response
     */
    public GetDatafeedResponse getDatafeed(GetDatafeedRequest request, RequestOptions options) throws IOException {
        return restHighLevelClient.performRequestAndParseEntity(request,
                MLRequestConverters::getDatafeed,
                options,
                GetDatafeedResponse::fromXContent,
                Collections.emptySet());
    }

    /**
     * Gets one or more Machine Learning datafeed configuration info, asynchronously.
     *
     * <p>
     * For additional info
     * see <a href="https://www.elastic.co/guide/en/elasticsearch/reference/current/ml-get-datafeed.html">ML GET datafeed documentation</a>
     *
     * @param request {@link GetDatafeedRequest} Request containing a list of datafeedId(s) and additional options
     * @param options Additional request options (e.g. headers), use {@link RequestOptions#DEFAULT} if nothing needs to be customized
     * @param listener Listener to be notified with {@link GetDatafeedResponse} upon request completion
     * @return cancellable that may be used to cancel the request
     */
    public Cancellable getDatafeedAsync(GetDatafeedRequest request, RequestOptions options,
                                        ActionListener<GetDatafeedResponse> listener) {
        return restHighLevelClient.performRequestAsyncAndParseEntity(request,
                MLRequestConverters::getDatafeed,
                options,
                GetDatafeedResponse::fromXContent,
                listener,
                Collections.emptySet());
    }

    /**
     * Deletes the given Machine Learning Datafeed
     * <p>
     * For additional info
     * see <a href="http://www.elastic.co/guide/en/elasticsearch/reference/current/ml-delete-datafeed.html">
     *     ML Delete Datafeed documentation</a>
     *
     * @param request The request to delete the datafeed
     * @param options  Additional request options (e.g. headers), use {@link RequestOptions#DEFAULT} if nothing needs to be customized
     * @return action acknowledgement
     * @throws IOException when there is a serialization issue sending the request or receiving the response
     */
    public AcknowledgedResponse deleteDatafeed(DeleteDatafeedRequest request, RequestOptions options) throws IOException {
        return restHighLevelClient.performRequestAndParseEntity(request,
                MLRequestConverters::deleteDatafeed,
                options,
                AcknowledgedResponse::fromXContent,
                Collections.emptySet());
    }

    /**
     * Deletes the given Machine Learning Datafeed asynchronously and notifies the listener on completion
     * <p>
     * For additional info
     * see <a href="http://www.elastic.co/guide/en/elasticsearch/reference/current/ml-delete-datafeed.html">
     *         ML Delete Datafeed documentation</a>
     *
     * @param request The request to delete the datafeed
     * @param options  Additional request options (e.g. headers), use {@link RequestOptions#DEFAULT} if nothing needs to be customized
     * @param listener Listener to be notified upon request completion
     * @return cancellable that may be used to cancel the request
     */
    public Cancellable deleteDatafeedAsync(DeleteDatafeedRequest request, RequestOptions options,
                                           ActionListener<AcknowledgedResponse> listener) {
        return restHighLevelClient.performRequestAsyncAndParseEntity(request,
                MLRequestConverters::deleteDatafeed,
                options,
                AcknowledgedResponse::fromXContent,
                listener,
                Collections.emptySet());
    }

    /**
     * Starts the given Machine Learning Datafeed
     * <p>
     * For additional info
     * see <a href="http://www.elastic.co/guide/en/elasticsearch/reference/current/ml-start-datafeed.html">
     *     ML Start Datafeed documentation</a>
     *
     * @param request The request to start the datafeed
     * @param options  Additional request options (e.g. headers), use {@link RequestOptions#DEFAULT} if nothing needs to be customized
     * @return action acknowledgement
     * @throws IOException when there is a serialization issue sending the request or receiving the response
     */
    public StartDatafeedResponse startDatafeed(StartDatafeedRequest request, RequestOptions options) throws IOException {
        return restHighLevelClient.performRequestAndParseEntity(request,
            MLRequestConverters::startDatafeed,
            options,
            StartDatafeedResponse::fromXContent,
            Collections.emptySet());
    }

    /**
     * Starts the given Machine Learning Datafeed asynchronously and notifies the listener on completion
     * <p>
     * For additional info
     * see <a href="http://www.elastic.co/guide/en/elasticsearch/reference/current/ml-start-datafeed.html">
     *         ML Start Datafeed documentation</a>
     *
     * @param request The request to start the datafeed
     * @param options  Additional request options (e.g. headers), use {@link RequestOptions#DEFAULT} if nothing needs to be customized
     * @param listener Listener to be notified upon request completion
     * @return cancellable that may be used to cancel the request
     */
    public Cancellable startDatafeedAsync(StartDatafeedRequest request, RequestOptions options,
                                          ActionListener<StartDatafeedResponse> listener) {
        return restHighLevelClient.performRequestAsyncAndParseEntity(request,
            MLRequestConverters::startDatafeed,
            options,
            StartDatafeedResponse::fromXContent,
            listener,
            Collections.emptySet());
    }

    /**
     * Stops the given Machine Learning Datafeed
     * <p>
     * For additional info
     * see <a href="http://www.elastic.co/guide/en/elasticsearch/reference/current/ml-stop-datafeed.html">
     *     ML Stop Datafeed documentation</a>
     *
     * @param request The request to stop the datafeed
     * @param options  Additional request options (e.g. headers), use {@link RequestOptions#DEFAULT} if nothing needs to be customized
     * @return action acknowledgement
     * @throws IOException when there is a serialization issue sending the request or receiving the response
     */
    public StopDatafeedResponse stopDatafeed(StopDatafeedRequest request, RequestOptions options) throws IOException {
        return restHighLevelClient.performRequestAndParseEntity(request,
            MLRequestConverters::stopDatafeed,
            options,
            StopDatafeedResponse::fromXContent,
            Collections.emptySet());
    }

    /**
     * Stops the given Machine Learning Datafeed asynchronously and notifies the listener on completion
     * <p>
     * For additional info
     * see <a href="http://www.elastic.co/guide/en/elasticsearch/reference/current/ml-stop-datafeed.html">
     *         ML Stop Datafeed documentation</a>
     *
     * @param request The request to stop the datafeed
     * @param options  Additional request options (e.g. headers), use {@link RequestOptions#DEFAULT} if nothing needs to be customized
     * @param listener Listener to be notified upon request completion
     * @return cancellable that may be used to cancel the request
     */
    public Cancellable stopDatafeedAsync(StopDatafeedRequest request, RequestOptions options,
                                         ActionListener<StopDatafeedResponse> listener) {
        return restHighLevelClient.performRequestAsyncAndParseEntity(request,
            MLRequestConverters::stopDatafeed,
            options,
            StopDatafeedResponse::fromXContent,
            listener,
            Collections.emptySet());
    }

    /**
     * Gets statistics for one or more Machine Learning datafeeds
     * <p>
     * For additional info
     * see <a href="https://www.elastic.co/guide/en/elasticsearch/reference/current/ml-get-datafeed-stats.html">Get datafeed stats docs</a>
     *
     * @param request {@link GetDatafeedStatsRequest} Request containing a list of datafeedId(s) and additional options
     * @param options Additional request options (e.g. headers), use {@link RequestOptions#DEFAULT} if nothing needs to be customized
     * @return {@link GetDatafeedStatsResponse} response object containing
     * the {@link org.elasticsearch.client.ml.datafeed.DatafeedStats} objects and the number of datafeeds found
     * @throws IOException when there is a serialization issue sending the request or receiving the response
     */
    public GetDatafeedStatsResponse getDatafeedStats(GetDatafeedStatsRequest request, RequestOptions options) throws IOException {
        return restHighLevelClient.performRequestAndParseEntity(request,
            MLRequestConverters::getDatafeedStats,
            options,
            GetDatafeedStatsResponse::fromXContent,
            Collections.emptySet());
    }

    /**
     * Previews the given Machine Learning Datafeed
     * <p>
     * For additional info
     * see <a href="http://www.elastic.co/guide/en/elasticsearch/reference/current/ml-preview-datafeed.html">
     *     ML Preview Datafeed documentation</a>
     *
     * @param request The request to preview the datafeed
     * @param options  Additional request options (e.g. headers), use {@link RequestOptions#DEFAULT} if nothing needs to be customized
     * @return {@link PreviewDatafeedResponse} object containing a {@link org.elasticsearch.common.bytes.BytesReference} of the data in
     * JSON format
     * @throws IOException when there is a serialization issue sending the request or receiving the response
     */
    public PreviewDatafeedResponse previewDatafeed(PreviewDatafeedRequest request, RequestOptions options) throws IOException {
        return restHighLevelClient.performRequestAndParseEntity(request,
            MLRequestConverters::previewDatafeed,
            options,
            PreviewDatafeedResponse::fromXContent,
            Collections.emptySet());
    }

    /**
     * Gets statistics for one or more Machine Learning datafeeds, asynchronously.
     * <p>
     * For additional info
     * see <a href="https://www.elastic.co/guide/en/elasticsearch/reference/current/ml-get-datafeed-stats.html">Get datafeed stats docs</a>
     *
     * @param request  {@link GetDatafeedStatsRequest} Request containing a list of datafeedId(s) and additional options
     * @param options  Additional request options (e.g. headers), use {@link RequestOptions#DEFAULT} if nothing needs to be customized
     * @param listener Listener to be notified with {@link GetDatafeedStatsResponse} upon request completion
     * @return cancellable that may be used to cancel the request
     */
    public Cancellable getDatafeedStatsAsync(GetDatafeedStatsRequest request,
                                             RequestOptions options,
                                             ActionListener<GetDatafeedStatsResponse> listener) {
        return restHighLevelClient.performRequestAsyncAndParseEntity(request,
            MLRequestConverters::getDatafeedStats,
            options,
            GetDatafeedStatsResponse::fromXContent,
            listener,
            Collections.emptySet());
    }

    /**
     * Previews the given Machine Learning Datafeed asynchronously and notifies the listener on completion
     * <p>
     * For additional info
     * see <a href="http://www.elastic.co/guide/en/elasticsearch/reference/current/ml-preview-datafeed.html">
     *         ML Preview Datafeed documentation</a>
     *
     * @param request The request to preview the datafeed
     * @param options  Additional request options (e.g. headers), use {@link RequestOptions#DEFAULT} if nothing needs to be customized
     * @param listener Listener to be notified upon request completion
     * @return cancellable that may be used to cancel the request
     */
    public Cancellable previewDatafeedAsync(PreviewDatafeedRequest request,
                                            RequestOptions options,
                                            ActionListener<PreviewDatafeedResponse> listener) {
        return restHighLevelClient.performRequestAsyncAndParseEntity(request,
            MLRequestConverters::previewDatafeed,
            options,
            PreviewDatafeedResponse::fromXContent,
            listener,
            Collections.emptySet());
    }

    /**
     * Updates a Machine Learning {@link org.elasticsearch.client.ml.job.config.Job}
     * <p>
     * For additional info
     * see <a href="https://www.elastic.co/guide/en/elasticsearch/reference/current/ml-update-job.html">ML Update Job Documentation</a>
     *
     * @param request the {@link UpdateJobRequest} object enclosing the desired updates
     * @param options Additional request options (e.g. headers), use {@link RequestOptions#DEFAULT} if nothing needs to be customized
     * @return a PutJobResponse object containing the updated job object
     * @throws IOException when there is a serialization issue sending the request or receiving the response
     */
    public PutJobResponse updateJob(UpdateJobRequest request, RequestOptions options) throws IOException {
        return restHighLevelClient.performRequestAndParseEntity(request,
                MLRequestConverters::updateJob,
                options,
                PutJobResponse::fromXContent,
                Collections.emptySet());
    }

    /**
     * Updates a Machine Learning {@link org.elasticsearch.client.ml.job.config.Job} asynchronously
     * <p>
     * For additional info
     * see <a href="https://www.elastic.co/guide/en/elasticsearch/reference/current/ml-update-job.html">ML Update Job Documentation</a>
     *
     * @param request  the {@link UpdateJobRequest} object enclosing the desired updates
     * @param options  Additional request options (e.g. headers), use {@link RequestOptions#DEFAULT} if nothing needs to be customized
     * @param listener Listener to be notified upon request completion
     * @return cancellable that may be used to cancel the request
     */
    public Cancellable updateJobAsync(UpdateJobRequest request, RequestOptions options, ActionListener<PutJobResponse> listener) {
        return restHighLevelClient.performRequestAsyncAndParseEntity(request,
                MLRequestConverters::updateJob,
                options,
                PutJobResponse::fromXContent,
                listener,
                Collections.emptySet());
    }

    /**
     * Gets the buckets for a Machine Learning Job.
     * <p>
     * For additional info
     * see <a href="https://www.elastic.co/guide/en/elasticsearch/reference/current/ml-get-bucket.html">ML GET buckets documentation</a>
     *
     * @param request The request
     * @param options Additional request options (e.g. headers), use {@link RequestOptions#DEFAULT} if nothing needs to be customized
     */
    public GetBucketsResponse getBuckets(GetBucketsRequest request, RequestOptions options) throws IOException {
        return restHighLevelClient.performRequestAndParseEntity(request,
                MLRequestConverters::getBuckets,
                options,
                GetBucketsResponse::fromXContent,
                Collections.emptySet());
    }

    /**
     * Gets the buckets for a Machine Learning Job, notifies listener once the requested buckets are retrieved.
     * <p>
     * For additional info
     * see <a href="https://www.elastic.co/guide/en/elasticsearch/reference/current/ml-get-bucket.html">ML GET buckets documentation</a>
     *
     *  @param request  The request
     * @param options  Additional request options (e.g. headers), use {@link RequestOptions#DEFAULT} if nothing needs to be customized
     * @param listener Listener to be notified upon request completion
     * @return cancellable that may be used to cancel the request
     */
    public Cancellable getBucketsAsync(GetBucketsRequest request, RequestOptions options, ActionListener<GetBucketsResponse> listener) {
        return restHighLevelClient.performRequestAsyncAndParseEntity(request,
                MLRequestConverters::getBuckets,
                options,
                GetBucketsResponse::fromXContent,
                listener,
                Collections.emptySet());
    }

    /**
     * Gets the categories for a Machine Learning Job.
     * <p>
     * For additional info
     * see <a href="https://www.elastic.co/guide/en/elasticsearch/reference/current/ml-get-category.html">
     * ML GET categories documentation</a>
     *
     * @param request The request
     * @param options Additional request options (e.g. headers), use {@link RequestOptions#DEFAULT} if nothing needs to be customized
     * @throws IOException when there is a serialization issue sending the request or receiving the response
     */
    public GetCategoriesResponse getCategories(GetCategoriesRequest request, RequestOptions options) throws IOException {
        return restHighLevelClient.performRequestAndParseEntity(request,
                MLRequestConverters::getCategories,
                options,
                GetCategoriesResponse::fromXContent,
                Collections.emptySet());
    }

    /**
     * Gets the categories for a Machine Learning Job, notifies listener once the requested buckets are retrieved.
     * <p>
     * For additional info
     * see <a href="https://www.elastic.co/guide/en/elasticsearch/reference/current/ml-get-category.html">
     * ML GET categories documentation</a>
     *
     * @param request  The request
     * @param options  Additional request options (e.g. headers), use {@link RequestOptions#DEFAULT} if nothing needs to be customized
     * @param listener Listener to be notified upon request completion
     * @return cancellable that may be used to cancel the request
     */
    public Cancellable getCategoriesAsync(GetCategoriesRequest request, RequestOptions options,
                                          ActionListener<GetCategoriesResponse> listener) {
        return restHighLevelClient.performRequestAsyncAndParseEntity(request,
                MLRequestConverters::getCategories,
                options,
                GetCategoriesResponse::fromXContent,
                listener,
                Collections.emptySet());
    }

    /**
     * Gets the snapshots for a Machine Learning Job.
     * <p>
     * For additional info
     * see <a href="https://www.elastic.co/guide/en/elasticsearch/reference/current/ml-get-snapshot.html">
     * ML GET model snapshots documentation</a>
     *
     * @param request The request
     * @param options Additional request options (e.g. headers), use {@link RequestOptions#DEFAULT} if nothing needs to be customized
     * @throws IOException when there is a serialization issue sending the request or receiving the response
     */
    public GetModelSnapshotsResponse getModelSnapshots(GetModelSnapshotsRequest request, RequestOptions options) throws IOException {
        return restHighLevelClient.performRequestAndParseEntity(request,
            MLRequestConverters::getModelSnapshots,
            options,
            GetModelSnapshotsResponse::fromXContent,
            Collections.emptySet());
    }

    /**
     * Gets the snapshots for a Machine Learning Job, notifies listener once the requested snapshots are retrieved.
     * <p>
     * For additional info
     * see <a href="https://www.elastic.co/guide/en/elasticsearch/reference/current/ml-get-snapshot.html">
     * ML GET model snapshots documentation</a>
     *
     * @param request  The request
     * @param options  Additional request options (e.g. headers), use {@link RequestOptions#DEFAULT} if nothing needs to be customized
     * @param listener Listener to be notified upon request completion
     * @return cancellable that may be used to cancel the request
     */
    public Cancellable getModelSnapshotsAsync(GetModelSnapshotsRequest request, RequestOptions options,
                                              ActionListener<GetModelSnapshotsResponse> listener) {
        return restHighLevelClient.performRequestAsyncAndParseEntity(request,
            MLRequestConverters::getModelSnapshots,
            options,
            GetModelSnapshotsResponse::fromXContent,
            listener,
            Collections.emptySet());
    }

    /**
     * Updates a snapshot for a Machine Learning Job.
     * <p>
     * For additional info
     * see <a href="https://www.elastic.co/guide/en/elasticsearch/reference/current/ml-update-snapshot.html">
     * ML UPDATE model snapshots documentation</a>
     *
     * @param request The request
     * @param options Additional request options (e.g. headers), use {@link RequestOptions#DEFAULT} if nothing needs to be customized
     * @throws IOException when there is a serialization issue sending the request or receiving the response
     */
    public UpdateModelSnapshotResponse updateModelSnapshot(UpdateModelSnapshotRequest request,
                                                             RequestOptions options) throws IOException {
        return restHighLevelClient.performRequestAndParseEntity(request,
            MLRequestConverters::updateModelSnapshot,
            options,
            UpdateModelSnapshotResponse::fromXContent,
            Collections.emptySet());
    }

    /**
     * Updates a snapshot for a Machine Learning Job, notifies listener once the requested snapshots are retrieved.
     * <p>
     * For additional info
     * see <a href="https://www.elastic.co/guide/en/elasticsearch/reference/current/ml-update-snapshot.html">
     * ML UPDATE model snapshots documentation</a>
     *
     * @param request  The request
     * @param options  Additional request options (e.g. headers), use {@link RequestOptions#DEFAULT} if nothing needs to be customized
     * @param listener Listener to be notified upon request completion
     * @return cancellable that may be used to cancel the request
     */
    public Cancellable updateModelSnapshotAsync(UpdateModelSnapshotRequest request, RequestOptions options,
                                                ActionListener<UpdateModelSnapshotResponse> listener) {
        return restHighLevelClient.performRequestAsyncAndParseEntity(request,
            MLRequestConverters::updateModelSnapshot,
            options,
            UpdateModelSnapshotResponse::fromXContent,
            listener,
            Collections.emptySet());
    }

    /**
     * Gets overall buckets for a set of Machine Learning Jobs.
     * <p>
     * For additional info
     * see <a href="https://www.elastic.co/guide/en/elasticsearch/reference/current/ml-get-overall-buckets.html">
     * ML GET overall buckets documentation</a>
     *
     * @param request The request
     * @param options Additional request options (e.g. headers), use {@link RequestOptions#DEFAULT} if nothing needs to be customized
     */
    public GetOverallBucketsResponse getOverallBuckets(GetOverallBucketsRequest request, RequestOptions options) throws IOException {
        return restHighLevelClient.performRequestAndParseEntity(request,
                MLRequestConverters::getOverallBuckets,
                options,
                GetOverallBucketsResponse::fromXContent,
                Collections.emptySet());
    }

    /**
     * Gets overall buckets for a set of Machine Learning Jobs, notifies listener once the requested buckets are retrieved.
     * <p>
     * For additional info
     * see <a href="https://www.elastic.co/guide/en/elasticsearch/reference/current/ml-get-overall-buckets.html">
     * ML GET overall buckets documentation</a>
     *
     * @param request  The request
     * @param options  Additional request options (e.g. headers), use {@link RequestOptions#DEFAULT} if nothing needs to be customized
     * @param listener Listener to be notified upon request completion
     * @return cancellable that may be used to cancel the request
     */
    public Cancellable getOverallBucketsAsync(GetOverallBucketsRequest request, RequestOptions options,
                                              ActionListener<GetOverallBucketsResponse> listener) {
        return restHighLevelClient.performRequestAsyncAndParseEntity(request,
                MLRequestConverters::getOverallBuckets,
                options,
                GetOverallBucketsResponse::fromXContent,
                listener,
                Collections.emptySet());
    }

    /**
     * Gets the records for a Machine Learning Job.
     * <p>
     * For additional info
     * see <a href="https://www.elastic.co/guide/en/elasticsearch/reference/current/ml-get-record.html">ML GET records documentation</a>
     *
     * @param request the request
     * @param options Additional request options (e.g. headers), use {@link RequestOptions#DEFAULT} if nothing needs to be customized
     */
    public GetRecordsResponse getRecords(GetRecordsRequest request, RequestOptions options) throws IOException {
        return restHighLevelClient.performRequestAndParseEntity(request,
                MLRequestConverters::getRecords,
                options,
                GetRecordsResponse::fromXContent,
                Collections.emptySet());
    }

    /**
     * Gets the records for a Machine Learning Job, notifies listener once the requested records are retrieved.
     * <p>
     * For additional info
     * see <a href="https://www.elastic.co/guide/en/elasticsearch/reference/current/ml-get-record.html">ML GET records documentation</a>
     *
     * @param request  the request
     * @param options  Additional request options (e.g. headers), use {@link RequestOptions#DEFAULT} if nothing needs to be customized
     * @param listener Listener to be notified upon request completion
     * @return cancellable that may be used to cancel the request
     */
    public Cancellable getRecordsAsync(GetRecordsRequest request, RequestOptions options, ActionListener<GetRecordsResponse> listener) {
        return restHighLevelClient.performRequestAsyncAndParseEntity(request,
                MLRequestConverters::getRecords,
                options,
                GetRecordsResponse::fromXContent,
                listener,
                Collections.emptySet());
    }

    /**
     * Sends data to an anomaly detection job for analysis.
     * <p>
     * NOTE: The job must have a state of open to receive and process the data.
     * <p>
     * For additional info
     * see <a href="https://www.elastic.co/guide/en/elasticsearch/reference/current/ml-post-data.html">ML POST Data documentation</a>
     *
     * @param request PostDataRequest containing the data to post and some additional options
     * @param options Additional request options (e.g. headers), use {@link RequestOptions#DEFAULT} if nothing needs to be customized
     * @return response containing operational progress about the job
     * @throws IOException when there is a serialization issue sending the request or receiving the response
     */
    public PostDataResponse postData(PostDataRequest request, RequestOptions options) throws IOException {
        return restHighLevelClient.performRequestAndParseEntity(request,
                MLRequestConverters::postData,
                options,
                PostDataResponse::fromXContent,
                Collections.emptySet());
    }

    /**
     * Sends data to an anomaly detection job for analysis, asynchronously
     * <p>
     * NOTE: The job must have a state of open to receive and process the data.
     * <p>
     * For additional info
     * see <a href="https://www.elastic.co/guide/en/elasticsearch/reference/current/ml-post-data.html">ML POST Data documentation</a>
     *
     * @param request  PostDataRequest containing the data to post and some additional options
     * @param options  Additional request options (e.g. headers), use {@link RequestOptions#DEFAULT} if nothing needs to be customized
     * @param listener Listener to be notified upon request completion
     * @return cancellable that may be used to cancel the request
     */
    public Cancellable postDataAsync(PostDataRequest request, RequestOptions options, ActionListener<PostDataResponse> listener) {
        return restHighLevelClient.performRequestAsyncAndParseEntity(request,
                MLRequestConverters::postData,
                options,
                PostDataResponse::fromXContent,
                listener,
                Collections.emptySet());
    }

    /**
     * Gets a single or multiple calendars.
     * <p>
     * For additional info
     * see <a href="https://www.elastic.co/guide/en/elasticsearch/reference/current/ml-get-calendar.html">ML GET calendars documentation</a>
     *
     * @param request The calendars request
     * @param options Additional request options (e.g. headers), use {@link RequestOptions#DEFAULT} if nothing needs to be customized
     * @return {@link GetCalendarsResponse} response object containing the {@link org.elasticsearch.client.ml.calendars.Calendar}
     * objects and the number of calendars found
     */
    public GetCalendarsResponse getCalendars(GetCalendarsRequest request, RequestOptions options) throws IOException {
        return restHighLevelClient.performRequestAndParseEntity(request,
                MLRequestConverters::getCalendars,
                options,
                GetCalendarsResponse::fromXContent,
                Collections.emptySet());
    }

    /**
     * Gets a single or multiple calendars, notifies listener once the requested records are retrieved.
     * <p>
     * For additional info
     * see <a href="https://www.elastic.co/guide/en/elasticsearch/reference/current/ml-get-calendar.html">ML GET calendars documentation</a>
     *
     * @param request The calendars request
     * @param options Additional request options (e.g. headers), use {@link RequestOptions#DEFAULT} if nothing needs to be customized
     * @param listener Listener to be notified upon request completion
     * @return cancellable that may be used to cancel the request
     */
    public Cancellable getCalendarsAsync(GetCalendarsRequest request, RequestOptions options,
                                         ActionListener<GetCalendarsResponse> listener) {
        return restHighLevelClient.performRequestAsyncAndParseEntity(request,
                MLRequestConverters::getCalendars,
                options,
                GetCalendarsResponse::fromXContent,
                listener,
                Collections.emptySet());
    }

    /**
     * Gets the influencers for a Machine Learning Job.
     * <p>
     * For additional info
     * see <a href="https://www.elastic.co/guide/en/elasticsearch/reference/current/ml-get-influencer.html">
     * ML GET influencers documentation</a>
     *
     * @param request the request
     * @param options Additional request options (e.g. headers), use {@link RequestOptions#DEFAULT} if nothing needs to be customized
     */
    public GetInfluencersResponse getInfluencers(GetInfluencersRequest request, RequestOptions options) throws IOException {
        return restHighLevelClient.performRequestAndParseEntity(request,
                MLRequestConverters::getInfluencers,
                options,
                GetInfluencersResponse::fromXContent,
                Collections.emptySet());
    }

    /**
     * Gets the influencers for a Machine Learning Job, notifies listener once the requested influencers are retrieved.
     * <p>
     * For additional info
     * * see <a href="https://www.elastic.co/guide/en/elasticsearch/reference/current/ml-get-influencer.html">
     * ML GET influencers documentation</a>
     *
     * @param request  the request
     * @param options  Additional request options (e.g. headers), use {@link RequestOptions#DEFAULT} if nothing needs to be customized
     * @param listener Listener to be notified upon request completion
     * @return cancellable that may be used to cancel the request
     */
    public Cancellable getInfluencersAsync(GetInfluencersRequest request, RequestOptions options,
                                           ActionListener<GetInfluencersResponse> listener) {
        return restHighLevelClient.performRequestAsyncAndParseEntity(request,
                MLRequestConverters::getInfluencers,
                options,
                GetInfluencersResponse::fromXContent,
                listener,
                Collections.emptySet());
    }

    /**
     * Create a new machine learning calendar
     * <p>
     * For additional info
     * see <a href="https://www.elastic.co/guide/en/elasticsearch/reference/current/ml-put-calendar.html">
     * ML create calendar documentation</a>
     *
     * @param request The request
     * @param options Additional request options (e.g. headers), use {@link RequestOptions#DEFAULT} if nothing needs to be customized
     * @return The {@link PutCalendarResponse} containing the calendar
     * @throws IOException when there is a serialization issue sending the request or receiving the response
     */
    public PutCalendarResponse putCalendar(PutCalendarRequest request, RequestOptions options) throws IOException {
        return restHighLevelClient.performRequestAndParseEntity(request,
                MLRequestConverters::putCalendar,
                options,
                PutCalendarResponse::fromXContent,
                Collections.emptySet());
    }

    /**
     * Create a new machine learning calendar, notifies listener with the created calendar
     * <p>
     * For additional info
     * see <a href="https://www.elastic.co/guide/en/elasticsearch/reference/current/ml-put-calendar.html">
     * ML create calendar documentation</a>
     *
     * @param request  The request
     * @param options  Additional request options (e.g. headers), use {@link RequestOptions#DEFAULT} if nothing needs to be customized
     * @param listener Listener to be notified upon request completion
     * @return cancellable that may be used to cancel the request
     */
    public Cancellable putCalendarAsync(PutCalendarRequest request, RequestOptions options, ActionListener<PutCalendarResponse> listener) {
        return restHighLevelClient.performRequestAsyncAndParseEntity(request,
                MLRequestConverters::putCalendar,
                options,
                PutCalendarResponse::fromXContent,
                listener,
                Collections.emptySet());
    }

    /**
     * Adds Machine Learning Job(s) to a calendar
     * <p>
     * For additional info
     * see <a href="https://www.elastic.co/guide/en/elasticsearch/reference/current/ml-put-calendar-job.html">
     * ML Put calendar job documentation</a>
     *
     * @param request The request
     * @param options Additional request options (e.g. headers), use {@link RequestOptions#DEFAULT} if nothing needs to be customized
     * @return The {@link PutCalendarResponse} containing the updated calendar
     * @throws IOException when there is a serialization issue sending the request or receiving the response
     */
    public PutCalendarResponse putCalendarJob(PutCalendarJobRequest request, RequestOptions options) throws IOException {
        return restHighLevelClient.performRequestAndParseEntity(request,
            MLRequestConverters::putCalendarJob,
            options,
            PutCalendarResponse::fromXContent,
            Collections.emptySet());
    }

    /**
     * Adds Machine Learning Job(s) to a calendar, notifies listener when completed
     * <p>
     * For additional info
     * see <a href="https://www.elastic.co/guide/en/elasticsearch/reference/current/ml-put-calendar-job.html">
     * ML Put calendar job documentation</a>
     *
     * @param request  The request
     * @param options  Additional request options (e.g. headers), use {@link RequestOptions#DEFAULT} if nothing needs to be customized
     * @param listener Listener to be notified upon request completion
     * @return cancellable that may be used to cancel the request
     */
    public Cancellable putCalendarJobAsync(PutCalendarJobRequest request, RequestOptions options,
                                           ActionListener<PutCalendarResponse> listener) {
        return restHighLevelClient.performRequestAsyncAndParseEntity(request,
            MLRequestConverters::putCalendarJob,
            options,
            PutCalendarResponse::fromXContent,
            listener,
            Collections.emptySet());
    }

    /**
     * Removes Machine Learning Job(s) from a calendar
     * <p>
     * For additional info
     * see <a href="https://www.elastic.co/guide/en/elasticsearch/reference/current/ml-delete-calendar-job.html">
     * ML Delete calendar job documentation</a>
     *
     * @param request The request
     * @param options Additional request options (e.g. headers), use {@link RequestOptions#DEFAULT} if nothing needs to be customized
     * @return The {@link PutCalendarResponse} containing the updated calendar
     * @throws IOException when there is a serialization issue sending the request or receiving the response
     */
    public PutCalendarResponse deleteCalendarJob(DeleteCalendarJobRequest request, RequestOptions options) throws IOException {
        return restHighLevelClient.performRequestAndParseEntity(request,
            MLRequestConverters::deleteCalendarJob,
            options,
            PutCalendarResponse::fromXContent,
            Collections.emptySet());
    }

    /**
     * Removes Machine Learning Job(s) from a calendar, notifies listener when completed
     * <p>
     * For additional info
     * see <a href="https://www.elastic.co/guide/en/elasticsearch/reference/current/ml-delete-calendar-job.html">
     * ML Delete calendar job documentation</a>
     *
     * @param request  The request
     * @param options  Additional request options (e.g. headers), use {@link RequestOptions#DEFAULT} if nothing needs to be customized
     * @param listener Listener to be notified upon request completion
     * @return cancellable that may be used to cancel the request
     */
    public Cancellable deleteCalendarJobAsync(DeleteCalendarJobRequest request,
                                              RequestOptions options,
                                              ActionListener<PutCalendarResponse> listener) {
        return restHighLevelClient.performRequestAsyncAndParseEntity(request,
            MLRequestConverters::deleteCalendarJob,
            options,
            PutCalendarResponse::fromXContent,
            listener,
            Collections.emptySet());
    }

    /**
     * Deletes the given Machine Learning Calendar
     * <p>
     * For additional info see
     * <a href="https://www.elastic.co/guide/en/elasticsearch/reference/current/ml-delete-calendar.html">
     *     ML Delete calendar documentation</a>
     *
     * @param request The request to delete the calendar
     * @param options Additional request options (e.g. headers), use {@link RequestOptions#DEFAULT} if nothing needs to be customized
     * @return action acknowledgement
     * @throws IOException when there is a serialization issue sending the request or receiving the response
     */
    public AcknowledgedResponse deleteCalendar(DeleteCalendarRequest request, RequestOptions options) throws IOException {
        return restHighLevelClient.performRequestAndParseEntity(request,
                MLRequestConverters::deleteCalendar,
                options,
                AcknowledgedResponse::fromXContent,
                Collections.emptySet());
    }

    /**
     * Deletes the given Machine Learning Job asynchronously and notifies the listener on completion
     * <p>
     * For additional info see
     * <a href="https://www.elastic.co/guide/en/elasticsearch/reference/current/ml-delete-calendar.html">
     *     ML Delete calendar documentation</a>
     *
     * @param request  The request to delete the calendar
     * @param options  Additional request options (e.g. headers), use {@link RequestOptions#DEFAULT} if nothing needs to be customized
     * @param listener Listener to be notified upon request completion
     * @return cancellable that may be used to cancel the request
     */
    public Cancellable deleteCalendarAsync(DeleteCalendarRequest request, RequestOptions options,
                                           ActionListener<AcknowledgedResponse> listener) {
        return restHighLevelClient.performRequestAsyncAndParseEntity(request,
                MLRequestConverters::deleteCalendar,
                options,
                AcknowledgedResponse::fromXContent,
                listener,
                Collections.emptySet());
    }

    /**
     * Gets the events for a machine learning calendar
     * <p>
     * For additional info
     * see <a href="https://www.elastic.co/guide/en/elasticsearch/reference/current/ml-get-calendar-event.html">
     *  GET Calendar Events API</a>
     *
     * @param request The request
     * @param options Additional request options (e.g. headers), use {@link RequestOptions#DEFAULT} if nothing needs to be customized
     * @return The {@link PostCalendarEventRequest} containing the scheduled events
     * @throws IOException when there is a serialization issue sending the request or receiving the response
     */
    public GetCalendarEventsResponse getCalendarEvents(GetCalendarEventsRequest request, RequestOptions options) throws IOException {
        return restHighLevelClient.performRequestAndParseEntity(request,
            MLRequestConverters::getCalendarEvents,
            options,
            GetCalendarEventsResponse::fromXContent,
            Collections.emptySet());
    }

    /**
     * Gets the events for a a machine learning calendar asynchronously, notifies the listener on completion
     * <p>
     * For additional info
     * see <a href="https://www.elastic.co/guide/en/elasticsearch/reference/current/ml-get-calendar-event.html">
     *  GET Calendar Events API</a>
     *
     * @param request  The request
     * @param options  Additional request options (e.g. headers), use {@link RequestOptions#DEFAULT} if nothing needs to be customized
     * @param listener Listener to be notified upon request completion
     * @return cancellable that may be used to cancel the request
     */
    public Cancellable getCalendarEventsAsync(GetCalendarEventsRequest request, RequestOptions options,
                                              ActionListener<GetCalendarEventsResponse> listener) {
        return restHighLevelClient.performRequestAsyncAndParseEntity(request,
            MLRequestConverters::getCalendarEvents,
            options,
            GetCalendarEventsResponse::fromXContent,
            listener,
            Collections.emptySet());
    }

    /**
     * Creates new events for a a machine learning calendar
     * <p>
     * For additional info
     * see <a href="https://www.elastic.co/guide/en/elasticsearch/reference/current/ml-post-calendar-event.html">
     *  Add Events to Calendar API</a>
     *
     * @param request The request
     * @param options Additional request options (e.g. headers), use {@link RequestOptions#DEFAULT} if nothing needs to be customized
     * @return The {@link PostCalendarEventRequest} containing the scheduled events
     * @throws IOException when there is a serialization issue sending the request or receiving the response
     */
    public PostCalendarEventResponse postCalendarEvent(PostCalendarEventRequest request, RequestOptions options) throws IOException {
        return restHighLevelClient.performRequestAndParseEntity(request,
            MLRequestConverters::postCalendarEvents,
            options,
            PostCalendarEventResponse::fromXContent,
            Collections.emptySet());
    }

    /**
     * Creates new events for a a machine learning calendar asynchronously, notifies the listener on completion
     * <p>
     * For additional info
     * see <a href="https://www.elastic.co/guide/en/elasticsearch/reference/current/ml-post-calendar-event.html">
     *  Add Events to Calendar API</a>
     *
     * @param request  The request
     * @param options  Additional request options (e.g. headers), use {@link RequestOptions#DEFAULT} if nothing needs to be customized
     * @param listener Listener to be notified upon request completion
     * @return cancellable that may be used to cancel the request
     */
    public Cancellable postCalendarEventAsync(PostCalendarEventRequest request, RequestOptions options,
                                              ActionListener<PostCalendarEventResponse> listener) {
        return restHighLevelClient.performRequestAsyncAndParseEntity(request,
            MLRequestConverters::postCalendarEvents,
            options,
            PostCalendarEventResponse::fromXContent,
            listener,
            Collections.emptySet());
    }

    /**
     * Removes a Scheduled Event from a calendar
     * <p>
     * For additional info
     * see <a href="https://www.elastic.co/guide/en/elasticsearch/reference/current/ml-delete-calendar-event.html">
     * ML Delete calendar event documentation</a>
     *
     * @param request The request
     * @param options Additional request options (e.g. headers), use {@link RequestOptions#DEFAULT} if nothing needs to be customized
     * @return The {@link PutCalendarResponse} containing the updated calendar
     * @throws IOException when there is a serialization issue sending the request or receiving the response
     */
    public AcknowledgedResponse deleteCalendarEvent(DeleteCalendarEventRequest request, RequestOptions options) throws IOException {
        return restHighLevelClient.performRequestAndParseEntity(request,
            MLRequestConverters::deleteCalendarEvent,
            options,
            AcknowledgedResponse::fromXContent,
            Collections.emptySet());
    }

    /**
     * Removes a Scheduled Event from a calendar, notifies listener when completed
     * <p>
     * For additional info
     * see <a href="https://www.elastic.co/guide/en/elasticsearch/reference/current/ml-delete-calendar-event.html">
     * ML Delete calendar event documentation</a>
     *
     * @param request  The request
     * @param options  Additional request options (e.g. headers), use {@link RequestOptions#DEFAULT} if nothing needs to be customized
     * @param listener Listener to be notified upon request completion
     * @return cancellable that may be used to cancel the request
     */
    public Cancellable deleteCalendarEventAsync(DeleteCalendarEventRequest request,
                                                RequestOptions options,
                                                ActionListener<AcknowledgedResponse> listener) {
        return restHighLevelClient.performRequestAsyncAndParseEntity(request,
            MLRequestConverters::deleteCalendarEvent,
            options,
            AcknowledgedResponse::fromXContent,
            listener,
            Collections.emptySet());
    }

    /**
     * Creates a new Machine Learning Filter
     * <p>
     * For additional info
     * see <a href="https://www.elastic.co/guide/en/elasticsearch/reference/current/ml-put-filter.html">ML PUT Filter documentation</a>
     *
     * @param request The PutFilterRequest containing the {@link org.elasticsearch.client.ml.job.config.MlFilter} settings
     * @param options Additional request options (e.g. headers), use {@link RequestOptions#DEFAULT} if nothing needs to be customized
     * @return PutFilterResponse with enclosed {@link org.elasticsearch.client.ml.job.config.MlFilter} object
     * @throws IOException when there is a serialization issue sending the request or receiving the response
     */
    public PutFilterResponse putFilter(PutFilterRequest request, RequestOptions options) throws IOException {
        return restHighLevelClient.performRequestAndParseEntity(request,
            MLRequestConverters::putFilter,
            options,
            PutFilterResponse::fromXContent,
            Collections.emptySet());
    }

    /**
     * Creates a new Machine Learning Filter asynchronously and notifies listener on completion
     * <p>
     * For additional info
     * see <a href="https://www.elastic.co/guide/en/elasticsearch/reference/current/ml-put-filter.html">ML PUT Filter documentation</a>
     *
     * @param request  The request containing the {@link org.elasticsearch.client.ml.job.config.MlFilter} settings
     * @param options  Additional request options (e.g. headers), use {@link RequestOptions#DEFAULT} if nothing needs to be customized
     * @param listener Listener to be notified upon request completion
     * @return cancellable that may be used to cancel the request
     */
    public Cancellable putFilterAsync(PutFilterRequest request, RequestOptions options, ActionListener<PutFilterResponse> listener) {
        return restHighLevelClient.performRequestAsyncAndParseEntity(request,
            MLRequestConverters::putFilter,
            options,
            PutFilterResponse::fromXContent,
            listener,
            Collections.emptySet());
    }

    /**
     * Gets Machine Learning Filters
     * <p>
     * For additional info
     * see <a href="https://www.elastic.co/guide/en/elasticsearch/reference/current/ml-get-filter.html">ML GET Filter documentation</a>
     *
     * @param request The request
     * @param options Additional request options (e.g. headers), use {@link RequestOptions#DEFAULT} if nothing needs to be customized
     * @return GetFilterResponse with enclosed {@link org.elasticsearch.client.ml.job.config.MlFilter} objects
     * @throws IOException when there is a serialization issue sending the request or receiving the response
     */
    public GetFiltersResponse getFilter(GetFiltersRequest request, RequestOptions options) throws IOException {
        return restHighLevelClient.performRequestAndParseEntity(request,
            MLRequestConverters::getFilter,
            options,
            GetFiltersResponse::fromXContent,
            Collections.emptySet());
    }

    /**
     * Gets Machine Learning Filters asynchronously and notifies listener on completion
     * <p>
     * For additional info
     * see <a href="https://www.elastic.co/guide/en/elasticsearch/reference/current/ml-get-filter.html">ML GET Filter documentation</a>
     *
     * @param request  The request
     * @param options  Additional request options (e.g. headers), use {@link RequestOptions#DEFAULT} if nothing needs to be customized
     * @param listener Listener to be notified upon request completion
     * @return cancellable that may be used to cancel the request
     */
    public Cancellable getFilterAsync(GetFiltersRequest request, RequestOptions options, ActionListener<GetFiltersResponse> listener) {
        return restHighLevelClient.performRequestAsyncAndParseEntity(request,
            MLRequestConverters::getFilter,
            options,
            GetFiltersResponse::fromXContent,
            listener,
            Collections.emptySet());
    }

    /**
     * Updates a Machine Learning Filter
     * <p>
     * For additional info
     * see <a href="https://www.elastic.co/guide/en/elasticsearch/reference/current/ml-update-filter.html">
     *     ML Update Filter documentation</a>
     *
     * @param request The request
     * @param options Additional request options (e.g. headers), use {@link RequestOptions#DEFAULT} if nothing needs to be customized
     * @return PutFilterResponse with the updated {@link org.elasticsearch.client.ml.job.config.MlFilter} object
     * @throws IOException when there is a serialization issue sending the request or receiving the response
     */
    public PutFilterResponse updateFilter(UpdateFilterRequest request, RequestOptions options) throws IOException {
        return restHighLevelClient.performRequestAndParseEntity(request,
            MLRequestConverters::updateFilter,
            options,
            PutFilterResponse::fromXContent,
            Collections.emptySet());
    }

    /**
     * Updates a Machine Learning Filter asynchronously and notifies listener on completion
     * <p>
     * For additional info
     * see <a href="https://www.elastic.co/guide/en/elasticsearch/reference/current/ml-update-filter.html">
     *     ML Update Filter documentation</a>
     *
     * @param request  The request
     * @param options  Additional request options (e.g. headers), use {@link RequestOptions#DEFAULT} if nothing needs to be customized
     * @param listener Listener to be notified upon request completion
     * @return cancellable that may be used to cancel the request
     */
    public Cancellable updateFilterAsync(UpdateFilterRequest request, RequestOptions options, ActionListener<PutFilterResponse> listener) {
        return restHighLevelClient.performRequestAsyncAndParseEntity(request,
            MLRequestConverters::updateFilter,
            options,
            PutFilterResponse::fromXContent,
            listener,
            Collections.emptySet());
    }

    /**
     * Deletes the given Machine Learning filter
     * <p>
     * For additional info
     * see <a href="http://www.elastic.co/guide/en/elasticsearch/reference/current/ml-delete-filter.html">
     *     ML Delete Filter documentation</a>
     *
     * @param request The request to delete the filter
     * @param options  Additional request options (e.g. headers), use {@link RequestOptions#DEFAULT} if nothing needs to be customized
     * @return action acknowledgement
     * @throws IOException when there is a serialization issue sending the request or receiving the response
     */
    public AcknowledgedResponse deleteFilter(DeleteFilterRequest request, RequestOptions options) throws IOException {
        return restHighLevelClient.performRequestAndParseEntity(request,
            MLRequestConverters::deleteFilter,
            options,
            AcknowledgedResponse::fromXContent,
            Collections.emptySet());
    }

    /**
     * Deletes the given Machine Learning filter asynchronously and notifies the listener on completion
     * <p>
     * For additional info
     * see <a href="http://www.elastic.co/guide/en/elasticsearch/reference/current/ml-delete-filter.html">
     *         ML Delete Filter documentation</a>
     *
     * @param request The request to delete the filter
     * @param options  Additional request options (e.g. headers), use {@link RequestOptions#DEFAULT} if nothing needs to be customized
     * @param listener Listener to be notified upon request completion
     * @return cancellable that may be used to cancel the request
     */
    public Cancellable deleteFilterAsync(DeleteFilterRequest request, RequestOptions options,
                                         ActionListener<AcknowledgedResponse> listener) {
        return restHighLevelClient.performRequestAsyncAndParseEntity(request,
            MLRequestConverters::deleteFilter,
            options,
            AcknowledgedResponse::fromXContent,
            listener,
            Collections.emptySet());
    }

    /**
     * Gets Machine Learning information about default values and limits.
     * <p>
     * For additional info
     * see <a href="http://www.elastic.co/guide/en/elasticsearch/reference/current/get-ml-info.html">Machine Learning info</a>
     *
     * @param request The request of Machine Learning info
     * @param options  Additional request options (e.g. headers), use {@link RequestOptions#DEFAULT} if nothing needs to be customized
     * @return response info about default values and limits
     * @throws IOException when there is a serialization issue sending the request or receiving the response
     */
    public MlInfoResponse getMlInfo(MlInfoRequest request, RequestOptions options) throws IOException {
        return restHighLevelClient.performRequestAndParseEntity(request,
            MLRequestConverters::mlInfo,
            options,
            MlInfoResponse::fromXContent,
            Collections.emptySet());
    }

    /**
     * Gets Machine Learning information about default values and limits, asynchronously.
     * <p>
     * For additional info
     * see <a href="http://www.elastic.co/guide/en/elasticsearch/reference/current/get-ml-info.html">Machine Learning info</a>
     *
     * @param request The request of Machine Learning info
     * @param options  Additional request options (e.g. headers), use {@link RequestOptions#DEFAULT} if nothing needs to be customized
     * @param listener Listener to be notified upon request completion
     * @return cancellable that may be used to cancel the request
     */
    public Cancellable getMlInfoAsync(MlInfoRequest request, RequestOptions options, ActionListener<MlInfoResponse> listener) {
        return restHighLevelClient.performRequestAsyncAndParseEntity(request,
            MLRequestConverters::mlInfo,
            options,
            MlInfoResponse::fromXContent,
            listener,
            Collections.emptySet());
    }

    /**
     * Finds the structure of a file
     * <p>
     * For additional info
     * see <a href="http://www.elastic.co/guide/en/elasticsearch/reference/current/ml-find-file-structure.html">
     *     ML Find File Structure documentation</a>
     *
     * @param request The find file structure request
     * @param options  Additional request options (e.g. headers), use {@link RequestOptions#DEFAULT} if nothing needs to be customized
     * @return the response containing details of the file structure
     * @throws IOException when there is a serialization issue sending the request or receiving the response
     */
    public FindFileStructureResponse findFileStructure(FindFileStructureRequest request, RequestOptions options) throws IOException {
        return restHighLevelClient.performRequestAndParseEntity(request,
            MLRequestConverters::findFileStructure,
            options,
            FindFileStructureResponse::fromXContent,
            Collections.emptySet());
    }

    /**
     * Finds the structure of a file asynchronously and notifies the listener on completion
     * <p>
     * For additional info
     * see <a href="http://www.elastic.co/guide/en/elasticsearch/reference/current/ml-find-file-structure.html">
     *         ML Find File Structure documentation</a>
     *
     * @param request The find file structure request
     * @param options  Additional request options (e.g. headers), use {@link RequestOptions#DEFAULT} if nothing needs to be customized
     * @param listener Listener to be notified upon request completion
     * @return cancellable that may be used to cancel the request
     */
    public Cancellable findFileStructureAsync(FindFileStructureRequest request, RequestOptions options,
                                              ActionListener<FindFileStructureResponse> listener) {
        return restHighLevelClient.performRequestAsyncAndParseEntity(request,
            MLRequestConverters::findFileStructure,
            options,
            FindFileStructureResponse::fromXContent,
            listener,
            Collections.emptySet());
    }

    /**
     * Sets the ML cluster setting upgrade_mode
     * <p>
     * For additional info
     * see <a href="http://www.elastic.co/guide/en/elasticsearch/reference/current/ml-set-upgrade-mode.html">Set Upgrade Mode</a>
     *
     * @param request The request to set upgrade mode
     * @param options  Additional request options (e.g. headers), use {@link RequestOptions#DEFAULT} if nothing needs to be customized
     * @return response
     * @throws IOException when there is a serialization issue sending the request or receiving the response
     */
    public AcknowledgedResponse setUpgradeMode(SetUpgradeModeRequest request, RequestOptions options) throws IOException {
        return restHighLevelClient.performRequestAndParseEntity(request,
            MLRequestConverters::setUpgradeMode,
            options,
            AcknowledgedResponse::fromXContent,
            Collections.emptySet());
    }

    /**
     * Sets the ML cluster setting upgrade_mode asynchronously
     * <p>
     * For additional info
     * see <a href="http://www.elastic.co/guide/en/elasticsearch/reference/current/ml-set-upgrade-mode.html">Set Upgrade Mode</a>
     *
     * @param request The request of Machine Learning info
     * @param options  Additional request options (e.g. headers), use {@link RequestOptions#DEFAULT} if nothing needs to be customized
     * @param listener Listener to be notified upon request completion
     * @return cancellable that may be used to cancel the request
     */
    public Cancellable setUpgradeModeAsync(SetUpgradeModeRequest request, RequestOptions options,
                                           ActionListener<AcknowledgedResponse> listener) {
        return restHighLevelClient.performRequestAsyncAndParseEntity(request,
            MLRequestConverters::setUpgradeMode,
            options,
            AcknowledgedResponse::fromXContent,
            listener,
            Collections.emptySet());
    }

    /**
     * Creates a new Data Frame Analytics config
     * <p>
     * For additional info
     * see <a href="https://www.elastic.co/guide/en/elasticsearch/reference/current/put-dfanalytics.html">
     *     PUT Data Frame Analytics documentation</a>
     *
     * @param request The {@link PutDataFrameAnalyticsRequest} containing the
     * {@link org.elasticsearch.client.ml.dataframe.DataFrameAnalyticsConfig}
     * @param options Additional request options (e.g. headers), use {@link RequestOptions#DEFAULT} if nothing needs to be customized
     * @return The {@link PutDataFrameAnalyticsResponse} containing the created
     * {@link org.elasticsearch.client.ml.dataframe.DataFrameAnalyticsConfig}
     * @throws IOException when there is a serialization issue sending the request or receiving the response
     */
    public PutDataFrameAnalyticsResponse putDataFrameAnalytics(PutDataFrameAnalyticsRequest request,
                                                               RequestOptions options) throws IOException {
        return restHighLevelClient.performRequestAndParseEntity(request,
            MLRequestConverters::putDataFrameAnalytics,
            options,
            PutDataFrameAnalyticsResponse::fromXContent,
            Collections.emptySet());
    }

    /**
     * Creates a new Data Frame Analytics config asynchronously and notifies listener upon completion
     * <p>
     * For additional info
     * see <a href="https://www.elastic.co/guide/en/elasticsearch/reference/current/put-dfanalytics.html">
     *     PUT Data Frame Analytics documentation</a>
     *
     * @param request The {@link PutDataFrameAnalyticsRequest} containing the
     * {@link org.elasticsearch.client.ml.dataframe.DataFrameAnalyticsConfig}
     * @param options Additional request options (e.g. headers), use {@link RequestOptions#DEFAULT} if nothing needs to be customized
     * @param listener Listener to be notified upon request completion
     * @return cancellable that may be used to cancel the request
     */
    public Cancellable putDataFrameAnalyticsAsync(PutDataFrameAnalyticsRequest request, RequestOptions options,
                                                  ActionListener<PutDataFrameAnalyticsResponse> listener) {
        return restHighLevelClient.performRequestAsyncAndParseEntity(request,
            MLRequestConverters::putDataFrameAnalytics,
            options,
            PutDataFrameAnalyticsResponse::fromXContent,
            listener,
            Collections.emptySet());
    }

    /**
     * Gets a single or multiple Data Frame Analytics configs
     * <p>
     * For additional info
     * see <a href="https://www.elastic.co/guide/en/elasticsearch/reference/current/get-dfanalytics.html">
     *     GET Data Frame Analytics documentation</a>
     *
     * @param request The {@link GetDataFrameAnalyticsRequest}
     * @param options Additional request options (e.g. headers), use {@link RequestOptions#DEFAULT} if nothing needs to be customized
     * @return {@link GetDataFrameAnalyticsResponse} response object containing the
     * {@link org.elasticsearch.client.ml.dataframe.DataFrameAnalyticsConfig} objects
     */
    public GetDataFrameAnalyticsResponse getDataFrameAnalytics(GetDataFrameAnalyticsRequest request,
                                                               RequestOptions options) throws IOException {
        return restHighLevelClient.performRequestAndParseEntity(request,
            MLRequestConverters::getDataFrameAnalytics,
            options,
            GetDataFrameAnalyticsResponse::fromXContent,
            Collections.emptySet());
    }

    /**
     * Gets a single or multiple Data Frame Analytics configs asynchronously and notifies listener upon completion
     * <p>
     * For additional info
     * see <a href="https://www.elastic.co/guide/en/elasticsearch/reference/current/get-dfanalytics.html">
     *     GET Data Frame Analytics documentation</a>
     *
     * @param request The {@link GetDataFrameAnalyticsRequest}
     * @param options Additional request options (e.g. headers), use {@link RequestOptions#DEFAULT} if nothing needs to be customized
     * @param listener Listener to be notified upon request completion
     * @return cancellable that may be used to cancel the request
     */
    public Cancellable getDataFrameAnalyticsAsync(GetDataFrameAnalyticsRequest request, RequestOptions options,
                                                  ActionListener<GetDataFrameAnalyticsResponse> listener) {
        return restHighLevelClient.performRequestAsyncAndParseEntity(request,
            MLRequestConverters::getDataFrameAnalytics,
            options,
            GetDataFrameAnalyticsResponse::fromXContent,
            listener,
            Collections.emptySet());
    }

    /**
     * Gets the running statistics of a Data Frame Analytics
     * <p>
     * For additional info
     * see <a href="https://www.elastic.co/guide/en/elasticsearch/reference/current/get-dfanalytics-stats.html">
     *     GET Data Frame Analytics Stats documentation</a>
     *
     * @param request The {@link GetDataFrameAnalyticsStatsRequest}
     * @param options Additional request options (e.g. headers), use {@link RequestOptions#DEFAULT} if nothing needs to be customized
     * @return {@link GetDataFrameAnalyticsStatsResponse} response object
     */
    public GetDataFrameAnalyticsStatsResponse getDataFrameAnalyticsStats(GetDataFrameAnalyticsStatsRequest request,
                                                                         RequestOptions options) throws IOException {
        return restHighLevelClient.performRequestAndParseEntity(request,
            MLRequestConverters::getDataFrameAnalyticsStats,
            options,
            GetDataFrameAnalyticsStatsResponse::fromXContent,
            Collections.emptySet());
    }

    /**
     * Gets the running statistics of a Data Frame Analytics asynchronously and notifies listener upon completion
     * <p>
     * For additional info
     * see <a href="https://www.elastic.co/guide/en/elasticsearch/reference/current/get-dfanalytics-stats.html">
     *     GET Data Frame Analytics Stats documentation</a>
     *
     * @param request The {@link GetDataFrameAnalyticsStatsRequest}
     * @param options Additional request options (e.g. headers), use {@link RequestOptions#DEFAULT} if nothing needs to be customized
     * @param listener Listener to be notified upon request completion
     * @return cancellable that may be used to cancel the request
     */
    public Cancellable getDataFrameAnalyticsStatsAsync(GetDataFrameAnalyticsStatsRequest request, RequestOptions options,
                                                       ActionListener<GetDataFrameAnalyticsStatsResponse> listener) {
        return restHighLevelClient.performRequestAsyncAndParseEntity(request,
            MLRequestConverters::getDataFrameAnalyticsStats,
            options,
            GetDataFrameAnalyticsStatsResponse::fromXContent,
            listener,
            Collections.emptySet());
    }

    /**
     * Starts Data Frame Analytics
     * <p>
     * For additional info
     * see <a href="https://www.elastic.co/guide/en/elasticsearch/reference/current/start-dfanalytics.html">
     *     Start Data Frame Analytics documentation</a>
     *
     * @param request The {@link StartDataFrameAnalyticsRequest}
     * @param options Additional request options (e.g. headers), use {@link RequestOptions#DEFAULT} if nothing needs to be customized
     * @return action acknowledgement
     * @throws IOException when there is a serialization issue sending the request or receiving the response
     */
    public AcknowledgedResponse startDataFrameAnalytics(StartDataFrameAnalyticsRequest request,
                                                        RequestOptions options) throws IOException {
        return restHighLevelClient.performRequestAndParseEntity(request,
            MLRequestConverters::startDataFrameAnalytics,
            options,
            AcknowledgedResponse::fromXContent,
            Collections.emptySet());
    }

    /**
     * Starts Data Frame Analytics asynchronously and notifies listener upon completion
     * <p>
     * For additional info
     * see <a href="https://www.elastic.co/guide/en/elasticsearch/reference/current/start-dfanalytics.html">
     *     Start Data Frame Analytics documentation</a>
     *
     *  @param request The {@link StartDataFrameAnalyticsRequest}
     * @param options Additional request options (e.g. headers), use {@link RequestOptions#DEFAULT} if nothing needs to be customized
     * @param listener Listener to be notified upon request completion
     * @return cancellable that may be used to cancel the request
     */
    public Cancellable startDataFrameAnalyticsAsync(StartDataFrameAnalyticsRequest request, RequestOptions options,
                                                    ActionListener<AcknowledgedResponse> listener) {
        return restHighLevelClient.performRequestAsyncAndParseEntity(request,
            MLRequestConverters::startDataFrameAnalytics,
            options,
            AcknowledgedResponse::fromXContent,
            listener,
            Collections.emptySet());
    }

    /**
     * Stops Data Frame Analytics
     * <p>
     * For additional info
     * see <a href="https://www.elastic.co/guide/en/elasticsearch/reference/current/stop-dfanalytics.html">
     *     Stop Data Frame Analytics documentation</a>
     *
     * @param request The {@link StopDataFrameAnalyticsRequest}
     * @param options Additional request options (e.g. headers), use {@link RequestOptions#DEFAULT} if nothing needs to be customized
     * @return {@link StopDataFrameAnalyticsResponse}
     * @throws IOException when there is a serialization issue sending the request or receiving the response
     */
    public StopDataFrameAnalyticsResponse stopDataFrameAnalytics(StopDataFrameAnalyticsRequest request,
                                                                 RequestOptions options) throws IOException {
        return restHighLevelClient.performRequestAndParseEntity(request,
            MLRequestConverters::stopDataFrameAnalytics,
            options,
            StopDataFrameAnalyticsResponse::fromXContent,
            Collections.emptySet());
    }

    /**
     * Stops Data Frame Analytics asynchronously and notifies listener upon completion
     * <p>
     * For additional info
     * see <a href="https://www.elastic.co/guide/en/elasticsearch/reference/current/stop-dfanalytics.html">
     *     Stop Data Frame Analytics documentation</a>
     *
     * @param request The {@link StopDataFrameAnalyticsRequest}
     * @param options Additional request options (e.g. headers), use {@link RequestOptions#DEFAULT} if nothing needs to be customized
     * @param listener Listener to be notified upon request completion
     * @return cancellable that may be used to cancel the request
     */
    public Cancellable stopDataFrameAnalyticsAsync(StopDataFrameAnalyticsRequest request, RequestOptions options,
                                                   ActionListener<StopDataFrameAnalyticsResponse> listener) {
        return restHighLevelClient.performRequestAsyncAndParseEntity(request,
            MLRequestConverters::stopDataFrameAnalytics,
            options,
            StopDataFrameAnalyticsResponse::fromXContent,
            listener,
            Collections.emptySet());
    }

    /**
     * Deletes the given Data Frame Analytics config
     * <p>
     * For additional info
     * see <a href="https://www.elastic.co/guide/en/elasticsearch/reference/current/delete-dfanalytics.html">
     *     DELETE Data Frame Analytics documentation</a>
     *
     * @param request The {@link DeleteDataFrameAnalyticsRequest}
     * @param options Additional request options (e.g. headers), use {@link RequestOptions#DEFAULT} if nothing needs to be customized
     * @return action acknowledgement
     * @throws IOException when there is a serialization issue sending the request or receiving the response
     */
    public AcknowledgedResponse deleteDataFrameAnalytics(DeleteDataFrameAnalyticsRequest request,
                                                         RequestOptions options) throws IOException {
        return restHighLevelClient.performRequestAndParseEntity(request,
            MLRequestConverters::deleteDataFrameAnalytics,
            options,
            AcknowledgedResponse::fromXContent,
            Collections.emptySet());
    }

    /**
     * Deletes the given Data Frame Analytics config asynchronously and notifies listener upon completion
     * <p>
     * For additional info
     * see <a href="https://www.elastic.co/guide/en/elasticsearch/reference/current/delete-dfanalytics.html">
     *     DELETE Data Frame Analytics documentation</a>
     *
     * @param request The {@link DeleteDataFrameAnalyticsRequest}
     * @param options Additional request options (e.g. headers), use {@link RequestOptions#DEFAULT} if nothing needs to be customized
     * @param listener Listener to be notified upon request completion
     * @return cancellable that may be used to cancel the request
     */
    public Cancellable deleteDataFrameAnalyticsAsync(DeleteDataFrameAnalyticsRequest request, RequestOptions options,
                                                     ActionListener<AcknowledgedResponse> listener) {
        return restHighLevelClient.performRequestAsyncAndParseEntity(request,
            MLRequestConverters::deleteDataFrameAnalytics,
            options,
            AcknowledgedResponse::fromXContent,
            listener,
            Collections.emptySet());
    }

    /**
     * Evaluates the given Data Frame
     * <p>
     * For additional info
     * see <a href="https://www.elastic.co/guide/en/elasticsearch/reference/current/evaluate-dfanalytics.html">
     *     Evaluate Data Frame documentation</a>
     *
     * @param request The {@link EvaluateDataFrameRequest}
     * @param options Additional request options (e.g. headers), use {@link RequestOptions#DEFAULT} if nothing needs to be customized
     * @return {@link EvaluateDataFrameResponse} response object
     * @throws IOException when there is a serialization issue sending the request or receiving the response
     */
    public EvaluateDataFrameResponse evaluateDataFrame(EvaluateDataFrameRequest request,
                                                       RequestOptions options) throws IOException {
        return restHighLevelClient.performRequestAndParseEntity(request,
            MLRequestConverters::evaluateDataFrame,
            options,
            EvaluateDataFrameResponse::fromXContent,
            Collections.emptySet());
    }

    /**
     * Evaluates the given Data Frame asynchronously and notifies listener upon completion
     * <p>
     * For additional info
     * see <a href="https://www.elastic.co/guide/en/elasticsearch/reference/current/evaluate-dfanalytics.html">
     *     Evaluate Data Frame documentation</a>
     *
     * @param request The {@link EvaluateDataFrameRequest}
     * @param options Additional request options (e.g. headers), use {@link RequestOptions#DEFAULT} if nothing needs to be customized
     * @param listener Listener to be notified upon request completion
     * @return cancellable that may be used to cancel the request
     */
    public Cancellable evaluateDataFrameAsync(EvaluateDataFrameRequest request, RequestOptions options,
                                              ActionListener<EvaluateDataFrameResponse> listener) {
        return restHighLevelClient.performRequestAsyncAndParseEntity(request,
            MLRequestConverters::evaluateDataFrame,
            options,
            EvaluateDataFrameResponse::fromXContent,
            listener,
            Collections.emptySet());
    }

    /**
     * Explains the given Data Frame Analytics
     * <p>
     * For additional info
     * see <a href="https://www.elastic.co/guide/en/elasticsearch/reference/current/explain-dfanalytics.html">
     *     Explain Data Frame Analytics documentation</a>
     *
     * @param request The {@link ExplainDataFrameAnalyticsRequest}
     * @param options Additional request options (e.g. headers), use {@link RequestOptions#DEFAULT} if nothing needs to be customized
     * @return {@link ExplainDataFrameAnalyticsResponse} response object
     * @throws IOException when there is a serialization issue sending the request or receiving the response
     */
    public ExplainDataFrameAnalyticsResponse explainDataFrameAnalytics(ExplainDataFrameAnalyticsRequest request,
                                                                       RequestOptions options) throws IOException {
        return restHighLevelClient.performRequestAndParseEntity(
            request,
            MLRequestConverters::explainDataFrameAnalytics,
            options,
            ExplainDataFrameAnalyticsResponse::fromXContent,
            Collections.emptySet());
    }

    /**
     * Explains the given Data Frame Analytics asynchronously and notifies listener upon completion
     * <p>
     * For additional info
     * see <a href="https://www.elastic.co/guide/en/elasticsearch/reference/current/explain-dfanalytics.html">
     *     Explain Data Frame Analytics documentation</a>
     *
     * @param request The {@link ExplainDataFrameAnalyticsRequest}
     * @param options Additional request options (e.g. headers), use {@link RequestOptions#DEFAULT} if nothing needs to be customized
     * @param listener Listener to be notified upon request completion
     * @return cancellable that may be used to cancel the request
     */
    public Cancellable explainDataFrameAnalyticsAsync(ExplainDataFrameAnalyticsRequest request, RequestOptions options,
                                                      ActionListener<ExplainDataFrameAnalyticsResponse> listener) {
        return restHighLevelClient.performRequestAsyncAndParseEntity(
            request,
            MLRequestConverters::explainDataFrameAnalytics,
            options,
            ExplainDataFrameAnalyticsResponse::fromXContent,
            listener,
            Collections.emptySet());
    }

    /**
     * Gets trained model configs
     * <p>
     * For additional info
     * see <a href="TODO">
     *     GET Trained Model Configs documentation</a>
     *
     * @param request The {@link GetTrainedModelsRequest}
     * @param options Additional request options (e.g. headers), use {@link RequestOptions#DEFAULT} if nothing needs to be customized
     * @return {@link GetTrainedModelsResponse} response object
     */
    public GetTrainedModelsResponse getTrainedModels(GetTrainedModelsRequest request,
                                                     RequestOptions options) throws IOException {
        return restHighLevelClient.performRequestAndParseEntity(request,
            MLRequestConverters::getTrainedModels,
            options,
            GetTrainedModelsResponse::fromXContent,
            Collections.emptySet());
    }

    /**
     * Gets trained model configs asynchronously and notifies listener upon completion
     * <p>
     * For additional info
     * see <a href="TODO">
     *     GET Trained Model Configs documentation</a>
     *
     * @param request The {@link GetTrainedModelsRequest}
     * @param options Additional request options (e.g. headers), use {@link RequestOptions#DEFAULT} if nothing needs to be customized
     * @param listener Listener to be notified upon request completion
     * @return cancellable that may be used to cancel the request
     */
    public Cancellable getTrainedModelsAsync(GetTrainedModelsRequest request,
                                             RequestOptions options,
                                             ActionListener<GetTrainedModelsResponse> listener) {
        return restHighLevelClient.performRequestAsyncAndParseEntity(request,
            MLRequestConverters::getTrainedModels,
            options,
            GetTrainedModelsResponse::fromXContent,
            listener,
            Collections.emptySet());
    }

    /**
<<<<<<< HEAD
     * Gets trained model stats
     * <p>
     * For additional info
     * see <a href="TODO">
     *     GET Trained Model Stats documentation</a>
     *
     * @param request The {@link GetTrainedModelsStatsRequest}
     * @param options Additional request options (e.g. headers), use {@link RequestOptions#DEFAULT} if nothing needs to be customized
     * @return {@link GetTrainedModelsStatsResponse} response object
     */
    public GetTrainedModelsStatsResponse getTrainedModelsStats(GetTrainedModelsStatsRequest request,
                                                               RequestOptions options) throws IOException {
        return restHighLevelClient.performRequestAndParseEntity(request,
            MLRequestConverters::getTrainedModelsStats,
            options,
            GetTrainedModelsStatsResponse::fromXContent,
=======
     * Deletes the given Trained Model
     * <p>
     * For additional info
     * see <a href="TODO">
     *     DELETE Trained  Model documentation</a>
     *
     * @param request The {@link DeleteTrainedModelRequest}
     * @param options Additional request options (e.g. headers), use {@link RequestOptions#DEFAULT} if nothing needs to be customized
     * @return action acknowledgement
     * @throws IOException when there is a serialization issue sending the request or receiving the response
     */
    public AcknowledgedResponse deleteTrainedModel(DeleteTrainedModelRequest request, RequestOptions options) throws IOException {
        return restHighLevelClient.performRequestAndParseEntity(request,
            MLRequestConverters::deleteTrainedModel,
            options,
            AcknowledgedResponse::fromXContent,
>>>>>>> fc7df300
            Collections.emptySet());
    }

    /**
<<<<<<< HEAD
     * Gets trained model stats asynchronously and notifies listener upon completion
     * <p>
     * For additional info
     * see <a href="TODO">
     *     GET Trained Model Stats documentation</a>
     *
     * @param request The {@link GetTrainedModelsStatsRequest}
=======
     * Deletes the given Trained Model asynchronously and notifies listener upon completion
     * <p>
     * For additional info
     * see <a href="TODO">
     *     DELETE Trained Model documentation</a>
     *
     * @param request The {@link DeleteTrainedModelRequest}
>>>>>>> fc7df300
     * @param options Additional request options (e.g. headers), use {@link RequestOptions#DEFAULT} if nothing needs to be customized
     * @param listener Listener to be notified upon request completion
     * @return cancellable that may be used to cancel the request
     */
<<<<<<< HEAD
    public Cancellable getTrainedModelsStatsAsync(GetTrainedModelsStatsRequest request,
                                                  RequestOptions options,
                                                  ActionListener<GetTrainedModelsStatsResponse> listener) {
        return restHighLevelClient.performRequestAsyncAndParseEntity(request,
            MLRequestConverters::getTrainedModelsStats,
            options,
            GetTrainedModelsStatsResponse::fromXContent,
=======
    public Cancellable deleteTrainedModelAsync(DeleteTrainedModelRequest request,
                                               RequestOptions options,
                                               ActionListener<AcknowledgedResponse> listener) {
        return restHighLevelClient.performRequestAsyncAndParseEntity(request,
            MLRequestConverters::deleteTrainedModel,
            options,
            AcknowledgedResponse::fromXContent,
>>>>>>> fc7df300
            listener,
            Collections.emptySet());
    }
}<|MERGE_RESOLUTION|>--- conflicted
+++ resolved
@@ -2341,7 +2341,6 @@
     }
 
     /**
-<<<<<<< HEAD
      * Gets trained model stats
      * <p>
      * For additional info
@@ -2358,29 +2357,10 @@
             MLRequestConverters::getTrainedModelsStats,
             options,
             GetTrainedModelsStatsResponse::fromXContent,
-=======
-     * Deletes the given Trained Model
-     * <p>
-     * For additional info
-     * see <a href="TODO">
-     *     DELETE Trained  Model documentation</a>
-     *
-     * @param request The {@link DeleteTrainedModelRequest}
-     * @param options Additional request options (e.g. headers), use {@link RequestOptions#DEFAULT} if nothing needs to be customized
-     * @return action acknowledgement
-     * @throws IOException when there is a serialization issue sending the request or receiving the response
-     */
-    public AcknowledgedResponse deleteTrainedModel(DeleteTrainedModelRequest request, RequestOptions options) throws IOException {
-        return restHighLevelClient.performRequestAndParseEntity(request,
-            MLRequestConverters::deleteTrainedModel,
-            options,
-            AcknowledgedResponse::fromXContent,
->>>>>>> fc7df300
-            Collections.emptySet());
-    }
-
-    /**
-<<<<<<< HEAD
+            Collections.emptySet());
+    }
+
+    /**
      * Gets trained model stats asynchronously and notifies listener upon completion
      * <p>
      * For additional info
@@ -2388,20 +2368,10 @@
      *     GET Trained Model Stats documentation</a>
      *
      * @param request The {@link GetTrainedModelsStatsRequest}
-=======
-     * Deletes the given Trained Model asynchronously and notifies listener upon completion
-     * <p>
-     * For additional info
-     * see <a href="TODO">
-     *     DELETE Trained Model documentation</a>
-     *
-     * @param request The {@link DeleteTrainedModelRequest}
->>>>>>> fc7df300
-     * @param options Additional request options (e.g. headers), use {@link RequestOptions#DEFAULT} if nothing needs to be customized
-     * @param listener Listener to be notified upon request completion
-     * @return cancellable that may be used to cancel the request
-     */
-<<<<<<< HEAD
+     * @param options Additional request options (e.g. headers), use {@link RequestOptions#DEFAULT} if nothing needs to be customized
+     * @param listener Listener to be notified upon request completion
+     * @return cancellable that may be used to cancel the request
+     */
     public Cancellable getTrainedModelsStatsAsync(GetTrainedModelsStatsRequest request,
                                                   RequestOptions options,
                                                   ActionListener<GetTrainedModelsStatsResponse> listener) {
@@ -2409,7 +2379,42 @@
             MLRequestConverters::getTrainedModelsStats,
             options,
             GetTrainedModelsStatsResponse::fromXContent,
-=======
+            listener,
+            Collections.emptySet());
+    }
+
+    /**
+     * Deletes the given Trained Model
+     * <p>
+     * For additional info
+     * see <a href="TODO">
+     *     DELETE Trained  Model documentation</a>
+     *
+     * @param request The {@link DeleteTrainedModelRequest}
+     * @param options Additional request options (e.g. headers), use {@link RequestOptions#DEFAULT} if nothing needs to be customized
+     * @return action acknowledgement
+     * @throws IOException when there is a serialization issue sending the request or receiving the response
+     */
+    public AcknowledgedResponse deleteTrainedModel(DeleteTrainedModelRequest request, RequestOptions options) throws IOException {
+        return restHighLevelClient.performRequestAndParseEntity(request,
+            MLRequestConverters::deleteTrainedModel,
+            options,
+            AcknowledgedResponse::fromXContent,
+            Collections.emptySet());
+    }
+
+    /**
+     * Deletes the given Trained Model asynchronously and notifies listener upon completion
+     * <p>
+     * For additional info
+     * see <a href="TODO">
+     *     DELETE Trained Model documentation</a>
+     *
+     * @param request The {@link DeleteTrainedModelRequest}
+     * @param options Additional request options (e.g. headers), use {@link RequestOptions#DEFAULT} if nothing needs to be customized
+     * @param listener Listener to be notified upon request completion
+     * @return cancellable that may be used to cancel the request
+     */
     public Cancellable deleteTrainedModelAsync(DeleteTrainedModelRequest request,
                                                RequestOptions options,
                                                ActionListener<AcknowledgedResponse> listener) {
@@ -2417,7 +2422,6 @@
             MLRequestConverters::deleteTrainedModel,
             options,
             AcknowledgedResponse::fromXContent,
->>>>>>> fc7df300
             listener,
             Collections.emptySet());
     }
