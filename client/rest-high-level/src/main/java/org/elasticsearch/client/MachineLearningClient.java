--- conflicted
+++ resolved
@@ -292,7 +292,6 @@
      }
 
     /**
-<<<<<<< HEAD
      * Gets one or more Machine Learning job statistics.
      *
      * <p>
@@ -331,7 +330,9 @@
             GetJobsStatsResponse::fromXContent,
             listener,
             Collections.emptySet());
-=======
+    }
+
+    /**
      * Gets the records for a Machine Learning Job.
      * <p>
      * For additional info
@@ -365,6 +366,5 @@
                 GetRecordsResponse::fromXContent,
                 listener,
                 Collections.emptySet());
->>>>>>> cfc003d4
     }
 }