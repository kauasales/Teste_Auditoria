--- conflicted
+++ resolved
@@ -645,7 +645,6 @@
         return request;
     }
 
-<<<<<<< HEAD
     static Request modulesGetRepositories(GetRepositoriesRequest getRepositoriesRequest) {
         Request request = new Request(HttpGet.METHOD_NAME, "/_snapshot");
 
@@ -653,8 +652,9 @@
         parameters.withMasterTimeout(getRepositoriesRequest.masterNodeTimeout());
         parameters.withLocal(getRepositoriesRequest.local());
         parameters.withRepository(getRepositoriesRequest.repositories());
-
-=======
+        return request;
+    }
+
     static Request putTemplate(PutIndexTemplateRequest putIndexTemplateRequest) throws IOException {
         String endpoint = new EndpointBuilder().addPathPartAsIs("_template").addPathPart(putIndexTemplateRequest.name()).build();
         Request request = new Request(HttpPut.METHOD_NAME, endpoint);
@@ -667,7 +667,6 @@
             params.putParam("cause", putIndexTemplateRequest.cause());
         }
         request.setEntity(createEntity(putIndexTemplateRequest, REQUEST_BODY_CONTENT_TYPE));
->>>>>>> c9f5a789
         return request;
     }
 
