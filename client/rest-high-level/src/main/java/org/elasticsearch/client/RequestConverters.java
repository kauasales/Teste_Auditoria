--- conflicted
+++ resolved
@@ -474,13 +474,9 @@
             request = new Request(HttpGet.METHOD_NAME, "/_render/template");
         } else {
             SearchRequest searchRequest = searchTemplateRequest.getRequest();
-<<<<<<< HEAD
+            
             String endpoint = endpoint(searchRequest.indices(), "/_search/template");
-            request = new Request(HttpGet.METHOD_NAME, endpoint);
-=======
-            String endpoint = endpoint(searchRequest.indices(), "_search/template");
             request = new Request(HttpPost.METHOD_NAME, endpoint);
->>>>>>> f68566ed
 
             Params params = new Params();
             addSearchRequestParams(params, searchRequest);
