--- conflicted
+++ resolved
@@ -577,234 +577,6 @@
         return request;
     }
 
-<<<<<<< HEAD
-    static Request getRepositories(GetRepositoriesRequest getRepositoriesRequest) {
-        String[] repositories = getRepositoriesRequest.repositories() == null ? Strings.EMPTY_ARRAY : getRepositoriesRequest.repositories();
-        String endpoint = new EndpointBuilder().addPathPartAsIs("_snapshot").addCommaSeparatedPathParts(repositories).build();
-        Request request = new Request(HttpGet.METHOD_NAME, endpoint);
-
-        Params parameters = new Params(request);
-        parameters.withMasterTimeout(getRepositoriesRequest.masterNodeTimeout());
-        parameters.withLocal(getRepositoriesRequest.local());
-        return request;
-    }
-
-    static Request createRepository(PutRepositoryRequest putRepositoryRequest) throws IOException {
-        String endpoint = new EndpointBuilder().addPathPart("_snapshot").addPathPart(putRepositoryRequest.name()).build();
-        Request request = new Request(HttpPut.METHOD_NAME, endpoint);
-
-        Params parameters = new Params(request);
-        parameters.withMasterTimeout(putRepositoryRequest.masterNodeTimeout());
-        parameters.withTimeout(putRepositoryRequest.timeout());
-        parameters.withVerify(putRepositoryRequest.verify());
-
-        request.setEntity(createEntity(putRepositoryRequest, REQUEST_BODY_CONTENT_TYPE));
-        return request;
-    }
-
-    static Request deleteRepository(DeleteRepositoryRequest deleteRepositoryRequest) {
-        String endpoint = new EndpointBuilder().addPathPartAsIs("_snapshot").addPathPart(deleteRepositoryRequest.name()).build();
-        Request request = new Request(HttpDelete.METHOD_NAME, endpoint);
-
-        Params parameters = new Params(request);
-        parameters.withMasterTimeout(deleteRepositoryRequest.masterNodeTimeout());
-        parameters.withTimeout(deleteRepositoryRequest.timeout());
-        return request;
-    }
-
-    static Request verifyRepository(VerifyRepositoryRequest verifyRepositoryRequest) {
-        String endpoint = new EndpointBuilder().addPathPartAsIs("_snapshot")
-            .addPathPart(verifyRepositoryRequest.name())
-            .addPathPartAsIs("_verify")
-            .build();
-        Request request = new Request(HttpPost.METHOD_NAME, endpoint);
-
-        Params parameters = new Params(request);
-        parameters.withMasterTimeout(verifyRepositoryRequest.masterNodeTimeout());
-        parameters.withTimeout(verifyRepositoryRequest.timeout());
-        return request;
-    }
-
-    static Request createSnapshot(CreateSnapshotRequest createSnapshotRequest) throws IOException {
-        String endpoint = new EndpointBuilder().addPathPart("_snapshot")
-            .addPathPart(createSnapshotRequest.repository())
-            .addPathPart(createSnapshotRequest.snapshot())
-            .build();
-        Request request = new Request(HttpPut.METHOD_NAME, endpoint);
-        Params params = new Params(request);
-        params.withMasterTimeout(createSnapshotRequest.masterNodeTimeout());
-        params.withWaitForCompletion(createSnapshotRequest.waitForCompletion());
-        request.setEntity(createEntity(createSnapshotRequest, REQUEST_BODY_CONTENT_TYPE));
-        return request;
-    }
-
-    static Request getSnapshots(GetSnapshotsRequest getSnapshotsRequest) {
-        EndpointBuilder endpointBuilder = new EndpointBuilder().addPathPartAsIs("_snapshot")
-            .addPathPart(getSnapshotsRequest.repository());
-        String endpoint;
-        if (getSnapshotsRequest.snapshots().length == 0) {
-            endpoint = endpointBuilder.addPathPart("_all").build();
-        } else {
-            endpoint = endpointBuilder.addCommaSeparatedPathParts(getSnapshotsRequest.snapshots()).build();
-        }
-
-        Request request = new Request(HttpGet.METHOD_NAME, endpoint);
-
-        Params parameters = new Params(request);
-        parameters.withMasterTimeout(getSnapshotsRequest.masterNodeTimeout());
-        parameters.putParam("ignore_unavailable", Boolean.toString(getSnapshotsRequest.ignoreUnavailable()));
-        parameters.putParam("verbose", Boolean.toString(getSnapshotsRequest.verbose()));
-
-        return request;
-    }
-
-    static Request snapshotsStatus(SnapshotsStatusRequest snapshotsStatusRequest) {
-        String endpoint = new EndpointBuilder().addPathPartAsIs("_snapshot")
-            .addPathPart(snapshotsStatusRequest.repository())
-            .addCommaSeparatedPathParts(snapshotsStatusRequest.snapshots())
-            .addPathPartAsIs("_status")
-            .build();
-        Request request = new Request(HttpGet.METHOD_NAME, endpoint);
-
-        Params parameters = new Params(request);
-        parameters.withMasterTimeout(snapshotsStatusRequest.masterNodeTimeout());
-        parameters.withIgnoreUnavailable(snapshotsStatusRequest.ignoreUnavailable());
-        return request;
-    }
-
-    static Request restoreSnapshot(RestoreSnapshotRequest restoreSnapshotRequest) throws IOException {
-        String endpoint = new EndpointBuilder().addPathPartAsIs("_snapshot")
-            .addPathPart(restoreSnapshotRequest.repository())
-            .addPathPart(restoreSnapshotRequest.snapshot())
-            .addPathPartAsIs("_restore")
-            .build();
-        Request request = new Request(HttpPost.METHOD_NAME, endpoint);
-        Params parameters = new Params(request);
-        parameters.withMasterTimeout(restoreSnapshotRequest.masterNodeTimeout());
-        parameters.withWaitForCompletion(restoreSnapshotRequest.waitForCompletion());
-        request.setEntity(createEntity(restoreSnapshotRequest, REQUEST_BODY_CONTENT_TYPE));
-        return request;
-    }
-
-    static Request deleteSnapshot(DeleteSnapshotRequest deleteSnapshotRequest) {
-        String endpoint = new EndpointBuilder().addPathPartAsIs("_snapshot")
-            .addPathPart(deleteSnapshotRequest.repository())
-            .addPathPart(deleteSnapshotRequest.snapshot())
-            .build();
-        Request request = new Request(HttpDelete.METHOD_NAME, endpoint);
-
-        Params parameters = new Params(request);
-        parameters.withMasterTimeout(deleteSnapshotRequest.masterNodeTimeout());
-=======
-    static Request rollover(RolloverRequest rolloverRequest) throws IOException {
-        String endpoint = new EndpointBuilder().addPathPart(rolloverRequest.getAlias()).addPathPartAsIs("_rollover")
-                .addPathPart(rolloverRequest.getNewIndexName()).build();
-        Request request = new Request(HttpPost.METHOD_NAME, endpoint);
-
-        Params params = new Params(request);
-        params.withTimeout(rolloverRequest.timeout());
-        params.withMasterTimeout(rolloverRequest.masterNodeTimeout());
-        params.withWaitForActiveShards(rolloverRequest.getCreateIndexRequest().waitForActiveShards());
-        if (rolloverRequest.isDryRun()) {
-            params.putParam("dry_run", Boolean.TRUE.toString());
-        }
-
-        request.setEntity(createEntity(rolloverRequest, REQUEST_BODY_CONTENT_TYPE));
-        return request;
-    }
-
-    static Request getSettings(GetSettingsRequest getSettingsRequest) {
-        String[] indices = getSettingsRequest.indices() == null ? Strings.EMPTY_ARRAY : getSettingsRequest.indices();
-        String[] names = getSettingsRequest.names() == null ? Strings.EMPTY_ARRAY : getSettingsRequest.names();
-
-        String endpoint = endpoint(indices, "_settings", names);
-        Request request = new Request(HttpGet.METHOD_NAME, endpoint);
-
-        Params params = new Params(request);
-        params.withIndicesOptions(getSettingsRequest.indicesOptions());
-        params.withLocal(getSettingsRequest.local());
-        params.withIncludeDefaults(getSettingsRequest.includeDefaults());
-        params.withMasterTimeout(getSettingsRequest.masterNodeTimeout());
-
-        return request;
-    }
-
-    static Request getIndex(GetIndexRequest getIndexRequest) {
-        String[] indices = getIndexRequest.indices() == null ? Strings.EMPTY_ARRAY : getIndexRequest.indices();
-
-        String endpoint = endpoint(indices);
-        Request request = new Request(HttpGet.METHOD_NAME, endpoint);
-
-        Params params = new Params(request);
-        params.withIndicesOptions(getIndexRequest.indicesOptions());
-        params.withLocal(getIndexRequest.local());
-        params.withIncludeDefaults(getIndexRequest.includeDefaults());
-        params.withHuman(getIndexRequest.humanReadable());
-        params.withMasterTimeout(getIndexRequest.masterNodeTimeout());
-
-        return request;
-    }
-
-    static Request indicesExist(GetIndexRequest getIndexRequest) {
-        // this can be called with no indices as argument by transport client, not via REST though
-        if (getIndexRequest.indices() == null || getIndexRequest.indices().length == 0) {
-            throw new IllegalArgumentException("indices are mandatory");
-        }
-        String endpoint = endpoint(getIndexRequest.indices(), "");
-        Request request = new Request(HttpHead.METHOD_NAME, endpoint);
-
-        Params params = new Params(request);
-        params.withLocal(getIndexRequest.local());
-        params.withHuman(getIndexRequest.humanReadable());
-        params.withIndicesOptions(getIndexRequest.indicesOptions());
-        params.withIncludeDefaults(getIndexRequest.includeDefaults());
-        return request;
-    }
-
-    static Request indexPutSettings(UpdateSettingsRequest updateSettingsRequest) throws IOException {
-        String[] indices = updateSettingsRequest.indices() == null ? Strings.EMPTY_ARRAY : updateSettingsRequest.indices();
-        Request request = new Request(HttpPut.METHOD_NAME, endpoint(indices, "_settings"));
-
-        Params parameters = new Params(request);
-        parameters.withTimeout(updateSettingsRequest.timeout());
-        parameters.withMasterTimeout(updateSettingsRequest.masterNodeTimeout());
-        parameters.withIndicesOptions(updateSettingsRequest.indicesOptions());
-        parameters.withPreserveExisting(updateSettingsRequest.isPreserveExisting());
-
-        request.setEntity(createEntity(updateSettingsRequest, REQUEST_BODY_CONTENT_TYPE));
-        return request;
-    }
-
-    static Request putTemplate(PutIndexTemplateRequest putIndexTemplateRequest) throws IOException {
-        String endpoint = new EndpointBuilder().addPathPartAsIs("_template").addPathPart(putIndexTemplateRequest.name()).build();
-        Request request = new Request(HttpPut.METHOD_NAME, endpoint);
-        Params params = new Params(request);
-        params.withMasterTimeout(putIndexTemplateRequest.masterNodeTimeout());
-        if (putIndexTemplateRequest.create()) {
-            params.putParam("create", Boolean.TRUE.toString());
-        }
-        if (Strings.hasText(putIndexTemplateRequest.cause())) {
-            params.putParam("cause", putIndexTemplateRequest.cause());
-        }
-        request.setEntity(createEntity(putIndexTemplateRequest, REQUEST_BODY_CONTENT_TYPE));
-        return request;
-    }
-
-    static Request validateQuery(ValidateQueryRequest validateQueryRequest) throws IOException {
-        String[] indices = validateQueryRequest.indices() == null ? Strings.EMPTY_ARRAY : validateQueryRequest.indices();
-        String[] types = validateQueryRequest.types() == null || indices.length <= 0 ? Strings.EMPTY_ARRAY : validateQueryRequest.types();
-        String endpoint = endpoint(indices, types, "_validate/query");
-        Request request = new Request(HttpGet.METHOD_NAME, endpoint);
-        Params params = new Params(request);
-        params.withIndicesOptions(validateQueryRequest.indicesOptions());
-        params.putParam("explain", Boolean.toString(validateQueryRequest.explain()));
-        params.putParam("all_shards", Boolean.toString(validateQueryRequest.allShards()));
-        params.putParam("rewrite", Boolean.toString(validateQueryRequest.rewrite()));
-        request.setEntity(createEntity(validateQueryRequest, REQUEST_BODY_CONTENT_TYPE));
->>>>>>> c32e71c6
-        return request;
-    }
-
     static Request simulatePipeline(SimulatePipelineRequest simulatePipelineRequest) throws IOException {
         EndpointBuilder builder = new EndpointBuilder().addPathPartAsIs("_ingest/pipeline");
         if (simulatePipelineRequest.getId() != null && !simulatePipelineRequest.getId().isEmpty()) {
