/*
 * Licensed to Elasticsearch under one or more contributor
 * license agreements. See the NOTICE file distributed with
 * this work for additional information regarding copyright
 * ownership. Elasticsearch licenses this file to you under
 * the Apache License, Version 2.0 (the "License"); you may
 * not use this file except in compliance with the License.
 * You may obtain a copy of the License at
 *
 *    http://www.apache.org/licenses/LICENSE-2.0
 *
 * Unless required by applicable law or agreed to in writing,
 * software distributed under the License is distributed on an
 * "AS IS" BASIS, WITHOUT WARRANTIES OR CONDITIONS OF ANY
 * KIND, either express or implied.  See the License for the
 * specific language governing permissions and limitations
 * under the License.
 */

package org.elasticsearch.client;

import org.apache.http.HttpEntity;
import org.apache.http.client.methods.HttpDelete;
import org.apache.http.client.methods.HttpGet;
import org.apache.http.client.methods.HttpHead;
import org.apache.http.client.methods.HttpPost;
import org.apache.http.client.methods.HttpPut;
import org.apache.http.entity.ByteArrayEntity;
import org.apache.http.entity.ContentType;
import org.apache.lucene.util.BytesRef;
import org.elasticsearch.action.DocWriteRequest;
import org.elasticsearch.action.admin.cluster.health.ClusterHealthRequest;
import org.elasticsearch.action.admin.cluster.storedscripts.DeleteStoredScriptRequest;
import org.elasticsearch.action.admin.cluster.storedscripts.GetStoredScriptRequest;
import org.elasticsearch.action.admin.cluster.storedscripts.PutStoredScriptRequest;
import org.elasticsearch.action.admin.indices.analyze.AnalyzeRequest;
import org.elasticsearch.action.bulk.BulkRequest;
import org.elasticsearch.action.delete.DeleteRequest;
import org.elasticsearch.action.explain.ExplainRequest;
import org.elasticsearch.action.fieldcaps.FieldCapabilitiesRequest;
import org.elasticsearch.action.get.GetRequest;
import org.elasticsearch.action.get.MultiGetRequest;
import org.elasticsearch.action.index.IndexRequest;
import org.elasticsearch.action.search.ClearScrollRequest;
import org.elasticsearch.action.search.MultiSearchRequest;
import org.elasticsearch.action.search.SearchRequest;
import org.elasticsearch.action.search.SearchScrollRequest;
import org.elasticsearch.action.support.ActiveShardCount;
import org.elasticsearch.action.support.IndicesOptions;
import org.elasticsearch.action.support.WriteRequest;
import org.elasticsearch.action.update.UpdateRequest;
import org.elasticsearch.client.security.RefreshPolicy;
import org.elasticsearch.cluster.health.ClusterHealthStatus;
import org.elasticsearch.common.Nullable;
import org.elasticsearch.common.Priority;
import org.elasticsearch.common.Strings;
import org.elasticsearch.common.SuppressForbidden;
import org.elasticsearch.common.bytes.BytesReference;
import org.elasticsearch.common.lucene.uid.Versions;
import org.elasticsearch.common.unit.TimeValue;
import org.elasticsearch.common.xcontent.DeprecationHandler;
import org.elasticsearch.common.xcontent.NamedXContentRegistry;
import org.elasticsearch.common.xcontent.ToXContent;
import org.elasticsearch.common.xcontent.XContent;
import org.elasticsearch.common.xcontent.XContentBuilder;
import org.elasticsearch.common.xcontent.XContentHelper;
import org.elasticsearch.common.xcontent.XContentParser;
import org.elasticsearch.common.xcontent.XContentType;
import org.elasticsearch.index.VersionType;
import org.elasticsearch.index.rankeval.RankEvalRequest;
import org.elasticsearch.index.reindex.AbstractBulkByScrollRequest;
import org.elasticsearch.index.reindex.DeleteByQueryRequest;
import org.elasticsearch.index.reindex.ReindexRequest;
import org.elasticsearch.index.reindex.UpdateByQueryRequest;
import org.elasticsearch.rest.action.search.RestSearchAction;
import org.elasticsearch.script.mustache.MultiSearchTemplateRequest;
import org.elasticsearch.script.mustache.SearchTemplateRequest;
import org.elasticsearch.search.fetch.subphase.FetchSourceContext;
import org.elasticsearch.tasks.TaskId;
import org.elasticsearch.client.core.TermVectorsRequest;

import java.io.ByteArrayOutputStream;
import java.io.IOException;
import java.net.URI;
import java.net.URISyntaxException;
import java.nio.charset.Charset;
import java.util.Locale;
import java.util.StringJoiner;

final class RequestConverters {
    static final XContentType REQUEST_BODY_CONTENT_TYPE = XContentType.JSON;

    private RequestConverters() {
        // Contains only status utility methods
    }

    static Request delete(DeleteRequest deleteRequest) {
        String endpoint = endpoint(deleteRequest.index(), deleteRequest.type(), deleteRequest.id());
        Request request = new Request(HttpDelete.METHOD_NAME, endpoint);

        Params parameters = new Params(request);
        parameters.withRouting(deleteRequest.routing());
        parameters.withTimeout(deleteRequest.timeout());
        parameters.withVersion(deleteRequest.version());
        parameters.withVersionType(deleteRequest.versionType());
        parameters.withRefreshPolicy(deleteRequest.getRefreshPolicy());
        parameters.withWaitForActiveShards(deleteRequest.waitForActiveShards());
        return request;
    }

    static Request info() {
        return new Request(HttpGet.METHOD_NAME, "/");
    }

    static Request bulk(BulkRequest bulkRequest) throws IOException {
        Request request = new Request(HttpPost.METHOD_NAME, "/_bulk");

        Params parameters = new Params(request);
        parameters.withTimeout(bulkRequest.timeout());
        parameters.withRefreshPolicy(bulkRequest.getRefreshPolicy());
<<<<<<< HEAD
        if (bulkRequest.isAutoCreateIndexDisabled()) {
            parameters.putParam("disable_auto_create_index", Boolean.toString(bulkRequest.isAutoCreateIndexDisabled()));
        }

=======
        parameters.withPipeline(bulkRequest.pipeline());
        parameters.withRouting(bulkRequest.routing());
>>>>>>> bdd84609
        // Bulk API only supports newline delimited JSON or Smile. Before executing
        // the bulk, we need to check that all requests have the same content-type
        // and this content-type is supported by the Bulk API.
        XContentType bulkContentType = null;
        for (int i = 0; i < bulkRequest.numberOfActions(); i++) {
            DocWriteRequest<?> action = bulkRequest.requests().get(i);

            DocWriteRequest.OpType opType = action.opType();
            if (opType == DocWriteRequest.OpType.INDEX || opType == DocWriteRequest.OpType.CREATE) {
                bulkContentType = enforceSameContentType((IndexRequest) action, bulkContentType);

            } else if (opType == DocWriteRequest.OpType.UPDATE) {
                UpdateRequest updateRequest = (UpdateRequest) action;
                if (updateRequest.doc() != null) {
                    bulkContentType = enforceSameContentType(updateRequest.doc(), bulkContentType);
                }
                if (updateRequest.upsertRequest() != null) {
                    bulkContentType = enforceSameContentType(updateRequest.upsertRequest(), bulkContentType);
                }
            }
        }

        if (bulkContentType == null) {
            bulkContentType = XContentType.JSON;
        }

        final byte separator = bulkContentType.xContent().streamSeparator();
        final ContentType requestContentType = createContentType(bulkContentType);

        ByteArrayOutputStream content = new ByteArrayOutputStream();
        for (DocWriteRequest<?> action : bulkRequest.requests()) {
            DocWriteRequest.OpType opType = action.opType();

            try (XContentBuilder metadata = XContentBuilder.builder(bulkContentType.xContent())) {
                metadata.startObject();
                {
                    metadata.startObject(opType.getLowercase());
                    if (Strings.hasLength(action.index())) {
                        metadata.field("_index", action.index());
                    }
                    if (Strings.hasLength(action.type())) {
                        metadata.field("_type", action.type());
                    }
                    if (Strings.hasLength(action.id())) {
                        metadata.field("_id", action.id());
                    }
                    if (Strings.hasLength(action.routing())) {
                        metadata.field("routing", action.routing());
                    }
                    if (action.version() != Versions.MATCH_ANY) {
                        metadata.field("version", action.version());
                    }

                    VersionType versionType = action.versionType();
                    if (versionType != VersionType.INTERNAL) {
                        if (versionType == VersionType.EXTERNAL) {
                            metadata.field("version_type", "external");
                        } else if (versionType == VersionType.EXTERNAL_GTE) {
                            metadata.field("version_type", "external_gte");
                        } else if (versionType == VersionType.FORCE) {
                            metadata.field("version_type", "force");
                        }
                    }

                    if (opType == DocWriteRequest.OpType.INDEX || opType == DocWriteRequest.OpType.CREATE) {
                        IndexRequest indexRequest = (IndexRequest) action;
                        if (Strings.hasLength(indexRequest.getPipeline())) {
                            metadata.field("pipeline", indexRequest.getPipeline());
                        }
                    } else if (opType == DocWriteRequest.OpType.UPDATE) {
                        UpdateRequest updateRequest = (UpdateRequest) action;
                        if (updateRequest.retryOnConflict() > 0) {
                            metadata.field("retry_on_conflict", updateRequest.retryOnConflict());
                        }
                        if (updateRequest.fetchSource() != null) {
                            metadata.field("_source", updateRequest.fetchSource());
                        }
                    }
                    metadata.endObject();
                }
                metadata.endObject();

                BytesRef metadataSource = BytesReference.bytes(metadata).toBytesRef();
                content.write(metadataSource.bytes, metadataSource.offset, metadataSource.length);
                content.write(separator);
            }

            BytesRef source = null;
            if (opType == DocWriteRequest.OpType.INDEX || opType == DocWriteRequest.OpType.CREATE) {
                IndexRequest indexRequest = (IndexRequest) action;
                BytesReference indexSource = indexRequest.source();
                XContentType indexXContentType = indexRequest.getContentType();

                try (XContentParser parser = XContentHelper.createParser(
                        /*
                         * EMPTY and THROW are fine here because we just call
                         * copyCurrentStructure which doesn't touch the
                         * registry or deprecation.
                         */
                        NamedXContentRegistry.EMPTY, DeprecationHandler.THROW_UNSUPPORTED_OPERATION,
                        indexSource, indexXContentType)) {
                    try (XContentBuilder builder = XContentBuilder.builder(bulkContentType.xContent())) {
                        builder.copyCurrentStructure(parser);
                        source = BytesReference.bytes(builder).toBytesRef();
                    }
                }
            } else if (opType == DocWriteRequest.OpType.UPDATE) {
                source = XContentHelper.toXContent((UpdateRequest) action, bulkContentType, false).toBytesRef();
            }

            if (source != null) {
                content.write(source.bytes, source.offset, source.length);
                content.write(separator);
            }
        }
        request.setEntity(new ByteArrayEntity(content.toByteArray(), 0, content.size(), requestContentType));
        return request;
    }

    static Request exists(GetRequest getRequest) {
        return getStyleRequest(HttpHead.METHOD_NAME, getRequest);
    }

    static Request get(GetRequest getRequest) {
        return getStyleRequest(HttpGet.METHOD_NAME, getRequest);
    }

    private static Request getStyleRequest(String method, GetRequest getRequest) {
        Request request = new Request(method, endpoint(getRequest.index(), getRequest.type(), getRequest.id()));

        Params parameters = new Params(request);
        parameters.withPreference(getRequest.preference());
        parameters.withRouting(getRequest.routing());
        parameters.withRefresh(getRequest.refresh());
        parameters.withRealtime(getRequest.realtime());
        parameters.withStoredFields(getRequest.storedFields());
        parameters.withVersion(getRequest.version());
        parameters.withVersionType(getRequest.versionType());
        parameters.withFetchSourceContext(getRequest.fetchSourceContext());

        return request;
    }
    
    static Request sourceExists(GetRequest getRequest) {
        Request request = new Request(HttpHead.METHOD_NAME, endpoint(getRequest.index(), getRequest.type(), getRequest.id(), "_source"));

        Params parameters = new Params(request);
        parameters.withPreference(getRequest.preference());
        parameters.withRouting(getRequest.routing());
        parameters.withRefresh(getRequest.refresh());
        parameters.withRealtime(getRequest.realtime());
        // Version params are not currently supported by the source exists API so are not passed
        return request;
    }    

    static Request multiGet(MultiGetRequest multiGetRequest) throws IOException {
        Request request = new Request(HttpPost.METHOD_NAME, "/_mget");

        Params parameters = new Params(request);
        parameters.withPreference(multiGetRequest.preference());
        parameters.withRealtime(multiGetRequest.realtime());
        parameters.withRefresh(multiGetRequest.refresh());

        request.setEntity(createEntity(multiGetRequest, REQUEST_BODY_CONTENT_TYPE));
        return request;
    }

    static Request index(IndexRequest indexRequest) {
        String method = Strings.hasLength(indexRequest.id()) ? HttpPut.METHOD_NAME : HttpPost.METHOD_NAME;
        boolean isCreate = (indexRequest.opType() == DocWriteRequest.OpType.CREATE);
        String endpoint = endpoint(indexRequest.index(), indexRequest.type(), indexRequest.id(), isCreate ? "_create" : null);
        Request request = new Request(method, endpoint);

        Params parameters = new Params(request);
        parameters.withRouting(indexRequest.routing());
        parameters.withTimeout(indexRequest.timeout());
        parameters.withVersion(indexRequest.version());
        parameters.withVersionType(indexRequest.versionType());
        parameters.withPipeline(indexRequest.getPipeline());
        parameters.withRefreshPolicy(indexRequest.getRefreshPolicy());
        parameters.withWaitForActiveShards(indexRequest.waitForActiveShards());

        BytesRef source = indexRequest.source().toBytesRef();
        ContentType contentType = createContentType(indexRequest.getContentType());
        request.setEntity(new ByteArrayEntity(source.bytes, source.offset, source.length, contentType));
        return request;
    }

    static Request ping() {
        return new Request(HttpHead.METHOD_NAME, "/");
    }

    static Request update(UpdateRequest updateRequest) throws IOException {
        String endpoint = endpoint(updateRequest.index(), updateRequest.type(), updateRequest.id(), "_update");
        Request request = new Request(HttpPost.METHOD_NAME, endpoint);

        Params parameters = new Params(request);
        parameters.withRouting(updateRequest.routing());
        parameters.withTimeout(updateRequest.timeout());
        parameters.withRefreshPolicy(updateRequest.getRefreshPolicy());
        parameters.withWaitForActiveShards(updateRequest.waitForActiveShards());
        parameters.withDocAsUpsert(updateRequest.docAsUpsert());
        parameters.withFetchSourceContext(updateRequest.fetchSource());
        parameters.withRetryOnConflict(updateRequest.retryOnConflict());
        parameters.withVersion(updateRequest.version());
        parameters.withVersionType(updateRequest.versionType());
        if (updateRequest.isAutoCreateIndexDisabled()) {
            parameters.putParam("disable_auto_create_index", Boolean.toString(updateRequest.isAutoCreateIndexDisabled()));
        }

        // The Java API allows update requests with different content types
        // set for the partial document and the upsert document. This client
        // only accepts update requests that have the same content types set
        // for both doc and upsert.
        XContentType xContentType = null;
        if (updateRequest.doc() != null) {
            xContentType = updateRequest.doc().getContentType();
        }
        if (updateRequest.upsertRequest() != null) {
            XContentType upsertContentType = updateRequest.upsertRequest().getContentType();
            if ((xContentType != null) && (xContentType != upsertContentType)) {
                throw new IllegalStateException("Update request cannot have different content types for doc [" + xContentType + "]" +
                        " and upsert [" + upsertContentType + "] documents");
            } else {
                xContentType = upsertContentType;
            }
        }
        if (xContentType == null) {
            xContentType = Requests.INDEX_CONTENT_TYPE;
        }
        request.setEntity(createEntity(updateRequest, xContentType));
        return request;
    }

    static Request search(SearchRequest searchRequest) throws IOException {
        Request request = new Request(HttpPost.METHOD_NAME, endpoint(searchRequest.indices(), searchRequest.types(), "_search"));

        Params params = new Params(request);
        addSearchRequestParams(params, searchRequest);

        if (searchRequest.source() != null) {
            request.setEntity(createEntity(searchRequest.source(), REQUEST_BODY_CONTENT_TYPE));
        }
        return request;
    }

    private static void addSearchRequestParams(Params params, SearchRequest searchRequest) {
        params.putParam(RestSearchAction.TYPED_KEYS_PARAM, "true");
        params.withRouting(searchRequest.routing());
        params.withPreference(searchRequest.preference());
        params.withIndicesOptions(searchRequest.indicesOptions());
        params.putParam("search_type", searchRequest.searchType().name().toLowerCase(Locale.ROOT));
        if (searchRequest.requestCache() != null) {
            params.putParam("request_cache", Boolean.toString(searchRequest.requestCache()));
        }
        if (searchRequest.allowPartialSearchResults() != null) {
            params.putParam("allow_partial_search_results", Boolean.toString(searchRequest.allowPartialSearchResults()));
        }
        params.putParam("batched_reduce_size", Integer.toString(searchRequest.getBatchedReduceSize()));
        if (searchRequest.scroll() != null) {
            params.putParam("scroll", searchRequest.scroll().keepAlive());
        }
    }

    static Request searchScroll(SearchScrollRequest searchScrollRequest) throws IOException {
        Request request = new Request(HttpPost.METHOD_NAME, "/_search/scroll");
        request.setEntity(createEntity(searchScrollRequest, REQUEST_BODY_CONTENT_TYPE));
        return request;
    }

    static Request clearScroll(ClearScrollRequest clearScrollRequest) throws IOException {
        Request request = new Request(HttpDelete.METHOD_NAME, "/_search/scroll");
        request.setEntity(createEntity(clearScrollRequest, REQUEST_BODY_CONTENT_TYPE));
        return request;
    }

    static Request multiSearch(MultiSearchRequest multiSearchRequest) throws IOException {
        Request request = new Request(HttpPost.METHOD_NAME, "/_msearch");

        Params params = new Params(request);
        params.putParam(RestSearchAction.TYPED_KEYS_PARAM, "true");
        if (multiSearchRequest.maxConcurrentSearchRequests() != MultiSearchRequest.MAX_CONCURRENT_SEARCH_REQUESTS_DEFAULT) {
            params.putParam("max_concurrent_searches", Integer.toString(multiSearchRequest.maxConcurrentSearchRequests()));
        }

        XContent xContent = REQUEST_BODY_CONTENT_TYPE.xContent();
        byte[] source = MultiSearchRequest.writeMultiLineFormat(multiSearchRequest, xContent);
        request.setEntity(new ByteArrayEntity(source, createContentType(xContent.type())));
        return request;
    }

    static Request searchTemplate(SearchTemplateRequest searchTemplateRequest) throws IOException {
        Request request;

        if (searchTemplateRequest.isSimulate()) {
            request = new Request(HttpGet.METHOD_NAME, "_render/template");
        } else {
            SearchRequest searchRequest = searchTemplateRequest.getRequest();
            String endpoint = endpoint(searchRequest.indices(), searchRequest.types(), "_search/template");
            request = new Request(HttpGet.METHOD_NAME, endpoint);

            Params params = new Params(request);
            addSearchRequestParams(params, searchRequest);
        }

        request.setEntity(createEntity(searchTemplateRequest, REQUEST_BODY_CONTENT_TYPE));
        return request;
    }

    static Request multiSearchTemplate(MultiSearchTemplateRequest multiSearchTemplateRequest) throws IOException {
        Request request = new Request(HttpPost.METHOD_NAME, "/_msearch/template");

        Params params = new Params(request);
        params.putParam(RestSearchAction.TYPED_KEYS_PARAM, "true");
        if (multiSearchTemplateRequest.maxConcurrentSearchRequests() != MultiSearchRequest.MAX_CONCURRENT_SEARCH_REQUESTS_DEFAULT) {
            params.putParam("max_concurrent_searches", Integer.toString(multiSearchTemplateRequest.maxConcurrentSearchRequests()));
        }

        XContent xContent = REQUEST_BODY_CONTENT_TYPE.xContent();
        byte[] source = MultiSearchTemplateRequest.writeMultiLineFormat(multiSearchTemplateRequest, xContent);
        request.setEntity(new ByteArrayEntity(source, createContentType(xContent.type())));
        return request;
    }

    static Request explain(ExplainRequest explainRequest) throws IOException {
        Request request = new Request(HttpGet.METHOD_NAME,
            endpoint(explainRequest.index(), explainRequest.type(), explainRequest.id(), "_explain"));

        Params params = new Params(request);
        params.withStoredFields(explainRequest.storedFields());
        params.withFetchSourceContext(explainRequest.fetchSourceContext());
        params.withRouting(explainRequest.routing());
        params.withPreference(explainRequest.preference());
        request.setEntity(createEntity(explainRequest, REQUEST_BODY_CONTENT_TYPE));
        return request;
    }

    static Request fieldCaps(FieldCapabilitiesRequest fieldCapabilitiesRequest) {
        Request request = new Request(HttpGet.METHOD_NAME, endpoint(fieldCapabilitiesRequest.indices(), "_field_caps"));

        Params params = new Params(request);
        params.withFields(fieldCapabilitiesRequest.fields());
        params.withIndicesOptions(fieldCapabilitiesRequest.indicesOptions());
        return request;
    }

    static Request rankEval(RankEvalRequest rankEvalRequest) throws IOException {
        Request request = new Request(HttpGet.METHOD_NAME, endpoint(rankEvalRequest.indices(), Strings.EMPTY_ARRAY, "_rank_eval"));

        Params params = new Params(request);
        params.withIndicesOptions(rankEvalRequest.indicesOptions());

        request.setEntity(createEntity(rankEvalRequest.getRankEvalSpec(), REQUEST_BODY_CONTENT_TYPE));
        return request;
    }

    static Request reindex(ReindexRequest reindexRequest) throws IOException {
        String endpoint = new EndpointBuilder().addPathPart("_reindex").build();
        Request request = new Request(HttpPost.METHOD_NAME, endpoint);
        Params params = new Params(request)
            .withRefresh(reindexRequest.isRefresh())
            .withTimeout(reindexRequest.getTimeout())
            .withWaitForActiveShards(reindexRequest.getWaitForActiveShards())
            .withRequestsPerSecond(reindexRequest.getRequestsPerSecond());

        if (reindexRequest.getScrollTime() != null) {
            params.putParam("scroll", reindexRequest.getScrollTime());
        }
        if (reindexRequest.isAutoCreateIndexDisabled()) {
            params.putParam("disable_auto_create_index", Boolean.toString(reindexRequest.isAutoCreateIndexDisabled()));
        }
        request.setEntity(createEntity(reindexRequest, REQUEST_BODY_CONTENT_TYPE));
        return request;
    }

    static Request updateByQuery(UpdateByQueryRequest updateByQueryRequest) throws IOException {
        String endpoint =
            endpoint(updateByQueryRequest.indices(), updateByQueryRequest.getDocTypes(), "_update_by_query");
        Request request = new Request(HttpPost.METHOD_NAME, endpoint);
        Params params = new Params(request)
            .withRouting(updateByQueryRequest.getRouting())
            .withPipeline(updateByQueryRequest.getPipeline())
            .withRefresh(updateByQueryRequest.isRefresh())
            .withTimeout(updateByQueryRequest.getTimeout())
            .withWaitForActiveShards(updateByQueryRequest.getWaitForActiveShards())
            .withRequestsPerSecond(updateByQueryRequest.getRequestsPerSecond())
            .withIndicesOptions(updateByQueryRequest.indicesOptions());
        if (updateByQueryRequest.isAbortOnVersionConflict() == false) {
            params.putParam("conflicts", "proceed");
        }
        if (updateByQueryRequest.getBatchSize() != AbstractBulkByScrollRequest.DEFAULT_SCROLL_SIZE) {
            params.putParam("scroll_size", Integer.toString(updateByQueryRequest.getBatchSize()));
        }
        if (updateByQueryRequest.getScrollTime() != AbstractBulkByScrollRequest.DEFAULT_SCROLL_TIMEOUT) {
            params.putParam("scroll", updateByQueryRequest.getScrollTime());
        }
        if (updateByQueryRequest.getSize() > 0) {
            params.putParam("size", Integer.toString(updateByQueryRequest.getSize()));
        }
        request.setEntity(createEntity(updateByQueryRequest, REQUEST_BODY_CONTENT_TYPE));
        return request;
    }

    static Request deleteByQuery(DeleteByQueryRequest deleteByQueryRequest) throws IOException {
        String endpoint =
            endpoint(deleteByQueryRequest.indices(), deleteByQueryRequest.getDocTypes(), "_delete_by_query");
        Request request = new Request(HttpPost.METHOD_NAME, endpoint);
        Params params = new Params(request)
            .withRouting(deleteByQueryRequest.getRouting())
            .withRefresh(deleteByQueryRequest.isRefresh())
            .withTimeout(deleteByQueryRequest.getTimeout())
            .withWaitForActiveShards(deleteByQueryRequest.getWaitForActiveShards())
            .withRequestsPerSecond(deleteByQueryRequest.getRequestsPerSecond())
            .withIndicesOptions(deleteByQueryRequest.indicesOptions());
        if (deleteByQueryRequest.isAbortOnVersionConflict() == false) {
            params.putParam("conflicts", "proceed");
        }
        if (deleteByQueryRequest.getBatchSize() != AbstractBulkByScrollRequest.DEFAULT_SCROLL_SIZE) {
            params.putParam("scroll_size", Integer.toString(deleteByQueryRequest.getBatchSize()));
        }
        if (deleteByQueryRequest.getScrollTime() != AbstractBulkByScrollRequest.DEFAULT_SCROLL_TIMEOUT) {
            params.putParam("scroll", deleteByQueryRequest.getScrollTime());
        }
        if (deleteByQueryRequest.getSize() > 0) {
            params.putParam("size", Integer.toString(deleteByQueryRequest.getSize()));
        }
        request.setEntity(createEntity(deleteByQueryRequest, REQUEST_BODY_CONTENT_TYPE));
        return request;
    }

    static Request rethrottleReindex(RethrottleRequest rethrottleRequest) {
        return rethrottle(rethrottleRequest, "_reindex");
    }

    static Request rethrottleUpdateByQuery(RethrottleRequest rethrottleRequest) {
        return rethrottle(rethrottleRequest, "_update_by_query");
    }

    static Request rethrottleDeleteByQuery(RethrottleRequest rethrottleRequest) {
        return rethrottle(rethrottleRequest, "_delete_by_query");
    }

    private static Request rethrottle(RethrottleRequest rethrottleRequest, String firstPathPart) {
        String endpoint = new EndpointBuilder().addPathPart(firstPathPart).addPathPart(rethrottleRequest.getTaskId().toString())
                .addPathPart("_rethrottle").build();
        Request request = new Request(HttpPost.METHOD_NAME, endpoint);
        Params params = new Params(request)
                .withRequestsPerSecond(rethrottleRequest.getRequestsPerSecond());
        // we set "group_by" to "none" because this is the response format we can parse back
        params.putParam("group_by", "none");
        return request;
    }

    static Request putScript(PutStoredScriptRequest putStoredScriptRequest) throws IOException {
        String endpoint = new EndpointBuilder().addPathPartAsIs("_scripts").addPathPart(putStoredScriptRequest.id()).build();
        Request request = new Request(HttpPost.METHOD_NAME, endpoint);
        Params params = new Params(request);
        params.withTimeout(putStoredScriptRequest.timeout());
        params.withMasterTimeout(putStoredScriptRequest.masterNodeTimeout());
        if (Strings.hasText(putStoredScriptRequest.context())) {
            params.putParam("context", putStoredScriptRequest.context());
        }
        request.setEntity(createEntity(putStoredScriptRequest, REQUEST_BODY_CONTENT_TYPE));
        return request;
    }

    static Request analyze(AnalyzeRequest request) throws IOException {
        EndpointBuilder builder = new EndpointBuilder();
        String index = request.index();
        if (index != null) {
            builder.addPathPart(index);
        }
        builder.addPathPartAsIs("_analyze");
        Request req = new Request(HttpGet.METHOD_NAME, builder.build());
        req.setEntity(createEntity(request, REQUEST_BODY_CONTENT_TYPE));
        return req;
    }

    static Request termVectors(TermVectorsRequest tvrequest) throws IOException {
        String endpoint = new EndpointBuilder().addPathPart(
            tvrequest.getIndex(), tvrequest.getType(), tvrequest.getId()).addPathPartAsIs("_termvectors").build();
        Request request = new Request(HttpGet.METHOD_NAME, endpoint);
        Params params = new Params(request);
        params.withRouting(tvrequest.getRouting());
        params.withPreference(tvrequest.getPreference());
        params.withFields(tvrequest.getFields());
        params.withRealtime(tvrequest.getRealtime());
        request.setEntity(createEntity(tvrequest, REQUEST_BODY_CONTENT_TYPE));
        return request;
    }

    static Request getScript(GetStoredScriptRequest getStoredScriptRequest) {
        String endpoint = new EndpointBuilder().addPathPartAsIs("_scripts").addPathPart(getStoredScriptRequest.id()).build();
        Request request = new Request(HttpGet.METHOD_NAME, endpoint);
        Params params = new Params(request);
        params.withMasterTimeout(getStoredScriptRequest.masterNodeTimeout());
        return request;
    }

    static Request deleteScript(DeleteStoredScriptRequest deleteStoredScriptRequest) {
        String endpoint = new EndpointBuilder().addPathPartAsIs("_scripts").addPathPart(deleteStoredScriptRequest.id()).build();
        Request request = new Request(HttpDelete.METHOD_NAME, endpoint);
        Params params = new Params(request);
        params.withTimeout(deleteStoredScriptRequest.timeout());
        params.withMasterTimeout(deleteStoredScriptRequest.masterNodeTimeout());
        return request;
    }

    static HttpEntity createEntity(ToXContent toXContent, XContentType xContentType) throws IOException {
        BytesRef source = XContentHelper.toXContent(toXContent, xContentType, false).toBytesRef();
        return new ByteArrayEntity(source.bytes, source.offset, source.length, createContentType(xContentType));
    }

    static String endpoint(String index, String type, String id) {
        return new EndpointBuilder().addPathPart(index, type, id).build();
    }

    static String endpoint(String index, String type, String id, String endpoint) {
        return new EndpointBuilder().addPathPart(index, type, id).addPathPartAsIs(endpoint).build();
    }

    static String endpoint(String[] indices) {
        return new EndpointBuilder().addCommaSeparatedPathParts(indices).build();
    }

    static String endpoint(String[] indices, String endpoint) {
        return new EndpointBuilder().addCommaSeparatedPathParts(indices).addPathPartAsIs(endpoint).build();
    }

    static String endpoint(String[] indices, String[] types, String endpoint) {
        return new EndpointBuilder().addCommaSeparatedPathParts(indices).addCommaSeparatedPathParts(types)
                .addPathPartAsIs(endpoint).build();
    }

    static String endpoint(String[] indices, String endpoint, String[] suffixes) {
        return new EndpointBuilder().addCommaSeparatedPathParts(indices).addPathPartAsIs(endpoint)
                .addCommaSeparatedPathParts(suffixes).build();
    }

    static String endpoint(String[] indices, String endpoint, String type) {
        return new EndpointBuilder().addCommaSeparatedPathParts(indices).addPathPartAsIs(endpoint).addPathPart(type).build();
    }

    /**
     * Returns a {@link ContentType} from a given {@link XContentType}.
     *
     * @param xContentType the {@link XContentType}
     * @return the {@link ContentType}
     */
    @SuppressForbidden(reason = "Only allowed place to convert a XContentType to a ContentType")
    public static ContentType createContentType(final XContentType xContentType) {
        return ContentType.create(xContentType.mediaTypeWithoutParameters(), (Charset) null);
    }

    /**
     * Utility class to help with common parameter names and patterns. Wraps
     * a {@link Request} and adds the parameters to it directly.
     */
    static class Params {
        private final Request request;

        Params(Request request) {
            this.request = request;
        }

        Params putParam(String name, String value) {
            if (Strings.hasLength(value)) {
                request.addParameter(name, value);
            }
            return this;
        }

        Params putParam(String key, TimeValue value) {
            if (value != null) {
                return putParam(key, value.getStringRep());
            }
            return this;
        }

        Params withDocAsUpsert(boolean docAsUpsert) {
            if (docAsUpsert) {
                return putParam("doc_as_upsert", Boolean.TRUE.toString());
            }
            return this;
        }

        Params withFetchSourceContext(FetchSourceContext fetchSourceContext) {
            if (fetchSourceContext != null) {
                if (fetchSourceContext.fetchSource() == false) {
                    putParam("_source", Boolean.FALSE.toString());
                }
                if (fetchSourceContext.includes() != null && fetchSourceContext.includes().length > 0) {
                    putParam("_source_includes", String.join(",", fetchSourceContext.includes()));
                }
                if (fetchSourceContext.excludes() != null && fetchSourceContext.excludes().length > 0) {
                    putParam("_source_excludes", String.join(",", fetchSourceContext.excludes()));
                }
            }
            return this;
        }

        Params withFields(String[] fields) {
            if (fields != null && fields.length > 0) {
                return putParam("fields", String.join(",", fields));
            }
            return this;
        }

        Params withMasterTimeout(TimeValue masterTimeout) {
            return putParam("master_timeout", masterTimeout);
        }

        Params withPipeline(String pipeline) {
            return putParam("pipeline", pipeline);
        }

        Params withPreference(String preference) {
            return putParam("preference", preference);
        }

        Params withRealtime(boolean realtime) {
            if (realtime == false) {
                return putParam("realtime", Boolean.FALSE.toString());
            }
            return this;
        }

        Params withRefresh(boolean refresh) {
            if (refresh) {
                return withRefreshPolicy(RefreshPolicy.IMMEDIATE);
            }
            return this;
        }

        /**
         *  @deprecated If creating a new HLRC ReST API call, use {@link RefreshPolicy}
         *  instead of {@link WriteRequest.RefreshPolicy} from the server project
         */
        @Deprecated
        Params withRefreshPolicy(WriteRequest.RefreshPolicy refreshPolicy) {
            if (refreshPolicy != WriteRequest.RefreshPolicy.NONE) {
                return putParam("refresh", refreshPolicy.getValue());
            }
            return this;
        }

        Params withRefreshPolicy(RefreshPolicy refreshPolicy) {
            if (refreshPolicy != RefreshPolicy.NONE) {
                return putParam("refresh", refreshPolicy.getValue());
            }
            return this;
        }

        Params withRequestsPerSecond(float requestsPerSecond) {
            // the default in AbstractBulkByScrollRequest is Float.POSITIVE_INFINITY,
            // but we don't want to add that to the URL parameters, instead we use -1
            if (Float.isFinite(requestsPerSecond)) {
                return putParam(RethrottleRequest.REQUEST_PER_SECOND_PARAMETER, Float.toString(requestsPerSecond));
            } else {
                return putParam(RethrottleRequest.REQUEST_PER_SECOND_PARAMETER, "-1");
            }
        }

        Params withRetryOnConflict(int retryOnConflict) {
            if (retryOnConflict > 0) {
                return putParam("retry_on_conflict", String.valueOf(retryOnConflict));
            }
            return this;
        }

        Params withRouting(String routing) {
            return putParam("routing", routing);
        }

        Params withStoredFields(String[] storedFields) {
            if (storedFields != null && storedFields.length > 0) {
                return putParam("stored_fields", String.join(",", storedFields));
            }
            return this;
        }

        Params withTimeout(TimeValue timeout) {
            return putParam("timeout", timeout);
        }

        Params withVersion(long version) {
            if (version != Versions.MATCH_ANY) {
                return putParam("version", Long.toString(version));
            }
            return this;
        }

        Params withVersionType(VersionType versionType) {
            if (versionType != VersionType.INTERNAL) {
                return putParam("version_type", versionType.name().toLowerCase(Locale.ROOT));
            }
            return this;
        }

        Params withWaitForActiveShards(ActiveShardCount activeShardCount) {
            return withWaitForActiveShards(activeShardCount, ActiveShardCount.DEFAULT);
        }

        Params withWaitForActiveShards(ActiveShardCount activeShardCount, ActiveShardCount defaultActiveShardCount) {
            if (activeShardCount != null && activeShardCount != defaultActiveShardCount) {
                return putParam("wait_for_active_shards", activeShardCount.toString().toLowerCase(Locale.ROOT));
            }
            return this;
        }

        Params withIndicesOptions(IndicesOptions indicesOptions) {
            withIgnoreUnavailable(indicesOptions.ignoreUnavailable());
            putParam("allow_no_indices", Boolean.toString(indicesOptions.allowNoIndices()));
            String expandWildcards;
            if (indicesOptions.expandWildcardsOpen() == false && indicesOptions.expandWildcardsClosed() == false) {
                expandWildcards = "none";
            } else {
                StringJoiner joiner = new StringJoiner(",");
                if (indicesOptions.expandWildcardsOpen()) {
                    joiner.add("open");
                }
                if (indicesOptions.expandWildcardsClosed()) {
                    joiner.add("closed");
                }
                expandWildcards = joiner.toString();
            }
            putParam("expand_wildcards", expandWildcards);
            return this;
        }

        Params withIgnoreUnavailable(boolean ignoreUnavailable) {
            // Always explicitly place the ignore_unavailable value.
            putParam("ignore_unavailable", Boolean.toString(ignoreUnavailable));
            return this;
        }

        Params withHuman(boolean human) {
            if (human) {
                putParam("human", Boolean.toString(human));
            }
            return this;
        }

        Params withLocal(boolean local) {
            if (local) {
                putParam("local", Boolean.toString(local));
            }
            return this;
        }

        Params withIncludeDefaults(boolean includeDefaults) {
            if (includeDefaults) {
                return putParam("include_defaults", Boolean.TRUE.toString());
            }
            return this;
        }

        Params withPreserveExisting(boolean preserveExisting) {
            if (preserveExisting) {
                return putParam("preserve_existing", Boolean.TRUE.toString());
            }
            return this;
        }

        Params withDetailed(boolean detailed) {
            if (detailed) {
                return putParam("detailed", Boolean.TRUE.toString());
            }
            return this;
        }

        Params withWaitForCompletion(boolean waitForCompletion) {
            if (waitForCompletion) {
                return putParam("wait_for_completion", Boolean.TRUE.toString());
            }
            return this;
        }

        Params withNodes(String[] nodes) {
            if (nodes != null && nodes.length > 0) {
                return putParam("nodes", String.join(",", nodes));
            }
            return this;
        }

        Params withActions(String[] actions) {
            if (actions != null && actions.length > 0) {
                return putParam("actions", String.join(",", actions));
            }
            return this;
        }

        Params withTaskId(TaskId taskId) {
            if (taskId != null && taskId.isSet()) {
                return putParam("task_id", taskId.toString());
            }
            return this;
        }

        Params withParentTaskId(TaskId parentTaskId) {
            if (parentTaskId != null && parentTaskId.isSet()) {
                return putParam("parent_task_id", parentTaskId.toString());
            }
            return this;
        }

        Params withVerify(boolean verify) {
            if (verify) {
                return putParam("verify", Boolean.TRUE.toString());
            }
            return this;
        }

        Params withWaitForStatus(ClusterHealthStatus status) {
            if (status != null) {
                return putParam("wait_for_status", status.name().toLowerCase(Locale.ROOT));
            }
            return this;
        }

        Params withWaitForNoRelocatingShards(boolean waitNoRelocatingShards) {
            if (waitNoRelocatingShards) {
                return putParam("wait_for_no_relocating_shards", Boolean.TRUE.toString());
            }
            return this;
        }

        Params withWaitForNoInitializingShards(boolean waitNoInitShards) {
            if (waitNoInitShards) {
                return putParam("wait_for_no_initializing_shards", Boolean.TRUE.toString());
            }
            return this;
        }

        Params withWaitForNodes(String waitForNodes) {
            return putParam("wait_for_nodes", waitForNodes);
        }

        Params withLevel(ClusterHealthRequest.Level level) {
            return putParam("level", level.name().toLowerCase(Locale.ROOT));
        }

        Params withWaitForEvents(Priority waitForEvents) {
            if (waitForEvents != null) {
                return putParam("wait_for_events", waitForEvents.name().toLowerCase(Locale.ROOT));
            }
            return this;
        }
    }

    /**
     * Ensure that the {@link IndexRequest}'s content type is supported by the Bulk API and that it conforms
     * to the current {@link BulkRequest}'s content type (if it's known at the time of this method get called).
     *
     * @return the {@link IndexRequest}'s content type
     */
    static XContentType enforceSameContentType(IndexRequest indexRequest, @Nullable XContentType xContentType) {
        XContentType requestContentType = indexRequest.getContentType();
        if (requestContentType != XContentType.JSON && requestContentType != XContentType.SMILE) {
            throw new IllegalArgumentException("Unsupported content-type found for request with content-type [" + requestContentType
                    + "], only JSON and SMILE are supported");
        }
        if (xContentType == null) {
            return requestContentType;
        }
        if (requestContentType != xContentType) {
            throw new IllegalArgumentException("Mismatching content-type found for request with content-type [" + requestContentType
                    + "], previous requests have content-type [" + xContentType + "]");
        }
        return xContentType;
    }

    /**
     * Utility class to build request's endpoint given its parts as strings
     */
    static class EndpointBuilder {

        private final StringJoiner joiner = new StringJoiner("/", "/", "");

        EndpointBuilder addPathPart(String... parts) {
            for (String part : parts) {
                if (Strings.hasLength(part)) {
                    joiner.add(encodePart(part));
                }
            }
            return this;
        }

        EndpointBuilder addCommaSeparatedPathParts(String[] parts) {
            addPathPart(String.join(",", parts));
            return this;
        }

        EndpointBuilder addPathPartAsIs(String... parts) {
            for (String part : parts) {
                if (Strings.hasLength(part)) {
                    joiner.add(part);
                }
            }
            return this;
        }

        String build() {
            return joiner.toString();
        }

        private static String encodePart(String pathPart) {
            try {
                //encode each part (e.g. index, type and id) separately before merging them into the path
                //we prepend "/" to the path part to make this path absolute, otherwise there can be issues with
                //paths that start with `-` or contain `:`
                URI uri = new URI(null, null, null, -1, "/" + pathPart, null, null);
                //manually encode any slash that each part may contain
                return uri.getRawPath().substring(1).replaceAll("/", "%2F");
            } catch (URISyntaxException e) {
                throw new IllegalArgumentException("Path part [" + pathPart + "] couldn't be encoded", e);
            }
        }
    }
}
<|MERGE_RESOLUTION|>--- conflicted
+++ resolved
@@ -118,15 +118,11 @@
         Params parameters = new Params(request);
         parameters.withTimeout(bulkRequest.timeout());
         parameters.withRefreshPolicy(bulkRequest.getRefreshPolicy());
-<<<<<<< HEAD
+        parameters.withPipeline(bulkRequest.pipeline());
+        parameters.withRouting(bulkRequest.routing());
         if (bulkRequest.isAutoCreateIndexDisabled()) {
             parameters.putParam("disable_auto_create_index", Boolean.toString(bulkRequest.isAutoCreateIndexDisabled()));
         }
-
-=======
-        parameters.withPipeline(bulkRequest.pipeline());
-        parameters.withRouting(bulkRequest.routing());
->>>>>>> bdd84609
         // Bulk API only supports newline delimited JSON or Smile. Before executing
         // the bulk, we need to check that all requests have the same content-type
         // and this content-type is supported by the Bulk API.
@@ -269,7 +265,7 @@
 
         return request;
     }
-    
+
     static Request sourceExists(GetRequest getRequest) {
         Request request = new Request(HttpHead.METHOD_NAME, endpoint(getRequest.index(), getRequest.type(), getRequest.id(), "_source"));
 
@@ -280,7 +276,7 @@
         parameters.withRealtime(getRequest.realtime());
         // Version params are not currently supported by the source exists API so are not passed
         return request;
-    }    
+    }
 
     static Request multiGet(MultiGetRequest multiGetRequest) throws IOException {
         Request request = new Request(HttpPost.METHOD_NAME, "/_mget");
