/*
 * Licensed to Elasticsearch under one or more contributor
 * license agreements. See the NOTICE file distributed with
 * this work for additional information regarding copyright
 * ownership. Elasticsearch licenses this file to you under
 * the Apache License, Version 2.0 (the "License"); you may
 * not use this file except in compliance with the License.
 * You may obtain a copy of the License at
 *
 *    http://www.apache.org/licenses/LICENSE-2.0
 *
 * Unless required by applicable law or agreed to in writing,
 * software distributed under the License is distributed on an
 * "AS IS" BASIS, WITHOUT WARRANTIES OR CONDITIONS OF ANY
 * KIND, either express or implied.  See the License for the
 * specific language governing permissions and limitations
 * under the License.
 */

package org.elasticsearch.client;

import org.apache.http.HttpEntity;
import org.apache.http.client.methods.HttpDelete;
import org.apache.http.client.methods.HttpGet;
import org.apache.http.client.methods.HttpHead;
import org.apache.http.client.methods.HttpPost;
import org.apache.http.client.methods.HttpPut;
import org.apache.http.entity.ByteArrayEntity;
import org.apache.http.entity.ContentType;
import org.apache.lucene.util.BytesRef;
import org.elasticsearch.action.DocWriteRequest;
import org.elasticsearch.action.admin.cluster.health.ClusterHealthRequest;
import org.elasticsearch.action.admin.cluster.node.tasks.cancel.CancelTasksRequest;
import org.elasticsearch.action.admin.cluster.node.tasks.list.ListTasksRequest;
import org.elasticsearch.action.admin.cluster.repositories.delete.DeleteRepositoryRequest;
import org.elasticsearch.action.admin.cluster.repositories.get.GetRepositoriesRequest;
import org.elasticsearch.action.admin.cluster.repositories.put.PutRepositoryRequest;
import org.elasticsearch.action.admin.cluster.repositories.verify.VerifyRepositoryRequest;
import org.elasticsearch.action.admin.cluster.settings.ClusterUpdateSettingsRequest;
<<<<<<< HEAD
import org.elasticsearch.action.admin.cluster.storedscripts.PutStoredScriptRequest;
=======
import org.elasticsearch.action.admin.cluster.storedscripts.DeleteStoredScriptRequest;
import org.elasticsearch.action.admin.cluster.storedscripts.GetStoredScriptRequest;
>>>>>>> a5540ba1
import org.elasticsearch.action.admin.indices.alias.IndicesAliasesRequest;
import org.elasticsearch.action.admin.indices.alias.get.GetAliasesRequest;
import org.elasticsearch.action.admin.indices.cache.clear.ClearIndicesCacheRequest;
import org.elasticsearch.action.admin.indices.close.CloseIndexRequest;
import org.elasticsearch.action.admin.indices.create.CreateIndexRequest;
import org.elasticsearch.action.admin.indices.delete.DeleteIndexRequest;
import org.elasticsearch.action.admin.indices.flush.FlushRequest;
import org.elasticsearch.action.admin.indices.flush.SyncedFlushRequest;
import org.elasticsearch.action.admin.indices.forcemerge.ForceMergeRequest;
import org.elasticsearch.action.admin.indices.get.GetIndexRequest;
import org.elasticsearch.action.admin.indices.mapping.get.GetMappingsRequest;
import org.elasticsearch.action.admin.indices.mapping.put.PutMappingRequest;
import org.elasticsearch.action.admin.indices.open.OpenIndexRequest;
import org.elasticsearch.action.admin.indices.refresh.RefreshRequest;
import org.elasticsearch.action.admin.indices.rollover.RolloverRequest;
import org.elasticsearch.action.admin.indices.settings.get.GetSettingsRequest;
import org.elasticsearch.action.admin.indices.settings.put.UpdateSettingsRequest;
import org.elasticsearch.action.admin.indices.shrink.ResizeRequest;
import org.elasticsearch.action.admin.indices.shrink.ResizeType;
import org.elasticsearch.action.admin.indices.template.get.GetIndexTemplatesRequest;
import org.elasticsearch.action.admin.indices.template.put.PutIndexTemplateRequest;
import org.elasticsearch.action.admin.indices.validate.query.ValidateQueryRequest;
import org.elasticsearch.action.bulk.BulkRequest;
import org.elasticsearch.action.delete.DeleteRequest;
import org.elasticsearch.action.fieldcaps.FieldCapabilitiesRequest;
import org.elasticsearch.action.get.GetRequest;
import org.elasticsearch.action.get.MultiGetRequest;
import org.elasticsearch.action.index.IndexRequest;
import org.elasticsearch.action.ingest.DeletePipelineRequest;
import org.elasticsearch.action.ingest.GetPipelineRequest;
import org.elasticsearch.action.ingest.PutPipelineRequest;
import org.elasticsearch.action.search.ClearScrollRequest;
import org.elasticsearch.action.search.MultiSearchRequest;
import org.elasticsearch.action.search.SearchRequest;
import org.elasticsearch.action.search.SearchScrollRequest;
import org.elasticsearch.action.support.ActiveShardCount;
import org.elasticsearch.action.support.IndicesOptions;
import org.elasticsearch.action.support.WriteRequest;
import org.elasticsearch.action.update.UpdateRequest;
import org.elasticsearch.cluster.health.ClusterHealthStatus;
import org.elasticsearch.common.Nullable;
import org.elasticsearch.common.Priority;
import org.elasticsearch.common.Strings;
import org.elasticsearch.common.SuppressForbidden;
import org.elasticsearch.common.bytes.BytesReference;
import org.elasticsearch.common.lucene.uid.Versions;
import org.elasticsearch.common.unit.TimeValue;
import org.elasticsearch.common.xcontent.LoggingDeprecationHandler;
import org.elasticsearch.common.xcontent.NamedXContentRegistry;
import org.elasticsearch.common.xcontent.ToXContent;
import org.elasticsearch.common.xcontent.XContent;
import org.elasticsearch.common.xcontent.XContentBuilder;
import org.elasticsearch.common.xcontent.XContentHelper;
import org.elasticsearch.common.xcontent.XContentParser;
import org.elasticsearch.common.xcontent.XContentType;
import org.elasticsearch.index.VersionType;
import org.elasticsearch.index.rankeval.RankEvalRequest;
import org.elasticsearch.rest.action.search.RestSearchAction;
import org.elasticsearch.script.mustache.SearchTemplateRequest;
import org.elasticsearch.search.fetch.subphase.FetchSourceContext;
import org.elasticsearch.tasks.TaskId;

import java.io.ByteArrayOutputStream;
import java.io.IOException;
import java.net.URI;
import java.net.URISyntaxException;
import java.nio.charset.Charset;
import java.util.Locale;
import java.util.StringJoiner;

final class RequestConverters {
    static final XContentType REQUEST_BODY_CONTENT_TYPE = XContentType.JSON;

    private RequestConverters() {
        // Contains only status utility methods
    }

    static Request cancelTasks(CancelTasksRequest cancelTasksRequest) {
        Request request = new Request(HttpPost.METHOD_NAME, "/_tasks/_cancel");
        Params params = new Params(request);
        params.withTimeout(cancelTasksRequest.getTimeout())
            .withTaskId(cancelTasksRequest.getTaskId())
            .withNodes(cancelTasksRequest.getNodes())
            .withParentTaskId(cancelTasksRequest.getParentTaskId())
            .withActions(cancelTasksRequest.getActions());
        return request;
    }

    static Request delete(DeleteRequest deleteRequest) {
        String endpoint = endpoint(deleteRequest.index(), deleteRequest.type(), deleteRequest.id());
        Request request = new Request(HttpDelete.METHOD_NAME, endpoint);

        Params parameters = new Params(request);
        parameters.withRouting(deleteRequest.routing());
        parameters.withTimeout(deleteRequest.timeout());
        parameters.withVersion(deleteRequest.version());
        parameters.withVersionType(deleteRequest.versionType());
        parameters.withRefreshPolicy(deleteRequest.getRefreshPolicy());
        parameters.withWaitForActiveShards(deleteRequest.waitForActiveShards());
        return request;
    }

    static Request deleteIndex(DeleteIndexRequest deleteIndexRequest) {
        String endpoint = endpoint(deleteIndexRequest.indices());
        Request request = new Request(HttpDelete.METHOD_NAME, endpoint);

        Params parameters = new Params(request);
        parameters.withTimeout(deleteIndexRequest.timeout());
        parameters.withMasterTimeout(deleteIndexRequest.masterNodeTimeout());
        parameters.withIndicesOptions(deleteIndexRequest.indicesOptions());
        return request;
    }

    static Request openIndex(OpenIndexRequest openIndexRequest) {
        String endpoint = endpoint(openIndexRequest.indices(), "_open");
        Request request = new Request(HttpPost.METHOD_NAME, endpoint);

        Params parameters = new Params(request);
        parameters.withTimeout(openIndexRequest.timeout());
        parameters.withMasterTimeout(openIndexRequest.masterNodeTimeout());
        parameters.withWaitForActiveShards(openIndexRequest.waitForActiveShards());
        parameters.withIndicesOptions(openIndexRequest.indicesOptions());
        return request;
    }

    static Request closeIndex(CloseIndexRequest closeIndexRequest) {
        String endpoint = endpoint(closeIndexRequest.indices(), "_close");
        Request request = new Request(HttpPost.METHOD_NAME, endpoint);

        Params parameters = new Params(request);
        parameters.withTimeout(closeIndexRequest.timeout());
        parameters.withMasterTimeout(closeIndexRequest.masterNodeTimeout());
        parameters.withIndicesOptions(closeIndexRequest.indicesOptions());
        return request;
    }

    static Request createIndex(CreateIndexRequest createIndexRequest) throws IOException {
        String endpoint = endpoint(createIndexRequest.indices());
        Request request = new Request(HttpPut.METHOD_NAME, endpoint);

        Params parameters = new Params(request);
        parameters.withTimeout(createIndexRequest.timeout());
        parameters.withMasterTimeout(createIndexRequest.masterNodeTimeout());
        parameters.withWaitForActiveShards(createIndexRequest.waitForActiveShards());

        request.setEntity(createEntity(createIndexRequest, REQUEST_BODY_CONTENT_TYPE));
        return request;
    }

    static Request updateAliases(IndicesAliasesRequest indicesAliasesRequest) throws IOException {
        Request request = new Request(HttpPost.METHOD_NAME, "/_aliases");

        Params parameters = new Params(request);
        parameters.withTimeout(indicesAliasesRequest.timeout());
        parameters.withMasterTimeout(indicesAliasesRequest.masterNodeTimeout());

        request.setEntity(createEntity(indicesAliasesRequest, REQUEST_BODY_CONTENT_TYPE));
        return request;
    }

    static Request putMapping(PutMappingRequest putMappingRequest) throws IOException {
        // The concreteIndex is an internal concept, not applicable to requests made over the REST API.
        if (putMappingRequest.getConcreteIndex() != null) {
            throw new IllegalArgumentException("concreteIndex cannot be set on PutMapping requests made over the REST API");
        }

        Request request = new Request(HttpPut.METHOD_NAME, endpoint(putMappingRequest.indices(), "_mapping", putMappingRequest.type()));

        Params parameters = new Params(request);
        parameters.withTimeout(putMappingRequest.timeout());
        parameters.withMasterTimeout(putMappingRequest.masterNodeTimeout());

        request.setEntity(createEntity(putMappingRequest, REQUEST_BODY_CONTENT_TYPE));
        return request;
    }

    static Request getMappings(GetMappingsRequest getMappingsRequest) throws IOException {
        String[] indices = getMappingsRequest.indices() == null ? Strings.EMPTY_ARRAY : getMappingsRequest.indices();
        String[] types = getMappingsRequest.types() == null ? Strings.EMPTY_ARRAY : getMappingsRequest.types();

        Request request = new Request(HttpGet.METHOD_NAME, endpoint(indices, "_mapping", types));

        Params parameters = new Params(request);
        parameters.withMasterTimeout(getMappingsRequest.masterNodeTimeout());
        parameters.withIndicesOptions(getMappingsRequest.indicesOptions());
        parameters.withLocal(getMappingsRequest.local());
        return request;
    }

    static Request refresh(RefreshRequest refreshRequest) {
        String[] indices = refreshRequest.indices() == null ? Strings.EMPTY_ARRAY : refreshRequest.indices();
        Request request = new Request(HttpPost.METHOD_NAME, endpoint(indices, "_refresh"));

        Params parameters = new Params(request);
        parameters.withIndicesOptions(refreshRequest.indicesOptions());
        return request;
    }

    static Request flush(FlushRequest flushRequest) {
        String[] indices = flushRequest.indices() == null ? Strings.EMPTY_ARRAY : flushRequest.indices();
        Request request = new Request(HttpPost.METHOD_NAME, endpoint(indices, "_flush"));

        Params parameters = new Params(request);
        parameters.withIndicesOptions(flushRequest.indicesOptions());
        parameters.putParam("wait_if_ongoing", Boolean.toString(flushRequest.waitIfOngoing()));
        parameters.putParam("force", Boolean.toString(flushRequest.force()));
        return request;
    }

    static Request flushSynced(SyncedFlushRequest syncedFlushRequest) {
        String[] indices = syncedFlushRequest.indices() == null ? Strings.EMPTY_ARRAY : syncedFlushRequest.indices();
        Request request = new Request(HttpPost.METHOD_NAME, endpoint(indices, "_flush/synced"));
        Params parameters = new Params(request);
        parameters.withIndicesOptions(syncedFlushRequest.indicesOptions());
        return request;
    }

    static Request forceMerge(ForceMergeRequest forceMergeRequest) {
        String[] indices = forceMergeRequest.indices() == null ? Strings.EMPTY_ARRAY : forceMergeRequest.indices();
        Request request = new Request(HttpPost.METHOD_NAME, endpoint(indices, "_forcemerge"));

        Params parameters = new Params(request);
        parameters.withIndicesOptions(forceMergeRequest.indicesOptions());
        parameters.putParam("max_num_segments", Integer.toString(forceMergeRequest.maxNumSegments()));
        parameters.putParam("only_expunge_deletes", Boolean.toString(forceMergeRequest.onlyExpungeDeletes()));
        parameters.putParam("flush", Boolean.toString(forceMergeRequest.flush()));
        return request;
    }

    static Request clearCache(ClearIndicesCacheRequest clearIndicesCacheRequest) {
        String[] indices = clearIndicesCacheRequest.indices() == null ? Strings.EMPTY_ARRAY :clearIndicesCacheRequest.indices();
        Request request = new Request(HttpPost.METHOD_NAME, endpoint(indices, "_cache/clear"));

        Params parameters = new Params(request);
        parameters.withIndicesOptions(clearIndicesCacheRequest.indicesOptions());
        parameters.putParam("query", Boolean.toString(clearIndicesCacheRequest.queryCache()));
        parameters.putParam("fielddata", Boolean.toString(clearIndicesCacheRequest.fieldDataCache()));
        parameters.putParam("request", Boolean.toString(clearIndicesCacheRequest.requestCache()));
        parameters.putParam("fields", String.join(",", clearIndicesCacheRequest.fields()));
        return request;
    }

    static Request info() {
        return new Request(HttpGet.METHOD_NAME, "/");
    }

    static Request bulk(BulkRequest bulkRequest) throws IOException {
        Request request = new Request(HttpPost.METHOD_NAME, "/_bulk");

        Params parameters = new Params(request);
        parameters.withTimeout(bulkRequest.timeout());
        parameters.withRefreshPolicy(bulkRequest.getRefreshPolicy());

        // Bulk API only supports newline delimited JSON or Smile. Before executing
        // the bulk, we need to check that all requests have the same content-type
        // and this content-type is supported by the Bulk API.
        XContentType bulkContentType = null;
        for (int i = 0; i < bulkRequest.numberOfActions(); i++) {
            DocWriteRequest<?> action = bulkRequest.requests().get(i);

            DocWriteRequest.OpType opType = action.opType();
            if (opType == DocWriteRequest.OpType.INDEX || opType == DocWriteRequest.OpType.CREATE) {
                bulkContentType = enforceSameContentType((IndexRequest) action, bulkContentType);

            } else if (opType == DocWriteRequest.OpType.UPDATE) {
                UpdateRequest updateRequest = (UpdateRequest) action;
                if (updateRequest.doc() != null) {
                    bulkContentType = enforceSameContentType(updateRequest.doc(), bulkContentType);
                }
                if (updateRequest.upsertRequest() != null) {
                    bulkContentType = enforceSameContentType(updateRequest.upsertRequest(), bulkContentType);
                }
            }
        }

        if (bulkContentType == null) {
            bulkContentType = XContentType.JSON;
        }

        final byte separator = bulkContentType.xContent().streamSeparator();
        final ContentType requestContentType = createContentType(bulkContentType);

        ByteArrayOutputStream content = new ByteArrayOutputStream();
        for (DocWriteRequest<?> action : bulkRequest.requests()) {
            DocWriteRequest.OpType opType = action.opType();

            try (XContentBuilder metadata = XContentBuilder.builder(bulkContentType.xContent())) {
                metadata.startObject();
                {
                    metadata.startObject(opType.getLowercase());
                    if (Strings.hasLength(action.index())) {
                        metadata.field("_index", action.index());
                    }
                    if (Strings.hasLength(action.type())) {
                        metadata.field("_type", action.type());
                    }
                    if (Strings.hasLength(action.id())) {
                        metadata.field("_id", action.id());
                    }
                    if (Strings.hasLength(action.routing())) {
                        metadata.field("routing", action.routing());
                    }
                    if (action.version() != Versions.MATCH_ANY) {
                        metadata.field("version", action.version());
                    }

                    VersionType versionType = action.versionType();
                    if (versionType != VersionType.INTERNAL) {
                        if (versionType == VersionType.EXTERNAL) {
                            metadata.field("version_type", "external");
                        } else if (versionType == VersionType.EXTERNAL_GTE) {
                            metadata.field("version_type", "external_gte");
                        } else if (versionType == VersionType.FORCE) {
                            metadata.field("version_type", "force");
                        }
                    }

                    if (opType == DocWriteRequest.OpType.INDEX || opType == DocWriteRequest.OpType.CREATE) {
                        IndexRequest indexRequest = (IndexRequest) action;
                        if (Strings.hasLength(indexRequest.getPipeline())) {
                            metadata.field("pipeline", indexRequest.getPipeline());
                        }
                    } else if (opType == DocWriteRequest.OpType.UPDATE) {
                        UpdateRequest updateRequest = (UpdateRequest) action;
                        if (updateRequest.retryOnConflict() > 0) {
                            metadata.field("retry_on_conflict", updateRequest.retryOnConflict());
                        }
                        if (updateRequest.fetchSource() != null) {
                            metadata.field("_source", updateRequest.fetchSource());
                        }
                    }
                    metadata.endObject();
                }
                metadata.endObject();

                BytesRef metadataSource = BytesReference.bytes(metadata).toBytesRef();
                content.write(metadataSource.bytes, metadataSource.offset, metadataSource.length);
                content.write(separator);
            }

            BytesRef source = null;
            if (opType == DocWriteRequest.OpType.INDEX || opType == DocWriteRequest.OpType.CREATE) {
                IndexRequest indexRequest = (IndexRequest) action;
                BytesReference indexSource = indexRequest.source();
                XContentType indexXContentType = indexRequest.getContentType();

                try (XContentParser parser = XContentHelper.createParser(NamedXContentRegistry.EMPTY,
                    LoggingDeprecationHandler.INSTANCE, indexSource, indexXContentType)) {
                    try (XContentBuilder builder = XContentBuilder.builder(bulkContentType.xContent())) {
                        builder.copyCurrentStructure(parser);
                        source = BytesReference.bytes(builder).toBytesRef();
                    }
                }
            } else if (opType == DocWriteRequest.OpType.UPDATE) {
                source = XContentHelper.toXContent((UpdateRequest) action, bulkContentType, false).toBytesRef();
            }

            if (source != null) {
                content.write(source.bytes, source.offset, source.length);
                content.write(separator);
            }
        }
        request.setEntity(new ByteArrayEntity(content.toByteArray(), 0, content.size(), requestContentType));
        return request;
    }

    static Request exists(GetRequest getRequest) {
        return getStyleRequest(HttpHead.METHOD_NAME, getRequest);
    }

    static Request get(GetRequest getRequest) {
        return getStyleRequest(HttpGet.METHOD_NAME, getRequest);
    }

    private static Request getStyleRequest(String method, GetRequest getRequest) {
        Request request = new Request(method, endpoint(getRequest.index(), getRequest.type(), getRequest.id()));

        Params parameters = new Params(request);
        parameters.withPreference(getRequest.preference());
        parameters.withRouting(getRequest.routing());
        parameters.withRefresh(getRequest.refresh());
        parameters.withRealtime(getRequest.realtime());
        parameters.withStoredFields(getRequest.storedFields());
        parameters.withVersion(getRequest.version());
        parameters.withVersionType(getRequest.versionType());
        parameters.withFetchSourceContext(getRequest.fetchSourceContext());

        return request;
    }

    static Request multiGet(MultiGetRequest multiGetRequest) throws IOException {
        Request request = new Request(HttpPost.METHOD_NAME, "/_mget");

        Params parameters = new Params(request);
        parameters.withPreference(multiGetRequest.preference());
        parameters.withRealtime(multiGetRequest.realtime());
        parameters.withRefresh(multiGetRequest.refresh());

        request.setEntity(createEntity(multiGetRequest, REQUEST_BODY_CONTENT_TYPE));
        return request;
    }

    static Request index(IndexRequest indexRequest) {
        String method = Strings.hasLength(indexRequest.id()) ? HttpPut.METHOD_NAME : HttpPost.METHOD_NAME;
        boolean isCreate = (indexRequest.opType() == DocWriteRequest.OpType.CREATE);
        String endpoint = endpoint(indexRequest.index(), indexRequest.type(), indexRequest.id(), isCreate ? "_create" : null);
        Request request = new Request(method, endpoint);

        Params parameters = new Params(request);
        parameters.withRouting(indexRequest.routing());
        parameters.withTimeout(indexRequest.timeout());
        parameters.withVersion(indexRequest.version());
        parameters.withVersionType(indexRequest.versionType());
        parameters.withPipeline(indexRequest.getPipeline());
        parameters.withRefreshPolicy(indexRequest.getRefreshPolicy());
        parameters.withWaitForActiveShards(indexRequest.waitForActiveShards());

        BytesRef source = indexRequest.source().toBytesRef();
        ContentType contentType = createContentType(indexRequest.getContentType());
        request.setEntity(new ByteArrayEntity(source.bytes, source.offset, source.length, contentType));
        return request;
    }

    static Request ping() {
        return new Request(HttpHead.METHOD_NAME, "/");
    }

    static Request update(UpdateRequest updateRequest) throws IOException {
        String endpoint = endpoint(updateRequest.index(), updateRequest.type(), updateRequest.id(), "_update");
        Request request = new Request(HttpPost.METHOD_NAME, endpoint);

        Params parameters = new Params(request);
        parameters.withRouting(updateRequest.routing());
        parameters.withTimeout(updateRequest.timeout());
        parameters.withRefreshPolicy(updateRequest.getRefreshPolicy());
        parameters.withWaitForActiveShards(updateRequest.waitForActiveShards());
        parameters.withDocAsUpsert(updateRequest.docAsUpsert());
        parameters.withFetchSourceContext(updateRequest.fetchSource());
        parameters.withRetryOnConflict(updateRequest.retryOnConflict());
        parameters.withVersion(updateRequest.version());
        parameters.withVersionType(updateRequest.versionType());

        // The Java API allows update requests with different content types
        // set for the partial document and the upsert document. This client
        // only accepts update requests that have the same content types set
        // for both doc and upsert.
        XContentType xContentType = null;
        if (updateRequest.doc() != null) {
            xContentType = updateRequest.doc().getContentType();
        }
        if (updateRequest.upsertRequest() != null) {
            XContentType upsertContentType = updateRequest.upsertRequest().getContentType();
            if ((xContentType != null) && (xContentType != upsertContentType)) {
                throw new IllegalStateException("Update request cannot have different content types for doc [" + xContentType + "]" +
                        " and upsert [" + upsertContentType + "] documents");
            } else {
                xContentType = upsertContentType;
            }
        }
        if (xContentType == null) {
            xContentType = Requests.INDEX_CONTENT_TYPE;
        }
        request.setEntity(createEntity(updateRequest, xContentType));
        return request;
    }

    static Request search(SearchRequest searchRequest) throws IOException {
        Request request = new Request(HttpPost.METHOD_NAME, endpoint(searchRequest.indices(), searchRequest.types(), "_search"));

        Params params = new Params(request);
        addSearchRequestParams(params, searchRequest);

        if (searchRequest.source() != null) {
            request.setEntity(createEntity(searchRequest.source(), REQUEST_BODY_CONTENT_TYPE));
        }
        return request;
    }

    private static void addSearchRequestParams(Params params, SearchRequest searchRequest) {
        params.putParam(RestSearchAction.TYPED_KEYS_PARAM, "true");
        params.withRouting(searchRequest.routing());
        params.withPreference(searchRequest.preference());
        params.withIndicesOptions(searchRequest.indicesOptions());
        params.putParam("search_type", searchRequest.searchType().name().toLowerCase(Locale.ROOT));
        if (searchRequest.requestCache() != null) {
            params.putParam("request_cache", Boolean.toString(searchRequest.requestCache()));
        }
        if (searchRequest.allowPartialSearchResults() != null) {
            params.putParam("allow_partial_search_results", Boolean.toString(searchRequest.allowPartialSearchResults()));
        }
        params.putParam("batched_reduce_size", Integer.toString(searchRequest.getBatchedReduceSize()));
        if (searchRequest.scroll() != null) {
            params.putParam("scroll", searchRequest.scroll().keepAlive());
        }
    }

    static Request searchScroll(SearchScrollRequest searchScrollRequest) throws IOException {
        Request request = new Request(HttpPost.METHOD_NAME, "/_search/scroll");
        request.setEntity(createEntity(searchScrollRequest, REQUEST_BODY_CONTENT_TYPE));
        return request;
    }

    static Request clearScroll(ClearScrollRequest clearScrollRequest) throws IOException {
        Request request = new Request(HttpDelete.METHOD_NAME, "/_search/scroll");
        request.setEntity(createEntity(clearScrollRequest, REQUEST_BODY_CONTENT_TYPE));
        return request;
    }

    static Request multiSearch(MultiSearchRequest multiSearchRequest) throws IOException {
        Request request = new Request(HttpPost.METHOD_NAME, "/_msearch");

        Params params = new Params(request);
        params.putParam(RestSearchAction.TYPED_KEYS_PARAM, "true");
        if (multiSearchRequest.maxConcurrentSearchRequests() != MultiSearchRequest.MAX_CONCURRENT_SEARCH_REQUESTS_DEFAULT) {
            params.putParam("max_concurrent_searches", Integer.toString(multiSearchRequest.maxConcurrentSearchRequests()));
        }

        XContent xContent = REQUEST_BODY_CONTENT_TYPE.xContent();
        byte[] source = MultiSearchRequest.writeMultiLineFormat(multiSearchRequest, xContent);
        request.setEntity(new ByteArrayEntity(source, createContentType(xContent.type())));
        return request;
    }

    static Request searchTemplate(SearchTemplateRequest searchTemplateRequest) throws IOException {
        Request request;

        if (searchTemplateRequest.isSimulate()) {
            request = new Request(HttpGet.METHOD_NAME, "_render/template");
        } else {
            SearchRequest searchRequest = searchTemplateRequest.getRequest();
            String endpoint = endpoint(searchRequest.indices(), searchRequest.types(), "_search/template");
            request = new Request(HttpGet.METHOD_NAME, endpoint);

            Params params = new Params(request);
            addSearchRequestParams(params, searchRequest);
        }

        request.setEntity(createEntity(searchTemplateRequest, REQUEST_BODY_CONTENT_TYPE));
        return request;
    }

    static Request existsAlias(GetAliasesRequest getAliasesRequest) {
        if ((getAliasesRequest.indices() == null || getAliasesRequest.indices().length == 0) &&
                (getAliasesRequest.aliases() == null || getAliasesRequest.aliases().length == 0)) {
            throw new IllegalArgumentException("existsAlias requires at least an alias or an index");
        }
        String[] indices = getAliasesRequest.indices() == null ? Strings.EMPTY_ARRAY : getAliasesRequest.indices();
        String[] aliases = getAliasesRequest.aliases() == null ? Strings.EMPTY_ARRAY : getAliasesRequest.aliases();

        Request request = new Request(HttpHead.METHOD_NAME, endpoint(indices, "_alias", aliases));

        Params params = new Params(request);
        params.withIndicesOptions(getAliasesRequest.indicesOptions());
        params.withLocal(getAliasesRequest.local());
        return request;
    }

    static Request fieldCaps(FieldCapabilitiesRequest fieldCapabilitiesRequest) {
        Request request = new Request(HttpGet.METHOD_NAME, endpoint(fieldCapabilitiesRequest.indices(), "_field_caps"));

        Params params = new Params(request);
        params.withFields(fieldCapabilitiesRequest.fields());
        params.withIndicesOptions(fieldCapabilitiesRequest.indicesOptions());
        return request;
    }

    static Request rankEval(RankEvalRequest rankEvalRequest) throws IOException {
        Request request = new Request(HttpGet.METHOD_NAME, endpoint(rankEvalRequest.indices(), Strings.EMPTY_ARRAY, "_rank_eval"));

        Params params = new Params(request);
        params.withIndicesOptions(rankEvalRequest.indicesOptions());

        request.setEntity(createEntity(rankEvalRequest.getRankEvalSpec(), REQUEST_BODY_CONTENT_TYPE));
        return request;
    }

    static Request split(ResizeRequest resizeRequest) throws IOException {
        if (resizeRequest.getResizeType() != ResizeType.SPLIT) {
            throw new IllegalArgumentException("Wrong resize type [" + resizeRequest.getResizeType() + "] for indices split request");
        }
        return resize(resizeRequest);
    }

    static Request shrink(ResizeRequest resizeRequest) throws IOException {
        if (resizeRequest.getResizeType() != ResizeType.SHRINK) {
            throw new IllegalArgumentException("Wrong resize type [" + resizeRequest.getResizeType() + "] for indices shrink request");
        }
        return resize(resizeRequest);
    }

    private static Request resize(ResizeRequest resizeRequest) throws IOException {
        String endpoint = new EndpointBuilder().addPathPart(resizeRequest.getSourceIndex())
                .addPathPartAsIs("_" + resizeRequest.getResizeType().name().toLowerCase(Locale.ROOT))
                .addPathPart(resizeRequest.getTargetIndexRequest().index()).build();
        Request request = new Request(HttpPut.METHOD_NAME, endpoint);

        Params params = new Params(request);
        params.withTimeout(resizeRequest.timeout());
        params.withMasterTimeout(resizeRequest.masterNodeTimeout());
        params.withWaitForActiveShards(resizeRequest.getTargetIndexRequest().waitForActiveShards());

        request.setEntity(createEntity(resizeRequest, REQUEST_BODY_CONTENT_TYPE));
        return request;
    }

    static Request clusterPutSettings(ClusterUpdateSettingsRequest clusterUpdateSettingsRequest) throws IOException {
        Request request = new Request(HttpPut.METHOD_NAME, "/_cluster/settings");

        Params parameters = new Params(request);
        parameters.withTimeout(clusterUpdateSettingsRequest.timeout());
        parameters.withMasterTimeout(clusterUpdateSettingsRequest.masterNodeTimeout());

        request.setEntity(createEntity(clusterUpdateSettingsRequest, REQUEST_BODY_CONTENT_TYPE));
        return request;
    }

    static Request getPipeline(GetPipelineRequest getPipelineRequest) {
        String endpoint = new EndpointBuilder()
            .addPathPartAsIs("_ingest/pipeline")
            .addCommaSeparatedPathParts(getPipelineRequest.getIds())
            .build();
        Request request = new Request(HttpGet.METHOD_NAME, endpoint);

        Params parameters = new Params(request);
        parameters.withMasterTimeout(getPipelineRequest.masterNodeTimeout());
        return request;
    }

    static Request putPipeline(PutPipelineRequest putPipelineRequest) throws IOException {
        String endpoint = new EndpointBuilder()
            .addPathPartAsIs("_ingest/pipeline")
            .addPathPart(putPipelineRequest.getId())
            .build();
        Request request = new Request(HttpPut.METHOD_NAME, endpoint);

        Params parameters = new Params(request);
        parameters.withTimeout(putPipelineRequest.timeout());
        parameters.withMasterTimeout(putPipelineRequest.masterNodeTimeout());

        request.setEntity(createEntity(putPipelineRequest, REQUEST_BODY_CONTENT_TYPE));
        return request;
    }

    static Request deletePipeline(DeletePipelineRequest deletePipelineRequest) {
        String endpoint = new EndpointBuilder()
            .addPathPartAsIs("_ingest/pipeline")
            .addPathPart(deletePipelineRequest.getId())
            .build();
        Request request = new Request(HttpDelete.METHOD_NAME, endpoint);

        Params parameters = new Params(request);
        parameters.withTimeout(deletePipelineRequest.timeout());
        parameters.withMasterTimeout(deletePipelineRequest.masterNodeTimeout());

        return request;
    }

    static Request listTasks(ListTasksRequest listTaskRequest) {
        if (listTaskRequest.getTaskId() != null && listTaskRequest.getTaskId().isSet()) {
            throw new IllegalArgumentException("TaskId cannot be used for list tasks request");
        }
        Request request  = new Request(HttpGet.METHOD_NAME, "/_tasks");
        Params params = new Params(request);
        params.withTimeout(listTaskRequest.getTimeout())
            .withDetailed(listTaskRequest.getDetailed())
            .withWaitForCompletion(listTaskRequest.getWaitForCompletion())
            .withParentTaskId(listTaskRequest.getParentTaskId())
            .withNodes(listTaskRequest.getNodes())
            .withActions(listTaskRequest.getActions())
            .putParam("group_by", "none");
        return request;
    }

    static Request clusterHealth(ClusterHealthRequest healthRequest) {
        String[] indices = healthRequest.indices() == null ? Strings.EMPTY_ARRAY : healthRequest.indices();
        String endpoint = new EndpointBuilder()
            .addPathPartAsIs("_cluster/health")
            .addCommaSeparatedPathParts(indices)
            .build();
        Request request = new Request(HttpGet.METHOD_NAME, endpoint);

        new Params(request)
            .withWaitForStatus(healthRequest.waitForStatus())
            .withWaitForNoRelocatingShards(healthRequest.waitForNoRelocatingShards())
            .withWaitForNoInitializingShards(healthRequest.waitForNoInitializingShards())
            .withWaitForActiveShards(healthRequest.waitForActiveShards(), ActiveShardCount.NONE)
            .withWaitForNodes(healthRequest.waitForNodes())
            .withWaitForEvents(healthRequest.waitForEvents())
            .withTimeout(healthRequest.timeout())
            .withMasterTimeout(healthRequest.masterNodeTimeout())
            .withLocal(healthRequest.local())
            .withLevel(healthRequest.level());
        return request;
    }

    static Request rollover(RolloverRequest rolloverRequest) throws IOException {
        String endpoint = new EndpointBuilder().addPathPart(rolloverRequest.getAlias()).addPathPartAsIs("_rollover")
                .addPathPart(rolloverRequest.getNewIndexName()).build();
        Request request = new Request(HttpPost.METHOD_NAME, endpoint);

        Params params = new Params(request);
        params.withTimeout(rolloverRequest.timeout());
        params.withMasterTimeout(rolloverRequest.masterNodeTimeout());
        params.withWaitForActiveShards(rolloverRequest.getCreateIndexRequest().waitForActiveShards());
        if (rolloverRequest.isDryRun()) {
            params.putParam("dry_run", Boolean.TRUE.toString());
        }

        request.setEntity(createEntity(rolloverRequest, REQUEST_BODY_CONTENT_TYPE));
        return request;
    }

    static Request getSettings(GetSettingsRequest getSettingsRequest) {
        String[] indices = getSettingsRequest.indices() == null ? Strings.EMPTY_ARRAY : getSettingsRequest.indices();
        String[] names = getSettingsRequest.names() == null ? Strings.EMPTY_ARRAY : getSettingsRequest.names();

        String endpoint = endpoint(indices, "_settings", names);
        Request request = new Request(HttpGet.METHOD_NAME, endpoint);

        Params params = new Params(request);
        params.withIndicesOptions(getSettingsRequest.indicesOptions());
        params.withLocal(getSettingsRequest.local());
        params.withIncludeDefaults(getSettingsRequest.includeDefaults());
        params.withMasterTimeout(getSettingsRequest.masterNodeTimeout());

        return request;
    }

    static Request indicesExist(GetIndexRequest getIndexRequest) {
        // this can be called with no indices as argument by transport client, not via REST though
        if (getIndexRequest.indices() == null || getIndexRequest.indices().length == 0) {
            throw new IllegalArgumentException("indices are mandatory");
        }
        String endpoint = endpoint(getIndexRequest.indices(), "");
        Request request = new Request(HttpHead.METHOD_NAME, endpoint);

        Params params = new Params(request);
        params.withLocal(getIndexRequest.local());
        params.withHuman(getIndexRequest.humanReadable());
        params.withIndicesOptions(getIndexRequest.indicesOptions());
        params.withIncludeDefaults(getIndexRequest.includeDefaults());
        return request;
    }

    static Request indexPutSettings(UpdateSettingsRequest updateSettingsRequest) throws IOException {
        String[] indices = updateSettingsRequest.indices() == null ? Strings.EMPTY_ARRAY : updateSettingsRequest.indices();
        Request request = new Request(HttpPut.METHOD_NAME, endpoint(indices, "_settings"));

        Params parameters = new Params(request);
        parameters.withTimeout(updateSettingsRequest.timeout());
        parameters.withMasterTimeout(updateSettingsRequest.masterNodeTimeout());
        parameters.withIndicesOptions(updateSettingsRequest.indicesOptions());
        parameters.withPreserveExisting(updateSettingsRequest.isPreserveExisting());

        request.setEntity(createEntity(updateSettingsRequest, REQUEST_BODY_CONTENT_TYPE));
        return request;
    }

    static Request getRepositories(GetRepositoriesRequest getRepositoriesRequest) {
        String[] repositories = getRepositoriesRequest.repositories() == null ? Strings.EMPTY_ARRAY : getRepositoriesRequest.repositories();
        String endpoint = new EndpointBuilder().addPathPartAsIs("_snapshot").addCommaSeparatedPathParts(repositories).build();
        Request request = new Request(HttpGet.METHOD_NAME, endpoint);

        Params parameters = new Params(request);
        parameters.withMasterTimeout(getRepositoriesRequest.masterNodeTimeout());
        parameters.withLocal(getRepositoriesRequest.local());
        return request;
    }

    static Request createRepository(PutRepositoryRequest putRepositoryRequest) throws IOException {
        String endpoint = new EndpointBuilder().addPathPart("_snapshot").addPathPart(putRepositoryRequest.name()).build();
        Request request = new Request(HttpPut.METHOD_NAME, endpoint);

        Params parameters = new Params(request);
        parameters.withMasterTimeout(putRepositoryRequest.masterNodeTimeout());
        parameters.withTimeout(putRepositoryRequest.timeout());
        parameters.withVerify(putRepositoryRequest.verify());

        request.setEntity(createEntity(putRepositoryRequest, REQUEST_BODY_CONTENT_TYPE));
        return request;
    }

    static Request deleteRepository(DeleteRepositoryRequest deleteRepositoryRequest) {
        String endpoint = new EndpointBuilder().addPathPartAsIs("_snapshot").addPathPart(deleteRepositoryRequest.name()).build();
        Request request = new Request(HttpDelete.METHOD_NAME, endpoint);

        Params parameters = new Params(request);
        parameters.withMasterTimeout(deleteRepositoryRequest.masterNodeTimeout());
        parameters.withTimeout(deleteRepositoryRequest.timeout());
        return request;
    }

    static Request verifyRepository(VerifyRepositoryRequest verifyRepositoryRequest) {
        String endpoint = new EndpointBuilder().addPathPartAsIs("_snapshot")
            .addPathPart(verifyRepositoryRequest.name())
            .addPathPartAsIs("_verify")
            .build();
        Request request = new Request(HttpPost.METHOD_NAME, endpoint);

        Params parameters = new Params(request);
        parameters.withMasterTimeout(verifyRepositoryRequest.masterNodeTimeout());
        parameters.withTimeout(verifyRepositoryRequest.timeout());
        return request;
    }

    static Request putTemplate(PutIndexTemplateRequest putIndexTemplateRequest) throws IOException {
        String endpoint = new EndpointBuilder().addPathPartAsIs("_template").addPathPart(putIndexTemplateRequest.name()).build();
        Request request = new Request(HttpPut.METHOD_NAME, endpoint);
        Params params = new Params(request);
        params.withMasterTimeout(putIndexTemplateRequest.masterNodeTimeout());
        if (putIndexTemplateRequest.create()) {
            params.putParam("create", Boolean.TRUE.toString());
        }
        if (Strings.hasText(putIndexTemplateRequest.cause())) {
            params.putParam("cause", putIndexTemplateRequest.cause());
        }
        request.setEntity(createEntity(putIndexTemplateRequest, REQUEST_BODY_CONTENT_TYPE));
        return request;
    }

    static Request validateQuery(ValidateQueryRequest validateQueryRequest) throws IOException {
        String[] indices = validateQueryRequest.indices() == null ? Strings.EMPTY_ARRAY : validateQueryRequest.indices();
        String[] types = validateQueryRequest.types() == null || indices.length <= 0 ? Strings.EMPTY_ARRAY : validateQueryRequest.types();
        String endpoint = endpoint(indices, types, "_validate/query");
        Request request = new Request(HttpGet.METHOD_NAME, endpoint);
        Params params = new Params(request);
        params.withIndicesOptions(validateQueryRequest.indicesOptions());
        params.putParam("explain", Boolean.toString(validateQueryRequest.explain()));
        params.putParam("all_shards", Boolean.toString(validateQueryRequest.allShards()));
        params.putParam("rewrite", Boolean.toString(validateQueryRequest.rewrite()));
        request.setEntity(createEntity(validateQueryRequest, REQUEST_BODY_CONTENT_TYPE));
        return request;
    }

    static Request getAlias(GetAliasesRequest getAliasesRequest) {
        String[] indices = getAliasesRequest.indices() == null ? Strings.EMPTY_ARRAY : getAliasesRequest.indices();
        String[] aliases = getAliasesRequest.aliases() == null ? Strings.EMPTY_ARRAY : getAliasesRequest.aliases();
        String endpoint = endpoint(indices, "_alias", aliases);
        Request request = new Request(HttpGet.METHOD_NAME, endpoint);
        Params params = new Params(request);
        params.withIndicesOptions(getAliasesRequest.indicesOptions());
        params.withLocal(getAliasesRequest.local());
        return request;
    }

    static Request getTemplates(GetIndexTemplatesRequest getIndexTemplatesRequest) throws IOException {
        String[] names = getIndexTemplatesRequest.names();
        String endpoint = new EndpointBuilder().addPathPartAsIs("_template").addCommaSeparatedPathParts(names).build();
        Request request = new Request(HttpGet.METHOD_NAME, endpoint);
        Params params = new Params(request);
        params.withLocal(getIndexTemplatesRequest.local());
        params.withMasterTimeout(getIndexTemplatesRequest.masterNodeTimeout());
        return request;
    }

<<<<<<< HEAD
    static Request putScript(PutStoredScriptRequest putStoredScriptRequest) throws IOException {
        String endpoint = new EndpointBuilder().addPathPartAsIs("_scripts").addPathPart(putStoredScriptRequest.id()).build();
        Request request = new Request(HttpPost.METHOD_NAME, endpoint);
        Params params = new Params(request);
        params.withTimeout(putStoredScriptRequest.timeout());
        params.withMasterTimeout(putStoredScriptRequest.masterNodeTimeout());
        if(Strings.hasText(putStoredScriptRequest.context())){
            params.putParam("context", putStoredScriptRequest.context());
        }
        request.setEntity(createEntity(putStoredScriptRequest, REQUEST_BODY_CONTENT_TYPE));
=======
    static Request getScript(GetStoredScriptRequest getStoredScriptRequest) {
        String endpoint = new EndpointBuilder().addPathPartAsIs("_scripts").addPathPart(getStoredScriptRequest.id()).build();
        Request request = new Request(HttpGet.METHOD_NAME, endpoint);
        Params params = new Params(request);
        params.withMasterTimeout(getStoredScriptRequest.masterNodeTimeout());
        return request;
    }

    static Request deleteScript(DeleteStoredScriptRequest deleteStoredScriptRequest) {
        String endpoint = new EndpointBuilder().addPathPartAsIs("_scripts").addPathPart(deleteStoredScriptRequest.id()).build();
        Request request = new Request(HttpDelete.METHOD_NAME, endpoint);
        Params params = new Params(request);
        params.withTimeout(deleteStoredScriptRequest.timeout());
        params.withMasterTimeout(deleteStoredScriptRequest.masterNodeTimeout());
>>>>>>> a5540ba1
        return request;
    }

    private static HttpEntity createEntity(ToXContent toXContent, XContentType xContentType) throws IOException {
        BytesRef source = XContentHelper.toXContent(toXContent, xContentType, false).toBytesRef();
        return new ByteArrayEntity(source.bytes, source.offset, source.length, createContentType(xContentType));
    }

    static String endpoint(String index, String type, String id) {
        return new EndpointBuilder().addPathPart(index, type, id).build();
    }

    static String endpoint(String index, String type, String id, String endpoint) {
        return new EndpointBuilder().addPathPart(index, type, id).addPathPartAsIs(endpoint).build();
    }

    static String endpoint(String[] indices) {
        return new EndpointBuilder().addCommaSeparatedPathParts(indices).build();
    }

    static String endpoint(String[] indices, String endpoint) {
        return new EndpointBuilder().addCommaSeparatedPathParts(indices).addPathPartAsIs(endpoint).build();
    }

    static String endpoint(String[] indices, String[] types, String endpoint) {
        return new EndpointBuilder().addCommaSeparatedPathParts(indices).addCommaSeparatedPathParts(types)
                .addPathPartAsIs(endpoint).build();
    }

    static String endpoint(String[] indices, String endpoint, String[] suffixes) {
        return new EndpointBuilder().addCommaSeparatedPathParts(indices).addPathPartAsIs(endpoint)
                .addCommaSeparatedPathParts(suffixes).build();
    }

    static String endpoint(String[] indices, String endpoint, String type) {
        return new EndpointBuilder().addCommaSeparatedPathParts(indices).addPathPartAsIs(endpoint).addPathPart(type).build();
    }

    /**
     * Returns a {@link ContentType} from a given {@link XContentType}.
     *
     * @param xContentType the {@link XContentType}
     * @return the {@link ContentType}
     */
    @SuppressForbidden(reason = "Only allowed place to convert a XContentType to a ContentType")
    public static ContentType createContentType(final XContentType xContentType) {
        return ContentType.create(xContentType.mediaTypeWithoutParameters(), (Charset) null);
    }

    /**
     * Utility class to help with common parameter names and patterns. Wraps
     * a {@link Request} and adds the parameters to it directly.
     */
    static class Params {
        private final Request request;

        Params(Request request) {
            this.request = request;
        }

        Params putParam(String name, String value) {
            if (Strings.hasLength(value)) {
                request.addParameter(name, value);
            }
            return this;
        }

        Params putParam(String key, TimeValue value) {
            if (value != null) {
                return putParam(key, value.getStringRep());
            }
            return this;
        }

        Params withDocAsUpsert(boolean docAsUpsert) {
            if (docAsUpsert) {
                return putParam("doc_as_upsert", Boolean.TRUE.toString());
            }
            return this;
        }

        Params withFetchSourceContext(FetchSourceContext fetchSourceContext) {
            if (fetchSourceContext != null) {
                if (fetchSourceContext.fetchSource() == false) {
                    putParam("_source", Boolean.FALSE.toString());
                }
                if (fetchSourceContext.includes() != null && fetchSourceContext.includes().length > 0) {
                    putParam("_source_include", String.join(",", fetchSourceContext.includes()));
                }
                if (fetchSourceContext.excludes() != null && fetchSourceContext.excludes().length > 0) {
                    putParam("_source_exclude", String.join(",", fetchSourceContext.excludes()));
                }
            }
            return this;
        }

        Params withFields(String[] fields) {
            if (fields != null && fields.length > 0) {
                return putParam("fields", String.join(",", fields));
            }
            return this;
        }

        Params withMasterTimeout(TimeValue masterTimeout) {
            return putParam("master_timeout", masterTimeout);
        }

        Params withPipeline(String pipeline) {
            return putParam("pipeline", pipeline);
        }

        Params withPreference(String preference) {
            return putParam("preference", preference);
        }

        Params withRealtime(boolean realtime) {
            if (realtime == false) {
                return putParam("realtime", Boolean.FALSE.toString());
            }
            return this;
        }

        Params withRefresh(boolean refresh) {
            if (refresh) {
                return withRefreshPolicy(WriteRequest.RefreshPolicy.IMMEDIATE);
            }
            return this;
        }

        Params withRefreshPolicy(WriteRequest.RefreshPolicy refreshPolicy) {
            if (refreshPolicy != WriteRequest.RefreshPolicy.NONE) {
                return putParam("refresh", refreshPolicy.getValue());
            }
            return this;
        }

        Params withRetryOnConflict(int retryOnConflict) {
            if (retryOnConflict > 0) {
                return putParam("retry_on_conflict", String.valueOf(retryOnConflict));
            }
            return this;
        }

        Params withRouting(String routing) {
            return putParam("routing", routing);
        }

        Params withStoredFields(String[] storedFields) {
            if (storedFields != null && storedFields.length > 0) {
                return putParam("stored_fields", String.join(",", storedFields));
            }
            return this;
        }

        Params withTimeout(TimeValue timeout) {
            return putParam("timeout", timeout);
        }

        Params withVersion(long version) {
            if (version != Versions.MATCH_ANY) {
                return putParam("version", Long.toString(version));
            }
            return this;
        }

        Params withVersionType(VersionType versionType) {
            if (versionType != VersionType.INTERNAL) {
                return putParam("version_type", versionType.name().toLowerCase(Locale.ROOT));
            }
            return this;
        }

        Params withWaitForActiveShards(ActiveShardCount activeShardCount) {
            return withWaitForActiveShards(activeShardCount, ActiveShardCount.DEFAULT);
        }

        Params withWaitForActiveShards(ActiveShardCount activeShardCount, ActiveShardCount defaultActiveShardCount) {
            if (activeShardCount != null && activeShardCount != defaultActiveShardCount) {
                return putParam("wait_for_active_shards", activeShardCount.toString().toLowerCase(Locale.ROOT));
            }
            return this;
        }

        Params withIndicesOptions(IndicesOptions indicesOptions) {
            putParam("ignore_unavailable", Boolean.toString(indicesOptions.ignoreUnavailable()));
            putParam("allow_no_indices", Boolean.toString(indicesOptions.allowNoIndices()));
            String expandWildcards;
            if (indicesOptions.expandWildcardsOpen() == false && indicesOptions.expandWildcardsClosed() == false) {
                expandWildcards = "none";
            } else {
                StringJoiner joiner = new StringJoiner(",");
                if (indicesOptions.expandWildcardsOpen()) {
                    joiner.add("open");
                }
                if (indicesOptions.expandWildcardsClosed()) {
                    joiner.add("closed");
                }
                expandWildcards = joiner.toString();
            }
            putParam("expand_wildcards", expandWildcards);
            return this;
        }

        Params withHuman(boolean human) {
            if (human) {
                putParam("human", Boolean.toString(human));
            }
            return this;
        }

        Params withLocal(boolean local) {
            if (local) {
                putParam("local", Boolean.toString(local));
            }
            return this;
        }

        Params withIncludeDefaults(boolean includeDefaults) {
            if (includeDefaults) {
                return putParam("include_defaults", Boolean.TRUE.toString());
            }
            return this;
        }

        Params withPreserveExisting(boolean preserveExisting) {
            if (preserveExisting) {
                return putParam("preserve_existing", Boolean.TRUE.toString());
            }
            return this;
        }

        Params withDetailed(boolean detailed) {
            if (detailed) {
                return putParam("detailed", Boolean.TRUE.toString());
            }
            return this;
        }

        Params withWaitForCompletion(boolean waitForCompletion) {
            if (waitForCompletion) {
                return putParam("wait_for_completion", Boolean.TRUE.toString());
            }
            return this;
        }

        Params withNodes(String[] nodes) {
            if (nodes != null && nodes.length > 0) {
                return putParam("nodes", String.join(",", nodes));
            }
            return this;
        }

        Params withActions(String[] actions) {
            if (actions != null && actions.length > 0) {
                return putParam("actions", String.join(",", actions));
            }
            return this;
        }

        Params withTaskId(TaskId taskId) {
            if (taskId != null && taskId.isSet()) {
                return putParam("task_id", taskId.toString());
            }
            return this;
        }

        Params withParentTaskId(TaskId parentTaskId) {
            if (parentTaskId != null && parentTaskId.isSet()) {
                return putParam("parent_task_id", parentTaskId.toString());
            }
            return this;
        }

        Params withVerify(boolean verify) {
            if (verify) {
                return putParam("verify", Boolean.TRUE.toString());
            }
            return this;
        }

        Params withWaitForStatus(ClusterHealthStatus status) {
            if (status != null) {
                return putParam("wait_for_status", status.name().toLowerCase(Locale.ROOT));
            }
            return this;
        }

        Params withWaitForNoRelocatingShards(boolean waitNoRelocatingShards) {
            if (waitNoRelocatingShards) {
                return putParam("wait_for_no_relocating_shards", Boolean.TRUE.toString());
            }
            return this;
        }

        Params withWaitForNoInitializingShards(boolean waitNoInitShards) {
            if (waitNoInitShards) {
                return putParam("wait_for_no_initializing_shards", Boolean.TRUE.toString());
            }
            return this;
        }

        Params withWaitForNodes(String waitForNodes) {
            return putParam("wait_for_nodes", waitForNodes);
        }

        Params withLevel(ClusterHealthRequest.Level level) {
            return putParam("level", level.name().toLowerCase(Locale.ROOT));
        }

        Params withWaitForEvents(Priority waitForEvents) {
            if (waitForEvents != null) {
                return putParam("wait_for_events", waitForEvents.name().toLowerCase(Locale.ROOT));
            }
            return this;
        }
    }

    /**
     * Ensure that the {@link IndexRequest}'s content type is supported by the Bulk API and that it conforms
     * to the current {@link BulkRequest}'s content type (if it's known at the time of this method get called).
     *
     * @return the {@link IndexRequest}'s content type
     */
    static XContentType enforceSameContentType(IndexRequest indexRequest, @Nullable XContentType xContentType) {
        XContentType requestContentType = indexRequest.getContentType();
        if (requestContentType != XContentType.JSON && requestContentType != XContentType.SMILE) {
            throw new IllegalArgumentException("Unsupported content-type found for request with content-type [" + requestContentType
                    + "], only JSON and SMILE are supported");
        }
        if (xContentType == null) {
            return requestContentType;
        }
        if (requestContentType != xContentType) {
            throw new IllegalArgumentException("Mismatching content-type found for request with content-type [" + requestContentType
                    + "], previous requests have content-type [" + xContentType + "]");
        }
        return xContentType;
    }

    /**
     * Utility class to build request's endpoint given its parts as strings
     */
    static class EndpointBuilder {

        private final StringJoiner joiner = new StringJoiner("/", "/", "");

        EndpointBuilder addPathPart(String... parts) {
            for (String part : parts) {
                if (Strings.hasLength(part)) {
                    joiner.add(encodePart(part));
                }
            }
            return this;
        }

        EndpointBuilder addCommaSeparatedPathParts(String[] parts) {
            addPathPart(String.join(",", parts));
            return this;
        }

        EndpointBuilder addPathPartAsIs(String part) {
            if (Strings.hasLength(part)) {
                joiner.add(part);
            }
            return this;
        }

        String build() {
            return joiner.toString();
        }

        private static String encodePart(String pathPart) {
            try {
                //encode each part (e.g. index, type and id) separately before merging them into the path
                //we prepend "/" to the path part to make this pate absolute, otherwise there can be issues with
                //paths that start with `-` or contain `:`
                URI uri = new URI(null, null, null, -1, "/" + pathPart, null, null);
                //manually encode any slash that each part may contain
                return uri.getRawPath().substring(1).replaceAll("/", "%2F");
            } catch (URISyntaxException e) {
                throw new IllegalArgumentException("Path part [" + pathPart + "] couldn't be encoded", e);
            }
        }
    }
}<|MERGE_RESOLUTION|>--- conflicted
+++ resolved
@@ -37,12 +37,9 @@
 import org.elasticsearch.action.admin.cluster.repositories.put.PutRepositoryRequest;
 import org.elasticsearch.action.admin.cluster.repositories.verify.VerifyRepositoryRequest;
 import org.elasticsearch.action.admin.cluster.settings.ClusterUpdateSettingsRequest;
-<<<<<<< HEAD
 import org.elasticsearch.action.admin.cluster.storedscripts.PutStoredScriptRequest;
-=======
 import org.elasticsearch.action.admin.cluster.storedscripts.DeleteStoredScriptRequest;
 import org.elasticsearch.action.admin.cluster.storedscripts.GetStoredScriptRequest;
->>>>>>> a5540ba1
 import org.elasticsearch.action.admin.indices.alias.IndicesAliasesRequest;
 import org.elasticsearch.action.admin.indices.alias.get.GetAliasesRequest;
 import org.elasticsearch.action.admin.indices.cache.clear.ClearIndicesCacheRequest;
@@ -898,7 +895,6 @@
         return request;
     }
 
-<<<<<<< HEAD
     static Request putScript(PutStoredScriptRequest putStoredScriptRequest) throws IOException {
         String endpoint = new EndpointBuilder().addPathPartAsIs("_scripts").addPathPart(putStoredScriptRequest.id()).build();
         Request request = new Request(HttpPost.METHOD_NAME, endpoint);
@@ -909,7 +905,9 @@
             params.putParam("context", putStoredScriptRequest.context());
         }
         request.setEntity(createEntity(putStoredScriptRequest, REQUEST_BODY_CONTENT_TYPE));
-=======
+        return request;
+    }
+
     static Request getScript(GetStoredScriptRequest getStoredScriptRequest) {
         String endpoint = new EndpointBuilder().addPathPartAsIs("_scripts").addPathPart(getStoredScriptRequest.id()).build();
         Request request = new Request(HttpGet.METHOD_NAME, endpoint);
@@ -924,7 +922,6 @@
         Params params = new Params(request);
         params.withTimeout(deleteStoredScriptRequest.timeout());
         params.withMasterTimeout(deleteStoredScriptRequest.masterNodeTimeout());
->>>>>>> a5540ba1
         return request;
     }
 
