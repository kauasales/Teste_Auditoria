/*
 * Licensed to Elasticsearch under one or more contributor
 * license agreements. See the NOTICE file distributed with
 * this work for additional information regarding copyright
 * ownership. Elasticsearch licenses this file to you under
 * the Apache License, Version 2.0 (the "License"); you may
 * not use this file except in compliance with the License.
 * You may obtain a copy of the License at
 *
 *    http://www.apache.org/licenses/LICENSE-2.0
 *
 * Unless required by applicable law or agreed to in writing,
 * software distributed under the License is distributed on an
 * "AS IS" BASIS, WITHOUT WARRANTIES OR CONDITIONS OF ANY
 * KIND, either express or implied.  See the License for the
 * specific language governing permissions and limitations
 * under the License.
 */

package org.elasticsearch.client;

import org.apache.http.HttpEntity;
import org.apache.http.client.methods.HttpDelete;
import org.apache.http.client.methods.HttpGet;
import org.apache.http.client.methods.HttpHead;
import org.apache.http.client.methods.HttpPost;
import org.apache.http.client.methods.HttpPut;
import org.apache.http.entity.ByteArrayEntity;
import org.apache.http.entity.ContentType;
import org.apache.lucene.util.BytesRef;
import org.elasticsearch.action.DocWriteRequest;
import org.elasticsearch.action.admin.cluster.health.ClusterHealthRequest;
import org.elasticsearch.action.admin.cluster.repositories.delete.DeleteRepositoryRequest;
import org.elasticsearch.action.admin.cluster.repositories.get.GetRepositoriesRequest;
import org.elasticsearch.action.admin.cluster.repositories.put.PutRepositoryRequest;
import org.elasticsearch.action.admin.cluster.repositories.verify.VerifyRepositoryRequest;
import org.elasticsearch.action.admin.cluster.snapshots.create.CreateSnapshotRequest;
import org.elasticsearch.action.admin.cluster.snapshots.delete.DeleteSnapshotRequest;
import org.elasticsearch.action.admin.cluster.snapshots.get.GetSnapshotsRequest;
import org.elasticsearch.action.admin.cluster.snapshots.restore.RestoreSnapshotRequest;
import org.elasticsearch.action.admin.cluster.snapshots.status.SnapshotsStatusRequest;
import org.elasticsearch.action.admin.cluster.storedscripts.DeleteStoredScriptRequest;
import org.elasticsearch.action.admin.cluster.storedscripts.GetStoredScriptRequest;
import org.elasticsearch.action.admin.indices.alias.IndicesAliasesRequest;
import org.elasticsearch.action.admin.indices.alias.get.GetAliasesRequest;
import org.elasticsearch.action.admin.indices.analyze.AnalyzeRequest;
import org.elasticsearch.action.admin.indices.cache.clear.ClearIndicesCacheRequest;
import org.elasticsearch.action.admin.indices.close.CloseIndexRequest;
import org.elasticsearch.action.admin.indices.create.CreateIndexRequest;
import org.elasticsearch.action.admin.indices.delete.DeleteIndexRequest;
import org.elasticsearch.action.admin.indices.flush.FlushRequest;
import org.elasticsearch.action.admin.indices.flush.SyncedFlushRequest;
import org.elasticsearch.action.admin.indices.forcemerge.ForceMergeRequest;
import org.elasticsearch.action.admin.indices.get.GetIndexRequest;
import org.elasticsearch.action.admin.indices.mapping.get.GetFieldMappingsRequest;
import org.elasticsearch.action.admin.indices.mapping.get.GetMappingsRequest;
import org.elasticsearch.action.admin.indices.mapping.put.PutMappingRequest;
import org.elasticsearch.action.admin.indices.open.OpenIndexRequest;
import org.elasticsearch.action.admin.indices.refresh.RefreshRequest;
import org.elasticsearch.action.admin.indices.rollover.RolloverRequest;
import org.elasticsearch.action.admin.indices.settings.get.GetSettingsRequest;
import org.elasticsearch.action.admin.indices.settings.put.UpdateSettingsRequest;
import org.elasticsearch.action.admin.indices.shrink.ResizeRequest;
import org.elasticsearch.action.admin.indices.shrink.ResizeType;
import org.elasticsearch.action.admin.indices.template.get.GetIndexTemplatesRequest;
import org.elasticsearch.action.admin.indices.template.put.PutIndexTemplateRequest;
import org.elasticsearch.action.admin.indices.validate.query.ValidateQueryRequest;
import org.elasticsearch.action.bulk.BulkRequest;
import org.elasticsearch.action.delete.DeleteRequest;
import org.elasticsearch.action.explain.ExplainRequest;
import org.elasticsearch.action.fieldcaps.FieldCapabilitiesRequest;
import org.elasticsearch.action.get.GetRequest;
import org.elasticsearch.action.get.MultiGetRequest;
import org.elasticsearch.action.index.IndexRequest;
import org.elasticsearch.action.search.ClearScrollRequest;
import org.elasticsearch.action.search.MultiSearchRequest;
import org.elasticsearch.action.search.SearchRequest;
import org.elasticsearch.action.search.SearchScrollRequest;
import org.elasticsearch.action.support.ActiveShardCount;
import org.elasticsearch.action.support.IndicesOptions;
import org.elasticsearch.action.support.WriteRequest;
import org.elasticsearch.action.update.UpdateRequest;
import org.elasticsearch.client.security.RefreshPolicy;
import org.elasticsearch.cluster.health.ClusterHealthStatus;
import org.elasticsearch.common.Nullable;
import org.elasticsearch.common.Priority;
import org.elasticsearch.common.Strings;
import org.elasticsearch.common.SuppressForbidden;
import org.elasticsearch.common.bytes.BytesReference;
import org.elasticsearch.common.lucene.uid.Versions;
import org.elasticsearch.common.unit.TimeValue;
import org.elasticsearch.common.xcontent.DeprecationHandler;
import org.elasticsearch.common.xcontent.NamedXContentRegistry;
import org.elasticsearch.common.xcontent.ToXContent;
import org.elasticsearch.common.xcontent.XContent;
import org.elasticsearch.common.xcontent.XContentBuilder;
import org.elasticsearch.common.xcontent.XContentHelper;
import org.elasticsearch.common.xcontent.XContentParser;
import org.elasticsearch.common.xcontent.XContentType;
import org.elasticsearch.index.VersionType;
import org.elasticsearch.index.rankeval.RankEvalRequest;
import org.elasticsearch.index.reindex.AbstractBulkByScrollRequest;
import org.elasticsearch.index.reindex.DeleteByQueryRequest;
import org.elasticsearch.index.reindex.ReindexRequest;
import org.elasticsearch.index.reindex.UpdateByQueryRequest;
import org.elasticsearch.protocol.xpack.XPackInfoRequest;
import org.elasticsearch.protocol.xpack.XPackUsageRequest;
import org.elasticsearch.protocol.xpack.migration.IndexUpgradeInfoRequest;
import org.elasticsearch.protocol.xpack.watcher.DeleteWatchRequest;
import org.elasticsearch.protocol.xpack.watcher.PutWatchRequest;
import org.elasticsearch.rest.action.search.RestSearchAction;
import org.elasticsearch.script.mustache.MultiSearchTemplateRequest;
import org.elasticsearch.script.mustache.SearchTemplateRequest;
import org.elasticsearch.search.fetch.subphase.FetchSourceContext;
import org.elasticsearch.tasks.TaskId;

import java.io.ByteArrayOutputStream;
import java.io.IOException;
import java.net.URI;
import java.net.URISyntaxException;
import java.nio.charset.Charset;
import java.util.EnumSet;
import java.util.Locale;
import java.util.StringJoiner;
import java.util.stream.Collectors;

final class RequestConverters {
    static final XContentType REQUEST_BODY_CONTENT_TYPE = XContentType.JSON;

    private RequestConverters() {
        // Contains only status utility methods
    }

    static Request delete(DeleteRequest deleteRequest) {
        String endpoint = endpoint(deleteRequest.index(), deleteRequest.type(), deleteRequest.id());
        Request request = new Request(HttpDelete.METHOD_NAME, endpoint);

        Params parameters = new Params(request);
        parameters.withRouting(deleteRequest.routing());
        parameters.withTimeout(deleteRequest.timeout());
        parameters.withVersion(deleteRequest.version());
        parameters.withVersionType(deleteRequest.versionType());
        parameters.withRefreshPolicy(deleteRequest.getRefreshPolicy());
        parameters.withWaitForActiveShards(deleteRequest.waitForActiveShards());
        return request;
    }

    static Request deleteIndex(DeleteIndexRequest deleteIndexRequest) {
        String endpoint = endpoint(deleteIndexRequest.indices());
        Request request = new Request(HttpDelete.METHOD_NAME, endpoint);

        Params parameters = new Params(request);
        parameters.withTimeout(deleteIndexRequest.timeout());
        parameters.withMasterTimeout(deleteIndexRequest.masterNodeTimeout());
        parameters.withIndicesOptions(deleteIndexRequest.indicesOptions());
        return request;
    }

    static Request openIndex(OpenIndexRequest openIndexRequest) {
        String endpoint = endpoint(openIndexRequest.indices(), "_open");
        Request request = new Request(HttpPost.METHOD_NAME, endpoint);

        Params parameters = new Params(request);
        parameters.withTimeout(openIndexRequest.timeout());
        parameters.withMasterTimeout(openIndexRequest.masterNodeTimeout());
        parameters.withWaitForActiveShards(openIndexRequest.waitForActiveShards());
        parameters.withIndicesOptions(openIndexRequest.indicesOptions());
        return request;
    }

    static Request closeIndex(CloseIndexRequest closeIndexRequest) {
        String endpoint = endpoint(closeIndexRequest.indices(), "_close");
        Request request = new Request(HttpPost.METHOD_NAME, endpoint);

        Params parameters = new Params(request);
        parameters.withTimeout(closeIndexRequest.timeout());
        parameters.withMasterTimeout(closeIndexRequest.masterNodeTimeout());
        parameters.withIndicesOptions(closeIndexRequest.indicesOptions());
        return request;
    }

    static Request createIndex(CreateIndexRequest createIndexRequest) throws IOException {
        String endpoint = endpoint(createIndexRequest.indices());
        Request request = new Request(HttpPut.METHOD_NAME, endpoint);

        Params parameters = new Params(request);
        parameters.withTimeout(createIndexRequest.timeout());
        parameters.withMasterTimeout(createIndexRequest.masterNodeTimeout());
        parameters.withWaitForActiveShards(createIndexRequest.waitForActiveShards());

        request.setEntity(createEntity(createIndexRequest, REQUEST_BODY_CONTENT_TYPE));
        return request;
    }

    static Request updateAliases(IndicesAliasesRequest indicesAliasesRequest) throws IOException {
        Request request = new Request(HttpPost.METHOD_NAME, "/_aliases");

        Params parameters = new Params(request);
        parameters.withTimeout(indicesAliasesRequest.timeout());
        parameters.withMasterTimeout(indicesAliasesRequest.masterNodeTimeout());

        request.setEntity(createEntity(indicesAliasesRequest, REQUEST_BODY_CONTENT_TYPE));
        return request;
    }

    static Request putMapping(PutMappingRequest putMappingRequest) throws IOException {
        // The concreteIndex is an internal concept, not applicable to requests made over the REST API.
        if (putMappingRequest.getConcreteIndex() != null) {
            throw new IllegalArgumentException("concreteIndex cannot be set on PutMapping requests made over the REST API");
        }

        Request request = new Request(HttpPut.METHOD_NAME, endpoint(putMappingRequest.indices(), "_mapping", putMappingRequest.type()));

        Params parameters = new Params(request);
        parameters.withTimeout(putMappingRequest.timeout());
        parameters.withMasterTimeout(putMappingRequest.masterNodeTimeout());

        request.setEntity(createEntity(putMappingRequest, REQUEST_BODY_CONTENT_TYPE));
        return request;
    }

    static Request getMappings(GetMappingsRequest getMappingsRequest) throws IOException {
        String[] indices = getMappingsRequest.indices() == null ? Strings.EMPTY_ARRAY : getMappingsRequest.indices();
        String[] types = getMappingsRequest.types() == null ? Strings.EMPTY_ARRAY : getMappingsRequest.types();

        Request request = new Request(HttpGet.METHOD_NAME, endpoint(indices, "_mapping", types));

        Params parameters = new Params(request);
        parameters.withMasterTimeout(getMappingsRequest.masterNodeTimeout());
        parameters.withIndicesOptions(getMappingsRequest.indicesOptions());
        parameters.withLocal(getMappingsRequest.local());
        return request;
    }

    static Request getFieldMapping(GetFieldMappingsRequest getFieldMappingsRequest) throws IOException {
        String[] indices = getFieldMappingsRequest.indices() == null ? Strings.EMPTY_ARRAY : getFieldMappingsRequest.indices();
        String[] types = getFieldMappingsRequest.types() == null ? Strings.EMPTY_ARRAY : getFieldMappingsRequest.types();
        String[] fields = getFieldMappingsRequest.fields() == null ? Strings.EMPTY_ARRAY : getFieldMappingsRequest.fields();

        String endpoint = new EndpointBuilder().addCommaSeparatedPathParts(indices)
            .addPathPartAsIs("_mapping").addCommaSeparatedPathParts(types)
            .addPathPartAsIs("field").addCommaSeparatedPathParts(fields)
            .build();

        Request request = new Request(HttpGet.METHOD_NAME, endpoint);

        Params parameters = new Params(request);
        parameters.withIndicesOptions(getFieldMappingsRequest.indicesOptions());
        parameters.withIncludeDefaults(getFieldMappingsRequest.includeDefaults());
        parameters.withLocal(getFieldMappingsRequest.local());
        return request;
    }

    static Request refresh(RefreshRequest refreshRequest) {
        String[] indices = refreshRequest.indices() == null ? Strings.EMPTY_ARRAY : refreshRequest.indices();
        Request request = new Request(HttpPost.METHOD_NAME, endpoint(indices, "_refresh"));

        Params parameters = new Params(request);
        parameters.withIndicesOptions(refreshRequest.indicesOptions());
        return request;
    }

    static Request flush(FlushRequest flushRequest) {
        String[] indices = flushRequest.indices() == null ? Strings.EMPTY_ARRAY : flushRequest.indices();
        Request request = new Request(HttpPost.METHOD_NAME, endpoint(indices, "_flush"));

        Params parameters = new Params(request);
        parameters.withIndicesOptions(flushRequest.indicesOptions());
        parameters.putParam("wait_if_ongoing", Boolean.toString(flushRequest.waitIfOngoing()));
        parameters.putParam("force", Boolean.toString(flushRequest.force()));
        return request;
    }

    static Request flushSynced(SyncedFlushRequest syncedFlushRequest) {
        String[] indices = syncedFlushRequest.indices() == null ? Strings.EMPTY_ARRAY : syncedFlushRequest.indices();
        Request request = new Request(HttpPost.METHOD_NAME, endpoint(indices, "_flush/synced"));
        Params parameters = new Params(request);
        parameters.withIndicesOptions(syncedFlushRequest.indicesOptions());
        return request;
    }

    static Request forceMerge(ForceMergeRequest forceMergeRequest) {
        String[] indices = forceMergeRequest.indices() == null ? Strings.EMPTY_ARRAY : forceMergeRequest.indices();
        Request request = new Request(HttpPost.METHOD_NAME, endpoint(indices, "_forcemerge"));

        Params parameters = new Params(request);
        parameters.withIndicesOptions(forceMergeRequest.indicesOptions());
        parameters.putParam("max_num_segments", Integer.toString(forceMergeRequest.maxNumSegments()));
        parameters.putParam("only_expunge_deletes", Boolean.toString(forceMergeRequest.onlyExpungeDeletes()));
        parameters.putParam("flush", Boolean.toString(forceMergeRequest.flush()));
        return request;
    }

    static Request clearCache(ClearIndicesCacheRequest clearIndicesCacheRequest) {
        String[] indices = clearIndicesCacheRequest.indices() == null ? Strings.EMPTY_ARRAY :clearIndicesCacheRequest.indices();
        Request request = new Request(HttpPost.METHOD_NAME, endpoint(indices, "_cache/clear"));

        Params parameters = new Params(request);
        parameters.withIndicesOptions(clearIndicesCacheRequest.indicesOptions());
        parameters.putParam("query", Boolean.toString(clearIndicesCacheRequest.queryCache()));
        parameters.putParam("fielddata", Boolean.toString(clearIndicesCacheRequest.fieldDataCache()));
        parameters.putParam("request", Boolean.toString(clearIndicesCacheRequest.requestCache()));
        parameters.putParam("fields", String.join(",", clearIndicesCacheRequest.fields()));
        return request;
    }

    static Request info() {
        return new Request(HttpGet.METHOD_NAME, "/");
    }

    static Request bulk(BulkRequest bulkRequest) throws IOException {
        Request request = new Request(HttpPost.METHOD_NAME, "/_bulk");

        Params parameters = new Params(request);
        parameters.withTimeout(bulkRequest.timeout());
        parameters.withRefreshPolicy(bulkRequest.getRefreshPolicy());

        // Bulk API only supports newline delimited JSON or Smile. Before executing
        // the bulk, we need to check that all requests have the same content-type
        // and this content-type is supported by the Bulk API.
        XContentType bulkContentType = null;
        for (int i = 0; i < bulkRequest.numberOfActions(); i++) {
            DocWriteRequest<?> action = bulkRequest.requests().get(i);

            DocWriteRequest.OpType opType = action.opType();
            if (opType == DocWriteRequest.OpType.INDEX || opType == DocWriteRequest.OpType.CREATE) {
                bulkContentType = enforceSameContentType((IndexRequest) action, bulkContentType);

            } else if (opType == DocWriteRequest.OpType.UPDATE) {
                UpdateRequest updateRequest = (UpdateRequest) action;
                if (updateRequest.doc() != null) {
                    bulkContentType = enforceSameContentType(updateRequest.doc(), bulkContentType);
                }
                if (updateRequest.upsertRequest() != null) {
                    bulkContentType = enforceSameContentType(updateRequest.upsertRequest(), bulkContentType);
                }
            }
        }

        if (bulkContentType == null) {
            bulkContentType = XContentType.JSON;
        }

        final byte separator = bulkContentType.xContent().streamSeparator();
        final ContentType requestContentType = createContentType(bulkContentType);

        ByteArrayOutputStream content = new ByteArrayOutputStream();
        for (DocWriteRequest<?> action : bulkRequest.requests()) {
            DocWriteRequest.OpType opType = action.opType();

            try (XContentBuilder metadata = XContentBuilder.builder(bulkContentType.xContent())) {
                metadata.startObject();
                {
                    metadata.startObject(opType.getLowercase());
                    if (Strings.hasLength(action.index())) {
                        metadata.field("_index", action.index());
                    }
                    if (Strings.hasLength(action.type())) {
                        metadata.field("_type", action.type());
                    }
                    if (Strings.hasLength(action.id())) {
                        metadata.field("_id", action.id());
                    }
                    if (Strings.hasLength(action.routing())) {
                        metadata.field("routing", action.routing());
                    }
                    if (action.version() != Versions.MATCH_ANY) {
                        metadata.field("version", action.version());
                    }

                    VersionType versionType = action.versionType();
                    if (versionType != VersionType.INTERNAL) {
                        if (versionType == VersionType.EXTERNAL) {
                            metadata.field("version_type", "external");
                        } else if (versionType == VersionType.EXTERNAL_GTE) {
                            metadata.field("version_type", "external_gte");
                        } else if (versionType == VersionType.FORCE) {
                            metadata.field("version_type", "force");
                        }
                    }

                    if (opType == DocWriteRequest.OpType.INDEX || opType == DocWriteRequest.OpType.CREATE) {
                        IndexRequest indexRequest = (IndexRequest) action;
                        if (Strings.hasLength(indexRequest.getPipeline())) {
                            metadata.field("pipeline", indexRequest.getPipeline());
                        }
                    } else if (opType == DocWriteRequest.OpType.UPDATE) {
                        UpdateRequest updateRequest = (UpdateRequest) action;
                        if (updateRequest.retryOnConflict() > 0) {
                            metadata.field("retry_on_conflict", updateRequest.retryOnConflict());
                        }
                        if (updateRequest.fetchSource() != null) {
                            metadata.field("_source", updateRequest.fetchSource());
                        }
                    }
                    metadata.endObject();
                }
                metadata.endObject();

                BytesRef metadataSource = BytesReference.bytes(metadata).toBytesRef();
                content.write(metadataSource.bytes, metadataSource.offset, metadataSource.length);
                content.write(separator);
            }

            BytesRef source = null;
            if (opType == DocWriteRequest.OpType.INDEX || opType == DocWriteRequest.OpType.CREATE) {
                IndexRequest indexRequest = (IndexRequest) action;
                BytesReference indexSource = indexRequest.source();
                XContentType indexXContentType = indexRequest.getContentType();

                try (XContentParser parser = XContentHelper.createParser(
                        /*
                         * EMPTY and THROW are fine here because we just call
                         * copyCurrentStructure which doesn't touch the
                         * registry or deprecation.
                         */
                        NamedXContentRegistry.EMPTY, DeprecationHandler.THROW_UNSUPPORTED_OPERATION,
                        indexSource, indexXContentType)) {
                    try (XContentBuilder builder = XContentBuilder.builder(bulkContentType.xContent())) {
                        builder.copyCurrentStructure(parser);
                        source = BytesReference.bytes(builder).toBytesRef();
                    }
                }
            } else if (opType == DocWriteRequest.OpType.UPDATE) {
                source = XContentHelper.toXContent((UpdateRequest) action, bulkContentType, false).toBytesRef();
            }

            if (source != null) {
                content.write(source.bytes, source.offset, source.length);
                content.write(separator);
            }
        }
        request.setEntity(new ByteArrayEntity(content.toByteArray(), 0, content.size(), requestContentType));
        return request;
    }

    static Request exists(GetRequest getRequest) {
        return getStyleRequest(HttpHead.METHOD_NAME, getRequest);
    }

    static Request get(GetRequest getRequest) {
        return getStyleRequest(HttpGet.METHOD_NAME, getRequest);
    }

    private static Request getStyleRequest(String method, GetRequest getRequest) {
        Request request = new Request(method, endpoint(getRequest.index(), getRequest.type(), getRequest.id()));

        Params parameters = new Params(request);
        parameters.withPreference(getRequest.preference());
        parameters.withRouting(getRequest.routing());
        parameters.withRefresh(getRequest.refresh());
        parameters.withRealtime(getRequest.realtime());
        parameters.withStoredFields(getRequest.storedFields());
        parameters.withVersion(getRequest.version());
        parameters.withVersionType(getRequest.versionType());
        parameters.withFetchSourceContext(getRequest.fetchSourceContext());

        return request;
    }

    static Request multiGet(MultiGetRequest multiGetRequest) throws IOException {
        Request request = new Request(HttpPost.METHOD_NAME, "/_mget");

        Params parameters = new Params(request);
        parameters.withPreference(multiGetRequest.preference());
        parameters.withRealtime(multiGetRequest.realtime());
        parameters.withRefresh(multiGetRequest.refresh());

        request.setEntity(createEntity(multiGetRequest, REQUEST_BODY_CONTENT_TYPE));
        return request;
    }

    static Request index(IndexRequest indexRequest) {
        String method = Strings.hasLength(indexRequest.id()) ? HttpPut.METHOD_NAME : HttpPost.METHOD_NAME;
        boolean isCreate = (indexRequest.opType() == DocWriteRequest.OpType.CREATE);
        String endpoint = endpoint(indexRequest.index(), indexRequest.type(), indexRequest.id(), isCreate ? "_create" : null);
        Request request = new Request(method, endpoint);

        Params parameters = new Params(request);
        parameters.withRouting(indexRequest.routing());
        parameters.withTimeout(indexRequest.timeout());
        parameters.withVersion(indexRequest.version());
        parameters.withVersionType(indexRequest.versionType());
        parameters.withPipeline(indexRequest.getPipeline());
        parameters.withRefreshPolicy(indexRequest.getRefreshPolicy());
        parameters.withWaitForActiveShards(indexRequest.waitForActiveShards());

        BytesRef source = indexRequest.source().toBytesRef();
        ContentType contentType = createContentType(indexRequest.getContentType());
        request.setEntity(new ByteArrayEntity(source.bytes, source.offset, source.length, contentType));
        return request;
    }

    static Request ping() {
        return new Request(HttpHead.METHOD_NAME, "/");
    }

    static Request update(UpdateRequest updateRequest) throws IOException {
        String endpoint = endpoint(updateRequest.index(), updateRequest.type(), updateRequest.id(), "_update");
        Request request = new Request(HttpPost.METHOD_NAME, endpoint);

        Params parameters = new Params(request);
        parameters.withRouting(updateRequest.routing());
        parameters.withTimeout(updateRequest.timeout());
        parameters.withRefreshPolicy(updateRequest.getRefreshPolicy());
        parameters.withWaitForActiveShards(updateRequest.waitForActiveShards());
        parameters.withDocAsUpsert(updateRequest.docAsUpsert());
        parameters.withFetchSourceContext(updateRequest.fetchSource());
        parameters.withRetryOnConflict(updateRequest.retryOnConflict());
        parameters.withVersion(updateRequest.version());
        parameters.withVersionType(updateRequest.versionType());

        // The Java API allows update requests with different content types
        // set for the partial document and the upsert document. This client
        // only accepts update requests that have the same content types set
        // for both doc and upsert.
        XContentType xContentType = null;
        if (updateRequest.doc() != null) {
            xContentType = updateRequest.doc().getContentType();
        }
        if (updateRequest.upsertRequest() != null) {
            XContentType upsertContentType = updateRequest.upsertRequest().getContentType();
            if ((xContentType != null) && (xContentType != upsertContentType)) {
                throw new IllegalStateException("Update request cannot have different content types for doc [" + xContentType + "]" +
                        " and upsert [" + upsertContentType + "] documents");
            } else {
                xContentType = upsertContentType;
            }
        }
        if (xContentType == null) {
            xContentType = Requests.INDEX_CONTENT_TYPE;
        }
        request.setEntity(createEntity(updateRequest, xContentType));
        return request;
    }

    static Request search(SearchRequest searchRequest) throws IOException {
        Request request = new Request(HttpPost.METHOD_NAME, endpoint(searchRequest.indices(), searchRequest.types(), "_search"));

        Params params = new Params(request);
        addSearchRequestParams(params, searchRequest);

        if (searchRequest.source() != null) {
            request.setEntity(createEntity(searchRequest.source(), REQUEST_BODY_CONTENT_TYPE));
        }
        return request;
    }

    private static void addSearchRequestParams(Params params, SearchRequest searchRequest) {
        params.putParam(RestSearchAction.TYPED_KEYS_PARAM, "true");
        params.withRouting(searchRequest.routing());
        params.withPreference(searchRequest.preference());
        params.withIndicesOptions(searchRequest.indicesOptions());
        params.putParam("search_type", searchRequest.searchType().name().toLowerCase(Locale.ROOT));
        if (searchRequest.requestCache() != null) {
            params.putParam("request_cache", Boolean.toString(searchRequest.requestCache()));
        }
        if (searchRequest.allowPartialSearchResults() != null) {
            params.putParam("allow_partial_search_results", Boolean.toString(searchRequest.allowPartialSearchResults()));
        }
        params.putParam("batched_reduce_size", Integer.toString(searchRequest.getBatchedReduceSize()));
        if (searchRequest.scroll() != null) {
            params.putParam("scroll", searchRequest.scroll().keepAlive());
        }
    }

    static Request searchScroll(SearchScrollRequest searchScrollRequest) throws IOException {
        Request request = new Request(HttpPost.METHOD_NAME, "/_search/scroll");
        request.setEntity(createEntity(searchScrollRequest, REQUEST_BODY_CONTENT_TYPE));
        return request;
    }

    static Request clearScroll(ClearScrollRequest clearScrollRequest) throws IOException {
        Request request = new Request(HttpDelete.METHOD_NAME, "/_search/scroll");
        request.setEntity(createEntity(clearScrollRequest, REQUEST_BODY_CONTENT_TYPE));
        return request;
    }

    static Request multiSearch(MultiSearchRequest multiSearchRequest) throws IOException {
        Request request = new Request(HttpPost.METHOD_NAME, "/_msearch");

        Params params = new Params(request);
        params.putParam(RestSearchAction.TYPED_KEYS_PARAM, "true");
        if (multiSearchRequest.maxConcurrentSearchRequests() != MultiSearchRequest.MAX_CONCURRENT_SEARCH_REQUESTS_DEFAULT) {
            params.putParam("max_concurrent_searches", Integer.toString(multiSearchRequest.maxConcurrentSearchRequests()));
        }

        XContent xContent = REQUEST_BODY_CONTENT_TYPE.xContent();
        byte[] source = MultiSearchRequest.writeMultiLineFormat(multiSearchRequest, xContent);
        request.setEntity(new ByteArrayEntity(source, createContentType(xContent.type())));
        return request;
    }

    static Request searchTemplate(SearchTemplateRequest searchTemplateRequest) throws IOException {
        Request request;

        if (searchTemplateRequest.isSimulate()) {
            request = new Request(HttpGet.METHOD_NAME, "_render/template");
        } else {
            SearchRequest searchRequest = searchTemplateRequest.getRequest();
            String endpoint = endpoint(searchRequest.indices(), searchRequest.types(), "_search/template");
            request = new Request(HttpGet.METHOD_NAME, endpoint);

            Params params = new Params(request);
            addSearchRequestParams(params, searchRequest);
        }

        request.setEntity(createEntity(searchTemplateRequest, REQUEST_BODY_CONTENT_TYPE));
        return request;
    }

    static Request multiSearchTemplate(MultiSearchTemplateRequest multiSearchTemplateRequest) throws IOException {
        Request request = new Request(HttpPost.METHOD_NAME, "/_msearch/template");

        Params params = new Params(request);
        params.putParam(RestSearchAction.TYPED_KEYS_PARAM, "true");
        if (multiSearchTemplateRequest.maxConcurrentSearchRequests() != MultiSearchRequest.MAX_CONCURRENT_SEARCH_REQUESTS_DEFAULT) {
            params.putParam("max_concurrent_searches", Integer.toString(multiSearchTemplateRequest.maxConcurrentSearchRequests()));
        }

        XContent xContent = REQUEST_BODY_CONTENT_TYPE.xContent();
        byte[] source = MultiSearchTemplateRequest.writeMultiLineFormat(multiSearchTemplateRequest, xContent);
        request.setEntity(new ByteArrayEntity(source, createContentType(xContent.type())));
        return request;
    }

    static Request existsAlias(GetAliasesRequest getAliasesRequest) {
        if ((getAliasesRequest.indices() == null || getAliasesRequest.indices().length == 0) &&
                (getAliasesRequest.aliases() == null || getAliasesRequest.aliases().length == 0)) {
            throw new IllegalArgumentException("existsAlias requires at least an alias or an index");
        }
        String[] indices = getAliasesRequest.indices() == null ? Strings.EMPTY_ARRAY : getAliasesRequest.indices();
        String[] aliases = getAliasesRequest.aliases() == null ? Strings.EMPTY_ARRAY : getAliasesRequest.aliases();

        Request request = new Request(HttpHead.METHOD_NAME, endpoint(indices, "_alias", aliases));

        Params params = new Params(request);
        params.withIndicesOptions(getAliasesRequest.indicesOptions());
        params.withLocal(getAliasesRequest.local());
        return request;
    }

    static Request explain(ExplainRequest explainRequest) throws IOException {
        Request request = new Request(HttpGet.METHOD_NAME,
            endpoint(explainRequest.index(), explainRequest.type(), explainRequest.id(), "_explain"));

        Params params = new Params(request);
        params.withStoredFields(explainRequest.storedFields());
        params.withFetchSourceContext(explainRequest.fetchSourceContext());
        params.withRouting(explainRequest.routing());
        params.withPreference(explainRequest.preference());
        request.setEntity(createEntity(explainRequest, REQUEST_BODY_CONTENT_TYPE));
        return request;
    }

    static Request fieldCaps(FieldCapabilitiesRequest fieldCapabilitiesRequest) {
        Request request = new Request(HttpGet.METHOD_NAME, endpoint(fieldCapabilitiesRequest.indices(), "_field_caps"));

        Params params = new Params(request);
        params.withFields(fieldCapabilitiesRequest.fields());
        params.withIndicesOptions(fieldCapabilitiesRequest.indicesOptions());
        return request;
    }

    static Request rankEval(RankEvalRequest rankEvalRequest) throws IOException {
        Request request = new Request(HttpGet.METHOD_NAME, endpoint(rankEvalRequest.indices(), Strings.EMPTY_ARRAY, "_rank_eval"));

        Params params = new Params(request);
        params.withIndicesOptions(rankEvalRequest.indicesOptions());

        request.setEntity(createEntity(rankEvalRequest.getRankEvalSpec(), REQUEST_BODY_CONTENT_TYPE));
        return request;
    }

    static Request split(ResizeRequest resizeRequest) throws IOException {
        if (resizeRequest.getResizeType() != ResizeType.SPLIT) {
            throw new IllegalArgumentException("Wrong resize type [" + resizeRequest.getResizeType() + "] for indices split request");
        }
        return resize(resizeRequest);
    }

    static Request shrink(ResizeRequest resizeRequest) throws IOException {
        if (resizeRequest.getResizeType() != ResizeType.SHRINK) {
            throw new IllegalArgumentException("Wrong resize type [" + resizeRequest.getResizeType() + "] for indices shrink request");
        }
        return resize(resizeRequest);
    }

    private static Request resize(ResizeRequest resizeRequest) throws IOException {
        String endpoint = new EndpointBuilder().addPathPart(resizeRequest.getSourceIndex())
                .addPathPartAsIs("_" + resizeRequest.getResizeType().name().toLowerCase(Locale.ROOT))
                .addPathPart(resizeRequest.getTargetIndexRequest().index()).build();
        Request request = new Request(HttpPut.METHOD_NAME, endpoint);

        Params params = new Params(request);
        params.withTimeout(resizeRequest.timeout());
        params.withMasterTimeout(resizeRequest.masterNodeTimeout());
        params.withWaitForActiveShards(resizeRequest.getTargetIndexRequest().waitForActiveShards());

        request.setEntity(createEntity(resizeRequest, REQUEST_BODY_CONTENT_TYPE));
        return request;
    }

<<<<<<< HEAD
    static Request listTasks(ListTasksRequest listTaskRequest) {
        if (listTaskRequest.getTaskId() != null && listTaskRequest.getTaskId().isSet()) {
            throw new IllegalArgumentException("TaskId cannot be used for list tasks request");
        }
        Request request  = new Request(HttpGet.METHOD_NAME, "/_tasks");
        Params params = new Params(request);
        params.withTimeout(listTaskRequest.getTimeout())
            .withDetailed(listTaskRequest.getDetailed())
            .withWaitForCompletion(listTaskRequest.getWaitForCompletion())
            .withParentTaskId(listTaskRequest.getParentTaskId())
            .withNodes(listTaskRequest.getNodes())
            .withActions(listTaskRequest.getActions())
            .putParam("group_by", "none");
=======
    static Request getPipeline(GetPipelineRequest getPipelineRequest) {
        String endpoint = new EndpointBuilder()
            .addPathPartAsIs("_ingest/pipeline")
            .addCommaSeparatedPathParts(getPipelineRequest.getIds())
            .build();
        Request request = new Request(HttpGet.METHOD_NAME, endpoint);

        Params parameters = new Params(request);
        parameters.withMasterTimeout(getPipelineRequest.masterNodeTimeout());
        return request;
    }

    static Request putPipeline(PutPipelineRequest putPipelineRequest) throws IOException {
        String endpoint = new EndpointBuilder()
            .addPathPartAsIs("_ingest/pipeline")
            .addPathPart(putPipelineRequest.getId())
            .build();
        Request request = new Request(HttpPut.METHOD_NAME, endpoint);

        Params parameters = new Params(request);
        parameters.withTimeout(putPipelineRequest.timeout());
        parameters.withMasterTimeout(putPipelineRequest.masterNodeTimeout());

        request.setEntity(createEntity(putPipelineRequest, REQUEST_BODY_CONTENT_TYPE));
        return request;
    }

    static Request deletePipeline(DeletePipelineRequest deletePipelineRequest) {
        String endpoint = new EndpointBuilder()
            .addPathPartAsIs("_ingest/pipeline")
            .addPathPart(deletePipelineRequest.getId())
            .build();
        Request request = new Request(HttpDelete.METHOD_NAME, endpoint);

        Params parameters = new Params(request);
        parameters.withTimeout(deletePipelineRequest.timeout());
        parameters.withMasterTimeout(deletePipelineRequest.masterNodeTimeout());

>>>>>>> 6a3adbd9
        return request;
    }

    static Request reindex(ReindexRequest reindexRequest) throws IOException {
        String endpoint = new EndpointBuilder().addPathPart("_reindex").build();
        Request request = new Request(HttpPost.METHOD_NAME, endpoint);
        Params params = new Params(request)
            .withRefresh(reindexRequest.isRefresh())
            .withTimeout(reindexRequest.getTimeout())
            .withWaitForActiveShards(reindexRequest.getWaitForActiveShards());

        if (reindexRequest.getScrollTime() != null) {
            params.putParam("scroll", reindexRequest.getScrollTime());
        }
        request.setEntity(createEntity(reindexRequest, REQUEST_BODY_CONTENT_TYPE));
        return request;
    }

    static Request updateByQuery(UpdateByQueryRequest updateByQueryRequest) throws IOException {
        String endpoint =
            endpoint(updateByQueryRequest.indices(), updateByQueryRequest.getDocTypes(), "_update_by_query");
        Request request = new Request(HttpPost.METHOD_NAME, endpoint);
        Params params = new Params(request)
            .withRouting(updateByQueryRequest.getRouting())
            .withPipeline(updateByQueryRequest.getPipeline())
            .withRefresh(updateByQueryRequest.isRefresh())
            .withTimeout(updateByQueryRequest.getTimeout())
            .withWaitForActiveShards(updateByQueryRequest.getWaitForActiveShards())
            .withIndicesOptions(updateByQueryRequest.indicesOptions());
        if (updateByQueryRequest.isAbortOnVersionConflict() == false) {
            params.putParam("conflicts", "proceed");
        }
        if (updateByQueryRequest.getBatchSize() != AbstractBulkByScrollRequest.DEFAULT_SCROLL_SIZE) {
            params.putParam("scroll_size", Integer.toString(updateByQueryRequest.getBatchSize()));
        }
        if (updateByQueryRequest.getScrollTime() != AbstractBulkByScrollRequest.DEFAULT_SCROLL_TIMEOUT) {
            params.putParam("scroll", updateByQueryRequest.getScrollTime());
        }
        if (updateByQueryRequest.getSize() > 0) {
            params.putParam("size", Integer.toString(updateByQueryRequest.getSize()));
        }
        request.setEntity(createEntity(updateByQueryRequest, REQUEST_BODY_CONTENT_TYPE));
        return request;
    }

    static Request deleteByQuery(DeleteByQueryRequest deleteByQueryRequest) throws IOException {
        String endpoint =
            endpoint(deleteByQueryRequest.indices(), deleteByQueryRequest.getDocTypes(), "_delete_by_query");
        Request request = new Request(HttpPost.METHOD_NAME, endpoint);
        Params params = new Params(request)
            .withRouting(deleteByQueryRequest.getRouting())
            .withRefresh(deleteByQueryRequest.isRefresh())
            .withTimeout(deleteByQueryRequest.getTimeout())
            .withWaitForActiveShards(deleteByQueryRequest.getWaitForActiveShards())
            .withIndicesOptions(deleteByQueryRequest.indicesOptions());
        if (deleteByQueryRequest.isAbortOnVersionConflict() == false) {
            params.putParam("conflicts", "proceed");
        }
        if (deleteByQueryRequest.getBatchSize() != AbstractBulkByScrollRequest.DEFAULT_SCROLL_SIZE) {
            params.putParam("scroll_size", Integer.toString(deleteByQueryRequest.getBatchSize()));
        }
        if (deleteByQueryRequest.getScrollTime() != AbstractBulkByScrollRequest.DEFAULT_SCROLL_TIMEOUT) {
            params.putParam("scroll", deleteByQueryRequest.getScrollTime());
        }
        if (deleteByQueryRequest.getSize() > 0) {
            params.putParam("size", Integer.toString(deleteByQueryRequest.getSize()));
        }
        request.setEntity(createEntity(deleteByQueryRequest, REQUEST_BODY_CONTENT_TYPE));
        return request;
    }

    static Request rollover(RolloverRequest rolloverRequest) throws IOException {
        String endpoint = new EndpointBuilder().addPathPart(rolloverRequest.getAlias()).addPathPartAsIs("_rollover")
                .addPathPart(rolloverRequest.getNewIndexName()).build();
        Request request = new Request(HttpPost.METHOD_NAME, endpoint);

        Params params = new Params(request);
        params.withTimeout(rolloverRequest.timeout());
        params.withMasterTimeout(rolloverRequest.masterNodeTimeout());
        params.withWaitForActiveShards(rolloverRequest.getCreateIndexRequest().waitForActiveShards());
        if (rolloverRequest.isDryRun()) {
            params.putParam("dry_run", Boolean.TRUE.toString());
        }

        request.setEntity(createEntity(rolloverRequest, REQUEST_BODY_CONTENT_TYPE));
        return request;
    }

    static Request getSettings(GetSettingsRequest getSettingsRequest) {
        String[] indices = getSettingsRequest.indices() == null ? Strings.EMPTY_ARRAY : getSettingsRequest.indices();
        String[] names = getSettingsRequest.names() == null ? Strings.EMPTY_ARRAY : getSettingsRequest.names();

        String endpoint = endpoint(indices, "_settings", names);
        Request request = new Request(HttpGet.METHOD_NAME, endpoint);

        Params params = new Params(request);
        params.withIndicesOptions(getSettingsRequest.indicesOptions());
        params.withLocal(getSettingsRequest.local());
        params.withIncludeDefaults(getSettingsRequest.includeDefaults());
        params.withMasterTimeout(getSettingsRequest.masterNodeTimeout());

        return request;
    }

    static Request getIndex(GetIndexRequest getIndexRequest) {
        String[] indices = getIndexRequest.indices() == null ? Strings.EMPTY_ARRAY : getIndexRequest.indices();

        String endpoint = endpoint(indices);
        Request request = new Request(HttpGet.METHOD_NAME, endpoint);

        Params params = new Params(request);
        params.withIndicesOptions(getIndexRequest.indicesOptions());
        params.withLocal(getIndexRequest.local());
        params.withIncludeDefaults(getIndexRequest.includeDefaults());
        params.withHuman(getIndexRequest.humanReadable());
        params.withMasterTimeout(getIndexRequest.masterNodeTimeout());

        return request;
    }

    static Request indicesExist(GetIndexRequest getIndexRequest) {
        // this can be called with no indices as argument by transport client, not via REST though
        if (getIndexRequest.indices() == null || getIndexRequest.indices().length == 0) {
            throw new IllegalArgumentException("indices are mandatory");
        }
        String endpoint = endpoint(getIndexRequest.indices(), "");
        Request request = new Request(HttpHead.METHOD_NAME, endpoint);

        Params params = new Params(request);
        params.withLocal(getIndexRequest.local());
        params.withHuman(getIndexRequest.humanReadable());
        params.withIndicesOptions(getIndexRequest.indicesOptions());
        params.withIncludeDefaults(getIndexRequest.includeDefaults());
        return request;
    }

    static Request indexPutSettings(UpdateSettingsRequest updateSettingsRequest) throws IOException {
        String[] indices = updateSettingsRequest.indices() == null ? Strings.EMPTY_ARRAY : updateSettingsRequest.indices();
        Request request = new Request(HttpPut.METHOD_NAME, endpoint(indices, "_settings"));

        Params parameters = new Params(request);
        parameters.withTimeout(updateSettingsRequest.timeout());
        parameters.withMasterTimeout(updateSettingsRequest.masterNodeTimeout());
        parameters.withIndicesOptions(updateSettingsRequest.indicesOptions());
        parameters.withPreserveExisting(updateSettingsRequest.isPreserveExisting());

        request.setEntity(createEntity(updateSettingsRequest, REQUEST_BODY_CONTENT_TYPE));
        return request;
    }

    static Request getRepositories(GetRepositoriesRequest getRepositoriesRequest) {
        String[] repositories = getRepositoriesRequest.repositories() == null ? Strings.EMPTY_ARRAY : getRepositoriesRequest.repositories();
        String endpoint = new EndpointBuilder().addPathPartAsIs("_snapshot").addCommaSeparatedPathParts(repositories).build();
        Request request = new Request(HttpGet.METHOD_NAME, endpoint);

        Params parameters = new Params(request);
        parameters.withMasterTimeout(getRepositoriesRequest.masterNodeTimeout());
        parameters.withLocal(getRepositoriesRequest.local());
        return request;
    }

    static Request createRepository(PutRepositoryRequest putRepositoryRequest) throws IOException {
        String endpoint = new EndpointBuilder().addPathPart("_snapshot").addPathPart(putRepositoryRequest.name()).build();
        Request request = new Request(HttpPut.METHOD_NAME, endpoint);

        Params parameters = new Params(request);
        parameters.withMasterTimeout(putRepositoryRequest.masterNodeTimeout());
        parameters.withTimeout(putRepositoryRequest.timeout());
        parameters.withVerify(putRepositoryRequest.verify());

        request.setEntity(createEntity(putRepositoryRequest, REQUEST_BODY_CONTENT_TYPE));
        return request;
    }

    static Request deleteRepository(DeleteRepositoryRequest deleteRepositoryRequest) {
        String endpoint = new EndpointBuilder().addPathPartAsIs("_snapshot").addPathPart(deleteRepositoryRequest.name()).build();
        Request request = new Request(HttpDelete.METHOD_NAME, endpoint);

        Params parameters = new Params(request);
        parameters.withMasterTimeout(deleteRepositoryRequest.masterNodeTimeout());
        parameters.withTimeout(deleteRepositoryRequest.timeout());
        return request;
    }

    static Request verifyRepository(VerifyRepositoryRequest verifyRepositoryRequest) {
        String endpoint = new EndpointBuilder().addPathPartAsIs("_snapshot")
            .addPathPart(verifyRepositoryRequest.name())
            .addPathPartAsIs("_verify")
            .build();
        Request request = new Request(HttpPost.METHOD_NAME, endpoint);

        Params parameters = new Params(request);
        parameters.withMasterTimeout(verifyRepositoryRequest.masterNodeTimeout());
        parameters.withTimeout(verifyRepositoryRequest.timeout());
        return request;
    }

    static Request createSnapshot(CreateSnapshotRequest createSnapshotRequest) throws IOException {
        String endpoint = new EndpointBuilder().addPathPart("_snapshot")
            .addPathPart(createSnapshotRequest.repository())
            .addPathPart(createSnapshotRequest.snapshot())
            .build();
        Request request = new Request(HttpPut.METHOD_NAME, endpoint);
        Params params = new Params(request);
        params.withMasterTimeout(createSnapshotRequest.masterNodeTimeout());
        params.withWaitForCompletion(createSnapshotRequest.waitForCompletion());
        request.setEntity(createEntity(createSnapshotRequest, REQUEST_BODY_CONTENT_TYPE));
        return request;
    }

    static Request getSnapshots(GetSnapshotsRequest getSnapshotsRequest) {
        EndpointBuilder endpointBuilder = new EndpointBuilder().addPathPartAsIs("_snapshot")
            .addPathPart(getSnapshotsRequest.repository());
        String endpoint;
        if (getSnapshotsRequest.snapshots().length == 0) {
            endpoint = endpointBuilder.addPathPart("_all").build();
        } else {
            endpoint = endpointBuilder.addCommaSeparatedPathParts(getSnapshotsRequest.snapshots()).build();
        }

        Request request = new Request(HttpGet.METHOD_NAME, endpoint);

        Params parameters = new Params(request);
        parameters.withMasterTimeout(getSnapshotsRequest.masterNodeTimeout());
        parameters.putParam("ignore_unavailable", Boolean.toString(getSnapshotsRequest.ignoreUnavailable()));
        parameters.putParam("verbose", Boolean.toString(getSnapshotsRequest.verbose()));

        return request;
    }

    static Request snapshotsStatus(SnapshotsStatusRequest snapshotsStatusRequest) {
        String endpoint = new EndpointBuilder().addPathPartAsIs("_snapshot")
            .addPathPart(snapshotsStatusRequest.repository())
            .addCommaSeparatedPathParts(snapshotsStatusRequest.snapshots())
            .addPathPartAsIs("_status")
            .build();
        Request request = new Request(HttpGet.METHOD_NAME, endpoint);

        Params parameters = new Params(request);
        parameters.withMasterTimeout(snapshotsStatusRequest.masterNodeTimeout());
        parameters.withIgnoreUnavailable(snapshotsStatusRequest.ignoreUnavailable());
        return request;
    }

    static Request restoreSnapshot(RestoreSnapshotRequest restoreSnapshotRequest) throws IOException {
        String endpoint = new EndpointBuilder().addPathPartAsIs("_snapshot")
            .addPathPart(restoreSnapshotRequest.repository())
            .addPathPart(restoreSnapshotRequest.snapshot())
            .addPathPartAsIs("_restore")
            .build();
        Request request = new Request(HttpPost.METHOD_NAME, endpoint);
        Params parameters = new Params(request);
        parameters.withMasterTimeout(restoreSnapshotRequest.masterNodeTimeout());
        parameters.withWaitForCompletion(restoreSnapshotRequest.waitForCompletion());
        request.setEntity(createEntity(restoreSnapshotRequest, REQUEST_BODY_CONTENT_TYPE));
        return request;
    }

    static Request deleteSnapshot(DeleteSnapshotRequest deleteSnapshotRequest) {
        String endpoint = new EndpointBuilder().addPathPartAsIs("_snapshot")
            .addPathPart(deleteSnapshotRequest.repository())
            .addPathPart(deleteSnapshotRequest.snapshot())
            .build();
        Request request = new Request(HttpDelete.METHOD_NAME, endpoint);

        Params parameters = new Params(request);
        parameters.withMasterTimeout(deleteSnapshotRequest.masterNodeTimeout());
        return request;
    }

    static Request putTemplate(PutIndexTemplateRequest putIndexTemplateRequest) throws IOException {
        String endpoint = new EndpointBuilder().addPathPartAsIs("_template").addPathPart(putIndexTemplateRequest.name()).build();
        Request request = new Request(HttpPut.METHOD_NAME, endpoint);
        Params params = new Params(request);
        params.withMasterTimeout(putIndexTemplateRequest.masterNodeTimeout());
        if (putIndexTemplateRequest.create()) {
            params.putParam("create", Boolean.TRUE.toString());
        }
        if (Strings.hasText(putIndexTemplateRequest.cause())) {
            params.putParam("cause", putIndexTemplateRequest.cause());
        }
        request.setEntity(createEntity(putIndexTemplateRequest, REQUEST_BODY_CONTENT_TYPE));
        return request;
    }

    static Request validateQuery(ValidateQueryRequest validateQueryRequest) throws IOException {
        String[] indices = validateQueryRequest.indices() == null ? Strings.EMPTY_ARRAY : validateQueryRequest.indices();
        String[] types = validateQueryRequest.types() == null || indices.length <= 0 ? Strings.EMPTY_ARRAY : validateQueryRequest.types();
        String endpoint = endpoint(indices, types, "_validate/query");
        Request request = new Request(HttpGet.METHOD_NAME, endpoint);
        Params params = new Params(request);
        params.withIndicesOptions(validateQueryRequest.indicesOptions());
        params.putParam("explain", Boolean.toString(validateQueryRequest.explain()));
        params.putParam("all_shards", Boolean.toString(validateQueryRequest.allShards()));
        params.putParam("rewrite", Boolean.toString(validateQueryRequest.rewrite()));
        request.setEntity(createEntity(validateQueryRequest, REQUEST_BODY_CONTENT_TYPE));
        return request;
    }

    static Request getAlias(GetAliasesRequest getAliasesRequest) {
        String[] indices = getAliasesRequest.indices() == null ? Strings.EMPTY_ARRAY : getAliasesRequest.indices();
        String[] aliases = getAliasesRequest.aliases() == null ? Strings.EMPTY_ARRAY : getAliasesRequest.aliases();
        String endpoint = endpoint(indices, "_alias", aliases);
        Request request = new Request(HttpGet.METHOD_NAME, endpoint);
        Params params = new Params(request);
        params.withIndicesOptions(getAliasesRequest.indicesOptions());
        params.withLocal(getAliasesRequest.local());
        return request;
    }

    static Request getTemplates(GetIndexTemplatesRequest getIndexTemplatesRequest) throws IOException {
        String[] names = getIndexTemplatesRequest.names();
        String endpoint = new EndpointBuilder().addPathPartAsIs("_template").addCommaSeparatedPathParts(names).build();
        Request request = new Request(HttpGet.METHOD_NAME, endpoint);
        Params params = new Params(request);
        params.withLocal(getIndexTemplatesRequest.local());
        params.withMasterTimeout(getIndexTemplatesRequest.masterNodeTimeout());
        return request;
    }

    static Request analyze(AnalyzeRequest request) throws IOException {
        EndpointBuilder builder = new EndpointBuilder();
        String index = request.index();
        if (index != null) {
            builder.addPathPart(index);
        }
        builder.addPathPartAsIs("_analyze");
        Request req = new Request(HttpGet.METHOD_NAME, builder.build());
        req.setEntity(createEntity(request, REQUEST_BODY_CONTENT_TYPE));
        return req;
    }

    static Request getScript(GetStoredScriptRequest getStoredScriptRequest) {
        String endpoint = new EndpointBuilder().addPathPartAsIs("_scripts").addPathPart(getStoredScriptRequest.id()).build();
        Request request = new Request(HttpGet.METHOD_NAME, endpoint);
        Params params = new Params(request);
        params.withMasterTimeout(getStoredScriptRequest.masterNodeTimeout());
        return request;
    }

    static Request deleteScript(DeleteStoredScriptRequest deleteStoredScriptRequest) {
        String endpoint = new EndpointBuilder().addPathPartAsIs("_scripts").addPathPart(deleteStoredScriptRequest.id()).build();
        Request request = new Request(HttpDelete.METHOD_NAME, endpoint);
        Params params = new Params(request);
        params.withTimeout(deleteStoredScriptRequest.timeout());
        params.withMasterTimeout(deleteStoredScriptRequest.masterNodeTimeout());
        return request;
    }

    static Request xPackInfo(XPackInfoRequest infoRequest) {
        Request request = new Request(HttpGet.METHOD_NAME, "/_xpack");
        if (false == infoRequest.isVerbose()) {
            request.addParameter("human", "false");
        }
        if (false == infoRequest.getCategories().equals(EnumSet.allOf(XPackInfoRequest.Category.class))) {
            request.addParameter("categories", infoRequest.getCategories().stream()
                    .map(c -> c.toString().toLowerCase(Locale.ROOT))
                    .collect(Collectors.joining(",")));
        }
        return request;
    }

    static Request xPackWatcherPutWatch(PutWatchRequest putWatchRequest) {
        String endpoint = new EndpointBuilder()
            .addPathPartAsIs("_xpack")
            .addPathPartAsIs("watcher")
            .addPathPartAsIs("watch")
            .addPathPart(putWatchRequest.getId())
            .build();

        Request request = new Request(HttpPut.METHOD_NAME, endpoint);
        Params params = new Params(request).withVersion(putWatchRequest.getVersion());
        if (putWatchRequest.isActive() == false) {
            params.putParam("active", "false");
        }
        ContentType contentType = createContentType(putWatchRequest.xContentType());
        BytesReference source = putWatchRequest.getSource();
        request.setEntity(new ByteArrayEntity(source.toBytesRef().bytes, 0, source.length(), contentType));
        return request;
    }

    static Request xPackWatcherDeleteWatch(DeleteWatchRequest deleteWatchRequest) {
        String endpoint = new EndpointBuilder()
            .addPathPartAsIs("_xpack")
            .addPathPartAsIs("watcher")
            .addPathPartAsIs("watch")
            .addPathPart(deleteWatchRequest.getId())
            .build();

        Request request = new Request(HttpDelete.METHOD_NAME, endpoint);
        return request;
    }

    static Request xpackUsage(XPackUsageRequest usageRequest) {
        Request request = new Request(HttpGet.METHOD_NAME, "/_xpack/usage");
        Params parameters = new Params(request);
        parameters.withMasterTimeout(usageRequest.masterNodeTimeout());
        return request;
    }

    static Request getMigrationAssistance(IndexUpgradeInfoRequest indexUpgradeInfoRequest) {
        EndpointBuilder endpointBuilder = new EndpointBuilder()
            .addPathPartAsIs("_xpack/migration/assistance")
            .addCommaSeparatedPathParts(indexUpgradeInfoRequest.indices());
        String endpoint = endpointBuilder.build();
        Request request = new Request(HttpGet.METHOD_NAME, endpoint);
        Params parameters = new Params(request);
        parameters.withIndicesOptions(indexUpgradeInfoRequest.indicesOptions());
        return request;
    }

    static HttpEntity createEntity(ToXContent toXContent, XContentType xContentType) throws IOException {
        BytesRef source = XContentHelper.toXContent(toXContent, xContentType, false).toBytesRef();
        return new ByteArrayEntity(source.bytes, source.offset, source.length, createContentType(xContentType));
    }

    static String endpoint(String index, String type, String id) {
        return new EndpointBuilder().addPathPart(index, type, id).build();
    }

    static String endpoint(String index, String type, String id, String endpoint) {
        return new EndpointBuilder().addPathPart(index, type, id).addPathPartAsIs(endpoint).build();
    }

    static String endpoint(String[] indices) {
        return new EndpointBuilder().addCommaSeparatedPathParts(indices).build();
    }

    static String endpoint(String[] indices, String endpoint) {
        return new EndpointBuilder().addCommaSeparatedPathParts(indices).addPathPartAsIs(endpoint).build();
    }

    static String endpoint(String[] indices, String[] types, String endpoint) {
        return new EndpointBuilder().addCommaSeparatedPathParts(indices).addCommaSeparatedPathParts(types)
                .addPathPartAsIs(endpoint).build();
    }

    static String endpoint(String[] indices, String endpoint, String[] suffixes) {
        return new EndpointBuilder().addCommaSeparatedPathParts(indices).addPathPartAsIs(endpoint)
                .addCommaSeparatedPathParts(suffixes).build();
    }

    static String endpoint(String[] indices, String endpoint, String type) {
        return new EndpointBuilder().addCommaSeparatedPathParts(indices).addPathPartAsIs(endpoint).addPathPart(type).build();
    }

    /**
     * Returns a {@link ContentType} from a given {@link XContentType}.
     *
     * @param xContentType the {@link XContentType}
     * @return the {@link ContentType}
     */
    @SuppressForbidden(reason = "Only allowed place to convert a XContentType to a ContentType")
    public static ContentType createContentType(final XContentType xContentType) {
        return ContentType.create(xContentType.mediaTypeWithoutParameters(), (Charset) null);
    }

    /**
     * Utility class to help with common parameter names and patterns. Wraps
     * a {@link Request} and adds the parameters to it directly.
     */
    static class Params {
        private final Request request;

        Params(Request request) {
            this.request = request;
        }

        Params putParam(String name, String value) {
            if (Strings.hasLength(value)) {
                request.addParameter(name, value);
            }
            return this;
        }

        Params putParam(String key, TimeValue value) {
            if (value != null) {
                return putParam(key, value.getStringRep());
            }
            return this;
        }

        Params withDocAsUpsert(boolean docAsUpsert) {
            if (docAsUpsert) {
                return putParam("doc_as_upsert", Boolean.TRUE.toString());
            }
            return this;
        }

        Params withFetchSourceContext(FetchSourceContext fetchSourceContext) {
            if (fetchSourceContext != null) {
                if (fetchSourceContext.fetchSource() == false) {
                    putParam("_source", Boolean.FALSE.toString());
                }
                if (fetchSourceContext.includes() != null && fetchSourceContext.includes().length > 0) {
                    putParam("_source_include", String.join(",", fetchSourceContext.includes()));
                }
                if (fetchSourceContext.excludes() != null && fetchSourceContext.excludes().length > 0) {
                    putParam("_source_exclude", String.join(",", fetchSourceContext.excludes()));
                }
            }
            return this;
        }

        Params withFields(String[] fields) {
            if (fields != null && fields.length > 0) {
                return putParam("fields", String.join(",", fields));
            }
            return this;
        }

        Params withMasterTimeout(TimeValue masterTimeout) {
            return putParam("master_timeout", masterTimeout);
        }

        Params withPipeline(String pipeline) {
            return putParam("pipeline", pipeline);
        }

        Params withPreference(String preference) {
            return putParam("preference", preference);
        }

        Params withRealtime(boolean realtime) {
            if (realtime == false) {
                return putParam("realtime", Boolean.FALSE.toString());
            }
            return this;
        }

        Params withRefresh(boolean refresh) {
            if (refresh) {
                return withRefreshPolicy(RefreshPolicy.IMMEDIATE);
            }
            return this;
        }

        /**
         *  @deprecated If creating a new HLRC ReST API call, use {@link RefreshPolicy}
         *  instead of {@link WriteRequest.RefreshPolicy} from the server project
         */
        @Deprecated
        Params withRefreshPolicy(WriteRequest.RefreshPolicy refreshPolicy) {
            if (refreshPolicy != WriteRequest.RefreshPolicy.NONE) {
                return putParam("refresh", refreshPolicy.getValue());
            }
            return this;
        }

        Params withRefreshPolicy(RefreshPolicy refreshPolicy) {
            if (refreshPolicy != RefreshPolicy.NONE) {
                return putParam("refresh", refreshPolicy.getValue());
            }
            return this;
        }

        Params withRetryOnConflict(int retryOnConflict) {
            if (retryOnConflict > 0) {
                return putParam("retry_on_conflict", String.valueOf(retryOnConflict));
            }
            return this;
        }

        Params withRouting(String routing) {
            return putParam("routing", routing);
        }

        Params withStoredFields(String[] storedFields) {
            if (storedFields != null && storedFields.length > 0) {
                return putParam("stored_fields", String.join(",", storedFields));
            }
            return this;
        }

        Params withTimeout(TimeValue timeout) {
            return putParam("timeout", timeout);
        }

        Params withVersion(long version) {
            if (version != Versions.MATCH_ANY) {
                return putParam("version", Long.toString(version));
            }
            return this;
        }

        Params withVersionType(VersionType versionType) {
            if (versionType != VersionType.INTERNAL) {
                return putParam("version_type", versionType.name().toLowerCase(Locale.ROOT));
            }
            return this;
        }

        Params withWaitForActiveShards(ActiveShardCount activeShardCount) {
            return withWaitForActiveShards(activeShardCount, ActiveShardCount.DEFAULT);
        }

        Params withWaitForActiveShards(ActiveShardCount activeShardCount, ActiveShardCount defaultActiveShardCount) {
            if (activeShardCount != null && activeShardCount != defaultActiveShardCount) {
                return putParam("wait_for_active_shards", activeShardCount.toString().toLowerCase(Locale.ROOT));
            }
            return this;
        }

        Params withIndicesOptions(IndicesOptions indicesOptions) {
            withIgnoreUnavailable(indicesOptions.ignoreUnavailable());
            putParam("allow_no_indices", Boolean.toString(indicesOptions.allowNoIndices()));
            String expandWildcards;
            if (indicesOptions.expandWildcardsOpen() == false && indicesOptions.expandWildcardsClosed() == false) {
                expandWildcards = "none";
            } else {
                StringJoiner joiner = new StringJoiner(",");
                if (indicesOptions.expandWildcardsOpen()) {
                    joiner.add("open");
                }
                if (indicesOptions.expandWildcardsClosed()) {
                    joiner.add("closed");
                }
                expandWildcards = joiner.toString();
            }
            putParam("expand_wildcards", expandWildcards);
            return this;
        }

        Params withIgnoreUnavailable(boolean ignoreUnavailable) {
            // Always explicitly place the ignore_unavailable value.
            putParam("ignore_unavailable", Boolean.toString(ignoreUnavailable));
            return this;
        }

        Params withHuman(boolean human) {
            if (human) {
                putParam("human", Boolean.toString(human));
            }
            return this;
        }

        Params withLocal(boolean local) {
            if (local) {
                putParam("local", Boolean.toString(local));
            }
            return this;
        }

        Params withIncludeDefaults(boolean includeDefaults) {
            if (includeDefaults) {
                return putParam("include_defaults", Boolean.TRUE.toString());
            }
            return this;
        }

        Params withPreserveExisting(boolean preserveExisting) {
            if (preserveExisting) {
                return putParam("preserve_existing", Boolean.TRUE.toString());
            }
            return this;
        }

        Params withDetailed(boolean detailed) {
            if (detailed) {
                return putParam("detailed", Boolean.TRUE.toString());
            }
            return this;
        }

        Params withWaitForCompletion(boolean waitForCompletion) {
            if (waitForCompletion) {
                return putParam("wait_for_completion", Boolean.TRUE.toString());
            }
            return this;
        }

        Params withNodes(String[] nodes) {
            if (nodes != null && nodes.length > 0) {
                return putParam("nodes", String.join(",", nodes));
            }
            return this;
        }

        Params withActions(String[] actions) {
            if (actions != null && actions.length > 0) {
                return putParam("actions", String.join(",", actions));
            }
            return this;
        }

        Params withTaskId(TaskId taskId) {
            if (taskId != null && taskId.isSet()) {
                return putParam("task_id", taskId.toString());
            }
            return this;
        }

        Params withParentTaskId(TaskId parentTaskId) {
            if (parentTaskId != null && parentTaskId.isSet()) {
                return putParam("parent_task_id", parentTaskId.toString());
            }
            return this;
        }

        Params withVerify(boolean verify) {
            if (verify) {
                return putParam("verify", Boolean.TRUE.toString());
            }
            return this;
        }

        Params withWaitForStatus(ClusterHealthStatus status) {
            if (status != null) {
                return putParam("wait_for_status", status.name().toLowerCase(Locale.ROOT));
            }
            return this;
        }

        Params withWaitForNoRelocatingShards(boolean waitNoRelocatingShards) {
            if (waitNoRelocatingShards) {
                return putParam("wait_for_no_relocating_shards", Boolean.TRUE.toString());
            }
            return this;
        }

        Params withWaitForNoInitializingShards(boolean waitNoInitShards) {
            if (waitNoInitShards) {
                return putParam("wait_for_no_initializing_shards", Boolean.TRUE.toString());
            }
            return this;
        }

        Params withWaitForNodes(String waitForNodes) {
            return putParam("wait_for_nodes", waitForNodes);
        }

        Params withLevel(ClusterHealthRequest.Level level) {
            return putParam("level", level.name().toLowerCase(Locale.ROOT));
        }

        Params withWaitForEvents(Priority waitForEvents) {
            if (waitForEvents != null) {
                return putParam("wait_for_events", waitForEvents.name().toLowerCase(Locale.ROOT));
            }
            return this;
        }
    }

    /**
     * Ensure that the {@link IndexRequest}'s content type is supported by the Bulk API and that it conforms
     * to the current {@link BulkRequest}'s content type (if it's known at the time of this method get called).
     *
     * @return the {@link IndexRequest}'s content type
     */
    static XContentType enforceSameContentType(IndexRequest indexRequest, @Nullable XContentType xContentType) {
        XContentType requestContentType = indexRequest.getContentType();
        if (requestContentType != XContentType.JSON && requestContentType != XContentType.SMILE) {
            throw new IllegalArgumentException("Unsupported content-type found for request with content-type [" + requestContentType
                    + "], only JSON and SMILE are supported");
        }
        if (xContentType == null) {
            return requestContentType;
        }
        if (requestContentType != xContentType) {
            throw new IllegalArgumentException("Mismatching content-type found for request with content-type [" + requestContentType
                    + "], previous requests have content-type [" + xContentType + "]");
        }
        return xContentType;
    }

    /**
     * Utility class to build request's endpoint given its parts as strings
     */
    static class EndpointBuilder {

        private final StringJoiner joiner = new StringJoiner("/", "/", "");

        EndpointBuilder addPathPart(String... parts) {
            for (String part : parts) {
                if (Strings.hasLength(part)) {
                    joiner.add(encodePart(part));
                }
            }
            return this;
        }

        EndpointBuilder addCommaSeparatedPathParts(String[] parts) {
            addPathPart(String.join(",", parts));
            return this;
        }

        EndpointBuilder addPathPartAsIs(String part) {
            if (Strings.hasLength(part)) {
                joiner.add(part);
            }
            return this;
        }

        String build() {
            return joiner.toString();
        }

        private static String encodePart(String pathPart) {
            try {
                //encode each part (e.g. index, type and id) separately before merging them into the path
                //we prepend "/" to the path part to make this pate absolute, otherwise there can be issues with
                //paths that start with `-` or contain `:`
                URI uri = new URI(null, null, null, -1, "/" + pathPart, null, null);
                //manually encode any slash that each part may contain
                return uri.getRawPath().substring(1).replaceAll("/", "%2F");
            } catch (URISyntaxException e) {
                throw new IllegalArgumentException("Path part [" + pathPart + "] couldn't be encoded", e);
            }
        }
    }
}<|MERGE_RESOLUTION|>--- conflicted
+++ resolved
@@ -701,63 +701,6 @@
         return request;
     }
 
-<<<<<<< HEAD
-    static Request listTasks(ListTasksRequest listTaskRequest) {
-        if (listTaskRequest.getTaskId() != null && listTaskRequest.getTaskId().isSet()) {
-            throw new IllegalArgumentException("TaskId cannot be used for list tasks request");
-        }
-        Request request  = new Request(HttpGet.METHOD_NAME, "/_tasks");
-        Params params = new Params(request);
-        params.withTimeout(listTaskRequest.getTimeout())
-            .withDetailed(listTaskRequest.getDetailed())
-            .withWaitForCompletion(listTaskRequest.getWaitForCompletion())
-            .withParentTaskId(listTaskRequest.getParentTaskId())
-            .withNodes(listTaskRequest.getNodes())
-            .withActions(listTaskRequest.getActions())
-            .putParam("group_by", "none");
-=======
-    static Request getPipeline(GetPipelineRequest getPipelineRequest) {
-        String endpoint = new EndpointBuilder()
-            .addPathPartAsIs("_ingest/pipeline")
-            .addCommaSeparatedPathParts(getPipelineRequest.getIds())
-            .build();
-        Request request = new Request(HttpGet.METHOD_NAME, endpoint);
-
-        Params parameters = new Params(request);
-        parameters.withMasterTimeout(getPipelineRequest.masterNodeTimeout());
-        return request;
-    }
-
-    static Request putPipeline(PutPipelineRequest putPipelineRequest) throws IOException {
-        String endpoint = new EndpointBuilder()
-            .addPathPartAsIs("_ingest/pipeline")
-            .addPathPart(putPipelineRequest.getId())
-            .build();
-        Request request = new Request(HttpPut.METHOD_NAME, endpoint);
-
-        Params parameters = new Params(request);
-        parameters.withTimeout(putPipelineRequest.timeout());
-        parameters.withMasterTimeout(putPipelineRequest.masterNodeTimeout());
-
-        request.setEntity(createEntity(putPipelineRequest, REQUEST_BODY_CONTENT_TYPE));
-        return request;
-    }
-
-    static Request deletePipeline(DeletePipelineRequest deletePipelineRequest) {
-        String endpoint = new EndpointBuilder()
-            .addPathPartAsIs("_ingest/pipeline")
-            .addPathPart(deletePipelineRequest.getId())
-            .build();
-        Request request = new Request(HttpDelete.METHOD_NAME, endpoint);
-
-        Params parameters = new Params(request);
-        parameters.withTimeout(deletePipelineRequest.timeout());
-        parameters.withMasterTimeout(deletePipelineRequest.masterNodeTimeout());
-
->>>>>>> 6a3adbd9
-        return request;
-    }
-
     static Request reindex(ReindexRequest reindexRequest) throws IOException {
         String endpoint = new EndpointBuilder().addPathPart("_reindex").build();
         Request request = new Request(HttpPost.METHOD_NAME, endpoint);
