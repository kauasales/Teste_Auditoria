--- conflicted
+++ resolved
@@ -62,17 +62,8 @@
              * parsing will break in an incompatible way for some date patterns and locales.
              */
             "-Djava.locale.providers=SPI,COMPAT",
-<<<<<<< HEAD
             maybeEnableNativeAccess(),
-            maybeOverrideDockerCgroup(),
-=======
-            /*
-             * Temporarily suppress illegal reflective access in searchable snapshots shared cache preallocation; this is temporary while we
-             * explore alternatives. See org.elasticsearch.xpack.searchablesnapshots.preallocate.Preallocate.
-             */
-            "--add-opens=java.base/java.io=org.elasticsearch.preallocate",
             maybeOverrideDockerCgroup(distroType),
->>>>>>> c736c340
             maybeSetActiveProcessorCount(nodeSettings),
             setReplayFile(distroType, isHotspot),
             // Pass through distribution type
