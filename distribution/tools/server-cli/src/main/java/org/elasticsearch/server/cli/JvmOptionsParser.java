/*
 * Copyright Elasticsearch B.V. and/or licensed to Elasticsearch B.V. under one
 * or more contributor license agreements. Licensed under the Elastic License
 * 2.0 and the Server Side Public License, v 1; you may not use this file except
 * in compliance with, at your election, the Elastic License 2.0 or the Server
 * Side Public License, v 1.
 */

package org.elasticsearch.server.cli;

import org.elasticsearch.cli.ExitCodes;
import org.elasticsearch.cli.UserException;

import java.io.BufferedReader;
import java.io.File;
import java.io.IOException;
import java.io.InputStream;
import java.io.InputStreamReader;
import java.io.Reader;
import java.nio.charset.StandardCharsets;
import java.nio.file.DirectoryStream;
import java.nio.file.Files;
import java.nio.file.Path;
import java.nio.file.Paths;
import java.util.ArrayList;
import java.util.Arrays;
import java.util.Collections;
import java.util.HashMap;
import java.util.List;
import java.util.Locale;
import java.util.Map;
import java.util.SortedMap;
import java.util.TreeMap;
import java.util.function.Predicate;
import java.util.regex.Matcher;
import java.util.regex.Pattern;
import java.util.stream.Collectors;
import java.util.stream.StreamSupport;

/**
 * Parses JVM options from a file and prints a single line with all JVM options to standard output.
 */
final class JvmOptionsParser {

    static class JvmOptionsFileParserException extends Exception {

        private final Path jvmOptionsFile;

        Path jvmOptionsFile() {
            return jvmOptionsFile;
        }

        private final SortedMap<Integer, String> invalidLines;

        SortedMap<Integer, String> invalidLines() {
            return invalidLines;
        }

        JvmOptionsFileParserException(final Path jvmOptionsFile, final SortedMap<Integer, String> invalidLines) {
            this.jvmOptionsFile = jvmOptionsFile;
            this.invalidLines = invalidLines;
        }

    }

    /**
     * The main entry point. The exit code is 0 if the JVM options were successfully parsed, otherwise the exit code is 1. If an improperly
     * formatted line is discovered, the line is output to standard error.
     *
     * @param args the args to the program which should consist of two options,
     *             the path to ES_PATH_CONF, and the path to the plugins directory
     */
    public static void main(final String[] args) throws InterruptedException, IOException {
        if (args.length != 2) {
            throw new IllegalArgumentException(
                "Expected two arguments specifying path to ES_PATH_CONF and plugins directory, but was " + Arrays.toString(args)
            );
        }
        try {
            Path configDir = Paths.get(args[0]);
            Path pluginsDir = Paths.get(args[1]);
            Path tmpDir = Paths.get(System.getenv("ES_TMPDIR"));
            String envOptions = System.getenv("ES_JAVA_OPTS");
            var jvmOptions = determineJvmOptions(configDir, pluginsDir, tmpDir, envOptions);

            Launchers.outPrintln(String.join(" ", jvmOptions));
        } catch (UserException e) {
            Launchers.errPrintln(e.getMessage());
            Launchers.exit(e.exitCode);
        }
    }

    /**
     * Determines the jvm options that should be passed to the Elasticsearch Java process.
     *
     * <p> This method works by joining the options found in {@link SystemJvmOptions}, the {@code jvm.options} file,
     * files in the {@code jvm.options.d} directory, and the options given by the {@code ES_JAVA_OPTS} environment
     * variable.
     *
     * @param configDir the ES config dir
     * @param pluginsDir the ES plugins dir
     * @param tmpDir the directory that should be passed to {@code -Djava.io.tmpdir}
     * @param envOptions the options passed through the ES_JAVA_OPTS env var
     * @return the list of options to put on the Java command line
     * @throws InterruptedException if the java subprocess is interrupted
     * @throws IOException if there is a problem reading any of the files
     * @throws UserException if there is a problem parsing the jvm.options file or jvm.options.d files
     */
    static List<String> determineJvmOptions(Path configDir, Path pluginsDir, Path tmpDir, String envOptions) throws InterruptedException,
        IOException, UserException {

        final JvmOptionsParser parser = new JvmOptionsParser();

        final Map<String, String> substitutions = new HashMap<>();
<<<<<<< HEAD
        substitutions.put("ES_TMPDIR", System.getenv("ES_TMPDIR"));
        final String environmentPathConf = System.getenv("ES_PATH_CONF");
        if (environmentPathConf != null) {
            substitutions.put("ES_PATH_CONF", environmentPathConf);
        } else {
            substitutions.put("ES_PATH_CONF", System.getenv("ES_HOME") + File.separator + "config");
        }
=======
        substitutions.put("ES_TMPDIR", tmpDir.toString());
        substitutions.put("ES_PATH_CONF", configDir.toString());
>>>>>>> e30a0698

        try {
            return parser.jvmOptions(configDir, pluginsDir, envOptions, substitutions);
        } catch (final JvmOptionsFileParserException e) {
            final String errorMessage = String.format(
                Locale.ROOT,
                "encountered [%d] error%s parsing [%s]%s",
                e.invalidLines().size(),
                e.invalidLines().size() == 1 ? "" : "s",
                e.jvmOptionsFile(),
                System.lineSeparator()
            );
            StringBuilder msg = new StringBuilder(errorMessage);
            int count = 0;
            for (final Map.Entry<Integer, String> entry : e.invalidLines().entrySet()) {
                count++;
                final String message = String.format(
                    Locale.ROOT,
                    "[%d]: encountered improperly formatted JVM option in [%s] on line number [%d]: [%s]%s",
                    count,
                    e.jvmOptionsFile(),
                    entry.getKey(),
                    entry.getValue(),
                    System.lineSeparator()
                );
                msg.append(message);
            }
            throw new UserException(ExitCodes.CONFIG, msg.toString());
        }
    }

    private List<String> jvmOptions(final Path config, Path plugins, final String esJavaOpts, final Map<String, String> substitutions)
        throws InterruptedException, IOException, JvmOptionsFileParserException {

        final Path esHome = Path.of(System.getenv("ES_HOME"));
        if (Files.notExists(esHome)) {
            throw new RuntimeException("ES_HOME not set or doesn't exist");
        }
        Path modules = esHome.resolve("modules");
        if (Files.notExists(modules) || Files.isDirectory(modules) == false) {
            throw new RuntimeException("ES_HOME does not point to a valid installation - [modules] not found or not a directory");
        }

        final List<String> jvmOptions = readJvmOptionsFiles(config);

        if (esJavaOpts != null) {
            jvmOptions.addAll(Arrays.stream(esJavaOpts.split("\\s+")).filter(Predicate.not(String::isBlank)).toList());
        }

        final List<String> substitutedJvmOptions = substitutePlaceholders(jvmOptions, Collections.unmodifiableMap(substitutions));
        final MachineDependentHeap machineDependentHeap = new MachineDependentHeap(
            new OverridableSystemMemoryInfo(substitutedJvmOptions, new DefaultSystemMemoryInfo())
        );
        substitutedJvmOptions.addAll(machineDependentHeap.determineHeapSettings(config, substitutedJvmOptions));
        final List<String> ergonomicJvmOptions = JvmErgonomics.choose(substitutedJvmOptions);
        final List<String> systemJvmOptions = SystemJvmOptions.systemJvmOptions();
        final List<String> bootstrapOptions = BootstrapJvmOptions.bootstrapJvmOptions(modules, plugins);

        final List<String> finalJvmOptions = new ArrayList<>(
            systemJvmOptions.size() + substitutedJvmOptions.size() + ergonomicJvmOptions.size() + bootstrapOptions.size()
        );
        finalJvmOptions.addAll(systemJvmOptions); // add the system JVM options first so that they can be overridden
        finalJvmOptions.addAll(substitutedJvmOptions);
        finalJvmOptions.addAll(ergonomicJvmOptions);
        finalJvmOptions.addAll(bootstrapOptions);

        return finalJvmOptions;
    }

    List<String> readJvmOptionsFiles(final Path config) throws IOException, JvmOptionsFileParserException {
        final ArrayList<Path> jvmOptionsFiles = new ArrayList<>();
        jvmOptionsFiles.add(config.resolve("jvm.options"));

        final Path jvmOptionsDirectory = config.resolve("jvm.options.d");

        if (Files.isDirectory(jvmOptionsDirectory)) {
            try (DirectoryStream<Path> jvmOptionsDirectoryStream = Files.newDirectoryStream(config.resolve("jvm.options.d"), "*.options")) {
                // collect the matching JVM options files after sorting them by Path::compareTo
                StreamSupport.stream(jvmOptionsDirectoryStream.spliterator(), false).sorted().forEach(jvmOptionsFiles::add);
            }
        }

        final List<String> jvmOptions = new ArrayList<>();

        for (final Path jvmOptionsFile : jvmOptionsFiles) {
            final SortedMap<Integer, String> invalidLines = new TreeMap<>();
            try (
                InputStream is = Files.newInputStream(jvmOptionsFile);
                Reader reader = new InputStreamReader(is, StandardCharsets.UTF_8);
                BufferedReader br = new BufferedReader(reader)
            ) {
                parse(Runtime.version().feature(), br, jvmOptions::add, invalidLines::put);
            }
            if (invalidLines.isEmpty() == false) {
                throw new JvmOptionsFileParserException(jvmOptionsFile, invalidLines);
            }
        }
        return jvmOptions;
    }

    static List<String> substitutePlaceholders(final List<String> jvmOptions, final Map<String, String> substitutions) {
        final Map<String, String> placeholderSubstitutions = substitutions.entrySet()
            .stream()
            .collect(Collectors.toMap(e -> "${" + e.getKey() + "}", Map.Entry::getValue));
        return jvmOptions.stream().map(jvmOption -> {
            String actualJvmOption = jvmOption;
            int start = jvmOption.indexOf("${");
            if (start >= 0 && jvmOption.indexOf('}', start) > 0) {
                for (final Map.Entry<String, String> placeholderSubstitution : placeholderSubstitutions.entrySet()) {
                    actualJvmOption = actualJvmOption.replace(placeholderSubstitution.getKey(), placeholderSubstitution.getValue());
                }
            }
            return actualJvmOption;
        }).collect(Collectors.toList());
    }

    /**
     * Callback for valid JVM options.
     */
    interface JvmOptionConsumer {
        /**
         * Invoked when a line in the JVM options file matches the specified syntax and the specified major version.
         * @param jvmOption the matching JVM option
         */
        void accept(String jvmOption);
    }

    /**
     * Callback for invalid lines in the JVM options.
     */
    interface InvalidLineConsumer {
        /**
         * Invoked when a line in the JVM options does not match the specified syntax.
         */
        void accept(int lineNumber, String line);
    }

    private static final Pattern PATTERN = Pattern.compile("((?<start>\\d+)(?<range>-)?(?<end>\\d+)?:)?(?<option>-.*)$");

    /**
     * Parse the line-delimited JVM options from the specified buffered reader for the specified Java major version.
     * Valid JVM options are:
     * <ul>
     *     <li>
     *         a line starting with a dash is treated as a JVM option that applies to all versions
     *     </li>
     *     <li>
     *         a line starting with a number followed by a colon is treated as a JVM option that applies to the matching Java major version
     *         only
     *     </li>
     *     <li>
     *         a line starting with a number followed by a dash followed by a colon is treated as a JVM option that applies to the matching
     *         Java specified major version and all larger Java major versions
     *     </li>
     *     <li>
     *         a line starting with a number followed by a dash followed by a number followed by a colon is treated as a JVM option that
     *         applies to the specified range of matching Java major versions
     *     </li>
     * </ul>
     *
     * For example, if the specified Java major version is 17, the following JVM options will be accepted:
     * <ul>
     *     <li>
     *         {@code -XX:+PrintGCDateStamps}
     *     </li>
     *     <li>
     *         {@code 17:-XX:+PrintGCDateStamps}
     *     </li>
     *     <li>
     *         {@code 17-:-XX:+PrintGCDateStamps}
     *     </li>
     *     <li>
     *         {@code 17-18:-XX:+PrintGCDateStamps}
     *     </li>
     * </ul>
     * and the following JVM options will not be accepted:
     * <ul>
     *     <li>
     *         {@code 18:-Xlog:age*=trace,gc*,safepoint:file=logs/gc.log:utctime,pid,tags:filecount=32,filesize=64m}
     *     </li>
     *     <li>
     *         {@code 18-:-Xlog:age*=trace,gc*,safepoint:file=logs/gc.log:utctime,pid,tags:filecount=32,filesize=64m}
     *     </li>
     *     <li>
     *         {@code 18-19:-Xlog:age*=trace,gc*,safepoint:file=logs/gc.log:utctime,pid,tags:filecount=32,filesize=64m}
     *     </li>
     * </ul>
     *
     * If the version syntax specified on a line matches the specified JVM options, the JVM option callback will be invoked with the JVM
     * option. If the line does not match the specified syntax for the JVM options, the invalid line callback will be invoked with the
     * contents of the entire line.
     *
     * @param javaMajorVersion the Java major version to match JVM options against
     * @param br the buffered reader to read line-delimited JVM options from
     * @param jvmOptionConsumer the callback that accepts matching JVM options
     * @param invalidLineConsumer a callback that accepts invalid JVM options
     * @throws IOException if an I/O exception occurs reading from the buffered reader
     */
    static void parse(
        final int javaMajorVersion,
        final BufferedReader br,
        final JvmOptionConsumer jvmOptionConsumer,
        final InvalidLineConsumer invalidLineConsumer
    ) throws IOException {
        int lineNumber = 0;
        while (true) {
            final String line = br.readLine();
            lineNumber++;
            if (line == null) {
                break;
            }
            if (line.startsWith("#")) {
                // lines beginning with "#" are treated as comments
                continue;
            }
            if (line.matches("\\s*")) {
                // skip blank lines
                continue;
            }
            final Matcher matcher = PATTERN.matcher(line);
            if (matcher.matches()) {
                final String start = matcher.group("start");
                final String end = matcher.group("end");
                if (start == null) {
                    // no range present, unconditionally apply the JVM option
                    jvmOptionConsumer.accept(line);
                } else {
                    final int lower;
                    try {
                        lower = Integer.parseInt(start);
                    } catch (final NumberFormatException e) {
                        invalidLineConsumer.accept(lineNumber, line);
                        continue;
                    }
                    final int upper;
                    if (matcher.group("range") == null) {
                        // no range is present, apply the JVM option to the specified major version only
                        upper = lower;
                    } else if (end == null) {
                        // a range of the form \\d+- is present, apply the JVM option to all major versions larger than the specified one
                        upper = Integer.MAX_VALUE;
                    } else {
                        // a range of the form \\d+-\\d+ is present, apply the JVM option to the specified range of major versions
                        try {
                            upper = Integer.parseInt(end);
                        } catch (final NumberFormatException e) {
                            invalidLineConsumer.accept(lineNumber, line);
                            continue;
                        }
                        if (upper < lower) {
                            invalidLineConsumer.accept(lineNumber, line);
                            continue;
                        }
                    }
                    if (lower <= javaMajorVersion && javaMajorVersion <= upper) {
                        jvmOptionConsumer.accept(matcher.group("option"));
                    }
                }
            } else {
                invalidLineConsumer.accept(lineNumber, line);
            }
        }
    }

}<|MERGE_RESOLUTION|>--- conflicted
+++ resolved
@@ -112,18 +112,8 @@
         final JvmOptionsParser parser = new JvmOptionsParser();
 
         final Map<String, String> substitutions = new HashMap<>();
-<<<<<<< HEAD
-        substitutions.put("ES_TMPDIR", System.getenv("ES_TMPDIR"));
-        final String environmentPathConf = System.getenv("ES_PATH_CONF");
-        if (environmentPathConf != null) {
-            substitutions.put("ES_PATH_CONF", environmentPathConf);
-        } else {
-            substitutions.put("ES_PATH_CONF", System.getenv("ES_HOME") + File.separator + "config");
-        }
-=======
         substitutions.put("ES_TMPDIR", tmpDir.toString());
         substitutions.put("ES_PATH_CONF", configDir.toString());
->>>>>>> e30a0698
 
         try {
             return parser.jvmOptions(configDir, pluginsDir, envOptions, substitutions);
