/*
 * Copyright Elasticsearch B.V. and/or licensed to Elasticsearch B.V. under one
 * or more contributor license agreements. Licensed under the Elastic License
 * 2.0 and the Server Side Public License, v 1; you may not use this file except
 * in compliance with, at your election, the Elastic License 2.0 or the Server
 * Side Public License, v 1.
 */

package org.elasticsearch.server.cli;

import org.elasticsearch.bootstrap.ServerArgs;
import org.elasticsearch.cli.ProcessInfo;
import org.elasticsearch.cli.Terminal;
import org.elasticsearch.cli.UserException;
import org.elasticsearch.common.Strings;
import org.elasticsearch.common.io.stream.OutputStreamStreamOutput;
import org.elasticsearch.core.PathUtils;
import org.elasticsearch.server.cli.PumpThread.ErrorPumpThread;

import java.io.IOException;
import java.io.OutputStream;
import java.io.UncheckedIOException;
import java.nio.file.Path;
import java.util.HashMap;
import java.util.List;
import java.util.Map;
import java.util.stream.Stream;

/**
 * This class is used to create a {@link ServerProcess}.
 * Each ServerProcessBuilder instance manages a collection of process attributes. The {@link ServerProcessBuilder#start()} method creates
 * a new {@link ServerProcess} instance with those attributes.
 *
 * Each process builder manages these process attributes:
 * - a temporary directory
 * - process info to pass through to the new Java subprocess
 * - the command line arguments to run Elasticsearch
 * - a list of JVM options to be passed to the Elasticsearch Java process
 * - a {@link Terminal} to read input and write output from/to the cli console
 */
public class ServerProcessBuilder {
    private Path tempDir;
    private ServerArgs serverArgs;
    private ProcessInfo processInfo;
    private List<String> jvmOptions;
    private Terminal terminal;

    // this allows mocking the process building by tests
    interface ProcessStarter {
        Process start(ProcessBuilder pb) throws IOException;
    }

    /**
     * Specifies the temporary directory to be used by the server process
     */
    public ServerProcessBuilder withTempDir(Path tempDir) {
        this.tempDir = tempDir;
        return this;
    }

    /**
     * Specifies the process info to pass through to the new Java subprocess
     */
    public ServerProcessBuilder withProcessInfo(ProcessInfo processInfo) {
        this.processInfo = processInfo;
        return this;
    }

    /**
     * Specifies the command line arguments to run Elasticsearch
     */
    public ServerProcessBuilder withServerArgs(ServerArgs serverArgs) {
        this.serverArgs = serverArgs;
        return this;
    }

    /**
     * Specifies the JVM options to be passed to the Elasticsearch Java process
     */
    public ServerProcessBuilder withJvmOptions(List<String> jvmOptions) {
        this.jvmOptions = jvmOptions;
        return this;
    }

    /**
     * Specifies the {@link Terminal} to use for reading input and writing output from/to the cli console
     */
    public ServerProcessBuilder withTerminal(Terminal terminal) {
        this.terminal = terminal;
        return this;
    }

    private Map<String, String> getEnvironment() {
        Map<String, String> envVars = new HashMap<>(processInfo.envVars());

        envVars.remove("ES_TMPDIR");
        if (envVars.containsKey("LIBFFI_TMPDIR") == false) {
            envVars.put("LIBFFI_TMPDIR", tempDir.toString());
        }
        envVars.remove("ES_JAVA_OPTS");

        return envVars;
    }

    private List<String> getJvmArgs() {
        Path esHome = processInfo.workingDir();
        return List.of(
            "--module-path",
            esHome.resolve("lib").toString(),
            // Special circumstances require some modules (not depended on by the main server module) to be explicitly added:
            "--add-modules=jdk.net", // needed to reflectively set extended socket options
            // we control the module path, which may have additional modules not required by server
            "--add-modules=ALL-MODULE-PATH",
            "-m",
            "org.elasticsearch.server/org.elasticsearch.bootstrap.Elasticsearch"
        );
    }

    private String getCommand() {
        Path javaHome = PathUtils.get(processInfo.sysprops().get("java.home"));

        boolean isWindows = processInfo.sysprops().get("os.name").startsWith("Windows");
        return javaHome.resolve("bin").resolve("java" + (isWindows ? ".exe" : "")).toString();
    }

    /**
     * Start a server in a new process.
     *
     * @return A running server process that is ready for requests
     * @throws UserException        If the process failed during bootstrap
     */
    public ServerProcess start() throws UserException {
        return start(ProcessBuilder::start);
    }

    private static void checkRequiredArgument(Object argument, String argumentName) {
        if (argument == null) {
            throw new IllegalStateException(
                Strings.format("'%s' is a required argument and needs to be specified before calling start()", argumentName)
            );
        }
    }

    // package private for testing
    ServerProcess start(ProcessStarter processStarter) throws UserException {
        checkRequiredArgument(tempDir, "tempDir");
        checkRequiredArgument(serverArgs, "serverArgs");
        checkRequiredArgument(processInfo, "processInfo");
        checkRequiredArgument(jvmOptions, "jvmOptions");
        checkRequiredArgument(terminal, "terminal");

        Process jvmProcess = null;
        ErrorPumpThread errorPump;
        PumpThread stdoutPump;

        boolean success = false;
        try {
            jvmProcess = createProcess(getCommand(), getJvmArgs(), jvmOptions, getEnvironment(), processStarter);
            errorPump = PumpThread.stderrPump(terminal, jvmProcess);
            stdoutPump = PumpThread.stdoutPump(terminal, jvmProcess);
            errorPump.start();
            stdoutPump.start();
            sendArgs(serverArgs, jvmProcess.getOutputStream());

<<<<<<< HEAD
            errorPump.waitUntilReady();
=======
            boolean serverOk = errorPump.waitUntilReady();
            if (serverOk == false) {
                // something bad happened, wait for the process to exit then rethrow
                int exitCode = jvmProcess.waitFor();
                throw new UserException(exitCode, "Elasticsearch died while starting up");
            }
>>>>>>> 2e824bd3
            success = true;
        } catch (InterruptedException e) {
            throw new RuntimeException(e);
        } catch (IOException e) {
            throw new UncheckedIOException(e);
        } finally {
            if (success == false && jvmProcess != null && jvmProcess.isAlive()) {
                jvmProcess.destroyForcibly();
            }
        }

        return new ServerProcess(jvmProcess, errorPump, stdoutPump);
    }

    private static Process createProcess(
        String command,
        List<String> jvmArgs,
        List<String> jvmOptions,
        Map<String, String> environment,
        ProcessStarter processStarter
    ) throws InterruptedException, IOException {

        var builder = new ProcessBuilder(Stream.concat(Stream.of(command), Stream.concat(jvmOptions.stream(), jvmArgs.stream())).toList());
        builder.environment().putAll(environment);
        builder.redirectOutput(ProcessBuilder.Redirect.INHERIT);

        return processStarter.start(builder);
    }

    private static void sendArgs(ServerArgs args, OutputStream processStdin) {
        // DO NOT close the underlying process stdin, since we need to be able to write to it to signal exit
        var out = new OutputStreamStreamOutput(processStdin);
        try {
            args.writeTo(out);
            out.flush();
        } catch (IOException ignore) {
            // A failure to write here means the process has problems, and it will die anyway. We let this fall through
            // so the pump thread can complete, writing out the actual error. All we get here is the failure to write to
            // the process pipe, which isn't helpful to print.
        }
    }
}<|MERGE_RESOLUTION|>--- conflicted
+++ resolved
@@ -162,16 +162,12 @@
             stdoutPump.start();
             sendArgs(serverArgs, jvmProcess.getOutputStream());
 
-<<<<<<< HEAD
-            errorPump.waitUntilReady();
-=======
             boolean serverOk = errorPump.waitUntilReady();
             if (serverOk == false) {
                 // something bad happened, wait for the process to exit then rethrow
                 int exitCode = jvmProcess.waitFor();
                 throw new UserException(exitCode, "Elasticsearch died while starting up");
             }
->>>>>>> 2e824bd3
             success = true;
         } catch (InterruptedException e) {
             throw new RuntimeException(e);
