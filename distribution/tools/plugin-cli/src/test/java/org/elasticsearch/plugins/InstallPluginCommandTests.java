--- conflicted
+++ resolved
@@ -977,7 +977,6 @@
         String url = "https://artifacts.elastic.co/downloads/elasticsearch-plugins/analysis-icu/analysis-icu-" + Platforms.PLATFORM_NAME +
             "-" + Version.CURRENT + ".zip";
         assertInstallPluginFromUrl("analysis-icu", "analysis-icu", url, null, false);
-<<<<<<< HEAD
     }
 
     public void testOfficialPlatformPluginSnapshot() throws Exception {
@@ -990,20 +989,6 @@
         assertInstallPluginFromUrl("analysis-icu", "analysis-icu", url, "abc123", true);
     }
 
-=======
-    }
-
-    public void testOfficialPlatformPluginSnapshot() throws Exception {
-        String url = String.format(
-                Locale.ROOT,
-                "https://snapshots.elastic.co/%s-abc123/downloads/elasticsearch-plugins/analysis-icu/analysis-icu-%s-%s.zip",
-                Version.CURRENT,
-                Platforms.PLATFORM_NAME,
-                Version.displayVersion(Version.CURRENT, true));
-        assertInstallPluginFromUrl("analysis-icu", "analysis-icu", url, "abc123", true);
-    }
-
->>>>>>> 0c7f6570
     public void testOfficialPlatformPluginStaging() throws Exception {
         String url = "https://staging.elastic.co/" + Version.CURRENT + "-abc123/downloads/elasticsearch-plugins/analysis-icu/analysis-icu-"
             + Platforms.PLATFORM_NAME + "-"+ Version.CURRENT + ".zip";
