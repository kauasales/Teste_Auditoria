--- conflicted
+++ resolved
@@ -28,7 +28,6 @@
 import org.elasticsearch.cli.MockTerminal;
 import org.elasticsearch.cli.Terminal;
 import org.elasticsearch.cli.UserException;
-import org.elasticsearch.common.Strings;
 import org.elasticsearch.common.SuppressForbidden;
 import org.elasticsearch.common.collect.Tuple;
 import org.elasticsearch.common.hash.MessageDigests;
@@ -116,11 +115,7 @@
         super.setUp();
         skipJarHellCommand = new InstallPluginCommand() {
             @Override
-<<<<<<< HEAD
-            void jarHellCheck(PluginInfo candidateInfo, Path candidate, Path pluginsDir) throws Exception {
-=======
-            void jarHellCheck(PluginInfo info, Path candidate, Path pluginsDir, Path modulesDir) throws Exception {
->>>>>>> eaa636d4
+            void jarHellCheck(PluginInfo candidateInfo, Path candidate, Path pluginsDir, Path modulesDir) throws Exception {
                 // no jarhell check
             }
         };
@@ -220,15 +215,14 @@
     }
 
     /** creates an meta plugin .zip and returns the url for testing */
-    static String createMetaPluginUrl(String name, Path structure, String... plugins) throws IOException {
-        return createMetaPlugin(name, structure, plugins).toUri().toURL().toString();
-    }
-
-    static void writeMetaPlugin(String name, Path structure, String... plugins) throws IOException {
+    static String createMetaPluginUrl(String name, Path structure) throws IOException {
+        return createMetaPlugin(name, structure).toUri().toURL().toString();
+    }
+
+    static void writeMetaPlugin(String name, Path structure) throws IOException {
         PluginTestUtil.writeMetaPluginProperties(structure,
             "description", "fake desc",
-            "name", name,
-            "plugins", Strings.arrayToCommaDelimitedString(plugins)
+            "name", name
         );
     }
 
@@ -255,8 +249,8 @@
         return writeZip(structure, "elasticsearch");
     }
 
-    static Path createMetaPlugin(String name, Path structure, String... plugins) throws IOException {
-        writeMetaPlugin(name, structure, plugins);
+    static Path createMetaPlugin(String name, Path structure) throws IOException {
+        writeMetaPlugin(name, structure);
         return writeZip(structure, "elasticsearch");
     }
 
@@ -391,7 +385,7 @@
         writePlugin("fake1", pluginDir.resolve("fake1"), false);
         Files.createDirectory(pluginDir.resolve("fake2"));
         writePlugin("fake2", pluginDir.resolve("fake2"), false);
-        String pluginZip = createMetaPluginUrl("my_plugins", pluginDir, "fake1", "fake2");
+        String pluginZip = createMetaPluginUrl("my_plugins", pluginDir);
         installPlugin(pluginZip, env.v1());
         assertMetaPlugin("my_plugins", "fake1", pluginDir, env.v2());
         assertMetaPlugin("my_plugins", "fake2", pluginDir, env.v2());
@@ -412,7 +406,7 @@
         assertThat(e, hasToString(containsString(expected)));
 
         // test with meta plugin
-        String metaZip = createMetaPluginUrl("my_plugins", metaDir, "fake");
+        String metaZip = createMetaPluginUrl("my_plugins", metaDir);
         final IllegalStateException e1 = expectThrows(IllegalStateException.class, () -> installPlugin(metaZip, env.v1()));
         assertThat(e1, hasToString(containsString(expected)));
     }
@@ -487,7 +481,7 @@
         Files.createDirectory(pluginDir.resolve("fake2"));
         writePlugin("fake2", pluginDir.resolve("fake2"), false); // adds plugin.jar with Fake2Plugin
         writeJar(pluginDir.resolve("fake2").resolve("other.jar"), "Fake2Plugin");
-        String pluginZip = createMetaPluginUrl("my_plugins", pluginDir, "fake1", "fake2");
+        String pluginZip = createMetaPluginUrl("my_plugins", pluginDir);
         IllegalStateException e = expectThrows(IllegalStateException.class,
             () -> installPlugin(pluginZip, environment.v1(), defaultCommand));
         assertTrue(e.getMessage(), e.getMessage().contains("jar hell"));
@@ -528,7 +522,7 @@
         assertTrue(e.getMessage(), e.getMessage().contains("already exists"));
         assertInstallCleaned(env.v2());
 
-        String anotherZip = createMetaPluginUrl("another_plugins", metaZip, "fake");
+        String anotherZip = createMetaPluginUrl("another_plugins", metaZip);
         e = expectThrows(UserException.class, () -> installPlugin(anotherZip, env.v1()));
         assertTrue(e.getMessage(), e.getMessage().contains("already exists"));
         assertInstallCleaned(env.v2());
@@ -554,7 +548,7 @@
         Path binDir = pluginDir.resolve("bin");
         Files.createDirectory(binDir);
         Files.createFile(binDir.resolve("somescript"));
-        String pluginZip = createMetaPluginUrl("my_plugins", metaDir, "fake");
+        String pluginZip = createMetaPluginUrl("my_plugins", metaDir);
         installPlugin(pluginZip, env.v1());
         assertMetaPlugin("my_plugins","fake", pluginDir, env.v2());
     }
@@ -571,7 +565,7 @@
         assertTrue(e.getMessage(), e.getMessage().contains("not a directory"));
         assertInstallCleaned(env.v2());
 
-        String metaZip = createMetaPluginUrl("my_plugins", metaDir, "fake");
+        String metaZip = createMetaPluginUrl("my_plugins", metaDir);
         e = expectThrows(UserException.class, () -> installPlugin(metaZip, env.v1()));
         assertTrue(e.getMessage(), e.getMessage().contains("not a directory"));
         assertInstallCleaned(env.v2());
@@ -590,7 +584,7 @@
         assertTrue(e.getMessage(), e.getMessage().contains("Directories not allowed in bin dir for plugin"));
         assertInstallCleaned(env.v2());
 
-        String metaZip = createMetaPluginUrl("my_plugins", metaDir, "fake");
+        String metaZip = createMetaPluginUrl("my_plugins", metaDir);
         e = expectThrows(UserException.class, () -> installPlugin(metaZip, env.v1()));
         assertTrue(e.getMessage(), e.getMessage().contains("Directories not allowed in bin dir for plugin"));
         assertInstallCleaned(env.v2());
@@ -636,7 +630,7 @@
         Path binDir = pluginDir.resolve("bin");
         Files.createDirectory(binDir);
         Files.createFile(binDir.resolve("somescript"));
-        String pluginZip = createMetaPluginUrl("my_plugins", metaDir, "fake");
+        String pluginZip = createMetaPluginUrl("my_plugins", metaDir);
         try (PosixPermissionsResetter binAttrs = new PosixPermissionsResetter(env.v2().binFile())) {
             Set<PosixFilePermission> perms = binAttrs.getCopyPermissions();
             // make sure at least one execute perm is missing, so we know we forced it during installation
@@ -751,7 +745,7 @@
         Files.createDirectory(configDir);
         Files.write(configDir.resolve("custom.yml"), "new config".getBytes(StandardCharsets.UTF_8));
         Files.createFile(configDir.resolve("other.yml"));
-        String pluginZip = createMetaPluginUrl("my_plugins", metaDir, "fake");
+        String pluginZip = createMetaPluginUrl("my_plugins", metaDir);
         installPlugin(pluginZip, env.v1());
         assertMetaPlugin("my_plugins", "fake", pluginDir, env.v2());
         List<String> configLines = Files.readAllLines(envConfigDir.resolve("custom.yml"), StandardCharsets.UTF_8);
@@ -772,7 +766,7 @@
         assertTrue(e.getMessage(), e.getMessage().contains("not a directory"));
         assertInstallCleaned(env.v2());
 
-        String metaZip = createMetaPluginUrl("my_plugins", metaDir, "fake");
+        String metaZip = createMetaPluginUrl("my_plugins", metaDir);
         e = expectThrows(UserException.class, () -> installPlugin(metaZip, env.v1()));
         assertTrue(e.getMessage(), e.getMessage().contains("not a directory"));
         assertInstallCleaned(env.v2());
@@ -801,7 +795,7 @@
         assertTrue(e.getMessage(), e.getMessage().contains("plugin-descriptor.properties"));
         assertInstallCleaned(env.v2());
 
-        String metaZip = createMetaPluginUrl("my_plugins", metaDir, "fake");
+        String metaZip = createMetaPluginUrl("my_plugins", metaDir);
         e = expectThrows(NoSuchFileException.class, () -> installPlugin(metaZip, env.v1()));
         assertTrue(e.getMessage(), e.getMessage().contains("plugin-descriptor.properties"));
         assertInstallCleaned(env.v2());
@@ -938,7 +932,7 @@
         writePlugin("fake", pluginDir.resolve("fake"), false);
         Files.createDirectory(pluginDir.resolve("other"));
         writePlugin("other", pluginDir.resolve("other"), false);
-        String metaZip = createMetaPluginUrl("other", pluginDir, "fake", "other");
+        String metaZip = createMetaPluginUrl("other", pluginDir);
         final UserException e = expectThrows(UserException.class,
             () -> installPlugin(metaZip, env.v1(), randomFrom(skipJarHellCommand, defaultCommand)));
         assertThat(
@@ -990,11 +984,7 @@
                 return stagingHash;
             }
             @Override
-<<<<<<< HEAD
-            void jarHellCheck(PluginInfo candidateInfo, Path candidate, Path pluginsDir) throws Exception {
-=======
-            void jarHellCheck(PluginInfo info, Path candidate, Path pluginsDir, Path modulesDir) throws Exception {
->>>>>>> eaa636d4
+            void jarHellCheck(PluginInfo candidateInfo, Path candidate, Path pluginsDir, Path modulesDir) throws Exception {
                 // no jarhell check
             }
         };
@@ -1160,7 +1150,7 @@
         Path pluginDir = metaDir.resolve("fake");
         Files.createDirectory(pluginDir);
         writePlugin("fake", pluginDir, false, "requires.keystore", "true");
-        String metaZip = createMetaPluginUrl("my_plugins", metaDir, "fake");
+        String metaZip = createMetaPluginUrl("my_plugins", metaDir);
         MockTerminal terminal = installPlugin(metaZip, env.v1());
         assertTrue(Files.exists(KeyStoreWrapper.keystorePath(env.v2().configFile())));
     }
