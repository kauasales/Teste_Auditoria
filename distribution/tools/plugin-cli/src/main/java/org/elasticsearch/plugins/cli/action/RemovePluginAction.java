--- conflicted
+++ resolved
@@ -15,7 +15,6 @@
 import org.elasticsearch.env.Environment;
 import org.elasticsearch.plugins.PluginDescriptor;
 import org.elasticsearch.plugins.PluginsService;
-import org.elasticsearch.plugins.RemovePluginProblem;
 import org.elasticsearch.plugins.RemovePluginProvider;
 
 import java.io.IOException;
@@ -45,11 +44,7 @@
 
     private final Terminal terminal;
     private final Environment env;
-<<<<<<< HEAD
     private boolean purge;
-=======
-    private final boolean purge;
->>>>>>> 670227d9
 
     /**
      * Creates a new action.
@@ -78,12 +73,8 @@
      * @throws UserException if plugin directory does not exist
      * @throws UserException if the plugin bin directory is not a directory
      */
-<<<<<<< HEAD
     @Override
-    public Tuple<RemovePluginProblem, String> checkRemovePlugins(List<PluginDescriptor> plugins) throws IOException {
-=======
     public void execute(List<PluginDescriptor> plugins) throws IOException, UserException {
->>>>>>> 670227d9
         if (plugins == null || plugins.isEmpty()) {
             throw new UserException(ExitCodes.USAGE, "At least one plugin ID is required");
         }
@@ -154,29 +145,6 @@
                 throw new UserException(ExitCodes.IO_ERROR, "bin dir for " + pluginId + " is not a directory");
             }
         }
-<<<<<<< HEAD
-
-        return null;
-    }
-
-    /**
-     * Remove the plugin specified by {@code pluginName}. You should call {@link #checkRemovePlugins(List)}
-     * first, to ensure that the removal can proceed.
-     *
-     * @param plugins    the IDs of the plugins to remove
-     * @throws IOException   if any I/O exception occurs while performing a file operation
-     */
-    @Override
-    public void removePlugins(List<PluginDescriptor> plugins) throws IOException {
-        if (plugins == null || plugins.isEmpty()) {
-            throw new IllegalArgumentException("At least one plugin ID is required");
-        }
-
-        for (PluginDescriptor plugin : plugins) {
-            removePlugin(plugin);
-        }
-=======
->>>>>>> 670227d9
     }
 
     private void removePlugin(PluginDescriptor plugin) throws IOException {
