#!/bin/bash

CDPATH=""

SCRIPT="$0"

# SCRIPT might be an arbitrarily deep series of symbolic links; loop until we
# have the concrete path
while [ -h "$SCRIPT" ] ; do
  ls=`ls -ld "$SCRIPT"`
  # Drop everything prior to ->
  link=`expr "$ls" : '.*-> \(.*\)$'`
  if expr "$link" : '/.*' > /dev/null; then
    SCRIPT="$link"
  else
    SCRIPT=`dirname "$SCRIPT"`/"$link"
  fi
done

# determine Elasticsearch home; to do this, we strip from the path until we find
# bin, and then strip bin (there is an assumption here that there is no nested
# directory under bin also named bin)
ES_HOME=`dirname "$SCRIPT"`

# now make ES_HOME absolute
ES_HOME=`cd "$ES_HOME"; pwd`

while [ "`basename "$ES_HOME"`" != "bin" ]; do
  ES_HOME=`dirname "$ES_HOME"`
done
ES_HOME=`dirname "$ES_HOME"`

# now set the classpath
ES_CLASSPATH="$ES_HOME/lib/*"

# now set the path to java
if [ -x "$JAVA_HOME/bin/java" ]; then
  JAVA="$JAVA_HOME/bin/java"
else
  JAVA=`which java`
fi

if [ ! -x "$JAVA" ]; then
  echo "could not find java; set JAVA_HOME or ensure java is in PATH"
  exit 1
fi

<<<<<<< HEAD
# check the Java version
"$JAVA" -cp "$ES_CLASSPATH" org.elasticsearch.tools.JavaVersionChecker

if [ $? -ne 0 ]; then
  echo -n "the minimum required Java version is 8; "
  echo "your Java version from $JAVA does not meet this requirement"
  exit 1
fi

# don't let JAVA_TOOL_OPTIONS slip in (e.g., agents in Ubuntu so this works
# around https://bugs.launchpad.net/ubuntu/+source/jayatana/+bug/1441487)
=======
# don't let JAVA_TOOL_OPTIONS slip in (e.g. agents in Ubuntu); works around
# https://bugs.launchpad.net/ubuntu/+source/jayatana/+bug/1441487
>>>>>>> 1afc9afc
if [ "x$JAVA_TOOL_OPTIONS" != "x" ]; then
  echo "warning: ignoring JAVA_TOOL_OPTIONS=$JAVA_TOOL_OPTIONS"
  unset JAVA_TOOL_OPTIONS
fi

# JAVA_OPTS is not a built-in JVM mechanism but some people think it is so we
# warn them that we are not observing the value of $JAVA_OPTS
if [ "x$JAVA_OPTS" != "x" ]; then
  echo -n "warning: ignoring JAVA_OPTS=$JAVA_OPTS; "
  echo "pass JVM parameters via ES_JAVA_OPTS"
fi

# check the Java version
"$JAVA" -cp "$ES_CLASSPATH" org.elasticsearch.tools.JavaVersionChecker

if [ $? -ne 0 ]; then
  echo -n "the minimum required Java version is 8; "
  echo "your Java version from $JAVA does not meet this requirement"
  exit 1
fi

${source.path.env}

if [ -z "$CONF_DIR" ]; then
  echo "CONF_DIR must be set to the configuration path"
  exit 1
fi<|MERGE_RESOLUTION|>--- conflicted
+++ resolved
@@ -45,22 +45,8 @@
   exit 1
 fi
 
-<<<<<<< HEAD
-# check the Java version
-"$JAVA" -cp "$ES_CLASSPATH" org.elasticsearch.tools.JavaVersionChecker
-
-if [ $? -ne 0 ]; then
-  echo -n "the minimum required Java version is 8; "
-  echo "your Java version from $JAVA does not meet this requirement"
-  exit 1
-fi
-
 # don't let JAVA_TOOL_OPTIONS slip in (e.g., agents in Ubuntu so this works
 # around https://bugs.launchpad.net/ubuntu/+source/jayatana/+bug/1441487)
-=======
-# don't let JAVA_TOOL_OPTIONS slip in (e.g. agents in Ubuntu); works around
-# https://bugs.launchpad.net/ubuntu/+source/jayatana/+bug/1441487
->>>>>>> 1afc9afc
 if [ "x$JAVA_TOOL_OPTIONS" != "x" ]; then
   echo "warning: ignoring JAVA_TOOL_OPTIONS=$JAVA_TOOL_OPTIONS"
   unset JAVA_TOOL_OPTIONS
