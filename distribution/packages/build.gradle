--- conflicted
+++ resolved
@@ -141,12 +141,7 @@
         fileMode 0644
       }
       into('lib') {
-<<<<<<< HEAD
-        with libFiles
-        // with libNativeFiles("darwin-aarch64") // TODO REMOVE
-=======
         with libFiles('linux', architecture)
->>>>>>> d5000285
       }
       into('modules') {
         with modulesFiles('linux', architecture)
