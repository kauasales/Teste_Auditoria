/*
 * Licensed to Elasticsearch under one or more contributor
 * license agreements. See the NOTICE file distributed with
 * this work for additional information regarding copyright
 * ownership. Elasticsearch licenses this file to you under
 * the Apache License, Version 2.0 (the "License"); you may
 * not use this file except in compliance with the License.
 * You may obtain a copy of the License at
 *
 *    http://www.apache.org/licenses/LICENSE-2.0
 *
 * Unless required by applicable law or agreed to in writing,
 * software distributed under the License is distributed on an
 * "AS IS" BASIS, WITHOUT WARRANTIES OR CONDITIONS OF ANY
 * KIND, either express or implied.  See the License for the
 * specific language governing permissions and limitations
 * under the License.
 */

import org.elasticsearch.gradle.ConcatFilesTask
import org.elasticsearch.gradle.MavenFilteringHack
import org.elasticsearch.gradle.NoticeTask
import org.elasticsearch.gradle.test.RunTask

import java.nio.file.Path

Collection distributions = project('archives').subprojects + project('packages').subprojects

/*****************************************************************************
 *                  Third party dependencies report                          *
 *****************************************************************************/

// Concatenates the dependencies CSV files into a single file
task generateDependenciesReport(type: ConcatFilesTask) {
  files = fileTree(dir: project.rootDir,  include: '**/dependencies.csv' )
  headerLine = "name,version,url,license"
  target = new File(System.getProperty('csv')?: "${project.buildDir}/reports/dependencies/es-dependencies.csv")
}

/*****************************************************************************
 *                                Notice file                                *
 *****************************************************************************/

// integ test zip only uses server, so a different notice file is needed there
task buildServerNotice(type: NoticeTask) {
  licensesDir new File(project(':server').projectDir, 'licenses')
}

// other distributions include notices from modules as well, which are added below later
task buildDefaultNotice(type: NoticeTask) {
  licensesDir new File(project(':server').projectDir, 'licenses')
}

// other distributions include notices from modules as well, which are added below later
task buildOssNotice(type: NoticeTask) {
  licensesDir new File(project(':server').projectDir, 'licenses')
}

/*****************************************************************************
 *                                  Modules                                  *
 *****************************************************************************/
String ossOutputs = 'build/outputs/oss'
String defaultOutputs = 'build/outputs/default'
String transportOutputs = 'build/outputs/transport-only'

task processOssOutputs(type: Sync) {
  into ossOutputs
}

task processDefaultOutputs(type: Sync) {
  into defaultOutputs
  from processOssOutputs
}

// Integ tests work over the rest http layer, so we need a transport included with the integ test zip.
// All transport modules are included so that they may be randomized for testing
task processTransportOutputs(type: Sync) {
  into transportOutputs
}

// these are dummy tasks that can be used to depend on the relevant sub output dir
task buildOssModules {
  dependsOn processOssOutputs
  outputs.dir "${ossOutputs}/modules"
}
task buildOssBin {
  dependsOn processOssOutputs
  outputs.dir "${ossOutputs}/bin"
}
task buildOssConfig {
  dependsOn processOssOutputs
  outputs.dir "${ossOutputs}/config"
}
task buildDefaultModules {
  dependsOn processDefaultOutputs
  outputs.dir "${defaultOutputs}/modules"
}
task buildDefaultBin {
  dependsOn processDefaultOutputs
  outputs.dir "${defaultOutputs}/bin"
}
task buildDefaultConfig {
  dependsOn processDefaultOutputs
  outputs.dir "${defaultOutputs}/config"
}
task buildTransportModules {
  dependsOn processTransportOutputs
  outputs.dir "${transportOutputs}/modules"
}

void copyModule(Sync copyTask, Project module) {
  copyTask.configure {
    dependsOn { module.bundlePlugin }
    from({ zipTree(module.bundlePlugin.outputs.files.singleFile) }) {
      includeEmptyDirs false

      // these are handled separately in the log4j config tasks below
      exclude '*/config/log4j2.properties'
      exclude 'config/log4j2.properties'

      eachFile { details ->
        String name = module.plugins.hasPlugin('elasticsearch.esplugin') ? module.esplugin.name : module.es_meta_plugin.name 
        // Copy all non config/bin files
        // Note these might be unde a subdirectory in the case of a meta plugin
        if ((details.relativePath.pathString ==~ /([^\/]+\/)?(config|bin)\/.*/) == false) {
          details.relativePath = details.relativePath.prepend('modules', name)
        } else if ((details.relativePath.pathString ==~ /([^\/]+\/)(config|bin)\/.*/)) {
          // this is the meta plugin case, in which we need to remove the intermediate dir
          String[] segments = details.relativePath.segments
          details.relativePath = new RelativePath(true, segments.takeRight(segments.length - 1))
        }
      }
    }
  }
}

// log4j config could be contained in modules, so we must join it together using these tasks
task buildOssLog4jConfig {
  dependsOn processOssOutputs
  ext.contents = []
  ext.log4jFile = file("${ossOutputs}/log4j2.properties")
  outputs.file log4jFile
}
task buildDefaultLog4jConfig {
  dependsOn processDefaultOutputs
  ext.contents = []
  ext.log4jFile = file("${defaultOutputs}/log4j2.properties")
  outputs.file log4jFile
}

Closure writeLog4jProperties = {
  String mainLog4jProperties = file('src/config/log4j2.properties').getText('UTF-8')
  it.log4jFile.setText(mainLog4jProperties, 'UTF-8')
  for (String moduleLog4jProperties : it.contents.reverse()) {
    it.log4jFile.append(moduleLog4jProperties, 'UTF-8')
  }
}
buildOssLog4jConfig.doLast(writeLog4jProperties)
buildDefaultLog4jConfig.doLast(writeLog4jProperties)

// copy log4j2.properties from modules that have it
void copyLog4jProperties(Task buildTask, Project module) {
  buildTask.doFirst {
    FileTree tree = zipTree(module.bundlePlugin.outputs.files.singleFile)
    FileTree filtered = tree.matching {
      include 'config/log4j2.properties'
      include '*/config/log4j2.properties' // could be in a bundled plugin
    }
    if (filtered.isEmpty() == false) {
      buildTask.contents.add('\n\n' + filtered.singleFile.getText('UTF-8'))
    }
  }
}

ext.restTestExpansions = [
  'expected.modules.count': 0,
]
// we create the buildOssModules task above but fill it here so we can do a single
// loop over modules to also setup cross task dependencies and increment our modules counter
project.rootProject.subprojects.findAll { it.parent.path == ':modules' }.each { Project module ->
  File licenses = new File(module.projectDir, 'licenses')
  if (licenses.exists()) {
    buildDefaultNotice.licensesDir licenses
    buildOssNotice.licensesDir licenses
  }

  copyModule(processOssOutputs, module)
  if (module.name.startsWith('transport-')) {
    copyModule(processTransportOutputs, module)
  }

  copyLog4jProperties(buildOssLog4jConfig, module)
  copyLog4jProperties(buildDefaultLog4jConfig, module)

  // make sure the module's integration tests run after the integ-test-zip (ie rest tests)
  module.afterEvaluate({
    module.integTest.mustRunAfter(':distribution:archives:integ-test-zip:integTest')
  })
  restTestExpansions['expected.modules.count'] += 1
}

// use licenses from each of the bundled xpack plugins
Project xpack = project(':x-pack:plugin')
xpack.subprojects.findAll { it.parent == xpack }.each { Project xpackModule ->
  File licenses = new File(xpackModule.projectDir, 'licenses')
  if (licenses.exists()) {
    buildDefaultNotice.licensesDir licenses 
  }
  copyModule(processDefaultOutputs, xpackModule)
  copyLog4jProperties(buildDefaultLog4jConfig, xpackModule)
}

// make sure we have a clean task since we aren't a java project, but we have tasks that
// put stuff in the build dir
task clean(type: Delete) {
  delete 'build'
}

configure(subprojects.findAll { ['archives', 'packages'].contains(it.name) }) {
  // TODO: the map needs to be an input of the tasks, so that when it changes, the task will re-run...
  /*****************************************************************************
   *             Properties to expand when copying packaging files             *
   *****************************************************************************/
  project.ext {

    /*****************************************************************************
     *                   Common files in all distributions                       *
     *****************************************************************************/
    libFiles = copySpec {
      // delay by using closures, since they have not yet been configured, so no jar task exists yet
      from { project(':server').jar }
      from { project(':server').configurations.runtime }
      from { project(':libs:plugin-classloader').jar }
<<<<<<< HEAD
      // delay add tools using closures, since they have not yet been configured, so no jar task exists yet
      from { project(':distribution:tools:java-version-checker').jar }
=======
>>>>>>> f8cbc812
      from { project(':distribution:tools:launchers').jar }
      into('tools/plugin-cli') {
        from { project(':distribution:tools:plugin-cli').jar }
        from { project(':distribution:tools:plugin-cli').configurations.runtime }
      }
    }

    modulesFiles = { oss ->
      copySpec {
        eachFile {
          if (it.relativePath.segments[-2] == 'bin') {
            // bin files, wherever they are within modules (eg platform specific) should be executable
            it.mode = 0755
          } else {
            it.mode = 0644
          }
        }
        if (oss) {
          from project(':distribution').buildOssModules
        } else {
          from project(':distribution').buildDefaultModules
        }
      }
    }

    transportModulesFiles = copySpec {
      from project(':distribution').buildTransportModules
    }

    configFiles = { distributionType, oss ->
      copySpec {
        with copySpec {
          // main config files, processed with distribution specific substitutions
          from '../src/config'
          exclude 'log4j2.properties' // this is handled separately below
          MavenFilteringHack.filter(it, expansionsForDistribution(distributionType, oss))
        }
        if (oss) {
          from project(':distribution').buildOssLog4jConfig
          from project(':distribution').buildOssConfig
        } else {
          from project(':distribution').buildDefaultLog4jConfig
          from project(':distribution').buildDefaultConfig
        }
      }
    }

    binFiles = { distributionType, oss ->
      copySpec {
        with copySpec {
          // main bin files, processed with distribution specific substitutions
          // everything except windows files
          from '../src/bin'
          exclude '*.exe'
          exclude '*.bat'
          eachFile { it.setMode(0755) }
          MavenFilteringHack.filter(it, expansionsForDistribution(distributionType, oss))
        }
        with copySpec {
          eachFile { it.setMode(0755) }
          if (oss) {
            from project(':distribution').buildOssBin
          } else {
            from project(':distribution').buildDefaultBin
          }
        }
      }
    }

    noticeFile = copySpec {
      if (project.name == 'integ-test-zip') {
        from buildServerNotice
      } else {
        from buildDefaultNotice
      }
    }
  }

}

task run(type: RunTask) {
  distribution = System.getProperty('run.distribution', 'zip')
  if (distribution == 'zip') {
    String licenseType = System.getProperty("run.license_type", "basic")
    if (licenseType == 'trial') {
      setting 'xpack.ml.enabled', 'true'
      setting 'xpack.graph.enabled', 'true'
      setting 'xpack.watcher.enabled', 'true'
      setting 'xpack.license.self_generated.type', 'trial'
      setupCommand 'setupTestAdmin',
        'bin/elasticsearch-users', 'useradd', 'elastic-admin', '-p', 'elastic-password', '-r', 'superuser'
    } else if (licenseType != 'basic') {
      throw new IllegalArgumentException("Unsupported self-generated license type: [" + licenseType + "[basic] or [trial].")
    }
    setting 'xpack.security.enabled', 'true'
    setting 'xpack.monitoring.enabled', 'true'
    setting 'xpack.sql.enabled', 'true'
    setting 'xpack.rollup.enabled', 'true'
    keystoreSetting 'bootstrap.password', 'password'
  }
}

/**
 * Build some variables that are replaced in the packages. This includes both
 * scripts like bin/elasticsearch and bin/elasticsearch-plugin that a user might run and also
 * scripts like postinst which are run as part of the installation.
 *
 * <dl>
 *  <dt>package.name</dt>
 *  <dd>The name of the project. Its sprinkled throughout the scripts.</dd>
 *  <dt>package.version</dt>
 *  <dd>The version of the project. Its mostly used to find the exact jar name.
 *    </dt>
 *  <dt>path.conf</dt>
 *  <dd>The default directory from which to load configuration. This is used in
 *    the packaging scripts, but in that context it is always
 *    /etc/elasticsearch. Its also used in bin/elasticsearch-plugin, where it is
 *    /etc/elasticsearch for the os packages but $ESHOME/config otherwise.</dd>
 *  <dt>path.env</dt>
 *  <dd>The env file sourced before bin/elasticsearch to set environment
 *    variables. Think /etc/defaults/elasticsearch.</dd>
 *  <dt>heap.min and heap.max</dt>
 *  <dd>Default min and max heap</dd>
 *  <dt>scripts.footer</dt>
 *  <dd>Footer appended to control scripts embedded in the distribution that is
 *    (almost) entirely there for cosmetic reasons.</dd>
 *  <dt>stopping.timeout</dt>
 *  <dd>RPM's init script needs to wait for elasticsearch to stop before
 *    returning from stop and it needs a maximum time to wait. This is it. One
 *    day. DEB retries forever.</dd>
 * </dl>
 */
subprojects {
  ext.expansionsForDistribution = { distributionType, oss ->
    final String defaultHeapSize = "1g"
    final String packagingPathData = "path.data: /var/lib/elasticsearch"
    final String pathLogs = "/var/log/elasticsearch"
    final String packagingPathLogs = "path.logs: ${pathLogs}"
    final String packagingLoggc = "${pathLogs}/gc.log"

    String licenseText
    if (oss) {
      licenseText = rootProject.file('licenses/APACHE-LICENSE-2.0.txt').getText('UTF-8')
    } else {
      licenseText = rootProject.file('licenses/ELASTIC-LICENSE.txt').getText('UTF-8')
    }
    // license text needs to be indented with a single space
    licenseText = ' ' + licenseText.replace('\n', '\n ') 

    String footer = "# Built for ${project.name}-${project.version} " +
        "(${distributionType})"
    Map<String, Object> expansions = [
      'project.name': project.name,
      'project.version': version,

      'path.conf': [
        'deb': '/etc/elasticsearch',
        'rpm': '/etc/elasticsearch',
        'def': '"$ES_HOME"/config'
      ],
      'path.data': [
        'deb': packagingPathData,
        'rpm': packagingPathData,
        'def': '#path.data: /path/to/data'
      ],
      'path.env': [
        'deb': '/etc/default/elasticsearch',
        'rpm': '/etc/sysconfig/elasticsearch',
        /* There isn't one of these files for tar or zip but its important to
          make an empty string here so the script can properly skip it. */
        'def': 'if [ -z "$ES_PATH_CONF" ]; then ES_PATH_CONF="$ES_HOME"/config; done',
      ],
      'source.path.env': [
         'deb': 'source /etc/default/elasticsearch',
         'rpm': 'source /etc/sysconfig/elasticsearch',
         'def': 'if [ -z "$ES_PATH_CONF" ]; then ES_PATH_CONF="$ES_HOME"/config; fi',
      ],
      'path.logs': [
        'deb': packagingPathLogs,
        'rpm': packagingPathLogs,
        'def': '#path.logs: /path/to/logs'
      ],
      'loggc': [
        'deb': packagingLoggc,
        'rpm': packagingLoggc,
        'def': 'logs/gc.log'
      ],

      'heap.min': defaultHeapSize,
      'heap.max': defaultHeapSize,

      'heap.dump.path': [
        'deb': "-XX:HeapDumpPath=/var/lib/elasticsearch",
        'rpm': "-XX:HeapDumpPath=/var/lib/elasticsearch",
        'def': "-XX:HeapDumpPath=data"
      ],

      'error.file': [
        'deb': "-XX:ErrorFile=/var/log/elasticsearch/hs_err_pid%p.log",
        'rpm': "-XX:ErrorFile=/var/log/elasticsearch/hs_err_pid%p.log",
        'def': "-XX:ErrorFile=logs/hs_err_pid%p.log"
      ],

      'stopping.timeout': [
        'rpm': 86400,
      ],

      'scripts.footer': [
        /* Debian needs exit 0 on these scripts so we add it here and preserve
          the pretty footer. */
        'deb': "exit 0\n${footer}",
        'def': footer
      ],

      'es.distribution.flavor': [
        'def': oss ? 'oss' : 'default'
      ],


      'es.distribution.type': [
        'deb': 'deb',
        'rpm': 'rpm',
        'tar': 'tar',
        'zip': 'zip'
      ],

      'license.name': [
        'deb': oss ? 'ASL-2.0' : 'Elastic-License'
      ],

      'license.text': [
        'deb': licenseText,
      ],
    ]
    Map<String, String> result = [:]
    expansions = expansions.each { key, value ->
      if (value instanceof Map) {
        // 'def' is for default but its three characters like 'rpm' and 'deb'
        value = value[distributionType] ?: value['def']
        if (value == null) {
          return
        }
      }
      result[key] = value
    }
    return result
  }
}<|MERGE_RESOLUTION|>--- conflicted
+++ resolved
@@ -231,11 +231,7 @@
       from { project(':server').jar }
       from { project(':server').configurations.runtime }
       from { project(':libs:plugin-classloader').jar }
-<<<<<<< HEAD
-      // delay add tools using closures, since they have not yet been configured, so no jar task exists yet
       from { project(':distribution:tools:java-version-checker').jar }
-=======
->>>>>>> f8cbc812
       from { project(':distribution:tools:launchers').jar }
       into('tools/plugin-cli') {
         from { project(':distribution:tools:plugin-cli').jar }
