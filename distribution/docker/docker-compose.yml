# Only used for testing the docker images
version: '3'
services:
<<<<<<< HEAD
  elasticsearch-default-1:
    build:
      context: ./build/docker
=======
  elasticsearch-default:
    image: elasticsearch:test
>>>>>>> 97a584e5
    environment:  
       - node.name=elasticsearch-default-1 
       - cluster.initial_master_nodes=elasticsearch-default-1,elasticsearch-default-2
       - discovery.seed_hosts=elasticsearch-default-2:9300 
       - cluster.name=elasticsearch-default
       - bootstrap.memory_lock=true
       - "ES_JAVA_OPTS=-Xms512m -Xmx512m"
       - path.repo=/tmp/es-repo
       - node.attr.testattr=test
       - cluster.routing.allocation.disk.watermark.low=1b
       - cluster.routing.allocation.disk.watermark.high=1b
       - cluster.routing.allocation.disk.watermark.flood_stage=1b
       - script.max_compilations_rate=2048/1m
       - node.store.allow_mmap=false  
       - xpack.security.enabled=true
       - xpack.security.transport.ssl.enabled=true
       - xpack.security.http.ssl.enabled=true
       - xpack.security.authc.token.enabled=true
       - xpack.security.audit.enabled=true
       - xpack.security.authc.realms.file.file1.order=0   
       - xpack.security.authc.realms.native.native1.order=1
       - xpack.security.transport.ssl.keystore.path=/usr/share/elasticsearch/config/testnode.jks
       - xpack.security.http.ssl.keystore.path=/usr/share/elasticsearch/config/testnode.jks
       - xpack.http.ssl.verification_mode=certificate  
       - xpack.security.transport.ssl.verification_mode=certificate  
       - xpack.license.self_generated.type=trial
    volumes: 
       - ./build/repo:/tmp/es-repo
       - ./build/certs/testnode.jks:/usr/share/elasticsearch/config/testnode.jks
       - ./build/logs/default-1:/usr/share/elasticsearch/logs
       - ./docker-test-entrypoint.sh:/docker-test-entrypoint.sh
    ports:
      - "9200"
<<<<<<< HEAD
    ulimits:
      memlock:
        soft: -1
        hard: -1
    entrypoint: /docker-test-entrypoint.sh
  elasticsearch-default-2:
    build:
      context: ./build/docker
    environment:  
       - node.name=elasticsearch-default-2
       - cluster.initial_master_nodes=elasticsearch-default-1,elasticsearch-default-2
       - discovery.seed_hosts=elasticsearch-default-1:9300 
       - cluster.name=elasticsearch-default
       - bootstrap.memory_lock=true
       - "ES_JAVA_OPTS=-Xms512m -Xmx512m"
       - path.repo=/tmp/es-repo
       - node.attr.testattr=test
       - cluster.routing.allocation.disk.watermark.low=1b
       - cluster.routing.allocation.disk.watermark.high=1b
       - cluster.routing.allocation.disk.watermark.flood_stage=1b
       - script.max_compilations_rate=2048/1m
       - node.store.allow_mmap=false  
       - xpack.security.enabled=true
       - xpack.security.transport.ssl.enabled=true
       - xpack.security.http.ssl.enabled=true
       - xpack.security.authc.token.enabled=true
       - xpack.security.audit.enabled=true
       - xpack.security.authc.realms.file.file1.order=0   
       - xpack.security.authc.realms.native.native1.order=1  
       - xpack.security.transport.ssl.keystore.path=/usr/share/elasticsearch/config/testnode.jks
       - xpack.security.http.ssl.keystore.path=/usr/share/elasticsearch/config/testnode.jks
       - xpack.http.ssl.verification_mode=certificate  
       - xpack.security.transport.ssl.verification_mode=certificate  
       - xpack.license.self_generated.type=trial
    volumes: 
       - ./build/repo:/tmp/es-repo
       - ./build/certs/testnode.jks:/usr/share/elasticsearch/config/testnode.jks
       - ./build/logs/default-2:/usr/share/elasticsearch/logs
       - ./docker-test-entrypoint.sh:/docker-test-entrypoint.sh
    ports:
      - "9200"
    ulimits:
      memlock:
        soft: -1
        hard: -1
    entrypoint: /docker-test-entrypoint.sh
  elasticsearch-oss-1:
    build:
      context: ./build/oss-docker
=======
  elasticsearch-oss:
    image: elasticsearch-oss:test
>>>>>>> 97a584e5
    environment:  
       - node.name=elasticsearch-oss-1 
       - cluster.initial_master_nodes=elasticsearch-oss-1,elasticsearch-oss-2
       - discovery.seed_hosts=elasticsearch-oss-2:9300 
       - cluster.name=elasticsearch-oss
       - bootstrap.memory_lock=true
       - "ES_JAVA_OPTS=-Xms512m -Xmx512m"
       - path.repo=/tmp/es-repo
       - node.attr.testattr=test
       - cluster.routing.allocation.disk.watermark.low=1b
       - cluster.routing.allocation.disk.watermark.high=1b
       - cluster.routing.allocation.disk.watermark.flood_stage=1b
       - script.max_compilations_rate=2048/1m
       - node.store.allow_mmap=false  
    volumes: 
       - ./build/oss-repo:/tmp/es-repo
       - ./build/logs/oss-1:/usr/share/elasticsearch/logs
    ports:
      - "9200"
    ulimits:
      memlock:
        soft: -1
        hard: -1
  elasticsearch-oss-2:
    build:
      context: ./build/oss-docker
    environment:  
       - node.name=elasticsearch-oss-2
       - cluster.initial_master_nodes=elasticsearch-oss-1,elasticsearch-oss-2
       - discovery.seed_hosts=elasticsearch-oss-1:9300 
       - cluster.name=elasticsearch-oss
       - bootstrap.memory_lock=true
       - "ES_JAVA_OPTS=-Xms512m -Xmx512m"
       - path.repo=/tmp/es-repo
       - node.attr.testattr=test
       - cluster.routing.allocation.disk.watermark.low=1b
       - cluster.routing.allocation.disk.watermark.high=1b
       - cluster.routing.allocation.disk.watermark.flood_stage=1b
       - script.max_compilations_rate=2048/1m
       - node.store.allow_mmap=false  
    volumes: 
       - ./build/oss-repo:/tmp/es-repo
       - ./build/logs/oss-2:/usr/share/elasticsearch/logs
    ports:
      - "9200"
    ulimits:
      memlock:
        soft: -1
        hard: -1<|MERGE_RESOLUTION|>--- conflicted
+++ resolved
@@ -1,14 +1,8 @@
 # Only used for testing the docker images
 version: '3'
 services:
-<<<<<<< HEAD
   elasticsearch-default-1:
-    build:
-      context: ./build/docker
-=======
-  elasticsearch-default:
     image: elasticsearch:test
->>>>>>> 97a584e5
     environment:  
        - node.name=elasticsearch-default-1 
        - cluster.initial_master_nodes=elasticsearch-default-1,elasticsearch-default-2
@@ -42,15 +36,13 @@
        - ./docker-test-entrypoint.sh:/docker-test-entrypoint.sh
     ports:
       - "9200"
-<<<<<<< HEAD
     ulimits:
       memlock:
         soft: -1
         hard: -1
     entrypoint: /docker-test-entrypoint.sh
   elasticsearch-default-2:
-    build:
-      context: ./build/docker
+    image: elasticsearch:test
     environment:  
        - node.name=elasticsearch-default-2
        - cluster.initial_master_nodes=elasticsearch-default-1,elasticsearch-default-2
@@ -90,12 +82,7 @@
         hard: -1
     entrypoint: /docker-test-entrypoint.sh
   elasticsearch-oss-1:
-    build:
-      context: ./build/oss-docker
-=======
-  elasticsearch-oss:
-    image: elasticsearch-oss:test
->>>>>>> 97a584e5
+    image: elasticsearch:test
     environment:  
        - node.name=elasticsearch-oss-1 
        - cluster.initial_master_nodes=elasticsearch-oss-1,elasticsearch-oss-2
@@ -120,8 +107,7 @@
         soft: -1
         hard: -1
   elasticsearch-oss-2:
-    build:
-      context: ./build/oss-docker
+    image: elasticsearch:test
     environment:  
        - node.name=elasticsearch-oss-2
        - cluster.initial_master_nodes=elasticsearch-oss-1,elasticsearch-oss-2
@@ -143,5 +129,4 @@
       - "9200"
     ulimits:
       memlock:
-        soft: -1
-        hard: -1+        soft: -1