--- conflicted
+++ resolved
@@ -16,15 +16,11 @@
   archiveClassifier = "docker-build-context"
   archiveBaseName = "elasticsearch"
   // Non-local builds don't need to specify an architecture.
-<<<<<<< HEAD
-  with dockerBuildContext(null, false, DockerBase.CENTOS, false)
+  with dockerBuildContext(null, DockerBase.CENTOS, false)
 
   into('bin') {
     from configurations.transformLog4jJar
   }
-=======
-  with dockerBuildContext(null, DockerBase.CENTOS, false)
->>>>>>> 3edc532b
 }
 
 tasks.named("assemble").configure {dependsOn "buildDockerBuildContext"}