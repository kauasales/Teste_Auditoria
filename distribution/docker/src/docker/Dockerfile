--- conflicted
+++ resolved
@@ -14,19 +14,42 @@
   layout/presentation here has been adjusted so that it looks reasonable when rendered,
   at the slight expense of how it looks here.
 */ %>
-
-################################################################################
-<<<<<<< HEAD
-# Step 1. Build curl statically. Installing it from RPM on CentOS pulls in too
+<% if (docker_base == "ubi") { %>
+################################################################################
+# Extract Elasticsearch artifact
+################################################################################
+
+FROM ${base_image} AS builder
+
+# Install required packages to extract the Elasticsearch distribution
+RUN ${package_manager} install -y tar gzip
+
+# `tini` is a tiny but valid init for containers. This is used to cleanly
+# control how ES and any child processes are shut down.
+#
+# The tini GitHub page gives instructions for verifying the binary using
+# gpg, but the keyservers are slow to return the key and this can fail the
+# build. Instead, we check the binary against the published checksum.
+RUN set -eux ; \\
+    tini_bin="" ; \\
+    case "\$(arch)" in \\
+        aarch64) tini_bin='tini-arm64' ;; \\
+        x86_64)  tini_bin='tini-amd64' ;; \\
+        *) echo >&2 ; echo >&2 "Unsupported architecture \$(arch)" ; echo >&2 ; exit 1 ;; \\
+    esac ; \\
+    curl --retry 8 -S -L -O https://github.com/krallin/tini/releases/download/v0.19.0/\${tini_bin} ; \\
+    curl --retry 8 -S -L -O https://github.com/krallin/tini/releases/download/v0.19.0/\${tini_bin}.sha256sum ; \\
+    sha256sum -c \${tini_bin}.sha256sum ; \\
+    rm \${tini_bin}.sha256sum ; \\
+    mv \${tini_bin} /bin/tini ; \\
+    chmod +x /bin/tini
+<% } else { %>
+################################################################################
+# Stage 1. Build curl statically. Installing it from RPM on CentOS pulls in too
 # many dependencies.
-=======
-# Build stage 0 `builder`:
-# Extract Elasticsearch artifact
->>>>>>> 607b7c36
 ################################################################################
 FROM alpine:latest AS curl
 
-<<<<<<< HEAD
 ENV VERSION 7.71.0
 ENV TARBALL_URL https://curl.haxx.se/download/curl-\${VERSION}.tar.xz
 ENV TARBALL_PATH curl-\${VERSION}.tar.xz
@@ -58,18 +81,18 @@
 # Step 2. Create a minimal root filesystem directory. This will form the basis
 # for our image.
 ################################################################################
-FROM centos:7 AS rootfs
+FROM ${base_image} AS rootfs
 
 ENV BUSYBOX_VERSION 1.31.0
 ENV TINI_VERSION 0.19.0
 
 # Start off with an up-to-date system
-RUN yum update --setopt=tsflags=nodocs -y
+RUN ${package_manager} update --setopt=tsflags=nodocs -y
 
 # Create a directory into which we will install files
 RUN mkdir /rootfs
 
-# Create required devices
+# Create required devices
 RUN mkdir -m 755 /rootfs/dev && \\
     mknod -m 600 /rootfs/dev/console c 5 1 && \\
     mknod -m 600 /rootfs/dev/initctl p && \\
@@ -83,11 +106,14 @@
     mknod -m 666 /rootfs/dev/zero c 1 5
 
 # Install a minimal set of dependencies, and some for Elasticsearch
-RUN yum --installroot=/rootfs --releasever=/ --setopt=tsflags=nodocs \\
+RUN ${package_manager} --installroot=/rootfs --releasever=/ --setopt=tsflags=nodocs \\
       --setopt=group_package_types=mandatory -y  \\
       --skip-broken \\
       install basesystem bash zip zlib
 
+# `tini` is a tiny but valid init for containers. This is used to cleanly
+# control how ES and any child processes are shut down.
+#
 # The tini GitHub page gives instructions for verifying the binary using
 # gpg, but the keyservers are slow to return the key and this can fail the
 # build. Instead, we check the binary against the published checksum.
@@ -97,21 +123,6 @@
 RUN set -e ; \\
     TINI_BIN="" ; \\
     BUSYBOX_ARCH="" ; \\
-=======
-FROM ${base_image} AS builder
-<% if (docker_base == 'ubi') { %>
-# Install required packages to extract the Elasticsearch distribution
-RUN ${package_manager} install -y tar gzip
-<% } %>
-# `tini` is a tiny but valid init for containers. This is used to cleanly
-# control how ES and any child processes are shut down.
-#
-# The tini GitHub page gives instructions for verifying the binary using
-# gpg, but the keyservers are slow to return the key and this can fail the
-# build. Instead, we check the binary against the published checksum.
-RUN set -eux ; \\
-    tini_bin="" ; \\
->>>>>>> 607b7c36
     case "\$(arch)" in \\
         aarch64) \\
             BUSYBOX_ARCH='armv8l' ; \\
@@ -123,7 +134,6 @@
             ;; \\
         *) echo >&2 "Unsupported architecture \$(arch)" ; exit 1 ;; \\
     esac ; \\
-<<<<<<< HEAD
     curl --retry 8 -S -L -O "https://github.com/krallin/tini/releases/download/v0.19.0/\${TINI_BIN}" ; \\
     curl --retry 8 -S -L -O "https://github.com/krallin/tini/releases/download/v0.19.0/\${TINI_BIN}.sha256sum" ; \\
     sha256sum -c "\${TINI_BIN}.sha256sum" ; \\
@@ -136,7 +146,7 @@
 
 # Add links for most of the Busybox utilities
 RUN set -e ; \\
-    for path in \$( /rootfs/bin/busybox --list-full | grep -v bin/sh | grep -v telnet ); do \\
+    for path in \$( /rootfs/bin/busybox --list-full | grep -v bin/sh | grep -v telnet | grep -v unzip); do \\
       ln /rootfs/bin/busybox /rootfs/\$path ; \\
     done
 
@@ -147,7 +157,7 @@
     cp -a /etc/pki /rootfs/etc/
 
 # Cleanup the filesystem
-RUN yum --installroot=/rootfs -y clean all && \\
+RUN ${package_manager} --installroot=/rootfs -y clean all && \\
     cd /rootfs && \\
     rm -rf \\
         etc/{X11,centos-release*,csh*,profile*,skel*,yum*} \\
@@ -173,19 +183,10 @@
 ################################################################################
 # Step 3. Fetch the Elasticsearch distribution and configure it for Docker
 ################################################################################
-FROM centos:7 AS builder
-
-RUN mkdir -p /usr/share/elasticsearch
-=======
-    curl --retry 8 -S -L -O https://github.com/krallin/tini/releases/download/v0.19.0/\${tini_bin} ; \\
-    curl --retry 8 -S -L -O https://github.com/krallin/tini/releases/download/v0.19.0/\${tini_bin}.sha256sum ; \\
-    sha256sum -c \${tini_bin}.sha256sum ; \\
-    rm \${tini_bin}.sha256sum ; \\
-    mv \${tini_bin} /tini ; \\
-    chmod +x /tini
+FROM ${base_image} AS builder
+<% } %>
 
 RUN mkdir /usr/share/elasticsearch
->>>>>>> 607b7c36
 WORKDIR /usr/share/elasticsearch
 
 # Fetch the appropriate Elasticsearch distribution for this architecture
@@ -200,37 +201,18 @@
 COPY config/elasticsearch.yml config/log4j2.properties config/
 RUN chmod 0660 config/elasticsearch.yml config/log4j2.properties
 
-################################################################################
-<<<<<<< HEAD
-# Step 4. Build the final image, using the rootfs above as the basis, and
-# copying in the Elasticsearch distribution
-=======
-# Build stage 1 (the actual Elasticsearch image):
-#
-# Copy elasticsearch from stage 0
+<% if (docker_base == "ubi") { %>
+################################################################################
+# Copy Elasticsearch distribution from previous stage
 # Add entrypoint
->>>>>>> 607b7c36
-################################################################################
-FROM scratch
-
-<<<<<<< HEAD
-# Setup the initial filesystem.
-COPY --from=rootfs /rootfs /
-
-ENV ELASTIC_CONTAINER true
-
-RUN addgroup -g 1000 elasticsearch && \\
-    adduser -D -u 1000 -G elasticsearch -g elasticsearch -h /usr/share/elasticsearch elasticsearch && \\
-    addgroup elasticsearch root && \\
-=======
+################################################################################
+
 FROM ${base_image}
-
-ENV ELASTIC_CONTAINER true
 
 RUN for iter in {1..10}; do \\
       ${package_manager} update --setopt=tsflags=nodocs -y && \\
       ${package_manager} install --setopt=tsflags=nodocs -y \\
-        nc shadow-utils zip unzip <%= docker_base == 'ubi' ? 'findutils procps-ng' : '' %> && \\
+        nc shadow-utils zip unzip findutils procps-ng && \\
       ${package_manager} clean all && exit_code=0 && break || exit_code=\$? && echo "${package_manager} error: retry \$iter in 10s" && \\
       sleep 10; \\
     done; \\
@@ -238,13 +220,32 @@
 
 RUN groupadd -g 1000 elasticsearch && \\
     adduser -u 1000 -g 1000 -G 0 -d /usr/share/elasticsearch elasticsearch && \\
->>>>>>> 607b7c36
     chmod 0775 /usr/share/elasticsearch && \\
     chown -R 1000:0 /usr/share/elasticsearch
+<% } else { %>
+################################################################################
+# Stage 4. Build the final image, using the rootfs above as the basis, and
+# copying in the Elasticsearch distribution
+################################################################################
+FROM scratch
+
+# Setup the initial filesystem.
+COPY --from=rootfs /rootfs /
+
+RUN addgroup -g 1000 elasticsearch && \\
+    adduser -D -u 1000 -G elasticsearch -g elasticsearch -h /usr/share/elasticsearch elasticsearch && \\
+    addgroup elasticsearch root && \\
+    chmod 0775 /usr/share/elasticsearch && \\
+    chgrp 0 /usr/share/elasticsearch
+<% } %>
+
+ENV ELASTIC_CONTAINER true
 
 WORKDIR /usr/share/elasticsearch
 COPY --from=builder --chown=1000:0 /usr/share/elasticsearch /usr/share/elasticsearch
-COPY --from=builder --chown=0:0 /tini /tini
+<% if (docker_base == "ubi") { %>
+COPY --from=builder --chown=0:0 /bin/tini /bin/tini
+<% } %>
 
 # Replace OpenJDK's built-in CA certificate keystore with the one from the OS
 # vendor. The latter is superior in several ways.
@@ -255,23 +256,15 @@
 
 COPY bin/docker-entrypoint.sh /usr/local/bin/docker-entrypoint.sh
 
-<<<<<<< HEAD
-# 1. Sync the user and group permissions of /etc/passwd
-# 2. Set correct permissions of the entrypoint
-# 3. Ensure that there are no files with setuid or setgid, in order to mitigate "stackclash" attacks.
-RUN chmod g=u /etc/passwd && \\
+# 1. The JDK's directories' permissions don't allow `java` to be executed under a different
+#    group to the default. Fix this.
+# 2. Sync the user and group permissions of /etc/passwd
+# 3. Set correct permissions of the entrypoint
+# 4. Ensure that there are no files with setuid or setgid, in order to mitigate "stackclash" attacks.
+RUN find /usr/share/elasticsearch/jdk -type d -exec chmod 0755 '{}' \\; && \\
+    chmod g=u /etc/passwd && \\
     chmod 0775 /usr/local/bin/docker-entrypoint.sh && \\
     find / -xdev -perm -4000 -exec chmod ug-s {} +
-=======
-# The JDK's directories' permissions don't allow `java` to be executed under a different
-# group to the default. Fix this.
-RUN find /usr/share/elasticsearch/jdk -type d -exec chmod 0755 '{}' \\; && \\
-    chmod g=u /etc/passwd && \\
-    chmod 0775 /usr/local/bin/docker-entrypoint.sh
-
-# Ensure that there are no files with setuid or setgid, in order to mitigate "stackclash" attacks.
-RUN find / -xdev -perm -4000 -exec chmod ug-s {} +
->>>>>>> 607b7c36
 
 EXPOSE 9200 9300
 
