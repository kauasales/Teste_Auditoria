--- conflicted
+++ resolved
@@ -53,17 +53,11 @@
 
 ENV ELASTIC_CONTAINER true
 
-<<<<<<< HEAD
 COPY --from=builder /tini /tini
 
-RUN for iter in {1..10}; do ${package_manager} update --setopt=tsflags=nodocs -y && \
-    ${package_manager} install --setopt=tsflags=nodocs -y nc shadow-utils zip unzip && \
-    ${package_manager} clean all && exit_code=0 && break || exit_code=\$? && echo "${package_manager} error: retry \$iter in 10s" && sleep 10; done; \
-=======
 RUN for iter in {1..10}; do yum update --setopt=tsflags=nodocs -y && \
     yum install --setopt=tsflags=nodocs -y nc shadow-utils zip unzip && \
     yum clean all && exit_code=0 && break || exit_code=\$? && echo "yum error: retry \$iter in 10s" && sleep 10; done; \
->>>>>>> eedc02c0
     (exit \$exit_code)
 
 RUN groupadd -g 1000 elasticsearch && \
